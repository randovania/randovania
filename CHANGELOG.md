# Change Log

All notable changes to this project will be documented in this file.

The format is based on [Keep a Changelog](https://keepachangelog.com/en/1.0.0/)
and this project adheres to [Semantic Versioning](https://semver.org/spec/v2.0.0.html).

## [8.7.x] - 2024-12-??

- Added: Drag and dropping a preset file into the main window now imports it.
- Added: Options to alert the user via flashing the taskbar/playing a sound when generation completes in the Preferences menu.
- Added: Show confirmation dialog when deleting a world in Multiworld.
- Fixed: When editing the preset description after another change in a preset, the cursor position is now retained.
- Added: Show confirmation dialog when closing the main window or multiplayer session window while generation is in progress.
- Fixed: Closing the multiplayer session window while generation is in progress will now abort the generation.

### Door Lock Randomizer

- Added: Experimental option that changes Door Lock Rando so that when determining which types a door can be randomized into, the algorithm searches for either side of the door using the resolver. This means some doors are more likely to have locks on them. Generation will also be faster.

### AM2R

- Changed: DNA hints are now sorted. If the DNA is for your own world, it is sorted based on the region, otherwise alphabetically based on the World name.

### Metroid Prime

- Added: The option of "Remove Bars in Great Tree Hall". This feature removes the Boost Ball bars obstacle in Tallon Overworld's Great Tree Hall allowing free movement between the lower and upper levels of the room.
- Changed: Damage Reduction for Starter Preset and Moderate Challenge is now Additive.
- Fixed: Setting Screen Brightness in the cosmetic settings mismatching with what appears in-game.

#### Logic Database

<<<<<<< HEAD
##### Tallon Overworld

- Added: Reverse Frigate now requires Knowledge (Beginner) in every room where the door usually requires activating Thermal Conduits from the other side.
=======
- Changed: The Varia-only heat reduction is now done via a miscellaneous resource rather than being patched at runtime.
>>>>>>> 05994308

### Metroid Prime 2: Echoes

#### Logic Database

- Fixed: All Seeker Doors without Seekers tricks have been moved into the dock override section thus allowing the corresponding doors to get shuffled in door type rando. To find the requirements of a seeker skip, look in the description of the corresponding dock node in the data visualiser.

### Metroid Dread

#### Logic Database

##### Burenia

- Added: In Main Hub Tower Bottom: Get from Water Space Jump Platform to Alcove Across Grapple Block with just Gravity Suit and Movement (Beginner).
- Added: In Main Hub Tower Bottom: Get from Alcove Across Grapple Block to Door to Energy Recharge South with Gravity Suit, Morph Ball and Single-wall Wall Jump (Intermediate).

##### Ferenia

- Added: Wall Jump (Beginner) to get from Cold Room (Storm Missile Gate) to Wave Beam Tutorial.
- Changed: Opening the Storm Missile Gate in Cold Room now requires Screw Attack.
- Changed: Getting back to the door to Energy Recharge Station after opening the Storm missile Gate now accounts for needing two units of Power Bomb ammo.

### Metroid Prime 2: Echoes

- Removed: The "Fewest Changes" preset was removed.

### Metroid: Samus Returns

- Fixed: When Arachnus is configured to be the final boss, logic now requires collecting all DNA.

## [8.6.1] - 2024-11-03

- Fixed: Exporting Metroid Prime 2: Echoes games when the "Coin Chest" model is used now works.

## [8.6.0] - 2024-11-01

- Changed: The "Customize Preset" window has been given a visual overhaul.
- Changed: Filtering in the Generation Order tab is now case-insensitive.
- Changed: The Area View of the Data Visualizer now always has a dark gray background to help with readability.
- Changed: The progress bar in the Main Window and Game Details window is now in a status bar and only displayed when relevant.
- Fixed: When an error during exporting occurs, the progress bar will now reset.

### Resolver

- Fixed: Some seeds being considered impossible when finding a progressive item in an area where a later item in the progressive chain is required to leave.

### AM2R

- Changed: Adjusted the spacing of the Hints and Goal entries to be more consistent with other entries.
- Fixed: An error appearing when going to the Pipe rando preset page with the Depths pipes disabled.

#### Logic Database

- Fixed: The Hideout<->Bubble lair Depths pipes being on the wrong layer.

##### Golden Temple

- Fixed: Guardian Arena: IBJing up to Guardian Storage now requires Morph Ball.

##### Hydro Station

- Fixed: Breeding Grounds Entrance: Using Mid Air Morph to get to the upper part now requires Morph Ball.

##### Industrial Complex

- Fixed: Senjoo Settlement: Using Morph Glides to go from the Gamma Nest to the exterior now requires Morph Ball.

##### The Tower

- Fixed: Tower Exterior South East: Getting to the upper Gamma Nest ledge with Shinesparking and Morph Ball now requires a Beginner Morph Glide instead of an Intermediate Mid Air Morph and also requires Morph Ball.
- Fixed: Tower Exterior North East: Getting to the Plasma Beam Chamber Access door from below with Morph is now correctly classified as a Morph Glide instead of a Mid Air Morph and also requires Morph Ball.
- Fixed: Tower Exterior North East: Getting to the Save Station from the Zeta tunnel with Morph is now correctly classified as a Morph Glide instead of a Mid Air Morph and also requires Morph Ball.
- Fixed: Exterior Zeta Nest East Access: IBJing to the ceiling to get across from the Zeta Nest to the Exterior requires Infinite Bomb Propulsion.

##### Distribution Center

- Fixed: Distribution Center Exterior East: Climbing the room with High Jump and Morph Gliding now requires Morph Ball.
- Fixed: Distribution Facility Tower East: Morph Gliding over the little gap at the top now requires Morph Ball.
- Fixed: Distribution Facility Tower East: Walljumping and Morph Gliding from the bottom pipe to the middle pipe now requires Morph Ball.
- Fixed: Ice Beam Chamber Access: Mid Air Morphing into the pipe now requires Morph Ball.

##### The Depths

- Fixed: Bubble Lair Shinespark Cave: Climbing the upper part of the room with Walljumps and Morph Glides now requires Morph Ball.

##### Genetics Laboratory

- Fixed: Laboratory Entrance: Climbing the room with Walljumps and Morph Glides now requires Morph Ball.
- Fixed: Laboratory Spiked Hall: Morph Gliding across the room now requires Morph Ball.

### Cave Story

- Changed: The Objective preset entry doesn't enforce a minimum size anymore.
- Changed: Adjust spacing on the HP preset entry.

### Metroid Dread

- Fixed: Common case where an invalid input RomFS was considered valid.

### Metroid Dread

#### Logic Database

##### Ferenia

- Changed: The trick to pull the Grapple Block in Energy Recharge Station (Gate) using only Power Bombs to break the Bomb Blocks has been upgraded to Movement (Intermediate).
- Changed: The trick to pull the Grapple Block in Energy Recharge Station (Gate) using only Normal Bombs to break the Bomb Blocks has been upgraded to Movement (Advanced).

### Metroid Prime
- Added: The Data Visualizer now shows an Area View.
- Changed: Artifact, Phazon Suit, and Missile Expansion generation weights adjusted resulting in more even item-location probability distribution.

#### Logic Database

- Added: 3 Videos added to the logic database.

##### Chozo Ruins

- Added: In Furnace: Add comments that the standable climb up the spider track does not work on PAL.
- Added: In Furnace: Add Bomb Space Jump method for climbing the spider track on the West Furnace side.

##### Impact Crater

- Added: In Metroid Prime Lair: Require Combat Visor for Essence fight unless Invisible Objects is set to Advanced.

##### Tallon Overworld

- Added: In Tallon Canyon: Climb to the top of the half-pipe via one of the following: Intermediate Standable, Beginner BSJ, Intermediate Dash, or Intermediate Slope Jump.
- Added: In Tallon Canyon: Beginner Knowledge to break blocks with Power Bombs.
- Added: In Tallon Canyon: Advanced Wall Boost to climb the room from Gully.
- Added: In Gully: Beginner Standables to climb the room.

### Metroid Prime 2: Echoes

- Added: Colorblind-friendly textures for Main Gyro Chamber.
- Changed: Updated tournament winners scan text for Echoes 2024.

### Metroid: Samus Returns

- Added: Multiworld and item tracker support for console.
- Fixed: Rare case of the connector not being able to reconnect until Randovania is restarted.
- Fixed: Speed Booster offworld not displaying correctly for Metroid Dread.
- Fixed: Map tracker could not be opened if the final boss is Ridley.
- Changed: The preset entry for Aeion and Energy are now combined into one.
- Changed: The preset entries for the Goal and Hints don't enforce a minimum size anymore.
- Changed: Adjust spacing on the Elevator preset entry.
- Changed: Instead of a path to the RomFS, you now need to provide a decrypted 3ds, cia, cxi or app rom file.
- Removed: Requirement to provide the ExHeader for multiworld.
- Removed: Selection of PAL or NTSC region. This is automatically determined by the provided rom file.

## [8.5.0] - 2024-10-01

- Fixed: Improved server performance when importing/generating games with a huge number of worlds.

### AM2R

- Added: 1 more joke hint
- Fixed: A joke hint showing as two joke hints.

### Metroid Dread

#### Logic Database

##### Artaria

- Added: Various individual means of using Speed Booster to climb EMMI Zone Spinner from the Tunnel to White EMMI Area, using Speed Booster Conservation, and a choice between Normal Bombs, Cross Bombs and Spin Boost.
- Fixed: Logic now accounts for the need to escape through the doors after pulling open the EMMI Zone Spinner with Grapple Beam.
- Removed: Using Speed Booster to climb the EMMI Zone Spinner Room from the Door to White EMMI Arena (Power).

##### Ghavoran

- Added: In Super Missile Room: Intermediate Single-wall Wall Jump to reach Tunnel to Super Missile Room Access.

### Metroid: Samus Returns

- Added: Option to change the final boss to be Arachnus, Diggernaut, Metroid Queen, or Proteus Ridley (default).
- Changed: The DNA counter on the HUD now counts down to 0 from the amount DNA that is required to access the final boss instead of counting up to 39.
- Changed: The automatic item tracker now shows the collected DNA out of the required DNA.

## [8.4.0] - 2024-09-04

- Changed: When replacing a preset in a multiworld session, the user playing the world will now be unmarked from being ready.
- Fixed: The "Last Activity" text on the Multiplayer Session window is not aligned properly.

### AM2R

- Changed: The preset settings have been reordered to be more sensible.
- Changed: Flipping the game horizontally/vertically is not an unsupported option anymore.
- Fixed: Damage Reduction now functions correctly when more than 1 copy of a suit or more than 2 progressive suits are shuffled in the pool.
- Fixed: The seed hash on the ending screen will not clip anymore

### Cave Story

- Fixed: The explanation text in the objective tab no longer refers to a 100% objective that does not exist.

### Metroid Dread

- Added: Freesink can be enabled in a preset's Game Modifications -> Other tab. A more detailed description of this change can be found in the description. This option is **not** accounted for in logic.

#### Logic Database

##### Artaria

- Changed: The door that is locked by both Super Missile and Charge Beam is now using lock overrides. This ensures that the requirements of these locks are both respected by logic when randomizing Doors and this door is unchanged.

##### Cataris

- Added: Pseudo Wave Beam (Intermediate) to break the Blob above Blue Teleportal with Diffusion Beam.
- Added: Breaking the Blob above Blue Teleportal from the bottom of the lava, Knowledge (Beginner)
- Fixed: The Power Bomb requirement to reach the Blue Teleportal from above was circumvented when breaking the Blob from the left side of the wall.

##### Ferenia

- Removed: Getting the Missile Tank Pickup in Space Jump Room using Normal Bombs and Speed Booster.

### Metroid Prime

- Fixed: Underwater screen effect persisting after traversing backwards through Biotech Research Area 1
- Fixed: [JP/PAL] Reverse Lower Mines setting impassible at Metroid Quarantine B
- Fixed: [Experimental] Item Position Rando fixes: Scan visibility through walls and Artifact Temple/Burn Dome positions
- Changed: Cosmetic improvements to Impact Crater's dead bosses 2nd pass layer

### Metroid: Samus Returns

- Added: Changing the volume of the music and background ambience is now possible via cosmetic options.
- Added: Option to have more Metroid DNA placed than required.
- Changed: Area 6 - The Door to Chozo Seal West Intersection Terminal from Crumbling Stairwell is excluded from Door Lock Rando.
- Changed: The Gullugg next to the DNA Chozo Seal in Area 6 - Crumbling Stairwell has been removed.
- Fixed: The spawn point in Area 1 - Spider Ball chamber not working correctly.

#### Area 3 Metroid Caverns

- Fixed: The Grapple block between Letum Shrine and Gravitt Garden can now be removed from both sides.

## [8.3.0] - 2024-08-02

- Changed: Reduced some visual noise in the main window and customize preset window.
- Changed: Don't show unnecessary lines on Door Lock and Teleporter rando customization tabs.
- Changed: Clarified the description for the "Two way, between regions" transporter mode.
- Fixed: In multiworld sessions, creating a new world with a preset with unsupported features is now properly rejected.
- Fixed: The "Users and Worlds" tab on the Multiworld Session window is now easier to select.

### AM2R

- Added: 10 more joke hints have been added.
- Added: Progressive pickups can now be configured to be placed vanilla.
- Added: The first log entry in the game now displays a history of the collected items.
- Added: Multiworld generation now warns when chaos settings are enabled.
- Added: Cosmetic option to randomly color shift tilesets or backgrounds.
- Added: Configurable Damage Reduction for suits.
- Added: The seed hash will be displayed on the clear screen as well.
- Added: Options for flipping the gameplay vertically and horizontally.
- Added: The following offworld sprites have been added: Charge Beam, Energy Tank and Missile Expansion for Prime 1, Missile Launcher for Samus Returns.
- Changed: The offworld sprite for Prime 1 Bombs has been changed to better fit with the existing artstyle.
- Changed: When "Skip Gameplay cutscenes" is on, the Tower activation cutscene will also be skipped.
- Changed: On the Starter Preset, Screw Attack's priority has been changed to be `Low`.
- Changed: The Septogg in Breeding Grounds 3 South Gamma will now spawn instantly after defeating the Gamma.
- Changed: A warning will be shown when having Queen Metroid-Locked Doors as a target in Multiworlds.
- Changed: In a generated game, every joke hint will now be unique.
- Changed: When the DNA hint setting is set to `No hints`, joke hints will now also be shown, instead of the same generic text.
- Fixed: The Tower - Dark Maze now has the correct light level.
- Fixed: Industrial Complex - Breeding Grounds Fly Stadium Access now has the correct light level.
- Fixed: Exporting a game after a Music Rando game now properly deletes all randomized songs.
- Fixed: The Baby now requires all DNA in order to be collected again.
- Fixed: When using Door Lock rando, doors in boss rooms will not close instantly when stepping into the room, but instead stay open until the proper event starts.
- Fixed: Doors in boss rooms will not lock again when reentering the boss room after the boss was defeated.
- Fixed: In Door Lock Rando, when doors unlock in Genetic Laboratory rooms, they will now properly switch to ammo doors rather than switching to blue doors.
- Fixed: The softlock prevention in Super Missile Chamber now doesn't have a shot block overlapping with a crumble block.
- Fixed: In Door Lock Rando, if another Water Turbine has been destroyed, it will now not cause the original Water Turbine in Hydro Station to get destroyed.

#### Logic Database

##### The Tower

- Added: Ext. Zeta Nest East Access now has an IBJ (intermediate) + Knowledge (Beginner) + Spider method of crossing the room from the right.
- Added: Gamma Nest West Access now has an IBJ (intermediate) + Knowledge (Beginner) + Spider method of crossing the room from center to right.
- Fixed: Ext. Zeta Nest East Access now has corrected Morph Ball requirements and trick types.
- Fixed: Ext. Zeta Nest West Access now has corrected Morph Ball requirements and trick types.
- Fixed: Ext. Gamma Nest NE Access now has corrected Morph Ball requirements and trick types.
- Fixed: Ext. Zeta Nest West Access now has corrected Morph Ball requirements and trick types.

### Metroid Dread

- Fixed: The option to hide scans with Nothing data now behaves as expected.
- Fixed: Seeds with more than 3 starting Energy Parts can be exported and played.
- Fixed: The "start the game with the X released" option now also mentions Experiment Z-57.

#### Logic Database

##### Burenia

- Added: Use Pseudo Wave Beam (Intermediate) with Diffusion Beam to break the Early Gravity Blob through the wall.
- Fixed: The Early Gravity Speed Booster puzzle now correctly requires Speed Booster Conservation set to Beginner.
- Removed: Using Water Bomb Jumps to reach the Blob Alcove in Gravity Suit Tower.

##### Cataris

- Changed: The fight with Experiment Z-57 now requires more resources
  - Charge Beam changes
    - Using just Charge Beam has been upgraded to Combat (Intermediate)
    - Using Charge Beam with beams dealing at least 75 damage satisfies Combat (Beginner)
    - Using Charge Beams with beams dealing at least 120 damage is in logic with no tricks.
  - Health changes
    - When dodging the later attack without Flash Shift or a Spin Jump, 250 Energy is required
    - The fan phase requires a Spin Jump or Combat (Intermediate) with 300 Energy.

### Metroid Prime

- Changed: Updated tournament winners scan text
- Fixed: Crash in Central Dynamo/Quarantine Access A due to the memory from extra blast shields
- Fixed: Crash in Deck Beta Security Hall due to the memory from extra blast shields and auto-loads
- Fixed: Non-NTSC 0-00 Ruined Courtyard thermal conduit patch exploit where Super Missiles could be skipped
- Fixed: Upper Research Core door forcefield having the wrong color/vulnerability when a custom blast shield is placed
- Fixed: Upper Research Core door opening if a custom blast shield is destroyed while the door is unpowered
- Fixed: Export error when using (deprecated) Major cutscene skips
- Fixed: Shorelines lighthouse cutscene skip not working if the player had visited the save station
- Fixed: Missing black bars in the Elite Research bottom platform activation cutscene
- Fixed: Black bars sometimes disappearing prematurely in the Chozo Ice Temple cutscene
- Fixed: Missing screen fade-in from Arrival cutscenes in Transport to Chozo Ruins East and Transport to Tallon Overworld South when skipped
- Fixed: Ghost music in Furnace not playing when coming from Energy Core

#### Logic Database

- Fixed: When elevators are shuffled one-way (cycles/replacement/anywhere), and an elevator leads into the Ship on uncrashed Frigate Orpheon, coming back now properly needs Parasite Queen defeated.

##### Chozo Ruins

- Added: Ruined Shrine NSJ climb now has both NTSC and non-NTSC versions documented.

##### Phazon Mines

- Fixed: Added back the item requirements to Mines Security Station Barrier after they were accidentally removed.

### Metroid Prime 2: Echoes

- Added: FAQ for Sanctuary Entrance Kinetic Orb Cannon.

#### Logic Database

##### Temple Grounds

- Added: Great Wind Chamber terminal fall to the morph cannon now has standable terrain (beginner) and is documented.

##### Torvus Bog

- Fixed: Transit Tunnel East: Getting from Door to Training Chamber to Door to Catacombs without Gravity Boost now requires Morph Ball.

### Metroid: Samus Returns

- Added: Cosmetic option to shuffle music either by song type or full shuffle.
- Added: More starting locations have been added for all areas.
- Added: Progressive pickups can now be configured to be placed vanilla.
- Added: New generic offworld items for Missiles, Beams, and Suits in multiworld.
- Added: A unique icon for major items on the map.
- Changed: Room Names on the HUD are now enabled by default.
- Changed: Power Bomb drop rates have been bumped to 20% from 10-15% for nearly all enemies.
- Changed: The music in Surface West now plays the Surface East - Landing Site theme if you do not have the Baby and all DNA collected.
- Changed: The Aeion orbs after collecting major upgrades has been restored.
- Changed: Beams have been rebalanced against Diggernaut.
- Fixed: The hidden area in Area 7 - Spider Boost Tunnel South not being removed fully.
- Fixed: Negative Metroid count if defeating the Larva Metroids in reverse.
- Fixed: Visual bug where Samus would display incorrectly after reloading to checkpoint from a boss fight.
- Fixed: The pickup from Arachnus no longer faces the screen when it spawns.

#### Logic Database

##### Area 1

- Added: Destroyed Armory - Reach the pickup by doing a Damage Boost (Advanced) off the Gullugg, along with Precise Aiming (Beginner), Single-Wall Wall Jump (Intermediate), and Unmorph Extend (Advanced).
- Added: Temple Exterior
    - Video for the Melee Clip to access Exterior Alpha Arena from the tunnel.
    - Methods to climb the right side of the room to the door and to the top:
        - High Jump Boots, Damage Boost (Advanced), Super Jump (Hypermode).
        - High Jump Boots, Super Jump (Expert), Unmorph Extend (Advanced).
        - Single-Wall Wall Jump/Wall Jump (Intermediate) and either High Jump Boots, Ice Beam (Intermediate), or Damage Boosts (Advanced).
- Fixed: Inner Temple West Hall - Reaching Door to Inner Temple Save Station properly requires Morph Ball on the Unmorph Extend paths.

##### Area 4 Central Caves

- Added: Amethyst Altars - Reach the pickup with Spider Ball, Single-Wall Wall Jumps (Expert), and Movement (Advanced).

##### Area 5 Tower Exterior

- Added: Tower Exterior
    - Reach the door to Zeta Arena Access with High Jump Boots, Single-Wall Wall Jumps (Beginner) and either Super Jump (Intermediate) or Unmorph Extend (Intermediate).
    - Reach the center top of the tower with High Jump Boots, Single-Wall Wall Jump (Intermediate), Super Jump (Advanced), Unmorph Extend (Advanced), and Movement (Advanced).
    - Reach the top ledge to Gamma+ Arena Access with High Jump Boots and Ice Beam, and either Charge Beam (Intermediate), Phase Drift (Advanced), or nothing extra (Expert).

##### Area 7

- Added: Omega Arena South Access
    - Reach the pickup with Bombs and a Bomb Launch (Diagonal Bomb Jump (Advanced)).
    - Reach the door to Omega Arena South by freezing the Gullugg and using High Jump Boots or Super Jump (Advanced).

## [8.2.1] - 2024-07-05

### AM2R

- Fixed: The Tower is now properly unlit when it hasn't been activated, and lit when it has been activated.

### Metroid Dread

- Fixed: Added missing dependency for Storm Missile Doors, which could crash the game when visiting a region where there was no other door that used the Super Missile Door as a base.

### Metroid: Samus Returns

- Changed: The hidden area obstruction before Diggernaut in Area 6 has been removed.
- Fixed: Hidden area obstructions not being properly removed.
- Fixed: An issue where items collected in Surface West weren't being sent in Multiworld.

## [8.2.0] - 2024-07-03

- Added: When generating for a multiworld, certain error messages now mention the names of relevant worlds.
- Added: When generating for a multiworld, all mentions of a world now use the world's name.
- Added: "Export all presets" option under multiworld session Advanced Options.
- Added: Credits spoiler log now mention if one of the items was randomly placed as a starting item.
- Added: Warn when generating a game with Door Lock Randomizer in Types Mode and Permanently Locked doors are set as a valid option.
- Added: Rdvgame files now contain a checksum, in order to detect if invalid files were user-modified.
- Added: Metroid Samus Returns racetime.gg rooms are now viewable in the racetime.gg browser.
- Changed: Significantly improved the performance of uploading a game to multiworld session, as well as downloading the spoiler.
- Changed: The Receiver/Provider world selector in the History tab is now sorted.
- Changed: The dropdown to select a connector is now sorted alphabetically.
- Fixed: When opening the window to select a preset for Multiworld sessions, it will not show placeholder text anymore.

### AM2R

- Added: Chaos Options to randomly make a room dark, submerged in water or submerged in lava.
- Added: 10 Videos added to the logic database.
- Fixed: Dread's Wide Beam will now show as a Wide Beam sprite instead of a Spazer Beam sprite.
- Fixed: A crash when in Door Lock Rando, a Research Site Hatch was shuffled to become a Research Site Hatch.

#### Logic Database

##### Distribution Center

- Added: Facility Storage Spiked Path: It is now possible to cross the rooms with Wall Jumps and Intermediate Zips.
- Fixed: Pipe Hub Access: Solving the EMP Puzzle is not possible to do with Power Bombs anymore.
- Fixed: Zipping across in Serris Arena now requires Morph Ball.

##### Hydro Station

- Changed: Breeding Grounds Entrance: The Walljump that's used to get to Breeding Grounds Save Station with a Damage Boost is now Intermediate instead of Expert.

##### Industrial Complex

- Fixed: Spiky Shaft: It is now not trivial anymore to go between the top left door and the top right door.

##### The Depths

- Added: Bubble Lair Shinespark Cave: Expert Walljump and Intermediate Morph Glide option to climb the room as well as a video demonstration.
- Changed: Hideout Omega Nest: Getting past the Omega is now Movement Intermediate with Space Jump, and Movement Advanced with Spider Ball.

### Metroid Dread

- Added: Progressive pickups can now be configured to be placed vanilla.
- Changed: The water in Early Cloak Room in Artaria will disappear after the blob is broken, instead of flooding the lower section with the tunnel.
- Changed: Water will no longer appear in First Tutorial after using the water device in EMMI Zone Hub in Artaria.
- Changed: Prime 1's Missile Launcher now shows up as a Missile Tank.
- Fixed: Entering Intro Room in Artaria will no longer cause long loads or crash the game.
- Fixed: The Navigation Station in Itorash now has a map icon.
- Fixed: The Thermal Gate blocking the Morph Launcher to Experiment Z-57 now has a map icon.
- Fixed: The transport in Ghavoran - Flipper now shows the destination on the minimap icon.

#### Logic Database

##### Cataris

- Fixed: Moving Magnet Walls (Tall) now uses the correct lava button event for the magnet surfaces.

##### Hanubia

- Changed: The Door to Orange EMMI Introduction is excluded from Door Lock Rando.

### Metroid Prime

- Fixed: Typo on the Quality of Life preset tab.
- Changed: Open Map can be used with Elevator Randomization (Unvisited rooms do not reveal their name. Unvisited Elevators do not reveal their destination.)

#### Logic Database

##### Chozo Ruins

- Fixed: Removed redundant connection to Hive Totem.

##### Tallon Overworld

- Fixed: Overgrown Cavern now has the correct node marked as player spawn.

### Metroid Prime 2: Echoes

- Added: Progressive pickups can now be configured to be placed vanilla.

### Metroid: Samus Returns

- **Major** - Added: Multiworld and automatic item tracker support for Citra.
- Added: New door types: `Access Open` and `Lightning Armor`. Access Open adds new doors to most 3-Tile high open transitions, which can then be shuffled. Lightning Armor doors can be opened with a Melee while having Lightning Armor enabled.
- Added: Option to configure if heated rooms or lava deals constant instead of scaled damage.
- Added: If you don't have the Baby Metroid, a configurable hint is now displayed in the textbox after collecting all DNA.
- Changed: The popup when collecting an item has been removed, and has been replaced with a message that does not interrupt gameplay.
- Changed: Item icons on the map will now show the icon of the pickup instead of the open circles. Powerups and Nothings currently share the same icon. Hidden Pickups will still show up as open circles.
- Changed: When collecting a Reserve Tank, the HUD will now properly update instead of disabling the bottom screen.
- Changed: Some "hidden area" obstructions have been removed in the following areas to improve visibility in certain sections: Area 1, Area 3 Factory Exterior, Area 4 Central Caves, Area 7.
- Changed: Area 1 - Inner Temple East Hall: The top crumble block no longer respawns to help prevent a possible softlock in Door Lock Rando.
- Changed: Area 4 Crystal Mines: The upper door in Mines Entrance can now be shuffled in Door Lock Rando.
- Changed: The description for the `Missile Reserve Tank` is now more explicit about when it can be used.
- Fixed: When exporting a new seed, any leftover data from previous seeds will be deleted.
- Fixed: If progressives are enabled, the models for Wave Beam and High Jump Boots now face right to be more recognizable.
- Fixed: Beam Doors are no longer mismatched with the door they are attached to, which would prevent certain doors from being opened.
- Fixed: Crash when defeating the Larva Metroids in reverse.
- Fixed: Typos in `Patches` tab regarding area names.

#### Logic Database

##### Area 5 Tower Exterior

- Fixed: Picking up `Missile Tank (Top)` from the top of the room now requires Bombs.

## [8.1.1] - 2024-06-08

### Metroid Prime

- Fixed: Arboretum - Gate not staying open on room reload if the gate cutscene was skipped
- Fixed: Sunchamber - Artifact unveil cutscene black bars not going away

## [8.1.0] - 2024-06-04

- Changed: In Item Pool tab, improved the presentation for configuring ammo.
- Changed: Error messages have been made more detailed if Randovania is unable to connect to Dolphin.
- Fixed: Events followed by pickups are now better weighted during generation.
- Fixed: During generation, the starting health is now properly accounted for when deciding how many Energy Tanks (and similar) are needed for a requirement.
- Fixed: Text in the Customize Preset window's Randomizer Logic > Generation tab is now game-neutral.
- Fixed: Items placed before standard generation now respect vanilla item placement settings to not assign two items to one location.
- Fixed: The Spoiler Playthrough tab is now hidden when creating a game with minimal logic, as it's not a reliable source on determining whether a seed is beatable.
- Fixed: Locked/Disabled Doors will, in addition to checking if you can reach the backside of the door, also check if you can leave from there.
- Fixed: Games that support randomisation of any type of transport with the "Two-way, between regions" mode now ensure that all regions are reachable.

### AM2R

- **Major** - Added: Transport Pipe randomizer. If enabled, it will change where Transport Pipes lead to.
- **Major** - Added: Long Beam, Walljump Boots and Infinite Bomb Propulsion have been added as items.
- Added: It is now possible to have a seperate shuffled amount and required amount of DNA.
- Added: Exposed Metroid Queen-Locked doors for Door Lock Rando.
- Added: Exposed Open Transitions for Door Lock Rando. Shuffling these in, will place Doors on all 4-Tile high transitions.
- Added: All Bosses now drop Power Bombs.
- Added: The following sprites have been added: Spider Ball for Prime 1, Missile Launcher, Speed Booster Upgrades and Super Missile Launcher for Dread.
- Changed: The following sprites were changed in order to fit more with AM2R's art style: Ice Missiles and Storm Missiles for Dread, Annihilator Beam, Dark Suit, Dark Visor, Echo Visor, Light Suit and Progressive Suit for Echoes, Gravity Suit, Phazon Suit and Varia Suit for Prime 1.
- Changed: The hints are now in color.
- Changed: The sprites for the EMP doors have been changed to be more distinct.
- Changed: When Doors are shuffled over Research Site Hatches, they are now not obscured by the rock background.
- Changed: The Starter Preset now has `Unlock Genetics Laboratory Doors` enabled.
- Changed: The Starter Preset now has Progressive Jumps and Progressive Suits enabled.
- Fixed: When Research Site Hatches are shuffled to Ammo doors (Missile, Super Missile, Power Bomb), they will now get unlocked automatically when going through them.

#### Logic Database

##### Distribution Center

- Changed: Dual Gammas: Fighting them without Gravity Suit now requires intermediate combat instead of beginner.
- Changed: Dual Gammas: Fighting them with Charge Beam now requires you to be able to climb the platforms in the room.
- Fixed: Gravity Area Trapdoor: Shinesparking up is now impossible on Door Lock Rando.
- Fixed: Gravity Area Shaft: Shinesparking up is now impossible on Door Lock Rando and also properly accounts for Missiles.

##### Genetics Laboratory

- Added: Waterfalls Exterior: Hypermode option of climbing the room with Walljumps and Morph Glides.
- Fixed: Hatchling Room Underside: Shinesparking up is now impossible on Door Lock Rando.

##### Industrial Complex

- Changed: Upper Factory Gamma Nest: Leaving to the top with Spider Ball or IBJ now requires the Gamma to be dead first.
- Changed: Upper Factory Gamma Nest: Leaving to the top with only Walljump is now an Expert Walljump instead of Advanced.
- Changed: Upper Factory Gamma Nest: Leaving to the top with Walljumps and the Septoggs is now an Intermediate Walljump instead of Beginner.
- Changed: Fighting Torizo without any Beam Upgrades is now Advanced Combat.

##### GFS Thoth

- Changed: Fighting Genesis without any Beam Upgrades is now Expert Combat.

##### Golden Temple

- Added: Golden Temple Exterior: A video for the Walljump to Exterior Alpha Nest.

##### The Tower

- Changed: Tower Exterior South East: Shinesparking up to the cliff near the Gamma Nest has been changed from a beginner shinespark to an intermediate one.

### Cave Story

- Added: 60fps can be enabled for Freeware by setting the appropriate value in the `settings.ini` file next to the executable after an export.
- Changed: When playing a Multiworld, Windows will not show a Firewall prompt anymore to allow the game.
- Fixed: Cave Story Tweaked now runs on the Steam Deck.

### Discord Bot

- Changed: The website command now points to `https://randovania.org` rather than `https://randovania.github.io`.

### Metroid Dread

- Changed: The Morph Launcher leading to Experiment Z-57 will no longer cause Thermal Doors to temporarily be closed.
- Changed: The exporting dialog now links to a guide that explains how to dump the RomFS.
- Changed: In the preset energy tab, the explanation of environmental damage being non-logical is now less misleading.
- Changed: When transports are randomized, the room names will now always be displayed on the HUD for rooms containing transports, regardless of cosmetic settings.
- Fixed: Typo on the exporting dialog.
- Removed: The `Ryujinx (Legacy)` option for exporting has been removed. The `Ryujinx` option should be used instead.

#### Logic database

- Added: New trick: Climb Sloped Surfaces.

#### Artaria

- Added: Wall Jump (Beginner) is now an option for reaching the bottom part of the slope in EMMI Zone Spinner.
- Added: In Waterfall: Getting from Tower Middle to Door to Behind Waterfall with Phantom Cloak and Climb Sloped Surfaces (Advanced).
- Changed: Climbing the slope in EMMI Zone Spinner with Spin Boost has been reclassified from Movement to Climb Sloped Surfaces.
- Changed: Using Speed Booster to climb the slope in EMMI Zone Spinner has been reclassified to Speed Booster Conservation.
- Changed: In Waterfall: Getting from Tower Middle to Door to Behind Waterfall with no items has been reclassified from Movement (Advanced) to Climb Sloped Surfaces (Expert).
- Changed: In Waterfall: Getting from Right of Rotatable to Tower Middle  with Spin Boost now requires Climb Sloped Surfaces (Beginner).

#### Burenia

- Changed: Using Flash Shift to get the Missile Tank Pickup in Main Hub Tower Top now requires tricks, either Movement (Beginner) with 3 Flash charges, Climb Sloped Surfaces (Intermediate) with 2 Flash chargers, or Wall Jump (Beginner) and Climb Sloped Surfaces (Beginner) with 1 Flash Charge.

##### Dairon

- Added: Door Types for the two Dairon Power Events for future-proofing (not the Missile or Wide doors) and updated the relevant connections.
- Added: Using Stand on Frozen Enemies trick to get the item in Big Hub, using either Flash Shift or Spin Boost.

##### Ferenia

- Added: Climb Sloped Surfaces (Intermediate) with Flash Shift to reach the pickup in Pitfall Puzzle Room, with 2 Flash Charges.
- Added: Climb Sloped Surfaces (Beginner) with Flash Shift to climb the slope at the bottom of Speedboost Slopes Maze, with 1 Flach Charge.

##### Ghavoran

- Changed: Climbing to the pickup at the top of Spin Boost Tower using Flash Shift has been reclassified from Climb Sloped Tunnels to Climb Sloped Surfaces.
- Changed: Climbing to the pickup at the top of Spin Boost Tower Using Flash Shit, the Wall Jump has been reduced from Advanced to Intermediate.

### Metroid Prime

- Fixed: The artifact totems now break during the Meta-Ridley fight if less artifacts were required than shuffled
- Fixed: Crashes in several rooms when pressing start to skip cutscene exactly 1 second from the end of cutscene
- Fixed: Crash in certain elevator rooms when warping the moment connecting room(s) finish loading
- Fixed: Incorrect shield texture for vertical **Power Beam Only** doors
- Fixed: Elite Research - Stuttering when loading the room
- Fixed: Mine Security Station - Wave Pirates not dropping down if the player didn't skip the cutscene immediately
- Fixed: Reactor Core - Escape music restarting when leaving the room after Parasite Queen has been killed
- Fixed: Furnace - Ghost elements re-appearing when re-entering the room from East Furnace Access
- Fixed: Main Plaza - Door background texture not rendering on the correct side
- Fixed: Hive Totem - Skipping the cutscene now behaves more accurately as if the cutscene wasn't skipped
- Fixed: Ruined Courtyard - Skipping the cutscene now behaves more accurately as if the cutscene wasn't skipped
- Fixed: Phendrana Shorelines - The item behind the ice can now be collected again with Infinite Speed
- Fixed: Control Tower - Flying Pirates incorrectly flying away from the player when skipping the cutscene
- Fixed: Research Core - Combat Visor being forced after grabbing the pickup on Competitive Cutscene mode
- Fixed: Research Entrance - Softlock if the player kills the pirates before touching the cutscene trigger
- Fixed: Research Entrance - Fog disappearing after clearing the 1st Pass Pirates and before the 2nd Pass Shadow Pirates
- Fixed: Energy Core - Underwater sound incorrectly playing when the player was not underwater
- Fixed: Energy Core - Puzzle music not playing again if the player re-enters the room during the countdown
- Fixed: Ruined Shrine - Beetle music incorrectly continues playing after leaving towards Main Plaza
- Fixed: Save Station B - Incorrectly playing save station music instead of Phendrana music if the player leaves too quickly
- Fixed: Observatory - Projector activation cutscene skip activating the projector twice if the cutscene was skipped late
- Fixed: Observatory - Fixed incorrect music playing when the projector is active
- Fixed: Observatory - Panel activation cutscene incorrectly playing on 2nd Pass when the projector is already active
- Added: New option for suit damage reduction: "Additive", where each suit provides a specific amount of damage reduction
- Changed: The map tracker uses the same names for elevators as when editing a preset
- Changed: Updated tournament winners scan
- Changed: Ventilation Shaft: Cutscene skip no longer waits for nearby rooms to load
- Changed: Mine Security Station: The Wave Pirates now get activated with the same timing, regardless of what death animation the Shadow Pirates play
- Changed: Mine Security Station: Adjusted cutscene trigger so it can't be accidentally skipped
- Changed: Ruined Shrine - Adjusted position of the cutscene skip lock-on point
- Changed: Control Tower - "Doors Unlocked" HUD Memo now shows in Control Tower once the fight is done on Competitive Cutscene mode
- Changed: Ruined Fountain - Morph Ball can no longer get stuck at the bend on the Spider Track
- Changed: Energy Core - Increased the size of the Load Trigger to Furnace Access
- Changed: Hive Totem - Adjusted the Hive Totem scan position to match how it is on PAL
- Changed: Sun Tower Elevator - Cutscene now shows Samus facing the correct direction
- Changed: Observatory - Restored an unused particle effect for the projector
- Changed: Observatory - The projector is now activated on room load, instead of activating immediately after the room loaded
- Changed: Research Entrance - 2nd Pass Shadow Pirates can longer interrupt 1st Pass fight music if they die too slowly
- Changed: Omega Research - Ambient music now resumes when the pirates die instead of when they fully despawn
- Changed: Geothermal Core - The previously invisible ledge connected to Plasma Processing is now always visible

#### Logic Database

##### Magmoor Caverns

- Fixed: Geothermal Core: Various Puddle Spore requirements now require Before Storage Depot B instead of After.

##### Phazon Mines

- Changed: Central Dynamo: Infinite Speed trick no longer requires Knowledge (Advanced)
- Changed: Fungal Hall Access now appropriately requires Plasma
- Added: Mine Security Station: Combat logic for getting Storage Depot A
- Changed: Mine Security Station: Adjusted combat logic to have stricter requirements

##### Phendrana Drifts

- Changed: Temple Entryway: Breaking ice properly requires Plasma/Wave/Power

##### Tallon Overworld

- Changed: Root Cave: NSJ climb connects to a skybox which connects to the item and Arbor Chamber
- Changed: Root Cave: NSJ climb to item no longer needs Standable Terrain and Invisible Objects has been nerfed to Beginner for the item
- Changed: Root Cave: NSJ climb now appropriately requires Door Lock Rando to be off
- Changed: Root Cave: Combat Dash from Arbor Chamber to item no longer requires X-Ray/Invisible Objects
- Added: Root Cave: NSJ climb now has comments to explain methodology
- Added: Root Cave: Advanced Combat Dash to Arbor Chamber from item that does not need X-Ray/Invisible Objects

### Metroid Prime 2: Echoes

- Fixed: A small typo with "immune" in the energy preset tab.
- Fixed: Seeker Locks without Seeker now properly show all usages when asked for.

### Metroid: Samus Returns

- **Major** - Added: Door Lock randomizer has been added, along with new door types.
- **Major** - Added: Elevator randomizer has been added.
- Changed: DNA hints now just say "DNA" instead of "Metroid DNA".
- Fixed: If no seed was exported at a previous start of Randovania, the export window now shows the correct title ID in the output path for NTSC without having to switch to PAL and back to NTSC.
- Fixed: Removed an incorrect start location from Area 4 Central Caves, which failed when exporting the game.
- Fixed: Typo on the exporting dialog.
- Fixed: Common case where a modified input RomFS was considered being unmodified.
- Fixed: Starting at Area 3 Factory Exterior - Beam Burst Chamber & Tsumuri Station no longer spawns Samus out of bounds.
- Fixed: The Laser Aim cosmetic options UI no longer exports the wrong colors and has been simplified.
- Fixed: The item in Area 7 - Omega Arena South Access no longer disappears after defeating the Omega in Area 7 - Omega Arena South.
- Fixed: Case where Power Bombs would not be disabled when fighting Diggernaut.

#### Logic Database

##### Area 1

- Fixed: Metroid Caverns Hub: Dock to Metroid Caverns Save Station -> Tunnel to Metroid Caverns Save Station now has the correct grouping for the logical paths.

##### Area 3 Metroid Caverns

- Added: Caverns Teleporter East - Reaching the pickup now has correct requirements with High Jump Boots, requiring either a Super Jump (Advanced), Unmorph Extend (Intermediate), or Freezing the Moheek (Intermediate).

## [8.0.0] - 2024-05-01

- **Major** - Added: Metroid Samus Returns has been added with full single player support. Includes random starting locations, some toggleable patches, and more.
- Added: Highlighting nodes in the Map view of the Map tracker will now update the current location.
- Changed: The output after verifying the installation has been made less misleading.
- Changed: Show better errors on Linux and macOS when something goes wrong while trying to open a directory.
- Changed: Improve error handling when exporting presets.
- Fixed: The Map view on the Map tracker will not show doors and generic nodes as being inaccessible if only resources were shown on the Text Map view.

### Resolver

- Fixed: Some cases of seeds being wrongly considered as impossible.

### Discord Bot

- Added: The Discord bot now mentions the game when describing a preset.
- Changed: Experimental games are now only available in the development bot.

### AM2R

- Added: 1 joke hint.
- Changed: All ammo tanks are now consistently being referred to as "Tanks" rather than "Expansions".

#### Logic Database

- Changed: Zipping from destroyable objects with Missiles is now rated as Expert.

##### Hydro Station

- Fixed: Varia Chamber Access: Logic will not expect you to Infinite Bomb Jump with only Power Bombs to get to the item anymore.
- Fixed: Inner Alpha Nest South: It's not logical anymore to get the Missile tank with only Walljumps and Mid-Air Morphs.
- Added: Inner Alpha Nest South: A video link to get the Missile Tank with a Morph Glide.

### Cave Story

- Fixed: If the objective has been set to the bad ending, then the Explosive will be in its vanilla location, rather than not being shuffled at all.
- Fixed: King does not have a third ear anymore when using him as a player sprite.

##### Sand Zone

- Fixed: Sand Zone: Breaking the blocks now properly accounts for having either Missile Launcher or Super Missile Launcher.
- Fixed: Sand Zone: Breaking the blocks to go from the Sunstones to before the omega fight now properly accounts for killing enemies to farm Missiles.
- Fixed: Sand Zone: Reaching the Storehouse now expects you to have a weapon on trickless instead of the ability to fly.
- Added: Sand Zone: Breaking the blocks near the Storehouse is now accounted for with Missiles/Bubbler.
- Added: Sand Zone: Collecting the running puppy now expects you to either kill the Armadillos, or avoid them via intermediate Pacifist strats.

### Metroid Dread

- Added: Linux and macOS now have the Ryujinx exporting option available.
- Changed: The Missile Tank pickup in Invisible Corpius Room in Artaria has been moved to the left so that it won't overlap with the door in Door Lock Rando.
- Changed: There is now a thermal gate preventing players from entering the Experiment Z-57 fight without activating the nearby thermal first.
- Fixed: The `Hints Location` tab no longer refers to Prime 2 when describing where the hints are placed.
- Fixed: Customizing a preset where EMMI and Bosses were turned off for DNA placement won't have the DNA slider be initially enabled.
- Fixed: A `drive letter` typo in the exporting window.
- Removed: The FAQ entry stating that only the English language is supported has been removed, as all languages are patched since version 7.4.0.

#### Logic database

##### Cataris

- Added: Pseudo Wave Beam (Beginner) to break the blob above Blue Teleportal to Artaria, from the left side of the wall.

### Metroid Prime

- Added: FAQ Entry about non-Superheated rooms
- Added: Exposed "Power Beam Only"-Doors for Door Lock Rando.

#### Logic Database

##### Chozo Ruins

- Changed: Main Plaza: The R-Jump and L-Jump to reach the Grapple Ledge Missile Expansion have been lowered to beginner.

##### Frigate Orpheon

- Added: Biotech Research Area 2 can now be crossed with a Hypermode Wall Boost

##### Magmoor Caverns

- Added: The Sloped R-Jump in Geothermal Core to get to the door to Plasma Processing (commonly referred to as Eagle Jump) is now in logic.

##### Phendrana Drifts

- Added: The jump to the upper pickup in Gravity Chamber now requires an intermediate R-Jump or an Advanced L-Jump alongside the Advanced Slope Jump requirement.

### Metroid Prime 2: Echoes

#### Logic Database

- Fixed: Normal Doors now account for having a beam or Morph Ball Bombs to open.

##### Agon Wastes

- Added: Movement (Intermediate) to get from the center platforms in Central Mining Station to the cannons using Space Jump Boots.
- Added: Screw Attack from the cannons to get the item in Central Mining Station before the Pirate fight.
- Added: Mining Station B - Room Center to Transit Station with Boost Ball, Bombs, BSJ (Intermediate), and Standable Terrain (Intermediate).
- Fixed: The video link for the Expert Slope Jump in Central Mining Station now links to a working video.
- Fixed: Mining Station B - Room Center to Transit Station now properly requires Boost Ball and Standable Terrain (Intermediate) for the No Space Jump Post-Puzzle path.

## [7.5.0] - 2024-04-01

- Added: Command line arguments for exporting games. These commands are intended for advanced uses only.
- Fixed: During generation, actions that involves multiple progressive pickups are now properly considered.

### AM2R

- Fixed: Hitting Zetas with Charge Beam works again.

#### Logic Database

##### Distribution Center

- Added: Gravity Area Corridor: Getting the item is now logical via a Charge Bomb Spread. This requires Knowledge Beginner and Movement Intermediate.
- Fixed: Gravity Chamber Access: Going from right to left is now logical with Gravity and Bombs.
- Fixed: Gravity Chamber Access: Going from right to left is not logical anymore with walljumping.

##### Hydro Station

- Changed: Shinesparking from Breeding Grounds Alpha Nest West to Breeding Grounds Overgrown Alley now requires an intermediate Shinespark.
- Fixed: Hydro Station Exterior: It's now impossible for the Water Turbine to shuffle to a Spider Ball door or a Screw Attack door.

##### Industrial Complex

- Added: Industrial Complex Exterior: It is now possible to get from the right building to the left building. It's an Intermediate Morph Glide with High Jump, and an Advanced without.

##### Main Caves

- Fixed: Drill Excavation: Logic does not expect you to need bombs anymore to break the crystal if Cutscene Skips are enabled.

##### The Tower

- Fixed: Plasma Chamber: It is now logical to escape the room through the left tunnel if the Softlock Prevention option is enabled.

### Cave Story

- Fixed: Cave Story exports with CS:Tweaked now prioritize the mod-specific files over Freeware's. This solves several issues with missing graphics when exporting over a Freeeware game.
- Fixed: Missing graphical assets for rando-exclusive inventory entries in Cave Story: Tweaked exports

#### Logic Database

##### Ruined Egg Corridor

- Added: Health requirements to the Sisters.
- Fixed: Breaking the blocks in `Cthulhu's Abode?` now properly accounts for Super Missile Launcher

### Metroid Dread

- Fixed: DNA placement respects vanilla item placement settings to not assign two items to one location

#### Logic Database

- Added: New trick, Cross Bomb Launch.
- Changed: The Shinesink Clip and Aim Down Clip tricks are now a single Floor Clip trick.

##### Artaria

- Added: Video: Ballsparking into Speed Hallway from the right, charging speed from Energy Recharge Station South.

##### Burenia

- Added: Crossing the gap in Underneath Drogyga with Cross Bomb Launch; Intermediate with Spin Boost, Advanced without.
- Added: Reaching the Missile Tank Pickup in Main Hub Tower Top using Cross Bomb Launch (Advanced).
- Added: Video: Morph Ball Movement Jump in Main Hub Tower Middle.

##### Cataris

- Added: Reaching the Pickup in EMMI Zone Item Tunnel using Cross Bomb Launch (Advanced).
- Changed: The Cross Bomb Skip to reach the Pickup in EMMI Zone Item Tunnel has been reduced from HyperMode to Expert.

##### Dairon

- Added: Getting across the right gap in Early Grapple Room with Cross Bomb.

##### Elun

- Changed: Releasing the X without Bombs or Cross Bombs now requires Knowledge (Beginner).

##### Ferenia

- Changed: Getting across the water in EMMI Zone Exit East with Cross Bombs now additionally requires Cross Bomb Launch (Advanced).
- Changed: Path to Escue: Getting from Door to Save Station Southeast to Dock to EMMI Zone Exit East is now trivial.

##### Ghavoran

- Added: Cross Bomb Launch (Advanced) to get to the Save Station Door in Golzuna Tower from the Missile Tank Pickup.
- Added: Cross Bomb Launch (Beginner) to get the Missile Tank Pickup in Golzuna Tower.
- Added: Video showing the Climb Sloped Tunnels trick to get from the Missile Tank Pickup to the Save Station Door in Golzuna Tower.
- Added: Wall Jump using Spin Boost in Left Entrance.
- Added: Water Space Jump (Intermediate) in Energy Recharge Station, getting up through the Screw Attack Blocks.
- Changed: Using Cross Bomb to get the Missile Tank Pickup in Golzuna Tower now requires Movement (Beginner).
- Changed: The Floor Clip into Golzuna Arena has been reduced from Expert to Intermediate.
- Changed: The Cross Bomb Skip to get across the Pitfall blocks in Cross Bomb Tutorial has been reduced from Expert to Advanced.

### Metroid Prime

#### Logic Database

##### Phendrana Drifts

- Added: Ruined Courtyard: Scan/X-Ray Beginner dash to and from Specimen Storage

##### Tallon Overworld

- Changed: Frigate Crash Site: Overgrown Cavern Climb L-Jump adjusted to Beginner

### Metroid Prime 2: Echoes

- Added: Updated A-Kul's scan with the 2023 CGC Tournament winners.

#### Logic Database

##### Torvus Bog

- Added: The reverse air underwater in Training Chamber now has a method with and without Space Jump (Advanced and Expert respectively). This can be used to get to the bomb slot as well as the door to Fortress Transport Access.

## [7.4.2] - 2024-03-13

This release is identical to 7.4.0 and was released to revert 7.4.1.

## [7.4.1] - 2024-03-13

### AM2R
- Fixed: Hitting Zetas with Charge Beam works again.

### Cave Story
- Fixed: Cave Story exports with CS:Tweaked now prioritize the mod-specific files over Freeware's. This solves several issues with missing graphics when exporting over a Freeeware game.
- Fixed: Missing graphical assets for rando-exclusive inventory entries in Cave Story: Tweaked exports


## [7.4.0] - 2024-03-08

- Added: A warning will be shown when trying to generate a game where more items are in the pool than the maximum amount of items.
- Added: When a game is exported via ftp, a message is displayed indicating that an attempt is being made to connect to the ftp server instead of the patcher's misleading "Done" message.
- Changed: Improved how requirement templates are simplified, improving generation and resolver performance.
- Fixed: Generating a game after customizing a preset will not completely freeze Randovania anymore.
- Fixed: The collection text displayed when mixing Hide All model style with Random models and a cross-game multiworld is now always a generic message when your own pickup is disguised as a pickup of another game.
- Fixed: In the Item Pool tab, selecting Shuffled now works properly for non-progressive entries with multiple copies and certain other items.
- Fixed: Changelog window properly displays images.
- Fixed: Cancelling connecting to the server is better handled now.

### Resolver

- Fixed: Some cases of resolver timeout.

### AM2R
- Added: A popup helping the player to inform how Missile-less Metroid combat works
- Added: The following sprites were added for Dread Multiworld: Energy Tanks, Missile Tanks, Missile Tank+, Power Bomb Launcher, Power Bomb Tank, Varia Suit
- Changed: The following Multiworld sprites were changed in order to fit more with AM2R's art style: Dread's Energy Part, Dread's Wide Beam, Echoes' Amber Translator, Echoes' Cobalt Translator, Echoes' Dark Agon Key, Echoes' Darkburst, Echoes' Dark Torvus Key, Echoes' Emerald Translator, Echoes' Ing Hive Key, Echoes' Sky Temple Key, Echoes' Super Missiles, Echoes' Violet Translator
- Fixed: Rare crash when receiving a flashlight/blindfold in a Multiworld session.
- Fixed: AM2R Speed Booster Upgrades now show properly instead of using the default offworld model.

### Cave Story
- **Major** - Cave Story: Tweaked is now supported as an export platform and included with Randovania.

#### Logic Database

##### Egg Corridor

- Added: Health requirements for the Igor boss fight.

##### Grasstown

- Fixed: Grasstown: Accessing the Jellyfish field from the east side of Chaco's House now properly accounts for weapons/pacifist strats instead of being trivial.
- Added: Health requirements for the Balrog 2 boss fight.
- Added: Health requirements for the Balfrog boss fight.
- Changed: Shelter: Accessing the Save Point and Refill is now logically possible when entering from the teleporter.

##### Mimiga Village

- Added: Health requirements for the Balrog 1 boss fight.

### Metroid Dread

- Added: "Access Permanently Closed" doors can be used in Door Lock Randomizer. This includes new default and alternate textures in cosmetic options.
- Added: New Missile Launcher model for Prime, Echoes, and AM2R multiworld pickups.
- Added: New Super Missile Expansion model for AM2R multiworld pickups.
- Fixed: Wide Beam shields now require the Wide Beam to break, and cannot be cheesed with Wave or Plasma beam.
- Fixed: Saves from a different world in the same multiworld session are correctly handled as incompatible.
- Fixed: Text is patched in all languages, not just English.

#### Logic Database

##### Ghavoran

- Added: In Spin Boost Tower: Expert Speed Booster Conservation from Ledge Below PB Tank to Pickup (PB Tank), as well as a video for this trick.

### Metroid Prime

#### Logic Database

- Added: 35 new Videos to the Database

##### Chozo Ruins

- Changed: Vault: NSJ Bombless Wall Boost lowered to Expert
- Changed: Ruined Nursery: bombless Standable Terrain NSJ lowered to Advanced and w/ SJ lowered to Intermediate
- Changed: Hive Mecha: Fight skip via walkway lowered to Intermediate Movement
- Added: Hive Mecha: Fight skip NSJ Advanced Movement bunny hop
- Added: Furnace: Spider track climb trick description
- Added: Furnace: Bombless Intermediate Movement to West Furnace Access
- Added: Burn Dome Access: Advanced Movement and Wallboost bombless escape
- Added: Hall of the Elders: Advanced Complex Bomb Jump wave slot skip

##### Phazon Mines

- Added: Elite Research: Advanced IUJ scanless climb
- Added: Main Quarry: Advanced BSJ to Waste Disposal
- Added: Metroid Quarantine B: Hypermode Single Room OOB NSJ bombless
- Added: Elevator Access A: Hypermode bombless spiderless climb from Elevator A
- Added: Elevator Access A: Expert Movement logic for climbing without Wave Beam
- Changed: Phazon Processing Center: Item to Maintenance Tunnel L-Jump now has proper X-Ray logic
- Changed: Phazon Processing Center: Item to Maintenance Tunnel Complex Bomb Jump has been properly replaced with Bomb Jump

##### Phendrana Drifts

- Added: Frozen Pike NSJ Bombless Climb from Frost Cave Access now has proper Charge Beam, Scan Visor, and Combat logic
- Added: Hypermode Frozen Pike NSJ Bombless Climb from bottom to top
- Added: Frozen Pike Hypermode BSJ to Transport Access
- Added: Frozen Pike NSJ Hunter Cave to Frost Cave Intermediate Slope Jump
- Changed: Transport Access Single Room OOB lowered to expert and advanced tricks
- Added: Ice Ruins West Courtyard Entryway to middle platform NSJ Hypermode BSJ and NSJ damage boost
- Added: Ice Ruins East Expert Single Room OOB ice item heist
- Added: Ice Ruins East Advanced Single Room OOB and Hypermode Movement spiderless bombless spider track item
- Added: Ruined Courtyard Advanced Movement bunny hop to Save Station A
- Added: New hash words

## [7.3.2] - 2024-02-??

- TODO: fill out or remove.

## [7.3.1] - 2024-02-07

### AM2R

- Fixed: Receiving a suit in a Multiworld session will not place you in the most upper-left position of a room anymore.

## [7.3.0] - 2024-02-07

- Added: Ability to turn off changing "to" Normal Doors in Door Type dock rando.
- Fixed: For Linux and macOS, the auto tracker tooltip will not show black text on black background anymore.
- Fixed: Searching for your own pickup in multiworld sessions will now show only pickups which match *exactly* the name, instead of showing pickups which start with that name.
- Fixed: The import in a multiworld session is blocked if it contains an unsupported game.
- Fixed: Opening the webbrowser for Discord Login doesn't fail on Linux anymore.
- Changed: Scanning ammo in the Prime games will now show nicer text for items that provide negative ammo or multiple positive ammo.
- Fixed: For Windows, the game select tooltip will not render as grey text on grey background in dark mode.
- Added: Games display a banner if they are multiworld compatible.

### Resolver

- Fixed: Some cases of resolver timeout.

### AM2R

- **Major** - Added: Multiworld support for AM2R.
- Added: Auto-Tracker functionality.
- Added: A "Hints"-tab, which describes the hint system used in AM2R in detail.
- Added: A "Hint Item Names"-tab, which describes which names are used to describe the items in offworld hints.
- Changed: Minimal Logic has been adjusted. It now also checks for Morph Ball, Missile Launcher, the DNA and the Baby collection.
- Changed: The Baby now checks for all DNA being collected and will display a message if not.
- Changed: Progressive Suits and Progressive Jumps now display custom sprites instead of Space Jump / Gravity Suit sprites in order to make them more distinct.
- Changed: The yams.json file will not be present anymore for race seeds.
- Fixed: The shell script after exporting works now on Flatpak environments.
- Fixed: Typos in FAQ.

#### Logic Database

- Added: 20 Videos to the Logic Database.

##### Main Caves

- Fixed: In Surface Hi-Jump Challenge: Now correctly uses normal damage instead of lava damage for damage boost.
- Fixed: In Drivel Drive: Intended Ballspark now requires Gravity.
- Changed: In Drivel Drive: Bumped mockball method to Expert.
- Changed: In Western Cave Shaft: Bumped health requirement for the descent to require an Energy Tank in trickless.

##### Golden Temple

- Added: In Guardian Arena: Now accounts for Speed Booster quick kill with Intermediate Knowledge.

##### Hydro Station

- Fixed: In Breeding Grounds Entrance: Activating the EMP Slot now properly accounts for Missiles.

##### Industrial Complex

- Fixed: Renamed the room `Spazer Beam` to `Spazer Beam Chamber`.
- Changed: Upper Factory Gamma Nest: Shinesparking from the room below to get the top item is now an intermediate shinesparking trick.

##### The Tower

- Changed: In Tester Arena, the fight requirements have been restructured with more thorough combat and health requirements.

##### Distribution Center

- Changed: In Dual Gamma Nest, the fight now requires Gravity suit on Trickless Combat. Health requirements adjusted around this change.
- Changed: Distribution Center Exterior West: Shinesparking to get the top Missile Tank is now an intermediate shinesparking trick.
- Changed: Bullet Hell Room Access: Shinesparking to get from `Door to Bullet Hell Room` to `Door to Distribution Facility Intersection` now requires an intermediate shinesparking trick.

### Cave Story

- Fixed: The name for Puppy locations and Labyrinth Shop locations will now be shown correctly on the Location Pool tab.

### Metroid Dread

- Added: Changing the volume of the music, SFX and background ambience is now possible via cosmetic options.
- Changed: Speed Booster Upgrades and Flash Shift Upgrades are now considered minor items instead of major.

#### Logic Database

- Removed: It's no longer logical to push Wide Beam Blocks with Wave Beam without Wide Beam.
- Fixed: All usages of Missiles now require the Missile Launcher.
  - Affects:
    - Fighting Corpius with Normal Missiles.
    - The part of the Z57 fight where you use Storm Missiles to stop the healing.
    - Breaking the Missile Blocks in Dairon - Transport to Artaria.
    - Fighting Escue with Normal Missiles.
    - Fighting Golzuna with Storm Missiles and Normal Missiles.
    - Fighting Central Units.

##### Artaria

- Added: Single Wall Jump (Beginner) to cross the pillar left to right in White EMMI Introduction.
- Added: Using Speed Booster in White EMMI Introduction to get over the pillar left to right, from the BallSpark Hallway Room, also available in Door Lock Rando.
- Fixed: Using Speed Booster in White EMMI Introduction to get over the pillar left to right, from the Teleport to Dairon Room now requires Door Lock Rando to be disabled.

##### Cataris

- Added: The Wide Beam Block in Dairon Transport Access can now be traversed with a Diffusion Abuse trick from below.

##### Ferenia

- Changed: Using Speed Booster to reach the item at the top of Purple EMMI Introduction now requires Speed Booster Conservation (Intermediate).
- Fixed: Energy Recharge Station (Gate): Clearing the Grapple Block from the Upper Bomb Ledge now additionally requires the Main Power Bomb instead of only Power Bomb Ammo.
  - All the other usages of Power Bombs in this area also now require the Main Power Bomb.

##### Ghavoran

- Added: Bomb Jump in Right Entrance, out of the water to the Grapple Block Alcove. Requires Diagonal Bomb Jump and either Out of Water Bomb Jump or Gravity Suit.
- Added: Video showing the Grapple Movement trick in Right Entrance.

### Metroid Prime

- Added: It is now possible to have a seperate total amount and required amount of Artifacts.
- Changed: Minimal Logic now also checks for the Ridley event.
- Fixed: Rare softlock/glitches regarding Central Dynamo maze

### Metroid Prime 2: Echoes

- Added: Having Double Damage no longer causes the morph ball to glow.
- Added: 7 more joke hints.
- Changed: Minimal Logic now also checks for the Emperor Ing event.

#### Logic Database

- Added: 12 videos to the database

##### Torvus Bog

- Added: In Great Bridge: Rolljump method to reach Abandoned Worksite from Temple Access (Top)

## [7.2.0] - 2024-01-05

- **Major** - Added: Rebranded Randovania icons.
- Fixed: Bug where tooltips did not show uncollected item names in the autotracker.
- Changed: Update to the Database Video Directory site to eliminate lag and add modern styling.
- Changed: Autotracker tooltips now display text in black instead of gray.

### Metroid Dread

#### Logic Database

##### Artaria

- Added: In Screw Attack Room: Break the blob with Slide Turnaround Pseudo Wave Beam, requires Gravity Suit. Beginner from the left and Intermediate from the right.
- Fixed: The Advanced Pseudo Wave Beam to break the Blob in Screw Attack Room from the right now handles it not working with Gravity Suit.
- Fixed: Add Slide as a requirement for the Pseudo Wave Beam usages in Melee Tutorial Room and Early Cloak Room.

##### Burenia

- Added: Pseudo Wave Beam to break the bottom right blob in Burenia Hub to Dairon. Requires Slide and Gravity Suit or Diffusion Beam.
- Fixed: When using Power Bomb to break the bottom right blob in Burenia Hub to Dairon, also require the ability to shoot a beam.
- Fixed: Burenia Hub to Dairon: Getting the item in the fan with only Flash Shift now requires at least one Flash Shift Upgrade as well, and also only requires Intermediate movement (instead of Advanced).
- Changed: Main Hub Tower Middle: Climbing out of the water from Left of Central Grapple Block without any items now requires Advanced Movement, up from Intermediate.

##### Ferenia

- Added: In Space Jump Room: Use Grapple Beam to jump out of water above Underwater Ledge Left, and use Single Wall Jump, Spin Boost or Flash Shift to reach Dock to Transport to Ghavoran. Video included.
- Changed: In Space Jump Room: Can traverse from Underwater Ledge Left to Dock to Transport to Ghavoran using Spider Magnet, with either Flash Shift and Wall Jump or Morph Ball and Single Wall Jump.
- Changed: In Space Jump Room: Added a video for reaching the Missile Tank with only Morph Ball and Bombs
- Changed: In Space Jump Room: Added a video traversing from Underwater Bottom to Underwater Ledge Left with only Grapple Beam.

##### Ghavoran

- Fixed: Getting the Energy Part Pickup in Golzuna Tower using Spin Boost and Shinespark Conservation Beginner now correctly requires Morph Ball.
- Changed: Opening the door to Orange Teleportal directly from below, in Golzuna Tower, requires Diffusion Beam.
- Added: The door to Orange Teleportal can be opened from inside the tunnel left after breaking the Speed Booster Blocks, in Golzuna Tower. This requires Charge Beam and either Wave Beam or Pseudo Wave Beam Beginner.

### AM2R

- Added: Research Site Open Hatches as available doors for Door Lock Rando.
- Added: New option to place DNA anywhere.
- Added: New option to force Save Station doors to be normal doors.
- Added: New option to force doors in Genetics Laboratory to be normal doors.
- Added: If the user starts with random items, then an item collection screen will now be shown, telling the player which items they start with.
- Added: Clearer GUI symbols, when expansions have been collected, but not their corresponding launcher.
- Added: When softlock prevention is active, then the first two crumble blocks in Super Missile Chamber will be shoot blocks instead.
- Changed: "Distribution Center - Energy Distribution Emergency Exit" has updated behavior when 'Softlock Prevention' is enabled. Before, only the bottom row of Speed Booster blocks were removed. Now, all of them have been removed, except for the leftmost pillar.
- Fixed: When spinjumping into a progressive Space Jump, the spinjump SFX is not being infinitely looped anymore.
- Fixed: Entering "Hatchling Room Underside" will now show the Metroid scan notification only once.

#### Logic Database

- Added: 15 Videos to the Logic Database.

##### Main Caves

- Added: In Surface Hi-Jump Challenge: Shinespark conservation method to reach item.

##### Hydro Station

- Added: In Inner Alpha Nest South: IBJ method to reach item.
- Changed: In Arachnus Arena: New health and dodging requirements for fighting Arachnus.

##### Industrial Complex

- Added: In Lower Factory Intersection: Can now climb the room by shinesparking after a short charge.
- Added: In Treadmill Room: Going from right to left is now possible via a beginner Shinespark or an intermediate Morph Glide.
- Fixed: In Lower Factory Intersection: Climbing the room now correctly needs a damage boost for wall jumps.
- Fixed: In Shirk Prisons: Going from right to left, now requires Morph Ball, or 4 (Super) Missiles.
- Fixed: In Treadmill Room: Going from right to left via Movement is now impossible.
- Changed: In Torizo Arena: New weapon, health, and dodging requirements for fighting Torizo.

##### Genetics Labratory

- Changed: In Queen Arena: Additional Beam requirements and dodging requirements for fighting Queen trickless.

### Metroid Prime 2: Echoes

#### Logic Database

##### Dark Agon Wastes

- Added: Requirements to trigger the Amorbis fight from below: Spacejump, NSJ Z-Axis Screw Attack or BSJ, and bomb jumps or standable terrain with the energy taken.
- Added: Advanced combat to fight Amorbis after the energy has been taken.
- Changed: Revised Amorbis combat requirements (trickless requires a good weapon + 2 E, beginner requires a weapon and 1 E, intermediate neither)
- Changed: Skipping the Amorbis trigger, or touching it to trigger the fight from below, requires Knowledge set to Intermediate.

### Metroid Prime

#### Logic Database

##### Tallon Overworld

- Added: Advanced Single Room OoB to reach Landing Site item without Morph Ball

## [7.1.1] - 2023-12-26

### Metroid Prime

- Added: A more stream-friendly autotracker layout
- Fixed: Reverted Warrior Shrine -> Monitor Station loading improvement which could sometimes cause crashes
- Fixed: Export compatibility with legacy cutscene skip options
- Fixed: Music issues in Frigate Orpheon, Artifact Temple, Arboretum, Sunchamber Lobby, Burn Dome and Lava Lake
- Fixed: [PAL] Issue with the Artifact Temple teleporter arrival cutscene
- Fixed: Non-NTSC text issues
  - Seed hash not showing on main menu
  - Credits not showing seed spoiler
  - [JP] Font size
- Added: `qolGeneral` improvements
  - Ice wall in Phendrana Shorelines now shatters instead of melting when shot
  - Better Save Station load trigger in Phendrana Shorelines
  - Better door open triggers in Arboretum
- Changed: Back-to-back cutscenes in Artifact Temple now skip as one

### Metroid Prime 2: Echoes

- Added: A more stream-friendly autotracker layout

## [7.1.0] - 2023-12-01

- Fixed: Bug with progressive suits in the autotracker always highlighting first suit
- Changed: "Remove redundant pickup alternatives" and "Stagger placement of pickups" are no longer experimental options and will be included in all presets moving forwards.

### AM2R

- Added: Shell script to make launching randomized games easier on Flatpak.
- Added: Plasma Beam Chamber's crumble blocks will be gone when the softlock prevention setting is turned on.
- Fixed: Visual time of day discrepancy with Septoggs and the tileset if started at GFS Thoth.
- Fixed: A flipped water turbine if the vanilla water turbine was set to be changed to one.
- Fixed: Crash when starting the game and loading a save room which contains a destroyed water turbine.
- Fixed: "Cancel" button not working properly on "Toggle" Missile-Mode.

#### Logic Database

- Changed: Zeta and Omegas combat rebalanced for lower difficulties.

### Metroid Dread

- Added: Power Bomb Limitations now shows up on the Preset Summary when enabled.

#### Logic Database

##### Artaria

- Added: In Screw Attack Room: Get from Door to Freezer(Power) to Start Point 2 by sliding.
- Added: In Screw Attack Room: Get from Start Point 2 to Early SA Platform with Space Jump.
- Added: In Screw Attack Room: Get from Door to Freezer(Power) to Screw Attack Pickup by using Shinespark. Requires Speed Booster Conservation Beginner and Disabled Door Lock Randomizer.
- Added: In EMMI Zone Hub: Get to the item pickup and the top left door from Door to Ballspark Hallway, using Shinespark, Speed Booster Conservation Beginner.
- Added: In EMMI Zone Hub: Get to the item pickup from Door to Ballspark Hallway using Speed Booster and Spider Magnet.
- Fixed: In EMMI Zone Hub: Getting to the item pickup from Door to Ballspark Hallway using Flash Shift and Single Wall Jump is now separated from the Grapple Movement alternative.
- Fixed: In EMMI Zone Hub: Getting to the item pickup from Door to Ballspark Hallway using Flash Shift and Single Wall Jump now requires a Flash Shift Upgrade.
- Fixed: In EMMI Zone Hub: Getting to the item pickup from the lower door to Wide Beam Block Room using a Shinespark now requires Door Lock Rando to be disabled.
- Removed: In EMMI Zone Hub: Redundant option: getting from the lower to the upper Door to EMMI Zone Exit Southwest using Speed Booster when Door Lock Rando is disabled.

##### Burenia

- Added: In Gravity Suit Tower: Getting from the Lower door to Ammo Station South to the Upper door to Gravity Suit Room is in logic with either Power Bombs or after breaking the floor.
- Changed: In Gravity Suit Tower: Getting from the Lower door to Ammo Station South to the Lower door to Gravity Suit Room is now locked behind Highly Dangerous Logic

##### Cataris
- Added: In Underlava Puzzle Room 2: Use Speed Booster with at least one upgrade to shinespark through the speed blocks from the right.

##### Ferenia

- Added: In EMMI Zone Exit Middle: Use Wave Beam and Charge Beam or Power Bombs to open the Upper Door to EMMI Zone Exit West, then traverse through that room to get to the upper door.
- Added: In Purple EMMI Arena: Use Water Space Jump (Intermediate) to jump out of the water to reach the door.
- Changed: In EMMI Zone Exit Middle: Going from the Dock to Map Station to the Door to EMMI ZONE Exit West (Lower) is now trivial.
- Changed: In Purple EMMI Arena: Jumping out of the Water to reach the door using Cross Bombs now requires Water Bomb Jump Beginner. Using Normal Bombs no longer requires Spin Boost.

##### Ghavoran

- Changed: Golzuna logic has been overhauled to include Storm Missiles, Bombs, or Cross Bombs to fight it and forcing Flash Shift, Spin Boost, or Space Jump to dodge its attacks if not using shinesparks to defeat it.
- Fixed: Missing check on PB limitations to get to Orange Teleportal by opening the door from the tunnels below.

### Metroid Prime

- Fixed: Some rooms not appearing on map when "Open map from start" export option is selected
- Fixed: Parasite Queen permadeath when skipping death cutscene
- Fixed: Black bar in Control Tower cutscene
- Fixed: Minor PAL issues regarding Skippable Cutscenes in Exterior Docking Hangar and Sunchamber
- Added: Preset option to force Normal or Hard difficulty in the Main Menu
- Added: More Base QoL
  - All rooms now automatically play music appropriate to the area, even if the original music trigger has not been touched
  - The bomb blocks in Lava Lake and Chapel Tunnel are gone forever once destroyed
  - Fix Arboretum rune scan not always appearing when vines are retracted
  - Fix broken load trigger in Aether Lab Entryway
  - Tweaked the size of some door open and loading triggers
  - Sun Tower Access Ghost can now be seen after performing Early Wild
  - Better music timing of Elite Pirate breakout
  - Fix Chapel of the Elder's item platform not rising up all the way
  - Removed more "flashbang" effects
- Changed: Research Core item acquisition cutscene removed in Competitive Skippable Cutscenes
- Changed: Reintroduce and improve loading trigger optimization in Warrior Shrine
- Changed: Update in-game text when refilling PBs at missile stations
- Changed: The Missile Launcher's broad category is now "missile system" instead of "missile-related upgrade".

#### Logic Database

- Added: Database logic for Hard Mode

##### Chozo Ruins

- Added: Vault NSJ with Wallboosts
- Changed: Decreased Difficulty of Tower of Light NSJ Slope Jump

##### Magmoor Caverns

- Added: Fiery Shores wallcrawl to reach Upper Item

##### Phazon Mines

- Added: Difficult HBJ in MQB Phazon Pit
- Added: Elite Research Single Room OOB to Item
- Added: Upper Elite Research Dash to Reach Item NSJ

##### Phendrana Drifts

- Changed: Thardus Thermaless with Bombs and w/o adjusted
- Added: Phendrana Canyon NSJ Scanless Damage Boost
- Added: Phendrana's Edge NSJ Grappleless BSJ
- Added: Ruined Courtyard NSJ Climb UBJ
- Added: Thardus Skip NSJ from North Quarantine Tunnel

##### Tallon Overworld

- Added: Great Tree Hall Lower NSJ Climb BSJ
- Added: Landing Site B Hop to Reach Gully NSJ

### Metroid Prime 2: Echoes

#### Logic Database

- Changed: Climbing Transport A Access using slope jump + NSJ SA no longer incorrectly requires SJ as well

## [7.0.1] - 2023-11-??

- To be decided if it will be necessary.

## [7.0.0] - 2023-11-03

- **Major** - Added: AM2R has been added with full single player support. Includes Door Lock Rando, some toggleable patches and more.
- Changed: The Changelog window has received a slight overhaul. The date of each release is shown, hyperlinks are fixed, and patch notes are now accessed through a drop-down box (previously used vertical tabs).
- Changed: Trick level sliders ignore mouse scroll inputs, preventing unintended preset changes.
- Changed: The Trick Details list in the menu bar no longer displays tricks that shouldn't be visible in the UI.
- Changed: For Multiworld, sending collected locations to the server can no longer fail if there's an error encoding the inventory.
- Changed: The directory layout has now changed, moving everything that isn't the executable to an `_internal` folder.
- Changed: When verifying the installation, missing files and modified files are listed in the console and log.
- Changed: An explicit error is now displayed when a preset has minimum random starting items higher than the maximum.
- Fixed: Map tracker selects the correct start location if the preset has only one start location that is not the default.
- Fixed: When verifying the installation, the title of the popup now properly says "Verifying installation".
- Fixed: Exporting with hidden item models in a multiworld now works properly.

### Resolver

- Fixed: Bug where damage constraints in chains were not understood correctly.
- Fixed: Damage reductions from multiple suits are no longer multiplied together.
- Improved: The output from the resolver now includes the node with the victory condition.
- Improved: When using verbosity level High or above, the energy is displayed in the output.
- Improved: Speed up resolving of hard seeds by allowing skipping of more kinds of unsatisfied requirements.

### Cave Story

- **Major** - Added: Multiworld support. Currently only supports the version of freeware provided by Randovania.
- Fixed: Exporting Cave Story no longer causes a runtime error.
- Fixed: Presets that start in Camp no longer error in generation.
- Changed: The bookshelf in Prefab House now returns you to Prefab Building, before the boss rush.
- Fixed: Alt-tabbing while in fullscreen no longer crashes the game.
- Fixed: You can no longer select a negative weapon slot from the inventory.
- Fixed: The teleporter menu no longer flickers.

### Metroid Dread

- Fixed: Custom shields now use the correct shader and texture effects and no longer a black background
- Fixed: Issues with negative amount for ammo items. The current amount was set to a wrong value and you had to use a ammo refill station. This also caused issues with the auto tracker and multiworld.

#### Logic Database

- Fixed: The "Power Bomb Limitations" setting is now respected for opening Charge Beam Doors.

##### Artaria

- Changed: Going to Transport to Dairon with Speed Booster now requires the Speed Booster Conservation trick set to Beginner.
- Changed: The item above Proto EMMI now requires Speed Booster Conservation set to Beginner when reaching it with Speed from the top.
- Changed: Using Speed Booster to reach the pickup in EMMI Zone First Entrance now requires either the EMMI defeated or Speed Booster Conservation set to Beginner.

##### Burenia

- Added: Use Spin Boost with Wall Jump to climb from left to right at the top of Gravity Suit Tower.
- Changed: The Early Gravity sequence now requires the Speed Booster Conservation trick set to Beginner.

##### Cataris

- Added: Ledge warp out of the Diffusion Beam Room to avoid being trapped by the one way door and the blob.
- Changed: The item in Dairon Transport Access now requires the Speed Booster Conservation trick set to Beginner.
- Changed: The speed blocks leading to Underlava Puzzle Room 2 now require the Speed Booster Conservation trick set to Beginner or Power Bombs.

##### Dairon

- Changed: The lower item in the Freezer now requires the Speed Booster Conservation trick set to Beginner.
- Changed: The item in Ghavoran Transport Access now requires the Speed Booster Conservation trick set to Beginner when using Space Jump.
- Changed: The item in Storm Missile Gate Room now requires the Speed Booster Conservation trick set to Beginner when coming from above.

##### Elun

- Added: Elun's Save Station is now a valid starting room.
- Changed: The item in Fan Room now requires the Speed Booster Conservation trick set to Beginner.

##### Ferenia

- Added: Emmi Zone West Exit now has a Damage Boost trick to move from the center platform to the west door.
- Changed: The item in Fan Room now requires the Speed Booster Conservation trick set to Beginner or Gravity Suit with door lock rando disabled.
- Changed: The item in Speedboost Slopes Maze now requires the Speed Booster Conservation trick set to Beginner.
- Changed: The Missile+ Tank in Space Jump Room now requires the Speed Booster Conservation trick set to Beginner.

##### Ghavoran

- Changed: Going up Right Entrance with Speed Booster now requires the Speed Booster Conservation trick set to Beginner.
- Changed: The upper item in Golzuna Tower now requires the Speed Booster Conservation trick set to Beginner when using Spin Boost from the top.

### Metroid Prime

- Changed: In the Auto-Tracker Pixel Theme, visors are now pilled, Boost Ball icon with a proper trail, improvements to Power Bomb icon.
- Fixed: Counting normal damage reductions from suits twice.
- Fixed: Item position randomizer not being random.
- Fixed: Foreign object in ruined shrine
- Fixed: Room rando + cutscene skip compatibility
- Fixed: Crash when exporting a seed with a blast shield in phazon infusion chamber and essence death teleporter
- Fixed: [PAL/JP] Restored Missile and Charge shot stun in one hit on Ridley
- Fixed: [PAL/JP] Restored Wavebuster cheese on Ridley
- Fixed: When customizing cosmetic options, the labels are now properly updated.

### Metroid Prime 2: Echoes

- Added: One new Joke Hint referring to Raven Beak added to the pool
- Changed: In the Auto-Tracker Pixel Theme, visors are now pilled, Boost Ball icon with a proper trail, Screw Attack icon now faces clockwise, dedicated Power Beam icon.
- Changed: Damage Requirements for Warrior's Walk Item Pickup has been lowered from 80 to 60 dmg in total (30 energy getting the item and 30 energy going back)

## [6.4.1] - 2023-10-12

### Metroid Dread

- Removed: The "Power Bomb Limitations" has been disabled due to issues. This will be re-added in the future.

## [6.4.0] - 2023-10-05

### Metroid Dread

- Fixed: The "Power Bomb Limitations" setting is now accounted for by logic.

### Metroid Prime:

- Fixed: When room rando is enabled, cutscenes are no longer skippable to avoid a bug with elevators. This will be properly fixed in the future.

## [6.3.0] - 2023-10-02

- Added: During generation, if no alternatives have a non-zero weight, try weighting by how many additional Nodes are reachable.
- Added: Data Visualizer now has a very visible checkbox to quickly toggle if the selected trick filters are enabled.
- Added: When trick filters are enabled, a line is added indicating how many requirements are being filtered.
- Changed: The generator will now consider placing Energy Tanks, if there's a damage requirement that's exactly high enough to kill the player.
- Fixed: The menu option for viewing all Randovania dependencies and their licenses has been restored.
- Fixed: The generator should now handle cases with negative requirements a little better.
- Fixed: Map tracker works again for Metroid Dread and Metroid Prime.

### Resolver

- Fixed: Bug where nested requirements were combined wrongly.
- Improved: Order of exploring certain dangerous events.

### Metroid Dread

- Added: Enky and Charge Beam Doors can be made immune to Power Bombs. This is enabled in the Starter Preset, and can be toggled in Preset -> Game Modifications -> Other -> Miscellaneous -> Power Bomb Limitations.
- Added: Warning in the FAQ about custom text not displaying if the game is played in languages other than English.
- Changed: Exporting games is now significantly faster.

#### Logic Database

- Added: 3 videos to the logic the database for a diagonal bomb jump in Ghavoran, a single-wall jump in Cataris, and a diffusion abuse trick in Artaria.

##### Artaria

- Changed: EMMI Zone Spinner: The connection to the pickup that is available before flipping the spinner now also requires door lock rando and Highly Dangerous Logic to be enabled.

##### Burenia

- Changed: Teleport to Ferenia: Using Speed Booster to get past the Shutter Gate now requires Speed Booster Conservation Beginner.

##### Cataris

- Changed: Thermal Device Room South: The connections to the thermal door that closes after using the thermal device now logically remains open when door lock rando is disabled and the "Can Slide" and "Shoot Beam" templates are satisfied. This is a handwave that makes the thermal device no longer a dangerous resource.
- Changed: Single-wall Jump trick in Cataris Teleport to Artaria (Blue) now requires a slide jump.
- Changed: Exclude Door above First Thermal Device from Door Randomization. Effectively making the First Thermal Device a safe action also when doors are randomized.

##### Dairon

- Changed: Yellow EMMI Introduction: Using Speed Booster to go through the Shutter Gate, right to left, no longer requires Flash Shift Skip.

##### Ferenia

- Changed: Purple EMMI Introduction: Using Speed Booster to get past the Shutter Gate now requires Speed Booster Conservation Intermediate instead of Flash Shift Skip Beginner.

##### Ghavoran

- Changed: The connection of EMMI Zone Exit Southeast and EMMI Zone Exit West is now a proper door. This enables it to now be shuffled in door lock rando.
- Changed: Going backwards through the Eyedoor now requires having first destroyed it, Flash Shift and Intermediate Movement, or being able to tank the damage.

### Metroid Prime

- Fixed: Door from Quarantine Access A to Central Dynamo being inoperable with Reverse Lower Mines enabled.
- Fixed: Minor issues with new skippable cutscenes option.
- Fixed: PAL export with skippable cutscenes
- Fixed: Flaahgra crash with skippable cutscenes (fingers crossed)
- Fixed: Warrior shrine loading behavior
- Changed: Remove white screen flash effect when crates explode.
- Changed: Skippable cutscene modes are no longer experimental. Skippable is the new default. Competitive cutscene mode has been updated appropriately.
- Changed: Update tournament winner scan in Artifact Temple
- Changed: Improve loading times when leaving MQB
- Changed: Parasite Queen no longer respawns on 2nd pass
- Changed: The post-Parasite Queen layer in Biotech Research Area 1 now prevents backtracking through Emergency Evacuation Area (1-way door)
- Removed: Major/Minor Cutscene Mode (Major hidden behind experimental options)

#### Logic Database

##### Impact Crater

- Added: The Metroid Prime Exoskeleton fight has full combat logic.

##### Chozo Ruins

- Added: Sun Tower Sessamoharu Complex Bomb Jump to Skip Super Missiles/Scan Visor

##### Phazon Mines

- Added: Phazon Processing Center between Pickup and Maintenance Tunnel Door
- Fixed: Traversing from the Spider Track Bridge to the Quarantine Access A door in Metroid Quarantine A now properly requires the barrier to be removed or `Backwards Lower Mines` to be enabled.

##### Phendrana Drifts

- Added: New Thardus Skip Method from Room Center
- Added: Quarantine Monitor to North Quarantine Tunnel Thardus Skip
- Added: Phendrana Shorelines Spider Track item without spider ball out of bounds trick

### Metroid Prime 2: Echoes

- Changed: When Progressive Grapple is enabled, it will now show `2 shuffled copies` rather than `Shuffled` for better consistency.
- Changed: A proper error message is displayed when mono is not found, when exporting a game on macOS and Linux.

#### Logic Database

- Added: 22 videos to the logic database. see the [Video Directory]
(https://randovania.github.io/Metroid%20Prime%202%20Echoes/) for the full collection
- Added: Comments to some Beginner Bomb Jump tricks
- Changed: The trick setting "Suitless Ingclaw/Ingstorm" got renamed to "Suitless Dark Aether" with the intention to cover more tight Dark Aether energy requirements outside of Ingclaw or Ingstorm related checks.

##### Sky Temple Grounds:

- Changed: War Ritual Grounds, Shrine Access, Lake Access, Accursed Lake, Phazon Pit and Phazon Grounds will now require a Suit on trickless settings

##### Agon Wastes:

- Added: Main Reactor: Scan Dash (Advanced) to reach the Luminoth Corpse which allows to reach the item through Slope Jumps and Standable Terrain (Advanced).
- Added: Main Reactor: It is now possible to get to the item with only Spider Ball, Morph Ball Bombs, Standable Terrain (Intermediate) and Bomb Space Jump (Expert) without Space Jump.

##### Dark Agon Wastes:

- Added: Hall of Stairs: Bomb Space Jump (Advanced) to reach Save Station 3 Door without Space Jump

##### Dark Torvus Bog:

- Added: Portal Chamber (Dark): It is now possible to reach the Portal with a Slope Jump (Intermediate) and Screw Attack without Space Jump.

##### Sanctuary Fortress:

- Added: Main Gyro Chamber: Instant Morph (Hypermode) into boost, to destroy the glass to Checkpoint Station
- Added: Reactor Core Item pickup now possible with just Spider Ball and Morph Ball Bombs via Standable Terrain (Intermediate) and Bomb Jump (Intermediate)
- Added: Vault: Extended Dash (Expert) and Boost Jump (Expert) Method to reach the Spinner Side
- Added: Accessing the portal in Watch Station with a Bomb Space Jump (Advanced) to reach the Spider Track, Standable Terrain (Advanced) to reach the Bomb Slot, and an Instant Morph (Advanced)

##### Ing Hive:

- Added: Hive Temple Access: Slope Jump (Expert) into Screw Attack to skip Hive Temple Key Gate
- Changed: Temple Security Access: Z-Axis Screw Attack Trick is changed into Screw Attack into Tunnels (Advanced)
- Changed: Culling Chamber and Hazing Cliff will now require a Suit on trickless settings

## [6.2.0] - 2023-09-02

- Added: "Help -> Verify Installation" menu option, to verify that your Randovania installation is correct. This is only present on Windows.
- Changed: Game generation is now up to 150% faster.
- Changed: The resolver now tries otherwise safe actions behind a point of no return before it tries actions that give dangerous resources. This makes the solve faster by avoiding some cases of backtracking.
- Changed: Comments no longer prevent And/Or requirements from being displayed as short form.
- Fixed: Auto Tracker icons that were supposed to be always visible no longer show as disabled.
- Fixed: Opening race rdvgame files from older Randovania versions now works properly.
- Fixed: Exporting games with hidden Nothing models don't crash during the exporting process anymore.
- Fixed: For macOS, exporting Metroid Prime 2: Echoes games does not require you to run Randovania from within a terminal anymore to see the Mono installation.

### Metroid Dread

- **Major** - Added: Elevator and Shuttle randomizer. The destination is shown on the elevator/shuttle's minimap icon and in the room name, if enabled. This will show different area names to the logic database for some items.
- **Major** - Added: Split beams and missiles. When playing with non-progressive beams or missiles, each individual upgrade provides a unique effect instead of providing the effects of all previous upgrades.
- Added: An in-game icon will appear if the player becomes disconnected from the multiworld server.
- Changed: The Starter Preset and April Fools 2023 preset now have non-progressive beams and missiles, instead of progressive.
- Changed: Bomb Shields are no longer vulnerable to Cross Bombs.
- Fixed: The door model for certain door types now uses the intended textures correctly.
- Fixed: The save file percentage counter and the per-region percentage counter are now all updated correctly.

#### Logic Database

- Added: Diagonal Bomb Jump in Ferenia - Speedboost Slopes Maze.
- Added: Diagonal Bomb Jump in Burenia - Main Hub Tower Top, to the Missile Tank, using either Gravity Suit or an out of water bomb jump.
- Added: In Dairon - West Transport to Ferenia, use Wave Beam to push the Wide Beam Block from above, without Wide Beam.
- Added: Logic to handle having Ice Missiles without Super Missile.
- Added: In Ghavoran - Teleport to Burenia, Cross Bomb Skip using just Morph Ball to get to and from the Pickup. Rated one level higher than the corresponding usage with Flash Shift or Spin Boost.
- Added: Ledge Warp usage to flip the spinner in Ghavoran next the Transport to Elun, and in Elun to release the X.
- Added: All Chozo-X encounters now have energy requirements.
- Changed: Added Wide Beam to missile farming during Kraid's fight.
- Changed: Fighting Kraid in Phase 2 without going up is moved from Beginner Combat to Intermediate.
- Changed: Fighting Kraid with no energy is now Intermediate Combat. Fighting with 1 Energy Tank is Beginner.
- Changed: Dodging in all Chozo-X fights now has Flash Shift as trivial, Spin Boost with Beginner Combat, and nothing with Intermediate.
- Changed: In Dairon - Teleport to Artaria, breaking the speed blocks is no longer "dangerous". This is done by removing the "Before Event" condition on breaking the blocks from above.
- Changed: In Artaria - Water Reservoir, breaking the blob is no longer "dangerous", as long as Slide is not randomized. This was previously dangerous because there's a connection in EMMI Zone Exit Southwest that makes use of Speed Booster, however, by simply adding a "Can Slide" option on the same condition, the logic now sees the blob as safe.
- Changed: In Burenia: Fighting Drogyga is now only "dangerous" if Highly Dangerous Logic is enabled. This is achieved by adding a Highly Dangerous Logic constraint on all instances where the logic uses "Before Drogyga" on connections in the Underneath Drogyga room.
- Changed: Move victory condition to after Raven Beak, and encode all requirements to finish the escape sequence to that connection. This avoids having a "dangerous" resource at the end of the game.
- Changed: In Burenia - Main Hub Tower Middle, lowering the Spider Magnet Wall is now "dangerous" only when Highly Dangerous Logic is enabled. The connection from the bottom of the room to the Pickup Platform that uses Grapple Movement requires the Spider Magnet Wall to not be lowered now requires Highly Dangerous Logic. The randomizer currently doesn't have the necessary options to make this connection mandatory in any seeds anyway.
- Changed: Most instances of pushing Wide Beam Blocks by using Wave Beam through walls now no longer need Wide Beam. Notable exception is Dairon - West Transport to Ferenia, from below.
- Changed: Boss fight logic using Ice Missile without Super Missile is no longer an option, and effectively requires as many missiles as with normal Missiles.
- Changed: Boss fight logic now understands how damage values work with Split Beams behavior.
  - Affected bosses: Robot Chozo fights, Chozo X fights and Raven Beak.
  - Having only Plasma Beam or only Wave Beam is only used to fight the Robot Chozos, at Combat Intermediate.
  - Having both Plasma Beam and Wave Beam is considered as the same bracket as only Wide Beam.
  - Having Wide Beam and Wave Beam is considered as the same bracket as Wide Beam and Plasma Beam.
- Changed: Exclude Ghavoran door between Flipper Room and Elun Transport Access from being shuffled as a Grapple Beam door in Door Lock rando. This is to enable a Ledge Warp to flip the Spinner from below.
- Changed: In Ghavoran - Flipper Room, rotating the flipper the normal way can now be in logic before having pulled the Grapple Block at Right Entrance or having turned on Power Switch 2 in Dairon, if Transport Randomizer is enabled.
- Changed: Revised logic for fighting Corpius
  - When using missiles without an ammo requirement, the X must not have been released.
  - Using Cross Bomb is moved to Combat Beginner
  - For Missiles, Super Missiles and Ice Missiles, the number of required missiles is reduced by 1, which matches the pre-existing comments. These alternatives remain Combat Intermediate.
  - For Missiles, Super Missiles and Ice Missiles, these can now also be used without combat tricks, but you need 1.5x as many units of Missiles ammo as the combat trick version.
  - Added Storm Missiles.
- Fixed: A typo in the room name Ferenia - East Transport to Dairon has been changed from East Transport to Darion.
- Fixed: In Burenia - Teleport to Ghavoran, to open the Plasma Beam door from below, add requirement to have Plasma Beam. This becomes relevant with Separate Beam Behavior.
- Fixed: In Artaria - Teleport to Dairon, to enter the teleport itself using Wave Beam, add requirements to have Wide Beam and Door Lock Rando being disabled. The former becomes relevant with Separate Beam Behavior.
- Fixed: In Cataris - Kraid Area, when using Wave Beam to fight Kraid from behind, you now also need the rest of the rest of the requirements to fight Kraid.

### Metroid Prime

- Fixed: One-way elevator mode not able to generate
- Fixed: Doors openable underneath blast shields
- Fixed: Doors and Blast shields hurting the player with reflected shots
- Fixed: Starting items getting  ignored when starting in Connection Elevator to Deck Alpha
- Fixed: Skipping the cutscene in Connection Elevator to Deck Alpha also skips item loss
- Fixed: Doors in Omega Research not locking
- Fixed: Elite Control entry Barrier activating again
- Fixed: Hall of the Elders "New Path Opened" HUD Memo not appearing
- Fixed: Some unskippable cutscenes
- Fixed: Removed HUD Memos in Emergency Evacuation Area
- Fixed: Timing of Metroids in Metroid Quarantine A
- Fixed: Stuck camera in control tower
- Fixed: Timing of flying pirates in control tower
- Fixed: Echoes Unlimited Missiles model now appears larger
- Added: More Quality of life improvements over vanilla
  - Colorblind friendlier flamethrower model
  - Power Bombs now have a heat signature
  - Power Conduits activate even if only 1 of 3 wave particles hit
  - Main Quarry power conduit no longer reflects charged wave
  - Added lock to top door during Phazon Elite fight
  - Doors unlock from picking up the artifact item instead of the Phazon Elite dying

#### Logic Database

##### Chozo Ruins

- Added: Reverse Flaahgra in Sun Tower is now logical
- Added: Furnace E Tank Wall Boost Escape
- Added: Transport Access North Wallboost to Hive Totem from Elevator
- Added: Trigger Ghosts from Sun Tower Access without Bombs or Spider

##### Phazon Mines

- Added: Fungal Hall A now has Energy and Combat Logic
- Added: Fungal Hall A SJ Scan Dash Grapple Skip
- Added: Fungal Hall Access NSJ Bombless Escape to Fungal Hall A

##### Phendrana Drifts

- Changed: Phendrana Canyon Pickup NSJ Bombless Triple Boost Adjustments
- Changed: Control Tower Plasma Skip is now Beginner
- Added: Hunter Cave Bunny Hop to reach Hunter Cave Access from Lower Edge Tunnel
- Added: Hunter Cave Slope Jump to reach Chamber Access from Lake Tunnel

##### Tallon Overworld

- Added: Root Cave Climb NSJ Boost Strat

### Metroid Prime 2: Echoes

- Added: New cosmetic suit options. Please note that these suits require the experimental patcher to be enabled.
- Added: The internal game copy is automatically deleted when exporting a game fails in certain situations.

#### Logic Database

- Added: 307 videos to the logic database. see the [Video Directory]
(https://randovania.github.io/Metroid%20Prime%202%20Echoes/) for the full collection.

##### Temple Grounds

- Added:  NSJ Extended Dash (Expert) to cross Grand Windchamber through the middle platform.

##### Sky Temple Ground

- Removed: Phazon Grounds NSJ, No SA -> Invisibil Objects (Hypermode) or Movement (Expert) and Dark Visor. Doesn't exist.

##### Agon Wastes

- Added: NSJ Extended Dash (Advanced) to reach Temple Access Door in Mining Station A.

##### Sanctuary Fortress

- Added: Extended Dash (Expert) to reach the Scan Post in Watch Station Access from Main Gyro Chamber Door.
- Added: Extended Dash (Expert) to reach Main Gyro Chamber Door in Watch Station Access from the Scan Post Side.
- Added: Workers Path - Screw Attack from Z-Axis (Intermediate) now requires Bomb Space Jump (Intermediate) from Dynamo Works
- Added: Workers Path - Bomb Jump (Advanced) method added to reach cannon NSJ from landing platform

## [6.1.1] - 2023-08-07


- Changed: Improve performance significantly when opening a Multiworld session with long history.
- Changed: Slightly improve performance when opening game details.
- Fixed: The correct error is displayed when the incorrect password is provided for Multiworld Sessions.

### Metroid Dread

- Fixed: The progress bar when exporting no longer reaches 100% earlier than intended in some situations.
- Added: Racetime seeds can now be directly imported into Randovania

## [6.1.0] - 2023-08-02

- **Major** - Removed: Starting sessions is no longer necessary and has been removed as an option. It's now always possible to clear a generated game.
- Added: Importing permalinks and rdvgames in a multiworld session now creates new worlds if missing.
- Added: The Generation Order spoiler now has a field to filter it.
- Added: An "Export Game" button has been added to "Session and Connectivity" tab as a shortcut to export any of your worlds.
- Added: It's now possible to filter the history tab in a Multiworld session.
- Added: Add Ready checkbox for Multiworld sessions.
- Added: A new tool was added to the Pickup tab of Game Details that lets you quickly find in which worlds your pickups are.
- Added: The time a world last had any activity is now displayed in the Multiworld session.
- Added: A toggle for allowing anyone to claim worlds in a Multiworld session.
- Added: Sending pickups to an offline world now updates the auto tracker.
- Added: Warnings now show up in Multiworld sessions if you're not connected to any of your worlds.
- Changed: The popup when replacing a preset for a Multiworld Session now has the same features as the solo game interface.
- Changed: Text prompts now default to accepting when pressing enter.
- Changed: Reorganized the top menu bar. The Advanced menu is now called Preferences, with an Advanced sub-menu. Opening the Login window is now in the Open menu.
- Changed: The handling for presets that can't be loaded have been improved.
- Changed: Finishing a session is now called hiding a session, and now can be undone.
- Fixed: Multiworld now properly respects major/minor configuration of each world.
- Fixed: The generation order for multiworld session now correctly handles any kind of names.
- Fixed: Any buttons for changing presets or deleting worlds are properly disabled when a game is being generated.
- Fixed: Import rdvgames for games that uses certain features, like Sky Temple Keys on Bosses or Metroid DNA in Dread, now works properly.
- Fixed: Session Browser now properly sorts by creation date and user count. It also now properly defaults to showing recent sessions first.
- Fixed: Tracking another user's inventory now properly keeps working after a connection loss.
- Fixed: Sorting the session history and audit log now works properly.
- Fixed: In Multiworld session, the Claim world button is now properly disabled when you don't have permissions.
- Fixed: Changing a preset no longer causes it to lose its position in the tree.
- Removed: Connecting to Dolphin on Linux executable builds is now hidden on known situations that it doesn't work properly.

### Metroid Dread

- **Major** - Added: Multiworld support for Dread.
- Changed: Ryujinx (Legacy) is disabled when auto-tracker support is on, or in a multiworld.
- Fixed: Dairon - Navigation Station North can no longer be assigned a hint, which would then be replaced with DNA Hints.
- Added: A new auto-tracker layout featuring progressive items.
- Added: Custom shields now have alternate and more accessible models, which can be toggled per-shield in Cosmetic Options.

#### Logic Database

- Added: 2 videos to the database
- Added: Slide from right to left in Cataris - Total Recharge Station South.
- Added: Grapple Movement to get from Lower Door to Wide Beam Block Room to Upper Door in Artaria - EMMI Zone Hub.
- Added: Crossing the water gap in Ferenia EMMI Zone Exit East with just Bombs (Hypermode IBJ and DBJ) or Cross Bombs and a Slide Bomb Boost (currently Movement Advanced).
- Added: Use Speed Booster and Gravity Suit to escape Cataris - Kraid Arena after fighting Kraid.
- Added: Using Wall Jump to get past the Flash Shift gate in Burenia - Teleport to Ferenia.
- Changed: Make it possible to get to the Diffusion Beam location without Morph Ball.
- Fixed: Entering Hanubia Orange EMMI Introduction from the right now requires having beaten the Red Chozo.
- Fixed: The Pseudo Wave Beam in Burenia - Burenia Hub to Dairon now correctly requires Wide Beam.
- Fixed: Logic issues surrounding ending the Chain Reaction sequence in Artaria, aka the Vanilla Varia Suit area.
- Removed: In Cataris - Green EMMI Introduction, the advanced Pseudo Wave Beam to break the blob from below is removed.
- Removed: In Ghavoran - Blue EMMI Introduction, the trickless Ballspark to climb the room has been removed.

### Metroid Prime

- Added: Experimental Option - `Skippable` Cutscene Mode. Keeps all cutscenes in the game but makes it so they can be skipped with the START button
- Added: Experimental Option - `Competitive (Experimental)` Cutscene Mode Removes some cutscenes from the game which hinder the flow of competitive play. All others are skippable. This will eventually replace the existing Competitive implementation.
- Added: Introduction of non-critical fixes and improvements to the base game such as fixed sound effects and removed tutorial popups. Those wanting an untainted experience of the vanilla game may still do so at their own risk by activating "Legacy Mode". For technical description of what's changed, see [qol.jsonc](https://github.com/toasterparty/randomprime/blob/randovania/generated/json_data/qol.jsonc)
- Added: Completely overhauled how custom Blast Shields and Doors look
- Added: Morph Ball Bomb and Charge Beam door locks now use Blast Shields so that they only need to be opened once with that weapon
- Added: New "Gamecube" pickup model which acts as a placeholder for all non-nothing items without a suitable model which can be displayed natively
- Added: The "Hints" page in the "Game" window now lists the location of the Phazon Suit hint.
- Changed: Non-NTSC enemies now have their health reset to match NTSC 0-00
- Changed: Blast Shields are much more visible in dark rooms
- Fixed: Random Elevators settings should no longer have mismatches between the UI and the preset regarding which elevators are excluded.
- Fixed: HoTE statue door can now handle a blast shield cover
- Fixed: Old scan points lingering in Door Lock Rando
- Fixed: Door Lock Rando shields now make explosion sounds

#### Logic Database

- Added: 52 videos to logic database, bringing the total available via the [Video Directory](https://randovania.github.io/Metroid%20Prime/) to 276

##### Chozo Ruins

- Added: The Hall of the Elders Ghost Skip from Reflecting Pool Access to reach Crossway Access South, using advanced level tricks.
- Added: Knowledge (Intermediate) for reaching Elder Chamber without fighting the Chozo Ghost.
- Added: Main Plaza - Tree item OoB logic.
- Added: Crossway - Easier boost only method for item.
- Changed: Tower of Light - Reduced gravityless SJ slope jump to tower chamber to Beginner.
- Fixed: Ice Beam has been removed from the connection to Elder Chamber in Hall of the Elders.
- Fixed: The Door in Tower of Light Access that leads to Ruined Shrine is now a normal Door instead of a Wave Beam Door.
- Changed: Ruined Nursery Bombless Standables Logic Adjustments
- Added: Ruined Nursery Bombless w/ Boost strat
- Added: Training Chamber Ghost Skip

##### Phendrana Drifts

- Changed: Quarantine Cave - Various cleanup with Thardus fight logic. Reworked visor requirements. Added Missile strategy (allows Ice Beam only fight logically).
- Added: Added Quarantine Cave NSJ Scan Dash to Q-Mon Tunnel
- Added: Dash to Q Mon from Room Center with SJ
- Added: Reverse Thardus Skip Logic (Scan and Scanless)
- Added: Thardus Hop
- Changed: Ice Ruins West Baby Sheegoth Jump Damage Requirements and Trick Adjustments
- Added: Gravity Chamber Pickup (Missile) NSJ w/o Grapple/Plasma Dash Method and Bombu Method

##### Phazon Mines

- Added: Metroid Hop to reach Missile from Quarantine Access A
- Changed: Various Metroid Quarantine A logic adjustments
- Fixed: NSJ Phazon Processing Center having too few requirements

### Metroid Prime 2: Echoes

- Added: Tracker layout "Debug Info", which also shows details useful for investigating errors.
- Added: The Coin Chest model from multiplayer is now used for offworld items instead of the ETM model.
- Changed: The Power Beam and the Morph Ball now use the Coin Chest model when shuffled, instead of the ETM model.
- Added: 4 new joke hints in the pool.
- Fixed: The gate in Command Center now opens correctly when using the new patcher.
- Fixed: Doors in Venomous Pond can no longer become blast shields.
- Fixed: The door from Sacrificial Chamber Tunnel to Sacrificial Chamber has been excluded from door lock rando.
- Fixed: Random Elevators settings should no longer have mismatches between the UI and the preset regarding which elevators are excluded.

#### Logic Database

- Added: 4 videos to logic database, see the [Video Directory](https://randovania.github.io/Metroid%20Prime%202%20Echoes/) for the full collection

## [6.0.1] - 2023-07-04

- Added: Option for disabling crash reporting and monitoring.
- Added: In multiworld sessions, you're prevented from selecting a preset that is incompatible with multiworld.
- Added: In multiworld sessions, world names must now be unique.
- Changed: The Privacy Policy has been updated to mention crash reporting and monitoring.
- Changed: Tweaked the error reporting for generating and exporting games.
- Fixed: Importing permalinks and spoilers in multiworld no longer fails.
- Fixed: Generation order is no longer hidden when Door Lock is enabled with Types mode.
- Fixed: Pickups providing negative resources can now be sent in multiworld games.
- Fixed: The prompt for a session name no longer deletes spaces at the end, making it easier to split words.
- Fixed: In multiworld sessions, the copy permalink button is properly disabled before a game is available.

## [6.0.0] - 2023-07-03

- **Major** - Multiworld support has been significantly changed! New features include:
  *  Sessions now have Worlds instead of rows with users, and users can be associated with any number of Worlds.
     * This means it's now possible to play a Multiworld entirely solo.
  *  You can connect to one Dolphin and any number of Nintendont at the same time.
  *  Multiple sessions can be opened at the same time.
  *  A session window is no longer required to be kept open. As long as Randovania is connected to a game, the server communication works.
- Added: It's now possible to drag presets directly into the root of the presets.
- Added: The order you place presets when drag and dropping is now saved.
- Added: New command line arguments `--local-data` and `--user-data` to allow configuring where Randovania saves its data.
- Added: New Door Lock rando mode - Types. In this mode, every single door of a type is swapped with another type. Generation times should be fast and be compatible with multiworld.
- Added: Interface to customize preset description.
- Added: It's now possible to save rdvgame files for race games. This is not available for multiworld.
- Added: When editing a Pickup Node, there's now a button to find an unused pickup index.
- Added: When viewing the spoiler log in a Multiworld session, it will now display the names for each world rather than "Player 1", "Player 2", etc.
- Changed: Discord login is now performed via your browser, instead of the Discord client.
- Changed: Door Lock mode Two-way is now named Doors. The functionality is unchanged.
- Changed: Improved preset descriptions, making them significantly simpler.
- Changed: Some preset options which are not ready for wide consumption have been hidden by default. To show all preset options, please select `Advanced > Show Experimental Settings`.
- Changed: In the Data Visualizer, requirements are now displayed using a tree widget, which allows for collapsing the and/or blocks.
- Changed: Optimized the solver by allowing more resources as additional resources, allowing more actions to be skipped until the necessary resources are found.
- Changed: For Multiworld, it's now preferred to have an additional pickups than placing it in another player's game, when there's no locations left in your game.
- Changed: Randovania now internally uses the term `Region` for what used to be called a `World`. This is mostly an internal change.
- Changed: Connecting to Dolphin is now hidden on macOS, as it never was supported.
- Changed: Door Lock rando generation is now up to 50% faster.
- Fixed: Issue where the resolver didn't find the paths that lead to taking the least damage.
- Fixed: The resolver no longer allows events as additional requirements. This fixes a problem that could lead to an event locking itself.
- Fixed: The `database render-region-graph` command now works properly.

### Cave Story

- Nothing.

### Metroid Dread

- **Major** - Added: Random Starting Locations is now supported. This enables all Save Stations, Navigation Stations, and Map Stations as possible starting options.
- Added: New cosmetic option to display Randovania's area names on the HUD, either always or after room transitions.
- Added: Door Lock Randomizer can randomize doors to be weak to Ice Missile, Storm Missile, Diffusion Beam, Bombs, Cross Bombs, Power Bombs.
- Added: New option under "Game Modifications" to choose how inconsistencies in Raven Beak's damage resistance are handled.
- Added: Auto tracker is now supported via a new game connection choice.
- Added: Exporting now checks if the RomFS folder has some required files.
- Changed: The doors in Itorash are now excluded from being shuffled in Door Lock Randomizer.

#### Patcher Changes

- Added: Belated April Fools 2023 preset. Enables door rando by default, as well as some surprise changes to the item pool. Make sure to see what advice ADAM has to give!
- Changed: Pickups can be configured to take away some of an item instead of giving more (e.g. missile tanks could take away missiles when collected).
- Fixed: Using Morph Ball in Proto Emmi sequence no longer crashes the game.

#### Logic Database

- Added: Grapple Movement (Beginner) for going up the left side of Burenia - Main Hub Tower Middle.
- Added: Movement (Intermediate) and Water Bomb Jump (Intermediate) for getting out of the water at the same spot.
- Added: Grapple Movement (Beginner) for the Grapple only method of reaching the Missile Tank in Main Hub Tower Top.
- Added: Use Speed Booster to skip breaking the blob submerged in water in Artaria Early Cloak room, requires Speed Booster Conservation (Beginner).
- Added: Use Flash Shift to go right after getting the pickup in Artaria EMMI Zone Spinner.
- Added: Use Flash Shift and Slide Jump to go from Artaria White EMMMI Arena to the top door to EMMI Zone Spinner.
- Added: A new way to reach the tunnel in EMMI Hub Zone with Spider Magnet, Flash Shift and Single-wall Wall Jump (Advanced).
- Added: Use a Shinespark to climb up from Above Screw Attack Blocks in Burenia Main Hub Tower Bottom with only Gravity Suit.
- Added: Use a Shinespark to climb up from Alcove Across Grapple Block in Burenia Main Hub Tower Bottom with only Speed Booster using Speed Booster Conservation Beginner.
- Added: Use a Shinespark with Gravity Suit to reach Ammo Recharge South at the bottom of Burenia Gravity Suit Tower before the Destroy Gravity Suit Floor event.
- Added: Use Spin Boost And Gravity Suit with different trick strategies to cross the big gap in Burenia Main Hub Tower Middle.
- Added: Use a Shinespark with Gravity Suit to reach the Spider Magnet wall in Burenia Main Hub Tower Middle from the bottom of the room.
- Added: Climb up to the Charge Beam Door in Burenia Main Hub Tower Middle using Gravity Suit and Flash Shift.
- Added: Climb up from the Charge Beam Door in Burenia Main Hub Tower Middle using Gravity Suit, a Slide Jump, Spin Boost and a Wall Jump.
- Added: Allow using Shinesparks in Gravity Suit Tower by storing speed in the upper part of Gravity Suit Room, also when Door Lock rando is enabled.
- Added: Pseudo-Wave Beam to break the blob in Ferenia Wave Beam Tutorial, from the right.
- Added: Use Spider Magnet with Grapple Beam in Ghavoran Spider Magnet Elevator.
- Added: Use Speed Booster to get past the pool of water in Dairon Freezer before turning on the power.
- Added: Various trick alternatives to get past the pool of water in Dairon Freezer with Bomb Jumps.
- Added: Water Bomb Jump in Burenia Underneath Drogyga to get up to the left ledge with Normal Bomb, rated as Intermediate.
- Changed: Wall Jump from Flash Shift for reaching the left Dock to Main Hub Tower Top in Main Hub Tower Middle has been removed; it is now trickless.
- Changed: Wall Jump from Flash Shift for reaching the left Dock to Main Hub Tower Top in Main Hub Tower Middle has been removed; it is now trickless.
- Changed: Avoid treating Gravity Suit as a dangerous resource, by removing the "No Gravity Suit" constraint from the "Perform WBJ" template.
- Changed: Going through Artaria Lower Path to Cataris using Damage Boost no longer requires Morph Ball.
- Changed: Reduced the difficulty of the Wall Jump in Dairon Teleporter to Artaria, to reach the pickup from the teleporter, from Advanced to Intermediate.
- Changed: Using Wall Jump Advanced to climb across Moving Magnet Walls (Small) in Cataris, aka Adam Skip, now correctly requires Spider Magnet.
- Changed: The Upper Tunnel from Burenia Teleport to Ghavoran to Main Hub Tower Middle has been converted from a Morph Ball Tunnel to a Slide Tunnel. In order to use this tunnel with Slide, Gravity Suit is also required.
- Changed: In Burenia Teleport to Ghavoran, using Power Bombs to get back up from Early Gravity Speedboost Room now requires 2 ammo units of Power Bomb. The purpose is to account for using one unit on the way down in the first place.
- Changed: Water Bomb Jump in Artaria First Tutorial, after adding the water has been changed to Infinite Bomb Jump.
- Changed: Infinite Bomb Jump in Artaria Screw Attack Room to jump out of the water under the Recharge Station has been changed to Water Bomb Jump.
- Changed: Water Bomb Jump in Burenia Underneath Drogyga to get the pickup is now Beginner with Cross Bombs.
- Changed: Water Bomb Jump in Burenia Underneath Drogyga to get up to the left ledge with Cross Bomb is now Beginner.
- Changed: Bomb Jumping to the upper part of Ghavoran Map Station Access now requires Water Bomb Jump Intermediate with Normal Bomb and Beginner with Cross Bomb. This was previously trivial with both of those.
- Changed: Bomb Jumping to the upper part of Ghavoran EMMI Zone Exit Southeast with Cross Bombs is changed from trivial to Water Bomb Jump Intermediate.
- Changed: Bomb Jumping to the upper part of Ghavoran EMMI Zone Exit Southeast with Normal Bombs is changed from Infinite Bomb Jump Intermediate to both Water Bomb Jump Intermediate and Diagonal Bomb Jump Intermediate.
- Fixed: Correctly require breaking the blob in Burenia Teleport to Ghavoran to be able to go from Main Hub Tower Middle to Teleport to Ghavoran through the upper Tunnel.
- Fixed: Burenia Hub to Dairon Transport Blob from Below giving the wrong event resource.
- Removed: Use Cross Bombs to skip the blob submerged in water in Artaria Early Cloak room. The point of this connection is to skip breaking the blob, which is no longer dangerous when you have the Morph Ball.

### Metroid Prime

- Changed: Divided the "Other" tab into "Quality of Life" and "Chaos".
- Changed: QoL Game Breaking, QoL Cosmetic, QoL pickup scans, Varia-only Heat Protection and Deterministic RNG settings are now always enabled. A new chaos option "Legacy Mode" has been added as a catch-all replacement, including the PB Refill from 5.8.0.
- Changed: Pickups can be configured to take away some of an item instead of giving more (e.g. missile tanks could take away missiles when collected).
- Removed: One-Way door lock randomizer has been removed. This has actually been the case since 5.3.0!
- Fixed: The "Unlock Save Station doors" option should now correctly unlock them.

#### Logic Database

##### Chozo Ruins

- Changed: Reorganized Morph Ball pickup in Ruined Shrine to better fit database good practices.

### Metroid Prime 2: Echoes

- **Major** - Added: Door Lock randomizer has been added. Note that this feature requires enabling the new patcher.
- Added: New random elevators mode: Shuffle Regions. In this mode, we keep the game world consistent by shuffling the regions around Temple Grounds, and then changing the elevators to match. See [this map](randovania/data/gui_assets/echoes_elevator_map.png) for reference.
- Added: When the new patcher is enabled, Security Station B starts in the post-Dark Samus appearance. This change is supported by logic.
- Changed: Pickups can be configured to take away some of an item instead of giving more (e.g. missile tanks could take away missiles when collected).
- Changed: When the new patcher is enabled, some cosmetic effects are removed from Torvus Temple in an attempt to make it crash less.
- Changed: For Multiworld ISOs, the game name now mentions the session name and world name.
- Removed: The elevator sound effect removal is no longer an option and is now automatically enabled in the appropriate circumstances.
- Fixed: The progress bar when exporting a seed is now much more accurate.

#### Logic Database

- Fixed: Re-Added Vanilla Method to access Storage C to logic.
- Changed: Movement trick level for reaching the door to Security Station B from Bioenergy Production with a NSJ Screw jump extension from Advanced to Beginner.
- Changed: Combat/Scan Dash trick level for reaching the door to Security Station B from Bioenergy Production with a Scan Dash from Expert to Intermediate.
- Added: 142 videos to the logic database
- Added: Method to climb Forgotten Bridge with Jump Off Enemy (Advanced)
- Added: Scan Dash to grab the half pipe item in Dark Torvus Arena with Combat/Scan Dash (Intermediate)
- Added: Method to collect the pickup in Reactor Core using the top Rezbit, Bombs, Bomb Space Jump (Advanced), Standable Terrain (Advanced), Movement (Advanced), and Jump Off Enemies (Expert).
- Added: Method to reach the top cannon in Sanctuary Entrance using Bombs, Space Jump Boots, Bomb Space Jump (Advanced), and Standable Terrain (Advanced).
- Added: Method to collect the pickup in Abandoned Worksite using just Screw Attack, and Screw Attack into Tunnels/Openings (Advanced).
- Added: Method to collect the pickup in Bioenergy Production using Boost Ball, Spider Ball, Screw Attack, and Movement (Advanced).

## [5.8.0] - 2023-06-05

- Added: It's now possible to save rdvgame files for race games. This is not available for multiworld.
- Changed: Use the user's new discord display name instead of their username, for users that migrated.
- Fixed: Batch generation now properly prevents Windows from going to sleep.

### Metroid Prime

- Fixed: Generator unable to pass through one-way permanently locked doors such as the ones in uncrashed Frigate
- Fixed: Exporting games with both Door Lock Rando and Room Rando will now preserve both modifications
- Added: Missile Stations refill Power Bomb. In this version, this is always enabled.

#### Logic Database

- Added: 55 videos to logic database, bringing the total available via the [Video Directory](https://randovania.github.io/Metroid%20Prime/) to 224

##### Tallon Overworld

- Added: Biotech Research Area 1 - Easier gravityless NSJ method from room center to Deck Beta Security Hall
- Added: Root Cave - L-Jump method to reach upper area

#### Magmoor Caverns

- Added: Twin Fires Tunnel - Transport to Talon -> Twin Fires, NSJ & SJ dashes now require standable terrain

##### Phendrana Drifts

- Added: Hunter Cave - Lower Edge Tunnel -> Hunter Cave Access, NSJ requires a slope jump or bomb jump after the grapple point to reach the platform with the doors.
- Added: Hunter Cave - Hunter Cave Access -> Lower Edge Tunnell, NSJ requires an L-Jump to reach the platforms across the water without falling in. Added Gravity logic if falling in (matches Lake Tunnel -> Lower Edge Tunnel).

##### Phazon Mines

- Fixed: Fungal Hall B - Scan dash method now requires scan visor
- Fixed: Ventillation Shaft - Combat dash to climb room now requires door lock rando to be off

## [5.7.0] - 2023-05-05

- Added: Skip usual Door Lock randomizer logic when the only valid lock option is unlocked doors.
- Added: When major/minor mode is enabled, the count of majors and minors is also displayed next to how many items are the in the pool.
- Fixed: Unsupported features are now disallowed from use in Multiworld sessions.

### Cave Story

- Fixed: Exporting on Linux no longer fails due to Rest Area in Plantation using "lounge" instead of "Lounge".

### Metroid Dread

- Fixed: All pickups in the pool are now correctly assigned major or minor.

#### Logic Database

- Fixed: Experiment Z-57's pickup is now a major item location in Major/Minor split.

### Metroid Prime

- Added: Selecting an ISO that isn't for Metroid Prime is now explicitly refused when exporting.
- Fixed: All pickups in the pool are now correctly assigned major or minor.
- Fixed: Room Rando no longer overrides the results of Door Lock Rando when exporting.

#### Logic Database

- Fixed: The Artifact of Truth pickup is now a major location for Major/Minor split.

### Metroid Prime 2: Echoes

- Added: Selecting an ISO that isn't for Metroid Prime 2 is now explicitly refused when exporting.
- Fixed: Energy Tanks are now considered major items in Major/Minor split.

## [5.6.1] - 2023-04-??

- Nothing.

## [5.6.0] - 2023-04-02

- Added: Trick Details popup now lists the usages in each area.
- Added: Opening the Data Visualizer from the Trick Details while customizing a preset now automatically configured the trick filters based on the preset being edited.
- Changed: Setting trick filters in the Data Visualizer based on a preset now sets all tricks, even those at disabled.
- Changed: Optimize Solver by choosing actions in a smarter order. Prefer actions of types that are likely to progress th. Postpone dangerous actions. This should make the solver able to validate seeds where it previously timed out. Solving should in general be faster in general.
- Fixed: Solver bug that made it unable to detect dangerous actions, which could result in some possible seeds being considered impossible.
- Fixed: Searching for Multiworld sessions by name is no longer case sensitive.

### Metroid Prime 2: Echoes

#### Logic Database

- Added: Proper combat requirements for the Amorbis fight.
- Removed: Incorrect and improper connections to and from the Amorbis fight.

### Metroid Prime

#### Logic Database

- Added: 48 videos to logic database, bringing the total available via the [Video Directory](https://randovania.github.io/Metroid%20Prime/) 216

### Metroid Dread

#### Logic Database

- Added: Use Flash Shift and Spin Boost with Wall Jump (Beginner) in Burenia Main Hub Tower Bottom to reach the tunnel.
- Changed: The logic for Spin Boost Room in Ghavoran now requires either the template to fight the Chozo X or Highly Dangerous logic to climb out of the room.
- Changed: Simplified various database connections.
- Changed: All three kinds of Chozo X fights now consider Use Spin Boost a valid means of dodging.
- Fixed: Missile ammo requirement when fighting Chozo X with Storm Missile. The numbers were previously too high and the numbers with and without the combat trick were swapped.
- Fixed: Resolve bug with fighting the Twin Robots fights, where to fight them using only missiles for damage always required both the expert level combat trick and the 153 missiles that are intended for trickless.
- Fixed: Add missing fight requirement to fight the Chozo X in Elun when entering the arena from the left.
- Fixed: Add missing requirement to release the X before leaving Elun.

## [5.5.1] - 2023-02-28

- Added: Game Details now contains a tab describing all door locks, when Door Lock rando is enabled.
- Changed: Certain spoiler tabs in Game Details now only show up when relevant, such as Elevators spoiler only when elevators are shuffled.
- Changed: Generation Order in Game Details is now hidden when there's incompatible settings, such as Door Lock rando.
- Changed: A nicer error message is now given when generating with a preset with configuration errors, such as no starting locations.
- Changed: A nicer error message is now given when an error occurs when loading a game layout file.
- Fixed: Customizing an included preset should properly place the resulting preset nested to that preset.
- Fixed: Customizing a preset should no longer reset where it's been placed at.
- Fixed: Generated games now keep track of extra starting pickups instead of starting items, fixing some cases you'd start with the middle of a progressive chain.
- Fixed: Changing trick filters in the Data Visualizer no longer resets the selected connection.
- Fixed: Using trick filters in the Data Visualizer no longer unnecessarily expands templates or remove comments.
- Fixed: Using trick filters in the Data Visualizer now properly removes extra requirements when tricks are removed.
- Fixed: Hiding the pickup collection message now correctly works for other player's pickups in a multiworld.

### Metroid Prime

#### Patcher Changes

- Fixed: Several soft-locks and janky cutscenes when shuffling the Essence elevator
- Fixed: Research Lab Aether wall not breaking when approached from behind (QoL Game Breaking)
- Fixed: Watery Hall lore scan being replaced with QoL Scan Point text
- Fixed: Escape sequence counting up instead of down
- Fixed: Small Samus spawning in ship instead of on top
- Added: Ridley shorelines, biotech research 2, and exterior docking hangar actors now scale with boss size

#### Logic Database

##### Tallon Overworld

- Fixed: Landing Site - PAL SJF is now only logical if Dock Rando is disabled
- Added: Life Grove - Alternate method to skip Bombs and SJ (Scan Dash Expert) to reach item *Found by Vertigo*
- Added: Life Grove - Trick to skip wallboosts when also skipping SJ and Bombs *Found by Vertigo*

##### Chozo Ruins

- Changed: Main Plaza - Lowered Half-Pipe roll-in to Expert ([See Video](https://youtu.be/ne8ap0xa_UE))
- Changed: Ruined Shrine - Wave door to half-pipe item is now L-Jump instead of R-Jump
- Added: Hive Totem - Fight Skip Intermediate Combat Dash
- Added: Hive Totem - Fight Skip "TAS Walk" Advanced Movement+Knowledge
- Added: Crossway Access West - Advanced Standable Terrain (Skips Morph) *Found by toasterparty*

##### Magmoor Caverns

- Fixed: Twin Fires Tunnel - Combat dash is now only logical if Dock Rando is disabled
- Added: Monitor Station - NSJ Heat Run Expert *Found by JustinDM*
- Added: Twin Fires Tunnel - NSJ Bunny Hop Expert Movement *Found by JustinDM*

##### Phendrana Drifts

- Changed: Quarantine Cave - More detailed Thardus Fight requirements (e.g. Plasma Beam, PBs, Boost)
- Changed: Labs - More detailed combat requirements
- Added: Chozo Ice Temple - Expert NSJ Bombless Climb *Found by MeriKatt*
- Added: Quarantine Cave - Thardus Skip Hypermode Slope Jump *Found by JustinDM*
- Added: Quarantine Cave - Expert R-Jumps to skip grapple *Found by toasterparty*
- Added: Control Tower - SJ/DBJ/BSJ/Wallboost tricks(s) to skip fight both ways
- Added: Transport to Magmoor Caverns South - Alternate NSJ Spider Skip BSJ Advanced *Found by Cyberpod*

##### Phazon Mines

- Fixed: Mine Security Station - Starting Room/Elevator doesn't account for doors locking
- Fixed: Mine Security Station - Entering from Storage Depot A doesn't check for lowered barrier
- Fixed: Metroid Quarantine A - Wallboost doesn't require Spider Ball
- Added: Main Quarry - Intermediate Wallboost to skip Bombs for item
- Added: Main Quarry - Intermediate Knowledge+Movement to skip Bombs for item *Found by toasterparty*
- Added: Metroid Quarantine A - Advanced Dashes to skip PBs
- Added: Metroid Quarantine A - Alternate R-Jump from item to door
- Added: Metroid Quarantine A - NSJ Expert Dashes from item to door
- Added: Fungal Hall Access - NSJ Advanced BSJs *Found by JustinDM*

### Metroid Prime 2: Echoes

- Added: Updated A-Kul's scan with the 2022 Echoes Randomizer tournament winner.
- Added: When the experimental patcher is enabled, Dynamo Chamber and Trooper Security Station now start in post-layer change state.

### Metroid Dread

- **Major** - Added: Door Lock randomizer has been added. In this mode, the weapons needed to open doors in the game are also changed, with full support of our logic database.
- Added: A new cosmetic option for adding an in-game death counter to the HUD.
- Added: Exporting with a custom path now checks for conflicts with the input path.
- Fixed: Ryujinx no longer hangs when stopping emulation.

## [5.5.0] - Skipped

## [5.4.1] - 2023-02-16

- Added: Linux releases are now also published to Flathub.
- Fixed: Canceling the prompt from "View previous versions" no longer causes an error.

## [5.4.0] - 2023-02-06

- Added: Experimental generation setting for staggering the placement of selected pickups.
- Added: Experimental generation setting for removing redundant possible actions.
- Added: Automatic reporting of exceptions for the client, and monitoring for requests to the server.
- Added: New pixel icons for Prime 1 & 2 autotracker
- Added: New 8x3 layouts for all Prime 1 & 2 autotracker styles
- Fixed: The minor/major split setting is obeyed much more accurately by the generator.
- Fixed: Starting with ammo no longer causes all requirements for that ammo to be ignored.
- Fixed: The generator no longer attempts placing pickups based on alternatives to satisfied requirements, such as Missile Expansions for Quadraxis while already having Light Beam.
- Fixed: Minor typos in the UI are fixed.
- Fixed: Canceling certain actions will no longer cause the UI to react as if it were an error.
- Changed: Unsupported features are now restricted to dev builds.
- Changed: Requirements where different amount of the same item, such as both Missile = 5 and Missile = 1, are expected are now properly simplified.

  This results in certain pickup combinations no longer being considered for placement in the generator, such as Sunburst for unlocking the Industrial Site from behind.

### Metroid Prime

- Changed: All included presets now have "Unlocked Save Station doors" enabled.
- Changed: "Unlocked Save Station doors" no longer remove the lock in Chozo Ruins - Save Station 3.

#### Patcher Changes

- Added: CGC Tournament Winners to Artifact Temple lore scan
- Fixed: Chapel IS giving the player lightshow on 2nd pass
- Fixed: Items in every room incompatibility with shuffled essence elevator
- Changed: Always apply Elite Quarters item softlock patch regardless of cutscene skip mode

#### Logic Database

- Fixed: Collecting the Missile Expansion in Burn Dome before the fight no longer causes the generation to fail.

### Metroid Prime 2: Echoes

- Changed: Inverted Aether is now an unsupported feature.

### Metroid Dread

- Fixed: Energy Parts are now considered minor items, and Missile+ Tanks are now considered major items.

#### Patcher Changes

- Changed: Main Power Bomb has a different color than Power Bomb tanks
- Changed: Cutscene in Hanubia - Tank Room was removed because it teleports the player to the lower section, which can softlock the player
- Fixed: You now retain Drogyga's and Corpius's item if you reload checkpoint after defeating them. This eliminates a way of rendering a seed impossible to complete.

#### Logic Database

- Added: New trick "Flash Shift Skip" to account for skipping Flash Shift gates.
- Added: Traverse to the bottom of Ferenia: Space Jump Room Access with some more options.
- Added: Pseudo-Wave Beam (Beginner) for the two blobs in Cataris - Teleport to Dairon.
- Added: Water Bomb Jump to reach the item in Cataris - Teleport to Dairon without Gravity Suit.
- Added: Flash Shift (Intermediate), Morph Ball (Intermediate), and Spin Boost (Beginner) wall jumps for climbing up Experiment Z-57's arena.
- Added: Spin Boost and Slide Jump (Beginner) for climbing the upper part of Experiment Z-57's room.
- Added: Speed Booster Conservation (Intermediate) for climbing to either the top platform or Double Obsydomithon Room in Cataris - Teleport to Artaria (Blue).
- Added: Grapple Movement (Beginner) to climb Cataris - Moving Magnet Walls (Tall).
- Added: Flash Shift (Intermediate), Morph Ball (Advanced), and Spin Boost with Spider Magnet wall jumps to climb Cataris - Moving Magnet Walls (Tall).
- Added: Speed Booster Conservation (Beginner) to collect the lower item in Cataris - Teleport to Ghavoran without Gravity Suit.
- Added: Damage Boost (Intermediate) for reaching the teleport in Cataris - Teleport to Ghavoran with Spider Magnet.
- Added: "Adam Skip" added to logic as Wall Jump (Advanced) in Cataris - Moving Magnet Walls (Small).
- Added: Space Jump method of Cross Bomb Skip (Hypermode) to skip needing Speed for the item in Cataris - EMMI Zone Item Tunnel.
- Added: Spin Boost Movement (Intermediate) and Speed Booster Conservation (Beginner) for getting up Hanubia - Central Unit without Space Jump or Infinite Bomb Jump.
- Added: Spin Boost method to climb Hanubia - Escape Room 3.
- Added: Morph Ball Single-Wall Wall Jumps to get to the Nav Station in Itorash - Transport to Hanubia.
- Added: Flash Shift Skip (Intermediate) with Bombs to skip the Flash Shift gate in Teleport to Ferenia.
- Added: Aim Down Clips (Intermediate/Advanced) to go to and from Storm Missile Gate Room without Morph Ball.
- Added: Shine Sink Clip/Aim Down Clip (Intermediate) and Speed Booster Conservation (Advanced) to reach the bottom of Teleport to Ghavoran from the top level.
- Added: Aim Down Clip (Expert) to reach the blobs in Gravity Suit Tower from the top level.
- Added: Aim Down Clip (Intermediate) in Main Hub Tower Middle to Main Hub Tower Bottom.
- Added: Shine Sink Clip/Aim Down Clip (Intermediate) in Gravity Suit room top door to bottom door.
- Added: Climb Golzuna Tower using Spin Boost and Flash Shift using Wall Jump (Intermediate).
- Added: Movement (Intermediate), Simple IBJ, or Spin Boost to reach top tunnel in Vertical Bomb Maze.
- Added: Flash Shift Skip (Beginner) in Purple EMMI Introduction; (Intermediate) with normal bombs.
- Added: Moving from Ferenia - Transport to Ghavoran to Pitfall Puzzle Room with Spin Boost, Flash Shift, or Speed Booster.
- Added: Using Normal Bomb Jump with a Cross Bomb at the top, for sideways movement, to reach the item in Artaria Proto EMMI Introduction.
- Changed: Increased difficulty of Flash Shift Wall Jump to reach the Raven Beak elevator from Intermediate to Advanced.
- Changed: Simplified many room nodes and connections.
- Changed: Shine Sink Clip in Main Hub Tower Middle to Main Hub Tower Bottom is now Intermediate (from Expert).
- Changed: Using Flash Shift to collect the fan pickup in Burenia Hub to Dairon is now Advanced (from Beginner).
- Changed: All three fan skips are now classified as Movement instead of Infinite Bomb Jump.
- Changed: Convert most of the harder IBJ instances to new Diagonal Bomb Jump trick.
- Changed: Increase difficulty of the few harder IBJs that weren't changed to Diagonal Bomb Jumps. This should better reflect the fact that Intermediate IBJ is applied for performing Simple IBJ with Normal Bombs.
- Fixed: Correctly require Morph Ball in all cases where Power Bombs are used.
- Fixed: Replace some instances of Beginner Infinite Bomb Jump in Ferenia with the Simple Infinite Bomb Jump template. This ensures that the missing bomb or cross bomb item is required.
- Fixed: Reaching the upper tunnel in Ferenia - Speedboost Slopes Maze properly accounts for the ability to destroy the beamblocks using Wave Beam, Diffusion Beam, explosives, or Movement (Beginner)
- Fixed: Usage of Infinite Bomb Jump in Ferenia Separate Tunnels Room now correctly requires the respective Bomb type. The trick is now set at different difficulty depending on which bomb type is being used.
- Removed: Infinite Bomb Jump for reaching Wave Beam Tutorial from the cold rooms.
- Removed: Shinespark in Ghavoran Total Recharge Station North. This one requires either short boost or charging speed in the room to the left. Removing this for now.

## [5.3.0] - 2023-01-05

- Added: You can now open a tracker for other player's inventories in a multiworld session.
- Changed: LogbookNodes are now called HintNodes.

### Metroid Prime

#### Patcher Changes

- Fixed: Spring ball has been nerfed to prevent abusing steep terrain marked as standable.
- Fixed: Spring ball cooldown is now properly reset when morphing/unmorphing.
- Fixed: Vanilla blast shields not being removed in door lock randomizer.

### Metroid Prime 2: Echoes

- Changed: The Auto Tracker icon for Spider Ball now uses the Dark Suit model instead of the Prime 1 model.

#### Logic Database

- Changed: Sand Processing - Screw Attack clip to access the halfpipe from Main Reactor side without Missiles is now Intermediate and without Space Jump (from Expert).
- Fixed: Main Gyro now properly accounts for solving the puzzles.

### Metroid Dread

#### Patcher Changes

- Fixed: Incorrect color during animation of killing an EMMI.

#### Logic Database

- Added: Climbing Z-57 Arena with Spin Boost and Ice Missiles (Beginner).
- Changed: Major/Minor Item Location Updates: Energy Tanks -> Major, Energy Parts -> Minor, Drogyga -> Major, Missile+ Tanks -> Major
- Removed: Water Bomb Jump in Ghavoran - Map Station Access Secret.

## [5.2.1] - 2022-12-01

- Fixed: Exporting Metroid Prime 2 when converting Metroid Prime models now works.
- Fixed: Experimental Metroid Prime 2 patcher no longer errors with some settings.

## [5.2.0] - 2022-12-01

- Added: Help -> Dependencies window, to see all dependencies included in Randovania, including their versions and licenses.
- Added: A warning is now displayed when using presets with unsupported features enabled. These features are not present in the UI.
- Added: When the generated game fails due to the solver, you're now offered to retry, cancel or keep the generated game.
- Changed: Experimental games are no longer available on stable versions.
- Fixed: Solver debug now contains previously missing rollback instances.

### Cave Story

- Nothing.

### Metroid Dread

- Added: The Power Beam tiles in the Artaria EMMI Zone Speed Boost puzzle have been changed to Speed Boost tiles to prevent softlocks.
- Added: Entering Golzuna's arena without releasing the X displays a message explaining why the boss won't spawn.
- Added: All doors locked while fighting an EMMI now unlock immediately upon defeating it.
- Changed: Exporting for Ryujinx now also utilizes the Dread Depackager, for a smaller mod size. This requires an up to date Ryujinx.
- Fixed: You now retain Kraid's item if you reload checkpoint after defeating him. This eliminates a way of rendering a seed impossible to complete.

#### Logic Database

- Added: New Highly Dangerous Logic setting for enabling situations that may be unrecoverable upon saving.
- Added: Cross Bomb alternative for crossing Flash Gates.
- Added: Pseudo-wave beam trick for destroying the bottom blob in Cataris' Central Unit Access.
- Added: Traversal through Ghavoran Total Recharge Station North without Morph Ball, before pulling the grapple block, by destroying the left Enky.
- Changed: Cataris' Thermal Device Room North now forces picking the Energy Tank pickup and the Magnet Wall Thermal Device event before going to the Final Thermal Device, or uses Highly Dangerous Logic.
- Changed: Removed the Cataris EMMI Zone Door Trigger event now that the door remains unsealed.
- Fixed: Going to the red teleporter in Cataris no longer forces needing to use bombs.

### Metroid Prime

- Fixed: The infinite scanning bug has been fixed.

### Metroid Prime 2: Echoes

- Added: A new experimental option, Inverted Aether. In this mode, it's the Light Aether atmosphere that is dangerous! All safe zones are moved to Light Aether, but that's not enough so it's still extremely dangerous. This mode has no logic.

#### Logic Database

- Added: Intermediate Slope Jump and Intermediate Wall Boost to get next to the pickup in Communication Area.
- Added: Beginner Movement for crossing Hall of Combat Mastery from the Portal Side with NSJ Screw Attack after the tunnel is destroyed.
- Changed: Standable Terrain to reach the upper Command Center Access door in Central Mining Station with Space Jump and Screw Attack has had its difficulty decreased from Intermediate to Beginner.

## [5.1.0] - 2022-10-01

- Added: You can now view past versions of the presets and revert your preset to it.
- Added: A Playthrough tab where you can run the validator has been added to the Game Details window.
- Added: Deleting a preset now has a confirmation dialog.
- Added: A development mode for permalinks, to help investigate issues.
- Changed: Discord slash command for FAQ has better usability on mobile.
- Changed: The parent for a preset is now stored in your preferences, instead of in the preset itself.
- Fixed: The solver can no longer consider collecting a location a requirement to collecting itself. This is a regression from 4.3.0.

### Discord Bot

- Added: `/website` command that gives instructions to where Randovania's website is.
- Changed: `/randovania-faq` is now just `/faq`.
- Changed: `/database-inspect` is now just `/database`.

### Cave Story

- Nothing.

### Metroid Dread

- Fixed: The target DNA count is no longer limited to 6 when modifying an existing preset, or changing tabs.
- Fixed: Exporting multiple games at once is not properly prevented with an error message. It was never possible and fail in unclear ways.

#### Logic Database

- Added: Event in Underlava Puzzle Room 2 for breaking the speed blocks so that going between the two parts can be accounted for
- Added: Event for the trigger that reopens the door to Central Unit Access, allowing it logical to go back through
- Added: Other various methods of going through rooms
- Added: New Diffusion Abuse trick for pushing Wide Beam blocks and activating the lava buttons in Cataris.
- Added: Cross Bomb Skip (Advanced) for Dairon's Cross Bomb Puzzle Room item
- Added: Power Bombs method for the Speed Booster Conservation for Dairon's Cross Bomb Puzzle Room item
- Changed: Separated the First Tunnel Blob event into two to account for Diffusion/Wave not needing to be in the tunnel
- Changed: Deleted some unnecessary tile nodes
- Changed: Various instances of Wall Jump (Beginner) to trivial
- Changed: Some Grapple options to include Grapple Movement
- Changed: Some Movement tricks to Climb Sloped Tunnels
- Changed: Some Movement tricks to Skip Cross Bomb
- Changed: Rotating the spinner in Ghavoran - Flipper Room now requires either pulling the grapple block in Right Entrance, or activating the Freezer in Dairon.
- Changed: Allow pickup in Ghavoran Elun Transport Access by charging speed via navigation room
- Changed: Help solver by adding Morph Ball requirment on connections to event to flip the spinner in Ghavoran Flipper Room
- Changed: Shooting occluded objects requires at least Intermediate Knowledge
- Fixed: Accounted for whether the player could have Varia or not when trudging through lava
- Fixed: Accounted for the upper parts of Thermal Device Room North being heated without pressing the lava button
- Fixed: Ghavoran Orange backdoor properly connects to Above Pulse Radar
- Fixed: Purple EMMI Arena properly accounting for Gravity Suit to climb the tower.
- Fixed: Ferenia - Space Jump Room Access properly requires a way of destroying the blocks to get to the lower door.
- Changed: Collecting the item in Burenia - Underneath Drogyga before flooding the room by defeating Drogyga now requires Highly Dangerous Logic to be enabled.

### Metroid Prime

- Fixed: Shuffle Item Position is now properly randomized, along with other things shuffled patcher-side.
- Added: You may now force all Save Station doors to be blue, improving QOL for both random start and door lock rando.

### Metroid Prime 2: Echoes

- Fixed: Exporting multiple games at once is not properly prevented with an error message. It was never possible and fail in unclear ways.
- Added: The winners of the Cross-Game Cup have been added to A-Kul's scan.

## [5.0.2] - 2022-09-19

### Metroid Dread

- Fixed: Exporting Metroid Dread games on the Linux builds no longer causes an error.
- Added: FAQ entry about Speed Booster/Phantom Cloak/Storm Missile not working.
- Added: FAQ entry about Golzuna and Experiment Z-57 spawn conditions.
- Added: FAQ entry about the Wide Beam door in Dairon - Teleport to Cataris.

## [5.0.1] - 2022-09-12

- Fixed: The README and front page now lists Metroid Dread as a supported game.

### Metroid Dread

- Fixed: The differences tab no longer mentions Kraid and Corpius checkpoints being removed, as that's not a thing.
- Fixed: Missing credits in Randovania itself for SkyTheLucario's new map icons.

## [5.0.0] - 2022-09-10

- **Major** - Added: Metroid Dread has been added with full single-player support.
- **Major** - Added: An installer is now provided for Windows. With it rdvgame files are associated to open with Randovania, for ease of use. A shortcut for opening just the auto tracker is also provided.
- **Major** - Changed: The UI has been significantly revamped, with each game having their own section and an easy to use selector.
- Changed: The multi-pickup placement, using the new weighting, is now the default mode. The old behavior has been removed.
- Changed: Error messages when a permalink is incompatible have been improved with more details.
- Changed: The Customize Preset dialog now creates each tab as you click then. This means the dialog is now faster to first open, but there's a short delay when opening certain tabs.
- Changed: Progressive items now have their proper count as the simplified shuffled option.
- Fixed: Hints can now once again be placed during generation.
- Fixed: Exceptions when exporting a game now use the improved error dialog.
- Fixed: Gracefully handle unsupported old versions of the preferences file.
- Fixed: Excluding all copies of a progressive item, or the non-progressive equivalent, no longer hides them from the editor.
- Fixed: Changing the selected backend while it's being used should no longer cause issues.
- Fixed: Unexpected exceptions during generation now properly display an error message.
- Fixed: Trick usage in preset summary now ignores tricks that are hidden from the UI.
- Fixed: /database-inspect command no longer shows EventPickup nodes.
- Fixed: Data Editor is now correctly named Data Editor instead of Data Visualizer.

### Cave Story

- The hints fix affects Cave Story.

### Metroid Prime

- **Major** - Added: Enemy Attribute Rando. Enemy stat values such as speed and scale can be randomized within a range you specify.

### Metroid Prime 2: Echoes

- The hints fix affects Metroid Prime 2: Echoes.

## [4.5.1] - 2022-08-03

- Fixed: The History and Audit Log are now properly updated when joining a game session.
- Fixed: Your connection state is properly updated when joining a game session.

## [4.5.0] - 2022-08-01

- Added: Preferences are now saved separately for each version. This means newer Randovania versions don't break the preferences of older versions.
- Added: Exporting presets now fills in default file name.
- Added: Logging messages when receiving events from the server.
- Changed: Internal changes to server for hopefully less expired sessions.
- Fixed: The discord bot no longer includes the lock nodes.

### Cave Story

- Nothing.

#### Patcher Changes

- Nothing.

#### Logic Database

- Nothing.

### Metroid Prime

- **Major** - Added: Door lock rando. Door locks can now be randomized, with many options to fine-tune your experience. This feature is incompatible with multiworld.
- **Major** - Added: Option to show icons on the map for each uncollected item in the game under "Customize Cosmetic Options..."

#### Patcher Changes

- Fixed: Exporting with `QoL Cosmetic` disabled
- Fixed: Zoid's deadname appearing in credits
- Changed: Patches now consume fewer layers on average

#### Logic Database

- Fixed: Phazon Mining Tunnel now accounts only for Bombs when coming from Fungal Hall B
- Fixed: The Central Dynamo drone event is now accounted for to go through Dynamo Access
- Added: Beginner Wall Boost to lock onto the spider track in Metroid Quarantine A
- Added: Advancing through rooms containing Trooper Pirates now requires either the proper beam(s), basic defensive capabilities (varies slightly by room), or Combat (Intermediate) where appropriate
- Added: Advancing through rooms containing Scatter Bombus now requires Morph Ball, Wave Beam, Movement tricks, or basic defensive capabilities

### Metroid Prime 2: Echoes

- Nothing.

#### Patcher Changes

- Nothing.

#### Logic Database

- Nothing.

## [4.4.2] - 2022-06-05

- Fixed: Generating multiworld games where one Prime 1 player has item in every room while another Prime 1 player doesn't now works properly.
- Fixed: It's no longer possible to configure more than 99 shuffled copies of a major item, as that causes errors.
- Fixed: Using a trick to break a door lock is now properly displayed in the UI.
- Fixed: The description for expansions now mention they can be logical with multi-pickup placement.
- Fixed: The change log tab no longer causes the window to have absurd sizes on macOS.
- Removed: The broken option for enabling required mains for Metroid Prime 1. It was non-functional and incorrectly displayed.

## [4.4.1] - 2022-06-04

- **Major** - Added: When using multi-pickup placement, expansions are now considered for logic.
- Added: New experimental option for a different algorithm for how the generator weights locations for multi-pickup placement.
- Added: "Generate Game" tab now remembers which games and presets were expanded or collapsed.
- Added: The Game Session Window now has a counter for how many pickups it's currently trying to send to the server.
- Changed: Considerable more effort is made to keep hints relevant if there isn't enough things to be hinted in a game.
- Changed: Reduced the lag you get the first time you open the Games tab.
- Changed: Optimized the game generation. As example, Echoes' Starter Preset is 45% faster.
- Changed: Optimized the game validation. As example, Echoes' Starter Preset is 91% faster.
- Changed: The algorithm for how locations lose value over generation has changed. This should have bigger impact in big multiworlds.
- Changed: It's now possible to login again directly in the Game Session Window.
- Removed: The server and discord bot are entirely removed from the distributed executables, reducing its size.
- Removed: Metroid Dread is no longer available in releases, as it was never intended to be considered stable.
- Removed: All auto trackers based on pixel art style were removed by request of their artist.
- Fixed: The "Spoiler: Pickups" tab no longer shows locations that aren't present in the given preset.
- Fixed: The Game Session Window now better handles getting disconnected from the server.

### Cave Story

- Fixed: Hint Locations tab in Help no longer has an empty column named "2".

#### Patcher Changes

- Nothing.

#### Logic Database

- Nothing.

### Metroid Prime

- Added: "Cosmetic" option to force Fusion Suit
- Changed: Converting models from Echoes now always needs to be provided with an ISO.

#### Patcher Changes

- **Major** - Added: Models for Echoes' translators and split beam ammo are now also converted to Prime.
- Fixed: Spawning in Elite Quarters after killing OP no longer spawns the player OoB
- Fixed: Ridley boss random size on PAL/NTSC-J and Trilogy
- Fixed: Many rooms which, when submerged, the water box would be misaligned with the bounding box
- Fixed: Certain rooms where item position randomizer biased towards one side or OoB entirely
- Added: Results screen now shows Randovania version and seed hash

#### Logic Database

- Fixed: Gravityless SJ strat for Cargo Freight Lift to Deck Gamma is no longer dangerous
- Fixed: Main Plaza NSJ Grapple Ledge dash now correctly uses the Wasp damage boost method
- Fixed: Hall of the Elders Boost IUJ typos- BSJ is now IUJ and Combat is now Combat/Scan Dash
- Added: Thardus is now logical if you only have Thermal Visor with the Invisible Objects trick set to Intermediate
- Added: Flaghra now accounts for defeating it both before and after triggering the fight
- Added: Method to reach Main Quarry's crane platform with just Grapple Beam and Beginner Movement
- Added: Method to reach Main Quarry's crane platform with Expert Wall Boosts and Slope Jumps
- Added: Method of getting Crossway with only Boost Ball and Xxpert Movement
- Added: Method of climbing Connection Elevator to Deck Beta gravityless NSJ with Advanced Bomb Jump and Expert Slope Jump
- Added: NSJ/bombless strat of getting Gathering Hall's item with a Hypermode dash
- Added: Method of getting Crossway item with Advanced Bomb Jump and Expert BSJ, Scan Dash, and Standable Terrain
- Added: Method of climbing Reflecting Pool using the Stone Toad's wacky physics as Advanced Movement
- Added: Gravityless NSJ method of leaving Gravity Chamber with Advanced Wall Boost and Expert Slope Jumps and Underwater Movement
- Changed: Increased Elite Quarters BSJ to Advanced
- Changed: Increase lower Great Tree Hall Wall Boost to Hypermode
- Changed: Chozo Ruins Save Station 3 boostless/bombless strat to go through the tunnel has had its difficulty decreased to Advanced Movement and Intermediate Standable Terrain
- Changed: Hive Totem NSJ Slope Jump now uses Beginner Underwater Movement
- Changed: Monitor Station dash to Warrior Shrine is now Beginner with SJ

### Metroid Prime 2: Echoes

- Nothing.

#### Patcher Changes

- Nothing.

#### Logic Database

- Nothing.

## [4.4.0] - Not released

This release was skipped.

## [4.3.2] - 2022-05-13

### Metroid Prime

- Fixed: Lightshow during Chapel IS after Chapel item has been obtained and room has been reloaded

### Metroid Prime 2: Echoes

- Fixed: Significantly reduced lag spikes when loading a room containing Prime1 models.

## [4.3.1] - 2022-05-08

- Added: Phazon Suit hints are now included in the preset description.
- Fixed: Exporting Prime 1 games that have no Phazon Suit no longer fails if it's configured to have a hint.

## [4.3.0] - 2022-05-01

- Added: Destroying door locks is now properly tracked. In Echoes, this means removing a door lock from the back allows for logical access to where you were.
- Added: In Data Visualizer, it's now possible to set tricks to a certain level and simplify all visible connections based on that.
- Fixed: Maximum values for certain preset fields, such as Energy Tank capacity and Superheated Room Probability, can now properly be used.
- Fixed: A race condition with Randovania connected to Nintendont, where Randovania could incorrectly assume the game was idle if memory was read while it was executing the last sent task.
- Fixed: The map tracker now properly handles when multiple nodes gives the same resource/event.
- Changed: Online game list by default only shows 100 sessions, for performance reasons. Press "Refresh" to get all.

### Cave Story

- Nothing.

#### Patcher Changes

- Nothing.

#### Logic Database

- Nothing.

### Metroid Prime

- Added: Option to specify hint for Phazon Suit in Impact Crater (default=Show only area name)
- Added: April Fools Preset
- Added: Map images are now generated and written in the same folder as output ISO when generating room rando seeds and exporting them with spoilers enabled.
- Fixed: Random Superheated, Random Submerged and Dangerous Gravity Suit logic now trigger dialog warning in Multiword sessions
- Fixed: Adjusted min/max boss sizes to prevent softlocks
- Fixed: Default setting for screen Y offset now works
- Changed: The "Items in Every Room" Chaos Option now uses items from the Randovania pool (shows n/293 items when enabled). This means multiworld items can now appear at extra locations, and item text is now consistent with the rest of item placement.
- Changed: Two-way room rando now ensures that all rooms are part of the same network

#### Patcher Changes

- Fixed: Specifying custom heat-damage-per-second now properly affects non-vanilla superheated rooms
- Fixed: Some akward cutscene timing when playing skipped cutscenes in realtime
- Added: Random boss sizes now affects Flaahgra, Plated Beetle and Cloaked Drone
- Changed: Random boss sizes now affects bosses in cutscenes, additionally Omega Pirate's armor plates now scale properly
- Changed: When creating a new save file, the default selection is now "Normal" to help prevent accidentally starting the game on Hard mode
- Changed: Artifacts which do have no need to be collected are removed from the logbook

##### Room Rando
- Added: Include Square Frigate doors and morph ball tunnels during randomization
- Fixed: Crash when opening the map near certain rooms
- Fixed: Crashes due to two large rooms being connected.
- Fixed: Crash when rolling through some doors in morph ball
- Fixed: Central Dynamo reposition soft-lock
- Fixed: Inability to scan vertical doors
- Fixed: Incompatability with "No Doors" + "Room Rando"
- Changed: The door immediately behind the player is unlocked when teleporting to a new room. This gives the player one chance to backtrack before commiting to the warp.

#### Logic Database

- Nothing.

### Metroid Prime 2: Echoes

- Added: Preset descriptions now list custom beam ammo configuration.
- Changed: Optimized how long it takes to export a game that uses Prime 1 models.

#### Patcher Changes

- Nothing.

#### Logic Database

- Nothing.

## [4.2.1] - 2022-04-01

- Fixed: Popup for new changes fixed.

## [4.2.0] - 2022-04-01

- Added: Experimental option to force first progression to be local.
- Added: New pixel icons for the auto tracker.
- Changed: Standard tracker layouts for Prime, Echoes and Corruption now include a few more items.
- Changed: Auto tracker game icons for Echoes beams now use the HUD icons instead of the pickup models.
- Changed: Update to Qt 6.
- Changed: The import preset menu in game sessions now has the presets of a game sorted by name, with the default presets on top.
- Fixed: Randovania no longer hangs on start if there's a loop in the hierarchy of presets.
- Fixed: Generation no longer fails when one player has no pickups assigned during logic.

### Cave Story

- Nothing.

#### Patcher Changes

- Nothing.

#### Logic Database

- Nothing.

### Metroid Prime

- **Major** - Added: In multiworld, pickups from an Echoes player now uses the correct model from Echoes.
- **Major** - Added: **April Fool's Day Special!** New game modification category "Chaos Options" in "Other" tab. Chaos options are patcher-side only, and thus are not accounted for by the seed generator logic.
    - Enable Large Samus
    - Random Boss Sizes
    - Remove Doors
    - Random Superheated Rooms
    - Random Submerged Rooms
    - One-way Room Rando
- Added: Deterministic Maze RNG option for fairer racing
- Fixed: Echoes Combat Visor placed in a Prime player's world now uses the new Combat Visor model.
- Fixed: Deterministic Incinerator Drone RNG setting staying on even when checkbox was unchecked.

#### Patcher Changes

- Fixed: Soft-lock in Artifact Temple with Major Cutscene skips (players could leave during ghost cutscene and abort the layer change)
- Fixed: Items Anywhere could delete Artifact hints in rare cases
- Changed: Updated [Quality of Life documentation](https://github.com/toasterparty/randomprime/blob/randovania/doc/quality_of_life.md)
- Changed: Nerfed "Items in Every Room" (Extra items more likely to be missiles)

#### Logic Database

- Nothing.

### Metroid Prime 2: Echoes

- **Major** - Added: In multiworld, pickups from a Prime player now uses the correct model from Prime.

#### Patcher Changes

- Nothing.

#### Logic Database

- Nothing.

## [4.1.1] - 2022-03-12

- Added: The game details window now displays the Randovania version the game was generated with.
- Added: You can now import a game layout/spoiler file in multiworld sessions.
- Changed: A popup shows up while waiting for the game session list.
- Fixed: The error message when the client is incompatible is now properly displayed.
- Fixed: Player inventory is now properly sent to the server in multiworld sessions.


### Metroid Prime

#### Patcher Changes

- Fixed: Scan visor and X-Ray not displaying properly after taking an elevator when combat visor is shuffled.
- Fixed: Some users receiving OS error when exporting ISO with non-vanilla suit colors.


## [4.1.0] - 2022-03-01

- Added: /randovania-faq command was added to the Discord bot, which sends FAQ messages.
- Added: Randovania now checks if the entire database is strongly connected, allowing for manual exceptions.
- Added: You can now configure the priority given to each major item. Higher values are more likely show up earlier in the progression chain.
- Added: Generation failures now have a lot more details on what was missing for progression, facilitating finding issues with your preset.
- Added: The item pool screen now explicitly tells you expansions are not used for logic.
- Added: Implemented support for changing the title for a game session.
- Added: A button for duplicating a session, including the generated game and all rows.
- Added: Multiworld sessions can now be generated without spoilers.
- Added: Preset descriptions now include if some item has a different number of copies shuffled.
- Changed: Multiworld damage logic incompatibility warning now displays every time.
- Changed: On generation failure, a count of how many nodes are accessible is now displayed.
- Changed: Data Editor now lets you save non-experimental databases with integrity errors.
- Changed: Most command line arguments have been renamed.
- Changed: Simplified the item pool tab, with the usual case now having only a single line per item.
- Changed: Improved the text for quantities for ammo in the item pool tab.
- Changed: Experimental games are only shown in the menu if the option for experimental games is enabled.
- Changed: Only session admins are allowed to copy the permalink of a session.
- Changed: Modified how ConfigurableNodes (In Echoes, the Translator Gates) are handled in logic. This should have no visual differences, other than speeding up generation.
- Changed: Great internal changes were done to how hints are applied to the game. This should have no visible impact.
- Changed: The UI for 1HP Mode now only shows up for Echoes.
- Fixed: Map Tracker now properly handles multiple copies of pickups in all cases.
- Removed: The Database Editor can only be open when running from source. In releases, use `Open -> (Game) -> Data Visualizer` instead.
- Removed: All auto trackers based on pixel art style were removed over concerns about asset licensing.

### Cave Story

- Nothing.

#### Patcher Changes

- Nothing.

#### Logic Database

- Nothing.

### Metroid Prime 1

- Added: Option to use deterministic Incinerator Drone RNG for fairer racing
- Added: Spring Ball. Enable in preset configuration. Must have bombs in inventory to work.

#### Patcher Changes

- Added: QoL Game Breaking - Reserach Lab Aether Pirate now guaranteed to jump through glass when doing room backwards
- Fixed: Players could unmorph in Magmoor Workstation where they should not be able to
- Fixed: Abuse of QoL Game Breaking in Central Dynamo to skip the maze/drone
- Fixed: Exclude Phazon Elite Item from QoL Pickup Scans
- Fixed: Wavesun when playing with shuffled item positions
- Fixed: Main Plaza etank ledge door shield was slightly misaligned
- Fixed: Cannon remaining holstered after grapple when shuffling combat visor
- Fixed: Cannon remaining holstered after a specific type of R-Jump when shuffling combat visor
- Fixed: Unmorphing now returns you to your previous visor instead of default visor when shuffling combat visor for quality of life purposes

#### Logic Database

- Changed: Reduce difficulty of Monitor Station -> Warrior Shrine NSJ/No Bombs to intermediate dash and standable terrain (from advanced dash and expert standable) and included a video.

### Metroid Prime 2: Echoes

- When checking details for a game, the hint spoiler tab now includes the correct text for Dark Temple keys hints.

#### Patcher Changes

- Nothing.

#### Logic Database

- Added: Using Screw Attack as a trickless means to obtain Grand Windchamber item after seeker puzzles

## [4.0.1] - 2022-01-30

- Changed: The UI for 1HP Mode now only shows up for Echoes.
- Fixed: Support for non-NTSC Metroid Prime 1 ISOs restored.

## [4.0.0] - 2022-01-30

- **Major** - Added: Cave Story has been added with full single-player support.
- **Major** - Added: Data Visualizer/Editor now contains a visual representation of the nodes in the area.
This feature comes with plenty of quality of life functionality for editing the database.
- Added: A new tab has been added to the preset editor, Generation Settings, consolidating various settings such as minimal logic, multi-pickup placement, dangerous actions, etc.
- Added: The Logic Database can now have descriptions for nodes.
- Added: Game Details window can now spoil the item order, elevators, translator gates and hints.
- Added: Data Editor can now edit area names.
- Added: Data Editor can now view and edit resources.
- Added: Items now have tooltips in the Auto-Tracker.
- Added: One joke hint.
- Added: Descriptions for Minimal Logic for each game, with a better definition of what Minimal Logic is.
- Added: Randovania is now able to identify for what version of Randovania a given permalink is, if they're similar enough versions.
- Added: Permalinks now contain the seed hash, so Randovania can detect if there's a hash mismatch when importing.
- Changed: In the Game Session Window, the observers tab is now visible by default.
- Changed: The rdvgame file is now considerably more technical in order to require less game-specific code.
- Changed: Editing connections in the Data Editor now has an easier to use selector for non-item resources.
- Fixed: Data Visualizer no longer hides the comment for a single-element Or/And entry.
- Fixed: Data Editor now properly handles areas without nodes.
- Removed: It's no longer possible to delete a game session.
- Removed: It's no longer possible to leave the session when closing the window.

### Metroid Prime

- Added: Start in any (uncrashed) Frigate room
- Added: 1-way cycles and 1-way anywhere elevators can lead to (uncrashed) Frigate rooms
- Added: Essence Death and Frigate Escape Cutscene teleporter destinations can now be shuffled
- Added: Artifact hints can now be configured to show area and room name, just area name, or nothing at all
- Added: Cosmetic Option - Select HUD Color
- Added: Cosmetic Option - Rotate hue of all 4 suit textures and ball glow color
- Added: Cosmetic Option - Set default in-game options like Echoes
- Added: Experimental Option - Shuffle the coordinates of items within their respective rooms. Seeds may not be completable.
- Added: Experimental Option - Add random (non-logical) items to rooms which do not usually have items.
- Added: Shuffle Power Beam
- Added: Shuffle Combat Visor
- Added: New default preset: "Moderate Challenge".
- Changed: Minimal Logic no longer checks for Plasma Beam.
- Changed: Removed "Fewest Changes" preset.
- Changed: Updated "Starter Preset" to better match community preferences.

#### Known Issues:

- Nothing.

#### Patcher Changes

- Added: Support for NTSC-U 0-01, NTSC-J and NTSC-K (Gamecube)
- Added: List of tournament winners on lore scan in Artifact Temple
- Added: QoL Game Breaking now fixes several crashes on Frigate Orpheon
- Added: QoL Game Breaking now fixes the soft-lock in hive totem by making the blocks drop sooner
- Added: Option to disable item loss in Frigate (Enabled by default)
- Added: QoL Pickup Scans - Weeds by item in Landing Site now don't have scan point
- Added: Combat/Scan/Thermal/X-Ray all have unique custom models
- Fixed: Safeguard against blowing past layer limits.
- Fixed: On Major custscene skip, Elite Quarters now stays locked until the player picks up the item. The hudmemo is now tied to the item rather than the death animation.
- Fixed: Ruined fountain not always showing the right scan.
- Fixed: Phazon Suit Small Samus Morph Ball Glow
- Fixed: Vent shaft item not being scannable on QoL Pickup Scans
- Fixed: Automatic crash screen
- Fixed: Wavesun not collecting item/unlocking door
- Fixed: Locked door on Storage Depot B (NTSC 0-02)
- Fixed: Bug in Elite Quarters where game would crash during OP death cutscene if the player changed suit during the fight
- Changed: The vines in arboretum which cover the scan panel remain in the room on the ghost layer to help aid newer players.
- Changed: Exo and Essence stay dead permanently if traversing Impact Crater multiple times
- Changed: Increased Maximum Missile/Etank/Capacity for seeds with more expansion count than is available in vanilla

#### Logic Database

- Fixed: Magma Pool - Added missing suit or heated runs trick requirement for non-grapple methods of crossing the room
- Fixed: HAT - Updated spawn node
- Fixed: Quarantine Cave - Properly model when the fight is required and when it is not
- Fixed: Bug where Biohazard Containment didn't check Power Conduit Requirements if Super Missiles were available
- Fixed: Typo in Frozen Pike - Hunter Cave Access requires Slope Jump (Advanced), not Single-Room OoB (Advanced)
- Added: New Event - Gravity Chamber Item (Lower)
- Added: New Trick Category - Infinite Speed
- Added: Magma Pool - Added standable terrain method to cross the room with a video example
- Added: Main Plaza - Hypermode Dash to get Grapple Ledge
- Added: Elite Quarters - BSJ to skip scan visor
- Added: Reactor Core - NSJ Gravityless Bomb Jumps
- Added: Cargo Freight Lift - NSJ Gravityless Boost or Bombs climbs
- Added: Flick BSJ in watery hall OoB
- Added: NSJ Bombless Lower GTH Climb (Wallboost)
- Added: NSJ Bombless Quarantine Cave Elevator Spider Skip
- Added: NSJ Bombless Gravity Chamber Escape (Gravity Wallboost)
- Added: NSJ Bombless Lower Phen's Edge
- Added: NSJ Bombless Frozen Pike (Mid-Section)
- Added: NSJ Bombless Life Grove (Wallboost)
- Added: NSJ Bombless HOTE Climb (Boost IUJs)
- Added: NSJ Bombless Elite Control Access (Wallboost)
- Added: Elite Control Access Item (Damage Boost)
- Added: Central Dynamo Item w/ Infinite Speed
- Added: Bomb jump to skip grapple in Biotech Research Area 2
- Added: Great Tree Hall - Jump Off Enemies Bomb Jump (Advanced) to reach GTC NSJ
- Added: Wallboost FCS Climb
- Added: Logic for Traversing Twin Fires Tunnel to Workstation NSJ Gravity
- Added: Logic for Traversing Twin Fires Tunnel to Workstation NSJ Bombless
- Added: Logic for Traversing Twin Fires Tunnel to Workstation Missileless Grappless
- Added: Gravityless Grappless Morphless method for crossing FCS
- Added: Waste Disposal Wallboosts
- Added: Climb Connection Elevator to Deck Beta Gravityless
- Added: Combat Requirements for Essence fight
- Added: 2 Additional NSJ methods for reaching FCS item
- Added: Lava Lake Item NSJ Combat Dash
- Added: Triclops Pit Item SJ Beginner Standable
- Added: 3 new ways to climb Tower of Light (L-Jump, R-Jump, Slope Jump)
- Added: Underwater Movement (Beginner) to get to Tower Chamber with Space Jump
- Added: Underwater Movement (Intermediate) for NSJ Tower Chamber
- Added: Frigate Crash Site climb with Space Jump and L-Jump (Intermediate) and Standable Terrain (Beginner)
- Added: More logical paths for Ice Ruins West NSJ
- Added: Ice Ruins West Middle-Left Rooftop to Item Combat/Scan Dash
- Added: Beginner L-Jump to reach Main Quarry Save Station
- Added: Main Quarry Crane Platform to Waste Disposal NSJ Advanced Combat Dash
- Added: Main Quarry Crane Platform to Item Intermediate Scan Dash
- Added: Expert Gravity Wallboost to get to Tower Chamber
- Added: Beginner Gravity Wallboost to get to Watery Hall
- Added: Expert Trick for NSJ+Boost Crossway
- Added: Movement (Intermediate) to skip Spider Ball in Crossway
- Added: L-Jump to skip SJ on 3rd tier of ore processing puzzle
- Added: NSJ Ore Processing with Spider+Bombs (Expert)
- Added: Bombless Ore Processing Puzzle with Wallboost(Advanced)
- Added: Phendrana Canyon Hypermode Boost
- Added: NSJ Combat Dash (Expert) to Temple Entryway from lower part of room
- Added: Various tricks in Uncrashed Frigate
- Added: Ore Processing Door To Elevator Access A to Storage Depot B Standable L-Jump with Power Bombs
- Added: Combat logic for Dynamo Access and Elite Control Elite Pirate fights
- Added: Intermediate/Advanced Standables to enter/escape Elite Control after/without triggering Elite Pirate
- Added: Logic now can expect players to play in just scan visor, using bombs to open doors
- Added: Knowledge/Combat (Intermediate) trick to skip needing Power Beam for Exo fight
- Changed: Renamed Misc Logic Option to "Allow Dangerous Gravity Suit Logic"
- Changed: Increased difficulty of Connection Elevator to Deck Beta DBJs to Advanced
- Changed: HAT Wallboosts can be done using Gravity at the same difficulty
- Changed: Removed under-used "Complex Movement" trick category
- Changed: All Gravityless Slope Jumps are now categorized as "Underwater Movement without Gravity", as opposed to just NSJ ones
- Changed: Knowledge (Beginner) to Traverse Magmoor Workstation without Varia
- Changed: Magma Pool - Gravity Suit lava dive difficulty was reduced to L-Jump (Intermediate) and Standable Terrain (Beginner)
- Changed: Hall of the Elders - Now properly model needing to kill the 1 ghost to leave the room. Chargeless 1 ghost fight combat difficulty reduced to beginner.
- Changed: Added requirement for X-Ray Visor or Invisible Platforms to Triclops Pit Item NSJ tricks
- Changed: Monitor Station climb to Warrior Shrine Bomb Jump difficulty changed from Advanced to Intermediate
- Changed: Monitor Station NSJ Combat Dash to Warrior Shrine lowered difficulty from Advanced to Intermediate
- Changed: Increase the difficulty of Tower of Light climb with combat dash from 'Beginner' to 'Intermediate' lowered Standable Terrain from 'Intermediate' to 'Beginner'
- Changed: Frigate Crash Site Climb Space Jump Slope Jump Standable Terrain difficulty was reduced to Standable Terrain (Beginner)
- Changed: Removed Slope Jump and Standable requirement from Ice Ruins West NSJ
- Changed: Main Quarry Save Station NSJ Movement difficulty from Beginner to Intermediate
- Changed: Main Quarry Crane Platform to Waste Disposal Standable/Slope Jumpe no longer requires L-Jump
- Changed: Main Quarry Crane Platform to Waste Disposal NSJ Scan Dash difficiulty from Advanced to Intermediate
- Changed: Ore Processing Storage Depot B to Waste Disposal NSJ Standable difficulty from Intermediate to Beginner
- Changed: Ore Processing Storage Depot B to Waste Disposal R-Jump to L-Jump
- Changed: Elite Research Spinners without Boost from Advanced to Intermediate
- Changed: Ore Processing Door To Elevator Access A to Storage Depot B Standable difficulty from Intermediate to Advanced
- Changed: Sun Tower Early Wild now requires Intermediate Knowledge on all methods
- Changed: Less damage required for Watery Hall with Gravity Suit

### Metroid Prime 2: Echoes

- Changed: Minimal Logic no longer checks for Light Suit or Agon Keys.

#### Patcher Changes

- Fixed: Exporting an ISO when Randovania is in a read-only path now works properly.
- Added: Ability to set a custom HUD color

#### Logic Database

- Changed: Shrine Access Seeker Door without Seekers is now Hypermode (from Expert).


## [3.2.2] - 2022-01-17

- Fixed: Presets for unknown games (for example, from a dev version of Randovania) are now properly ignored.

## [3.2.1] - 2021-10-23

- Fixed: The spin box for starting Energy Tanks no longer goes above 14.
- Fixed: Errors from the Prime 1 patcher are now properly displayed in error messages.
- Fixed: Converting presets from previous games should no longer cause invalid expansion ammo count.
- Fixed: Converting presets with multiple major items that give ammo no longer cause incorrect per-expansion ammo count.
- Fixed: Changing the default beam in Echoes no longer throws an error with invalid included ammo.
- Fixed: Sky Temple Keys on Guardians/Sub-Guardians are now properly counted for the item pool size.
- Fixed: Sky Temple Keys on Guardians/Sub-Guardians now appears on the preset description.
- Fixed: Safety check that there's enough available locations for all non-progression at the end of generation has been re-added.
- Changed: Improved error message for certain kinds of invalid permalinks.
- Changed: Presets with negative ammo count for expansions are invalid.

### Metroid Prime

#### Patcher Changes

- Fixed: PAL ISOs now correctly work again.

## [3.2.0] - 2021-10-16

- **Major** - Added: The Logic Database can now have comments in requirements.
- **Major** - Changed: Expansions contents are now configured directly, instead of being calculated from a target.
- Added: Files in the "Previously generated games" folder now includes the name of the games used.
- Added: Custom names for Prime 1 elevators
- Added: Support for Minimal Logic has been added for Metroid Prime and Metroid Prime 3.
- Added: New auto tracker layouts for Metroid Prime 2, with two lines and three lines.
- Changed: Force one specific certificate root when connecting to the server.
- Changed: Custom elevator names across both games now used throughout the entire UI
- Changed: Data Editor now raises an error if two Pickup Nodes share the same index.
- Changed: When changing Echoes Goals, the slider of the number of keys is now hidden when "Collect Keys" goal is not selected.
- Changed: Customizing the item pool causes permalinks to not get as long as before.
- Changed: The Qt theme was changed, as the previous one had serious issues on certain platforms and certain elements.
- Fixed: Items that include ammo are now configurable to provide up to the ammo's capacity.
- Fixed: Certain invalid permalinks are now properly recognized as invalid.
- Fixed: In connections editor, changing a requirement to "And/Or" no longer places ui elements in the wrong place.
- Removed: Metroid Prime 2: Echoes FAQ entry about the weird hint categories, as the issue has been fixed.
- Removed: Menu option to open STB's Echoes item tracker in a new window.

### Metroid Prime - Patcher Changes

- Added: New Nothing model.
- Added: Missile Expansions for yourself has a 1 in 1024 of being shiny.
- Fixed: Mine security station softlock so that defeating the purple pirates first doesn't fail to switch the room to the non-cutscene layer.
- Fixed: Qol scan for Ice Ruins West pickup.
- Fixed: Warp-to-start crash.
- Changed: Fewer forced popup alert for multiworld purpose, and popups now lasts 3s instead of 5s.

#### Cutscene Skips

- Added: Cutscene skip for arboretum gate (competitive+).
- Added: Mine Security Station now longer force switches to Combat Visor.
- Changed: Shorelines Tower cutscene skip is now Minor.
- Changed: Workstation cutscene is now Competitive.
- Changed: Wave panel cutscene in Main Quarry is now Competitive.
- Changed: Elevator leaving cutscenes back are now Major.

### Metroid Prime 2: Echoes - Patcher Changes

- Added: Cosmetic option to customize hud color.
- Fixed: Scanning hints now displays the correct, edited categories.

### Metroid Prime - Logic Database

- Added: Method of reaching pickup in Root Cave from Arbor Chamber with a Dash (Intermediate and above).
- Added: Knowledge (Beginner) trick to leave Central Dynamo without completing the maze or fighting the drone.
- Added: Additional Lower Mines NSJ logic.
- Added: Movement tricks for logical forced damage in Magmoor Caverns, Phazon Mines, and Impact Crater.
- Added: Tricks for climbing Research Lab Aether NSJ
- Added: Tricks for traversing Magmoor Workstation bombless NSJ
- Added: More detailed boss/combat logic
- Fixed: Shorelines tower item being accessible from Ruins Entryway and not Temple Entryway.
- Fixed: Backwards Lower Mines logic
- Fixed: Ice Ruins West NSJ logic now accounts for adult sheegoth layer
- Fixed: Added missing requirements for releasing the metroid in Research Lab Aether

### Metroid Prime 2: Echoes - Logic Database

- Added: Method of climbing halfpipe in Meeting Grounds with Space Jump, Screw Attack, and Standable Terrain (Beginner and above)
- Added: Method of killing Quad MBs using Bombs or Power Bombs and Combat (Beginner)
- Added: Method of killing Quad MBs using Screw Attack (Space Jump) and Knowledge (Beginner)
- Added: Requirement to either kill the Quad MBs or defeat Spider Guardian in order to collect the item in Hall of Combat Mastery in the intended way
- Fixed: A few broken Dark Forgotten Bridge paths have now been fixed.
- Changed: Simplified Meeting Grounds logic slightly, by removing the redundant Top of Halfpipe node
- Changed: Killing Quad MBs now uses a template, as it's a complex set of requirements repeated in three separate rooms

### Discord Bot (Caretaker Class Drone)

- Changed: Room images uses two-way arrows if a connection is two-way, instead of two arrows.

## [3.1.4] - 2021-09-19

- Changed: Force one specific certificate root when connecting to the server.
- Fixed: Checking for updated versions will no longer close Randovania when no internet connectivity is present.
- Fixed: The server will properly reject clients with mismatched versions.

## [3.1.3] - 2021-09-19

- Added: Dialog that shows all enabled tricks in a preset and a list of all rooms that have some combination of tricks that ends up active in that preset.
  - This dialog can be accessed by right-clicking a preset on the "Generate Game" tab, or by pressing the "..." menu in the "Game Details" window.
- Added: Multiworld Help entry regarding maximum number of players.
- Added: Metroid Prime FAQ entry regarding the forced popup alert.
- Changed: Long lines of requirements (Check for all artifacts in Artifact Temple) are now word wrapped.
- Changed: When changing Echoes Goals, the slider of the number of keys is now hidden when "Collect Keys" goal is not selected.
- Changed: In the description of Prime 1 presets, Quality of Life now comes before Game Changes.
- Changed: Clarify that only "Two-way, between areas" guarantees that all areas are accessible.
- Changed: Progress bar when generating a game now reports how many actions were taken, instead of how many items are left.
- Fixed: Nodes with no outbound connections now clearly display this in the visualizer, instead of an error.
- Fixed: Updated multiworld damage warning to mention Magmoor Caverns as well.

### Discord Bot (Caretaker Class Drone)

- Added: The bot now responds to permalinks, presets and rdvgame files sent via direct messages.
- Added: Response for permalinks now offers the permalink's presets for download.
- Changed: `/database-inspect` area responses now has a node selection.

## [3.1.2] - 2021-09-15

- Fixed: In game session, pressing the "Generate game" button no longer errors.

### Discord Bot (Caretaker Class Drone)

- Changed: The response to `.rdvgame` files now include the seed hash and permalink.
- Changed: `/database-inspect` response now includes an image of the requested room layout.

## [3.1.1] - 2021-09-12

- Added: When importing a preset in a game session, there's now an option to import directly from a file.
- Added: In game session, it's now possible to export a preset directly to a file.
- Added: In game session, there's now a "Generate game (no retries)" button. This option attempts generation only a single
time, before giving the error message of why it failed. It's useful for investigating bad presets.
- Changed: When multiworld generation fails, the error message is now clearer on which players haven't reached the end.
- Changed: Preset summaries have been split better into categories.
- Removed: The "Never" option for dangerous actions has been removed from the UI, as it currently doesn't work.

### Discord Bot (Caretaker Class Drone)

- Changed: `/database-inspect` response is now more readable and includes the name of who requested it.

## [3.1.0] - 2021-09-05

- **Major** - Added: Setting for requiring a number of actions/progression before artifacts are placed, to prevent early artifacts.
  - Default Prime 1 presets now default to 6 minimum progression for artifacts.
- **Major** - Added: Setting for controlling how dangerous checks are handled in logic.
- Added: Setting for toggling the pickup scan QOL adjustments.
- Added: The seed hash label in Game Sessions is now selectable.
- Added: One joke hint, requested in 2019.
- Added: Data Visualizer now only shows target nodes for selection that are non-impossible.
- Added: Data Visualizer now highlights nodes that have a path to the selected node.
- Added: Improved the error message when the patcher executable is somehow missing.
- Added: New entries to the Multiworld Help for collecting items and cross game.
- Fixed: Randovania no longer errors when the last selected preset is for a hidden game.
- Fixed: Quality of Life page link in Metroid Prime preset customization is now fixed.
- Fixed: The tracker now properly restores states for games other than Echoes.
- Fixed: Fixed a crash that sometimes occurs when deleting presets.
- Fixed: Generator now directly accounts for events weighting actions.
- Changed: Removed customization of Qt theme for decreasing whitespace.
- Changed: Upgrades in the tracker fills an entire column first, instead of filling rows first.
- Changed: Tracker now properly saves the preset used when persisting the state.

### Metroid Prime - Patcher Changes

- Added `Pickup Scans` option to toggle the patching of item locations so that they can always be scanned.
- Magmoor Workstation item scannable through the purple door (QoL Pickup Scan)
- Fixed shorelines tower item custom scan sometimes showing the incorrect text for certain models
- Certain pickups now always have the popup alert on collection during multiworlds.
- If there are multiple pickups for other players next to each other, these pickups are forced to have a popup alert, so Randovania can properly detect they were picked up.
- Fixed PCA crash patch not being applied when playing small samus.

#### Cutscene Skips
- Added `Competitive` cutscene skip option.
- Moved Shorelines Tower cutscene to major (it sometimes has a reposition that is sometimes useful in routing)
- Removed Main Quarry Combat Visor switch
- Speed up opening of gate in ice temple
- Speed up opening of gate in sun tower
- Fixed Thardus cutscene skip softlock

### Metroid Prime - Logic Database

- Added: Method of reaching Ruins Entryway from Plaza Walkway in Phendrana Shorelines with a Dash (Intermediate).
- Added: Easier NSJ trick to climb Ruined Courtyard using the water puzzle platforms.
- Added: Charge Beam requirements were added to the following rooms with combat trick alternatives:
    - (Beginner) Elite research - Phazon Elite
    - (Beginner) Research Entrance
    - (Intermediate) Hall of the Elders - Wave and Ice bomb slots
    - (Intermediate) Sunchamber - Ghosts fight
    - (Intermediate) Mine Security Station with >= 200 energy
    - (Advanced) Mine Security Station
- Fixed: Main Plaza door to Plaza Access is now properly a normal door, instead of a permanently locked door.
- Fixed: Sun tower now requires Knowledge (Intermediate) to collect the Sunchamber layer change event without falling down.
- Fixed: Removed broken/redudant trick for reaching Temple Entryway ledge using cutscene reposition
- Fixed: Trivial logic for Plaza Walkway to Ruins Walkway
- Fixed: Replaced Bomb Jump (Intermediate) with Dash (Beginner) trick to cross the gap to reach the Courtyard Access door in Ice Ruins West.
- Fixed: NSJ logic now accounts for stalactite in Ice Ruins West.
- Fixed: Crossing the gap by Specimen Storage door no longer sometimes requires L-Jump (Intermediate) instead of Beginner.
- Changed: Improved readability of Ruined Courtyard logic.
- Changed: Reorganized Sunchamber logic to improve usage by generator/solver.
- Changed: Picking up Sunchamber Ghosts item NSJ is now L-Jump (Beginner) instead of Intermediate.
- Changed: Crossing TFT to TF with Gravity+SJ now requires Movement (Beginner)
- Changed: FCS Item Scan Dash method is now Intermediate without SJ.
- Added: FCS Grapple strat - Movement (Beginner)

### Metroid Prime 2: Echoes - Patcher Changes

- Added: A-Kul's scan in Sky Temple Gateway now displays a list of previous tournament winners.
- Changed: Echoes now uses a different game ID when saving ISOs with menu mod enabled, preventing issues from incompatible save files.
- Changed: The elevator sound effect is never removed when elevators are vanilla, ignoring the preference.

### Metroid Prime 2: Echoes - Logic Database
- Added: Method of reaching the pickup in Reactor Core with Space Jump, Bombs, Spider Ball, and Standable Terrain (Intermediate and above).
- Fixed: Lore Scan in Meeting Grounds no longer believes that Boost is required to scan it.
- Fixed: Reactor Core has been cleaned up slightly.
- Fixed: Spawn point in Accursed Lake is now correctly set.

### Discord Bot (Caretaker Class Drone)

- Added: The `/database-inspect` command to send the logic of a room to the channel.
- Added: Messages with rdvgame files also get a reply with a summary of the preset.
- Changed: Responses with preset descriptions no longer pings the original message.

## [3.0.4] - 2021-08-10

- Added: Game Sessions now have an accessible audit log, which includes whenever a player accesses the spoiler log.
- Added: Metroid Prime 1 racetime.gg rooms are now viewable in the racetime.gg browser, with filters for each game
- Fixed: Importing a permalink from the racetime.gg browser while a race is currently in progress now selects the correct racetime.gg room

## [3.0.3] - 2021-08-08

- Fixed: "Open FAQ" in the main window now works correctly.
- Fixed: Pressing Yes to ignore invalid configuration now works correctly.
- Changed: Randovania now silently handles some invalid configuration states.
- Changed: Improved handling of corrupted repository for old preset versions.

## [3.0.2] - 2021-08-05

- Added: In-game crashes in Metroid Prime now automatically show the error screen.

- Changed: Game Sessions - The window now uses docks for the different parts, meaning you can resize, reorder and even split off.

- Changed: Use different colors for artifact hints in Metroid Prime, for better readability on both scan box and logbook.

- Fixed: Exporting a Metroid Prime ISO with Warp to Start enabled and starting at certain elevator rooms no longer fails.

## [3.0.1] - 2021-08-01

- Changed: Disabled the option to stop exporting a Prime 1 ISO to avoid crashes.

- Fixed: Server will now re-authenticate with Discord, preventing users from logging with the incorrect account.

- Fixed: Game Sessions - History entries with invalid locations no longer cause error messages.

## [3.0.0] - 2021-07-30

-   **Major** - Metroid Prime 1 is now fully supported, including multiworld and auto tracker!

-   **Major** - Presets are now presented in a tree view, with custom presets being nested under another one. They're also saved separately from Randovania data.

-   **Major** - The auto tracker now have support for different layouts, with their own assets and game support. New themes with icons similar to the game were also added, provided by MaskedKirby.

-   Added: Credits in Metroid Prime 2 now contains a list of where all non-expansions were placed, including possibly other player's for a multiworld. The credits now takes 75 seconds instead of 60 to accomodate this.

-   Added: Button to export the presets used in a game file.

-   Added: Add text description to unusual items in the Item Pool tab.

-   Added: New Help tab with information on how to read the Data Visualizer.

-   Added: In the Map Tracker, it's now possible to right-click a location to see a path from last action to it.

-   Added: A menu option to open the logs folder.

-   Added: The timeout limit is now progressively more forgiving, the more timeouts that happen.

-   Added: Button to set all gates to "Random with Unlocked' for Prime 2.

-   Changed: The items in the starting items popup is now sorted.

-   Changed: Customizing Dark Aether damage is now considered by logic.

-   Changed: Pickup visibility method is now configured in the Item Pool tab.

-   Changed: Multiworld connection is slightly more conservative when giving items.

-   Changed: Updated the Multiworld Nintendont for hopefully more stability.

-   Changed: The session history in multiworld now has different columns for the players involved, pickup and where the pickup was. It's also possible to sort the table by any of these fields.

-   Changed: The ISO prompt dialog now remembers your last used vanilla ISO, for when you delete the internal copy. When opening the file pickers, these start now with the paths from the input fields.

-   Changed: Many Spin/Combo boxes no longer react to the mouse wheel when not focused.

-   Fixed: Closing the dangerous settings warning via the X button is now properly recognized as "don't continue".

-   Fixed: Hint Item Names no longer breaks if you swap games while the table is sorted.

-   Fixed: Hint Item Names now properly list Artifacts and Energy Cells.

-   Fixed: Map Tracker now properly handles unassigned elevators.

-   Fixed: Trick names in the preset are always sorted.

### Metroid Prime 2 - Logic Database Changes

-   **Major** - "Suitless Ingclaw/Ingstorm" trick added to cover traversing rooms with either Ingclaw Vapor or Ingstorm.

#### Added

-   Method of getting over the gate in Mining Station A in reverse with Space Jump and Screw Attack (Expert and above).

-   Method of bypassing the breakable glass in Sand Processing from Main Reactor with Space Jump and Screw Attack (Expert and above).

-   Method of climbing to the top level of Main Gyro Chamber with Space Jump, Screw Attack, and Bombs, and no Scan Visor (Advanced and above).

-   Method of climbing the Sand Processing bomb slot with a Slope Jump for Bombless Bomb Slots (Advanced and above).

-   Method of leaving Dark Agon Temple by opening the gate from OoB with Single Room OoB, Slope Jump, Standable Terrain, Bomb Space Jump, Space Jump, and the Agon Keys (Expert and above).

-   Great Bridge:
    - Method of reaching Abandoned Worksite door with Space Jump and Extended Dash (Advanced and above).
    - Method of reaching Abandoned Worksite and Torvus Map Station doors from Temple Access Dark door with Boost Ball and Boost Jump (Advanced and above).
    - Method of reaching the pickup with Screw Attack and Single Room Out of Bounds (Expert and above).

-   Method of Crossing Grand Windchamber (both ways) Without Space Jump using Extended Dash (Hypermode).

-   Method of reaching the pickup in Watch Station:
    - With Space Jump, Screw Attack, and Single Room OoB (Expert and above).
    - With only Space Jump and Single Room OoB (Hypermode)

-   Alpha Blogg now has proper requirements for multiple difficulties.

-   Method of Bomb Slots without Bombs in Sanctuary Fortress/Ing Hive - Controller Access/Hive Controller Access without Space Jump (Expert and above).

-   Methods of crossing Torvus Bog - Fortress Transport Access with Gravity Boost or Bombs (No Tricks/Advanced and above).

-   Method of traversing Vault without Space Jump or Screw Attack using Extended Dashes (Advanced and above).

-   Method of reaching Windchamber Gateway item with only Scan Visor using Extended Dashes (Expert and above).

-   Method of reaching Kinetic Orb Cannon in Gathering Hall using Extended Dashes (Expert and above).

-   Method of reaching the pickup in Accursed Lake with a dash (Advanced and above).

-   Method of reaching Temple Security Access from the portal in Aerial Training Site with an Extended Dash (Hypermode).

-   Method of reaching the pickup in Mining Plaza with an Extended Dash (Hypermode).

-   Method of completing the Main Gyro Puzzle with only Space Jump and Screw Attack (Advanced and above).

#### Changed

-   Reaching the pickup in Temple Transport B with a Wall Boost is now Hypermode (from Expert).

-   Reaching the pickup in Path of Roots with only Bombs is now Expert (from Hypermode).

-   Reaching the portal in Hydrodynamo Shaft with Air Underwater and Screw Attack is now Hypermode (from Expert).

-   Reaching the pickup in Dark Torvus Arena with a Roll Jump is now Hypermode (from Expert).

-   Trial Grounds, reaching the door:
    - From the portal with Space Jump and a Slope Jump is now Beginner (from Intermediate).
    - From the left safe zone with a Dash is now Intermediate (from Expert) and without anything is now Advanced (from Expert).

-   Opening the Seeker Lock without Seekers in Mine Shaft is now Advanced (From Expert)

-   Opening the Seeker Lock without Seekers in Plain of Dark Worship is now Expert (From Hypermode).

-   Reaching the Windchamber Gateway Door from Windchamber Tunnel with a Boost Jump is now Hypermode (From Expert).

-   Reaching the pickup in Medidation Vista with a Boost Jump is now Expert (From Advanced).

-   Quadraxis and Boost Guardian now have proper health and item requirements with tricks disabled.

-   Activating Controller Access rooms Bomb Slots without Bombs is now Advanced (from Expert).

-   Reaching the Abandoned Worksite/Brooding Ground door from the bridge in Dark/Forgotten Bridge with an Extended Dash is now Hypermode (from Expert).

-   The initial Terminal Fall Abuses in Vault from the scan portal are separate from the final and are now Advanced (from Expert).

-   Catacombs NSJ dash to Transit Tunnel South has been modified to account for Scan Visor, with the original difficulty being raised to Advanced (from Intermediate).

-   Undertemple Shaft NSJ dash from bottom to top of cannon is now Intermediate (from Advanced).

-   Morph Ball is no longer required to reach the portal from the Echo Gate in Profane Path Scan Dash method.

-   Various Standable Terrain tricks (Dark Agon - Portal Site, Temple Grounds - Sacred Path) have been lowered to Beginner/Intermediate (from Advanced). This is to
    attempt to fix an old database limitation from before tricks had their own difficulty levels.

-   The dashes in Gathering Hall from Transit Tunnel South/West to the Kinetic Orb Cannon are now Intermediate (from Advanced).

-   The Bomb Space Jump NSJ to reach Abandoned Worksite in Great Bridge is now Expert (from Hypermode).

-   The dash to reach the portal in Aerial Training Site from Central Hive Transport West is now Hypermode (from Expert).

-   The dash to leave Hive Temple after Quadraxis via Security Station is now Hypermode (from Expert).

-   The dashes in Command Center (top level) and Accursed Lake without Space Jump are now Beginner (from Intermediate).

-   The dash in Mining Station A to reach Temple Access without Space Jump or Missiles is now Advanced (from Intermediate).

-   The dashes in Trial Grounds to Dark Transit Station without Space Jump are now Advanced (from Intermediate).

-   The dashes in Undertemple Shaft to reach Sacrificial Chamber Tunnel (and back) are now Advanced (from Intermediate).

-   The dash in Hall of Combat Mastery to reach the upper area after the glass is now Advanced (from Intermediate).

-   Bomb Guardian now has proper logic when shuffling Power Beam.

## [2.6.1] - 2021-05-05

-   Changed: Invalid values for the Multiworld magic item are ignored when detecting if the game is properly connected.

-   Fixed: "One-way anywhere" no longer shows up twice in preset warnings for multiworld

-   Fixed: Changing starting location to Ship or Save Stations now works again.

-   Fixed: Torvus Gate elevator is now properly hidden instead of Dark Torvus Ammo Station.

## [2.6.0] - 2021-05-02

-   **Major** - Added: New elevator randomization settings:
    * New mode: *One-way, elevator room with replacement*. One way elevator, but loops aren't guaranteed.
    * Select which elevators can be randomized.
    * Select possible destinations for *One-way, anywhere*.
    * Randomize Sky Temple Gateway, Sky Temple Energy Controller, Aerie Transport Station and Aerie elevators. *Warning*: These rooms have some details you must consider. Please read the elevators tab for more information.

-   **Major** - Added: The Energy Controllers in Agon Wastes, Torvus Bog and Sanctuary Fortress are always visible in the map, regardless if map is revealed by default. All regions are also always available for selection. This allows the light beam warps after U-Mos 2 to always be used.

-   **Major** - Added: An user preference (in *Customize in-game settings*) for the map to display names of unvisited rooms.
    When randomizing elevators, the elevator rooms are excluded to prevent spoiling their destinations. An option were added to disallow displaying names entirely, since otherwise you can use a Map Station to find the names.

-   Added: An option to disable the elevator sound effect, preventing it from playing endlessly in certain cases.

-   Added: When a crash happens, the game now displays an error screen instead of just stopping.

-   Added: The *Hint Item Names* tab now supports switching between all 3 Prime games.

-   Added: An option to use an experimental new pickup placement logic, able to place multiple pickups at once.

-   Added: Two additional joke hints. (Thanks CZeke and Geoffistopheles)

-   Added: It's now possible to add Infinite Beam Ammo, Infinite Missiles and Double Damage to the item pool.

-   Added: Player names are now colored yellow in hints.

-   Changed: Elevator names in the tracker uses their customized names, not the vanilla ones.

-   Changed: Optimized Randovania startup time and extensive logging of what's being done during it.

-   Changed: Improve scan text for expansions.

-   Changed: Some hints in multiworld games now also include the player names.

-   Changed: Missiles, Power Bombs and Ship Missiles are now only in logic after their respective main launcher, even if it's not required in game.

-   Changed: You can add up to 99 of any expansion to the pool, up from 64.

-   Fixed: The *Logic damage strictness* multipliers are no longer applied twice.

-   Fixed: *Up to* relative hints are no longer converted into *exactly* if the actual distance matches the displayed number.

-   Fixed: Dark Torvus Bog - Portal Chamber is no longer silently ignored as a starting location.

-   Fixed: Charging your beam to shoot when out of ammo now works even when customizing the ammo type required.

-   Fixed: Having the maximum number allowed of an expansion in a preset no longer causes permalink errors.

-   Fixed: Fixed the game defaulting to Combat Visor after an elevator.

-   Fixed: Multiworld spoiler logs now use 1-indexed player names for locations.

-   Removed: Using Dark Visor as the starting visor is no longer supported. (Game crashes on unmorph for unknown reasons)

### Logic Database Changes

-   Added: Method of reaching the pickup in Hive Gyro Chamber with Space Jump, Boost Ball, and a Boost Jump (Expert and above).

-   Added: Method of climbing Torvus Grove with Space Jump, Screw Attack, and Standable Terrain (Advanced and above).

-   Added: Method of reaching cannon in Great Bridge with Boost Ball and a Boost Jump (Expert and above).

-   Added: Method of reaching the main part of Hall of Combat Mastery with a Scan Dash and after blowing up the glass (Intermediate and above).

-   Added: Method of activating the portal in Portal Terminal with Screw Attack, Slope Jump, and No Bombs or Space Jump (Expert and above).

-   Added: Method of climbing Sacred Bridge with Bombs and a Bomb Space Jump (Advanced and above).

-   Changed: Logic paths that require Screw Attack without Space Jump now make sure to not have Space Jump to be valid.

-   Fixed: Spawn point of Aerie Transport Station is now the door, making DS2 required to take the elevator there.

## [2.5.2] - 2021-02-28

-   Added: The number of items in the pool is now included in the summary.

-   Fixed: Shuffling Combat Visor with item acquisition popups enabled no longer errors.

## [2.5.1] - 2021-02-26

-   Added: Drag and dropping rdvgame and rdvpreset files into the main Randovania window now imports that game file and preset, respectively.

-   Added: Discord bot now posts summary whenever a preset is attached to a message.

## [2.5.0] - 2021-02-19

-   Changed: Preset summary now only include differences from vanilla game.

-   Changed: The relative hint using an item category has been replaced with a relative hint using an area, with up to distance.

### Logic Database Changes

#### Added

-   Method of climbing Sanctuary Temple from the bottom with Bombs and Spider Ball (Intermediate and above).

-   Method of climbing Sanctuary Temple from the bottom with Screw Attack and Single Room Out of Bounds (Expert and above).

-   Method of reaching Worker's Path from the top level in Sanctuary Temple with Scan Visor and an Extended Dash (Expert and above).

-   Method of reaching Windchamber Gateway from Windchamber Tunnel in Grand Windchamber with a Boost Jump (Expert and above).

-   Method of reaching Temple Access in Mining Station A with a Boost Jump (Advanced and above).

-   Method of reaching pickup in Temple Access (Sanctuary) with Space Jump, Screw Attack, and Standable Terrain (Intermediate and above).

-   Method of climbing Temple Access (Sanctuary) with Space Jump, standing on a Rezbit, and dashing off the other Rezbit (Expert and above).

#### Changed

-   Increased weight for Energy Tanks to be selected as progression.

-   Reaching the pickup in Path of Roots from Torvus Lagoon with Gravity Boost, Space Jump, and a Slope Jump is now Intermediate (from Beginner).

-   Reaching the pickup in Grand Windchamber with Space Jump, Screw Attack, Slope Jump, Standable Terrain is now Advanced (from Intermediate).

-   Bomb Jumping over the 2nd light block heading to Hall of Eyes is now Intermediate (from Beginner).

-   Energy Tank requirements for Chykka have been lowered.

#### Fixed

-   Reliquary Grounds now has proper requirements for reaching Ing Reliquary with Light Suit.


## [2.4.2] - 2021-02-08

-   Fixed: Randovania no longer crashes if the connected Dolphin stops emulation.

## [2.4.1] - 2021-02-06

-   Added: Detect if the internal game copy was modified by a future version of Randovania, prompting for the user to press "Delete internal copy".

-   Changed: An error popup now shows up when exporting an ISO fails.

-   Removed: "Automatically track inventory" toggle, as the functionality was already removed.

-   Fixed: Randovania now considers any inventory item with amount above capacity, or capacity above the strict maximum as the game not being connected.

-   Fixed: Error message when the server rejects your client version not being displayed.

-   Fixed: Setting beam ammo expansions to 0 pickups no longer hides the boxes.

## [2.4.0] - 2021-02-01

-   **Major** - Added: The visor and beam you start the game equipped with is now configurable.

-   **Major** - Changed: In multiworld, items are now delivered at the same time as the message. It should also no longer fail to send with Nintendont.

-   Added: Additional joke hints were added.

-   Added: Method to climb to the portal Base Access with just Screw Attack (Intermediate and above).

-   Added: Method to reach the pickup in Grand Windchamber with Space Jump, Screw Attack, and a Slope Jump (Intermediate and above).

-   Added: Method to traverse Ventilation Area B from Bionenergy Production without Bombs by Screw Attacking into the tunnel and destorying the barriers with Missiles (Advanced and above).

-   Added: Method to reach the pickup in Path of Roots from Torvus Lagoon without Morph Ball (Beginner and above).

-   Added: Method to enter the tunnel in Underground Tunnel to Torvus Temple from Torvus Grove with an Instant Morph (Advanced and above).

-   Added: Method to reach the halfpipe pickup in Dark Torvus Arena with Space Jump and a Roll Jump (Expert and above).

-   Added: Method to climb to the upper level in Biostorage Station with Bomb Space Jump (Advanced and above).

-   Added: Method to reach the pickup in Grand Windchamber with a Space Jump, Bomb Space Jump, and a Scan Dash (Expert and above).

-   Added: Method to climb Mining Station B with Space Jump and a Slope Jump (Expert and above).

-   Added: Method to reach the portal in Mining Station B with Space Jump, Scan Visor, and Dashing for Single Room OoB (Expert and above).

-   Added: Method to cross Bitter Well to Phazon Site with Wall Boosts (Hypermode).

-   Added: Method to reach the bomb slot in Training Chamber with Gravity Boost and Air Underwater (Advanced and above).

-   Added: Method to open activate the Bomb Slot in Training Chamber with Darkburst or Sonic Boom (Hypermode).

-   Changed: Auto tracker internally uses a configuration file for the item positions.

-   Changed: The item pool tab when customizing presets now can edit major items directly.

-   Changed: Defeating Quadraxis with Power Bombs is now Advanced (from Beginner).

-   Changed: Bypassing the statue in Training Chamber from the back with Screw Attack and a Bomb Space Jump is now Expert (from Advanced).

-   Changed: Escaping Hive Temple without Spider Ball is now Expert (from Hypermode).

-   Changed: Bomb Space Jump in Great Bridge/Venomous Pond to reach Abandonded Worksite/Brooding Ground is now Expert (from Hypermode).

-   Changed: Using Seeker Missiles now requires either Combat Visor or Dark Visor.

-   Changed: Bomb Slots without Bombs in Sand Processing, Main Gyro Chamber, and Vault are now Advanced (from Expert).

## [2.3.0] - 2021-01-08

-   Added: Method to enter tunnels in Transit Tunnel East/Undertransit One from Catacombs/Dungeon to Training Chamber/Sacrificial Chamber with an Instant Morph (Intermediate and above).

-   Added: Method to reach the pickup on the Screw Attack wall in Aerial Training Site with a Roll Jump (Expert and above).

-   Added: Method to reach the pickup in Abandoned Worksite from the tunnel with a Boost Jump (Advanced and above).

-   Added: Method to bypass the statue in Training Chamber from the back with Screw Attack and a Bomb Space Jump (Advanced and above).

-   Added: Methods to reach the pickup in Mining Station B with Space Jump, Screw Attack, and Standable Terrain or after the puzzle with a Bomb Jump (Advanced and above).

-   Changed: In multiworld, keybearer hints now tells the player and broad category instead of just player.

-   Changed: Dark Alpha Splinter no longer strictly requires Power Beam.

-   Changed: Crossing Main Gyro Chamber with Screw Attack before stopping the gyro is now Hypermode (from Expert).

-   Changed: Phazon Grounds and Transport to Agon Wastes (Torvus) Seeker Locks without Seekers are now Expert (from Hypermode).

-   Fixed: Properly handle invalid ammo configurations in preset editor.

-   Fixed: Randovania no longer instantly crashes on macOS.

-   Fixed: Logic properly considers the Transport A gate being gone after entering from that side in Random Elevators.

## [2.2.0] - 2020-12-20

-   Added: 1 HP Mode, where all Energy Tanks and Save Stations leave you at 1 HP instead of fully healing.

-   Added: Added a detailed report of the generator's state when a game fails to generate.

-   Fixed: Generator will no longer ignore players that have no locations left. This would likely cause multiworld generation to fail more often.

-   Fixed: Error messages are properly shown if a game fails to generate.

-   Fixed: Alerts are now properly saved as displayed.

-   Fixed: Errors in the default preset no longer prevent Randovania from starting.

-   Changed: Optimized game generation, it now takes roughly 2/3 of the time.

-   Changed: Optimized game validation, it now also takes roughly 2/3 of the time.

-   Changed: Relative hints no longer cross portals.

-   Changed: In multiworld, keybearer hints now instead tells the player the item is for, instead of a category.

-   Changed: Decreased the chance of Power Bombs being late in a game.

-   Changed: Account name are updated every time you login via Discord.

-   Changed: Warning about dangerous presets in Multiworld sessions now include the player name.

-   Changed: Roll Jump in Meditation Vista to reach the pickup is now Hypermode (from Expert).

## [2.1.2] - 2020-12-05

-   Added: The Item Pool size now displays a warning if it's above the maximum.

-   Changed: The minimum random starting items is now considered for checking the pool size.

-   Fixed: Being kicked from an online session would leave the window stuck there forever.

-   Fixed: Bulk selecting areas for starting location no longer includes areas that aren't valid starting locations.

## [2.1.1] - 2020-12-02

-   Added: A prompt is now shown asking the user to install the Visual C++ Redistributable if loading the Dolphin backend fails.

-   Fixed: Changing ammo configuration breaks everything.

-   Fixed: Patching ISOs should work again.

-   Fixed: Clean installations can select presets again.

## [2.1.0] - 2020-12-02

-   Changed: Multiworld session history now auto-scrolls to the bottom

-   Changed: The lowest level for a trick is now called "Disabled" instead of "No Tricks".

-   Changed: Minimum Varia Suit Dark Aether is now 0.1, as 0 crashes the game.

-   Changed: Permalinks are now entirely different for different games.

-   Changed: Preset summary now specifies if hidden model uses ETM or random item.

-   Added: A very basic visualization of the map to the tracker.

-   Added: Trick Details can now be used with all 3 games.

-   Fixed: Changing a trick level to No Tricks no longer cause inconsistent behavior with the permalinks.

-   Removed: Intermediate path for reaching item in Main Reactor from Security Station B door without Screw Attack since it was broken and impossible.

-   Changed: Renamed "Before Pickup" to "Next to Pickup" in various locations for more clarity


## [2.0.2] - 2020-11-21

-   Added: Starting locations tab has checkboxes to easily select all locations in an area

-   Added: The map tracker now supports random elevators, translator gates and starting location.

-   Changed: The pickup spoiler in game details is now sorted.

-   Fixed: Multiworld sessions should no longer occasionally duplicate messages.

-   Fixed: Custom safe zone healing should now work in multiworld sessions.

-   Fixed: Occasional error with switching an observer into a player.

## [2.0.1] - Skipped

## [2.0.0] - 2020-11-15

This version is dedicated to SpaghettiToastBook, a great member of our community who sadly lost her life this year.

Her contributions to Randovania were invaluable and she'll be missed.

---

-   **Major** - New game mode: Multiworld. In this co-op multiplayer mode, there's one different world for each player which is filled with items for specific players.

-   **Major** - Tricks are more organized and can be customized more precisely to a player's desire.

### General

-   Removed: Presets no longer have a global trick level. Each trick is now configured separately.

-   Added: Options for configuring usage of new tricks:
    - Bomb Jump (renamed from Difficult Bomb Jump)
    - Bomb Slot without Bombs
    - Boost Jump
    - Combat
    - Difficult Movement
    - Extended Dash
    - Knowledge
    - Open Gates from Behind
    - Respawn Abuse
    - Screw Attack into Tunnels
    - Seeker Locks without Seekers
    - Single Room Out of Bounds
    - Standable Terrain

-   Changed: The following trick level difficulties were renamed:
    - Trivial -> Beginner
    - Easy -> Intermediate
    - Normal -> Advanced
    - Hard -> Expert
    - Minimal Checking -> Minimal Logic

-   Changed: Replaced Beginner Friendly with Starter Preset, which is now the default preset.

-   Fixed: Energy Tanks can now properly be used as progression.

### Hints

-   Added: Relative hints, where an item is described as being some rooms away from another item or room.

-   Added: Guaranteed hints which tells in which areas (Agon Wastes, Ing Hive, etc) contains the keys for each of your dark temples.
    These hints are placed purely randomly, similarly to the guaranteed Temple Bosses hints.

-   Added: Free hint spots after generation now prefer items from late in progression instead of pure random.

-   Removed: Hints with green item names/joke item names have been removed.

-   Removed: Temple Keys are no longer hinted by progression-based Luminoth lore hints.

-   Changed: All games now have precisely 2 joke hints, which no longer randomly replace a progression hint.

-   Changed: Hints from keybearer corpses now uses a broader category, which leaves unclear if it's an expansion or not.

### GUI

-   Added: An automatic item tracker based on a Dolphin running on the same computer or a special Nintendont build on the same Wifi.

-   Added: A dark theme has been added. It can be toggled in the Advanced menu.

-   Added: Requirements in the logic database can now use templates of requirements, allowing for easy re-use.

-   Added: Data Editor can now edit all fields of a node, from type, name and all type specific fields.

-   Added: Data Visualizer and Editor now can operate in the included database for Prime 1 and 3.

-   Added: The Data Editor now displays a warning if you're closing with unsaved changes.

-   Added: Randovania can generate a game by importing permalinks directly from a race on racetime.gg.

-   Added: Some tricks now have a description on the Trick Details popup.

-   Fixed: Some complex combination of requirements with different depths now are displayed correctly.

-   Fixed: The Data Visualizer no longer opens behind the Customize Preset window when using the Trick Details popup.

-   Changed: After generating a game, the details shows up in a new window instead of in a new tab.

-   Changed: In game details, the permalink is now placed inside a line edit, so the window doesn't stretch with long permalinks.

-   Changed: All cosmetic game changes are now configured in the same dialog as the in-game options.

### Quality of Life

-   Added: A button in the Open menu now opens the folder where previously generated games are placed.

-   Added: Charge Beam and Scan Visor now use their respective models in game instead of Energy Transfer Module.

-   Added: The rate of healing for Safe Zones is now configurable.

-   Fixed: Removed Aerie Access and Credits from possible starting locations.

-   Changed: The Mission Final screen now includes the seed hash instead of Permalink, as many permalinks are bigger than the screen.

-   Changed: The elevator scan now includes the world of the connected area.

### Internals/Developer

-   Added: Energy Tanks have doubled weight for the generator.

-   Added: It's now possible to set the default spawn point of an area.

-   Fixed: Fixed solver when an event only connects to a pickup, but that pickup has connections from other nodes.

-   Fixed: The Data Editor no longer errors when saving after creating a new node.

-   Fixed: Certain combinations of item requirements with damage requirements weren't being processed correctly.

-   Fixed: Duplicated requirements are now properly removed when simplifying requirements.

-   Fixed: Exclude from Room Randomizer is now properly set, restoring many logic paths.

-   Changed: Better error messages when there are references to unknown resources in the database.

-   Changed: The `database` command is no longer a subcommand of `echoes`. It also has the `--game` argument to choose which database to use.

-   Changed: The `_locations_internal` field is no longer needed for .rdvgame files.

### Logic Database changes

#### Added

-   General:
    - Methods to open all Seeker Missile Doors with Screw Attack (Advanced and above).
    - Method to activate most Bomb Slots without Bombs (Advanced and above).
    - Dark/Light/Annihilator doors and Dark/Light portals require either ammo or Charge Beam.

-   Sanctum, method to fight Emperor Ing without Spider Ball (Hypermode).

-   Transport A Access, method of reaching Temple Transport A door with a Wall Boost (Advanced and above).

-   Abandoned Base, method of reaching portal with Space Jump and Screw Attack (Intermediate and above).

-   Accursed Lake, method of collecting the item and leaving with Morph Ball, Light Suit, Gravity Boost, and Reverse Air Underwater (Advanced and above).

-   Hall of Honored Dead, method of leaving through the Morph tunnel without Space Jump (Expert and above).

-   Industrial Site, method of opening the gate to Hive Access Tunnel from behind with just Charge Beam (Intermediate and above).

-   Ing Windchamber, method of completing the puzzle with Power Bombs instead of Bombs (Beginner and above).

-   Landing Site, method of reaching Service Access door:
    - With Bombs and Screw Attack (Intermediate and above).
    - With Space Jump and Bomb Space Jump (Intermediate and above).

-   Meeting Grounds, method of reaching the tunnel with Space Jump and a Bomb Space Jump (Intermediate and above).

-   Temple Assembly Site:
    - Methods of reaching Dynamo Chamber door with a Bomb Jump (Beginner and above), a Dash (Intermediate and above), or a Roll Jump (Advanced and above).
    - Methods of reaching the portal without moving the light block with Single Room Out of Bounds and either Screw Attack or Space Jump (Expert and above).
    - Method of leaving from the portal with Single Room Out of Bounds and Screw Attack (Expert and above).

-   Windchamber Gateway:
    - Method of reaching the item with a Boost Jump (Advanced and above) and returning with an Extended Dash (Expert and above).
    - Method of reaching Path of Eyes door from Grand Windchamber door with an Extended Dash (Advanced and above).

-   Bioenergy Production, method to reach Storage C door or item from top level with Extended Dash (Expert and above).

-   Central Station Access/Warrior's Walk, method of climbing the ledge with an Instant Unmorph Jump (Hypermode).

-   Crossroads, method to reach the item from the half pipe with just Screw Attack (Advanced and above).

-   Dark Transit Station, method to reach the ledge from Duelling Range with a Bomb Jump (Beginner and above).

-   Portal Access, method of crossing to Judgement Pit using Screw Attack without Z-Axis (Beginner and above).

-   Doomed Entry, method to climb room with Space Jump and Screw Attack (Beginner and above).

-   Feeding Pit:
    - Method of reaching Ing Cache 1 door with Space Jump and Screw Attack (No Tricks and above).
    - Method of climbing to Watering Hole door without any items (Expert and above).
    - Method of escaping the pool using Light Suit and a Bomb Space Jump no Space Jump or Gravity Boost (Hypermode)

-   Main Reactor, method of reaching Dark Samus 1 fight from Ventilation Area A door with Space Jump, Bombs, and a Bomb Space Jump (Intermediate and above).

-   Mining Station B:
    - Method to climb to the Seeker door without Morph Ball and with Space Jump (Beginner and above).
    - Method to reach the portal without breaking the rock with Single Room Out of Bounds and Screw Attack (Expert and above).

-   Sandcanyon, method to reach the item with Space Jump and Single Room Out of Bounds (Expert and above).

-   Transport Center/Crossroads, method to climb the halfpipe with Space Jump (Advanced and above).

-   Abandoned Worksite:
    - Method of reaching the item with a Bomb Space Jump without Space Jump (Advanced and above).
    - Method of reaching the tunnel from Forgotten Bridge with a Slope Jump (Intermediate and above).

-   Catacombs:
    - Method to reach the Bomb Slot with Air Underwater and Screw Attack (Advanced and above).
    - Method to reach Transit Tunnel East with a Combat/Scan Dash (Advanced and above).
    - Method to reach the portal with Screw Attack (Intermediate and above).
    - Method to reach Transit Tunnel East/South with Morph Ball, Gravity Boost, and Reverse Air Underwater (Advanced and above).
    - Method to reach Transit Tunnel South with Jump Off Enemy (Advanced and above).

-   Dark Arena Tunnel, method of reaching either door with Screw Attack and Single Room Out of Bounds (Advanced and above).

-   Dark Forgotten Bridge:
    - Method to perform the gate clip to Dark Falls/Dark Arena Tunnel with a Ledge Clip Jump (Hypermode).
    - Method to reach Bridge Center from Putrid Alcove door with only Scan Visor (Advanced and above).
    - Method to reach Brooding Ground door from the bridge before rotating and with an Extended Dash (Expert and above).

-   Forgotten Bridge:
    - Method to reach Abandoned Worksite door from the bridge before rotating and with an Extended Dash (Expert and above).
    - Method to reach Bridge Center with Morph Ball, Gravity Boost, and Reverse Air Underwater (Advanced and above).

-   Gathering Hall:
    - Method to reach the Kinetic Orb Cannon with Gravity Boost and Bombs (Expert and above) or Gravity Boost and Space Jump (Beginner and above).
    - Method to reach Transit Tunnel South from Transit Tunnel West with Morph Ball, Gravity Boost, and Reverse Air Underwater (Advanced and above).
    - Method to reach the Spider Ball tracks with Morph Ball, Gravity Boost, and Reverse Air Underwater (Advanced and above).
    - Methods to escape the halfpipe after draining the water with Space Jump and Bomb Space Jump or Space Jump and Screw Attack (Advanced and above).

-   Great Bridge, method of reaching the lower Temple Access door from Path of Roots door with Screw Attack and Slope Jump (Intermediate and above).

-   Main Hydrochamber/Hydrodynamo Station, methods to climb rooms without Gravity Boost and with Air Underwater (Advanced and above), Space Jump, and Screw Attack (Hypermode).

-   Meditation Vista, methods of reaching the item with a Boost Jump (Advanced and above), Roll Jump (Expert and above), or Extended Dash (Hypermode).

-   Path of Roots, method of reaching the item using:
    - Morph Ball, Bombs and Space Jump (Advanced and above).
    - Morph Ball, Gravity Boost, and Reverse Air Underwater (Advanced and above).
    - Morph Ball, Bombs, and Standable Terrain (Hypermode).

-   Plaza Access, method of reaching the doors and the item with Screw Attack and Single Room Out of Bounds (Advanced and above).

-   Portal Chamber (Light World), method of reaching the portal from Torvus Lagoon door with Screw Attack and Single Room Out of Bounds (Advanced and above).

-   Putrid Alcove, method of getting the item and leaving without any items (Expert and above).

-   Sacrificial Chamber, method of crossing gap to Sacrificial Chamber Tunnel with Extended Dash (Expert and above).

-   Torvus Grove, method of climbing the room without Boost Ball (Expert and above).

-   Torvus Plaza:
    - Method of getting the item without Boost Ball and/or Spider Ball (Advanced and above).
    - Method of leaving the room with Space Jump and Bombs (Advanced and above).

-   Torvus Temple, method of reaching the pirate fight from the lower level with Screw Attack and Single Room Out of Bounds (Advanced and above).

-   Training Chamber:
    - Method to exit the spinner with Power Bombs instead of Bombs (Beginner and above).
    - Method to climb to the top of the statue with Gravity Boost and Bombs (Intermediate and above).
    - Method to climb to the top of the statue with Space Jump, Scan Dash, and Underwater Dash (Advanced and above).
    - Method to climb to the top of the statue with Space Jump and Extended Dash (Expert and Above).

-   Underground Tunnel, method to access Torvus Temple from Torvus Grove with Screw Attack (Expert and above).

-   Undertemple, method to have PB Guardian break PB door using bombs (Advanced and above).

-   Undertemple Access, method of reaching the item using Screw Attack and Jump Off Enemy (Hypermode).

-   Venomous Pond, method to reach the key from the Save Station with Screw Attack and Standable Terrain (Beginner and above).

-   Aerial Training Site, methods to cross the room from various nodes with Dashes, Roll Jumps, and Extended Dashes (Intermediate/Expert and above).

-   Aerie, method of collecting the item:
    - Without entering the Dark World (Expert and above).
    - With only Screw Attack (Beginner and above).

-   Dynamo Access, method to cross over the Spider Track with Space Jump and Standable Terrain (Beginner and above).

-   Dynamo Works:
    - Method of collecting the item with a Roll Jump and Instant Morph (Expert and above).
    - Method of reaching the upper door with a Bomb Space Jump (Beginnner and above).

-   Grand Abyss, methods of crossing the gap with Boost Jump (Advanced and above) or Extended Dash (Expert and above).

-   Hall of Combat Mastery:
    - Method of collecting the item with a Wall Boost (Expert and above).
    - Methods of reaching the item, and skipping the Spider Track to and from Central Area Transport East with Screw Attack (Intermediate and above).

-   Hive Entrance, method of reaching the Flying Ing Cache with Screw Attack and Single Room Out of Bounds (Hypermode).

-   Hive Dynamo Works:
    - Method of collecting the Flying Ing Cache item and leaving with Space Jump and Scan Visor (Advanced and above).
    - Method of reaching the Flying Ing Cache from portal side and vice versa with Screw Attack and Single Room Out of Bounds (Expert and above).

-   Hive Summit, method of reaching the portal:
    - With Space Jump and Standable Terrain (Intermediate and above).
    - With Space Jump, Boost Ball, Boost Jump, and Out of Bounds (Expert and above).

-   Hive Temple:
    - Method of fighting Quadraxis with Power Bombs instead of Bombs (Beginner and above).
    - Methods of leaving the room without Spider Ball after Quadraxis with Boost Ball or Space Jump (Hypermode).

-   Judgment Drop, method of reaching the portal with Space Jump and Single Room Out of Bounds (Expert and above).

-   Main Research, method of fighting Caretaker Drone without Bombs (Expert and above).

-   Reactor Core, method of reaching the item with only Space Jump (Expert and above).

-   Sanctuary Entrance, method to reach the cannon to the item with only Morph Ball, Spider Ball, and Power Bombs (Advanced and above).

-   Vault Attack Portal, method to cross either direction with just Screw Attack (Expert and above).

-   Watch Station, method of accessing the Spider Ball track to Watch Station Access door and Sentinel's Path door and back with an Instant Morph (Intermediate and above).

-   Watch Station Access, methods to cross the pit in either direction using:
    - Boost Ball and Boost Jump (Advanced and above).
    - Space Jump, Scan Visor, and Scan Dash (Advanced and above).

-   Workers Path, method of crossing the room from Sanctuary Temple with a Boost Jump (Advanced and above).

#### Fixed

-   Scan Visor Requirements:
    - Dash Requirements in many rooms
    - Grand Abyss Bridge terminal
    - Sand Processing item
    - Staging Area terminal
    - Torvus Lagoon terminal
    - Trooper Security Station Event coming from Communication Area
    - Various Dash Requirements

-   Dark Aether Damage Requirements have been added to every room in the Dark World.

-   Morph Ball requirements added to Morph Ball Doors and various rooms.

-   Invisible Objects and Dark Visor Requirements:
    - Screw Attack without Space Jump in Unseen Way (Intermediate and above)
    - Screw Attack without Space Jump in Phazon Grounds (Advanced and above)

-   Entrance to Agon Map Station now requires Bombs, Power Bombs, or Boost Ball if coming from either direction, or Screw Attack and Space Jump as well if coming from Mining Plaza.

-   Added Charge Beam and Beam Ammo Requirements to Profane Path and Sentinel's Path.

-   Sand Processing:
    - Now requires items to climb the room before draining the sand: Space Jump, with a Bomb Jump (Beginner and above) or with Screw Attack (Intermediate and above)
    - Screw Attacking into the tunnel is now Expert (from Hypermode).

-   Portal Site:
    - Now does not require the gate open to enter from Portal Access.
    - Now does not require the gate closed to enter from Crossroads.

-   Service Access now properly includes Wall Boost to Meeting Grounds from Landing Site on Advanced.

#### Changed

-   Many nodes with missing requirements have been updated/cleaned up.

-   Simplified nodes in many rooms for ease of logic navigation.

-   Various tricks have been changed to more accurately represent the required method.

-   Abandoned Base, Bomb Jump to transport is now Advanced (from Intermediate).

-   Accursed Lake, Dash to Safe Zone from Flying Ing Cache is now Intermediate (from Beginner).

-   Communication Area:
    - Standable Terrain to reach the item is now Beginner (from Intermediate).
    - Screw Attack without Space Jump to reach Storage Cavern A is now Beginner (from Intermediate).
    - Double Bomb Jump up Standable Terrain is now Intermediate (from Advanced).

-   GFMC Compound, Extended Dash to reach the item on the Ship without Space Jump is now Expert (from Hypermode).

-   Grand Windchamber, reaching the pickup with Terminal Fall Abuse after solving the Ing Windchamber puzzle is now Beginner (from Intermediate).

-   Path of Eyes, Bomb Jumps to get over Light blocks are now Beginner (from Intermediate).

-   Service Access, crossing upper tunnel without Boost Ball is now Advanced (from Intermediate).

-   Temple Assembly Site, method to reach the item with Screw Attack is now Beginner (from Intermediate).

-   Agon Temple, Slope Jumps to skip the fight barriers are now Beginner (from Advanced).

-   Battleground, climbing to top safe zone via Standable Terrain is now Beginner (from Intermediate).

-   Central Mining Station, Scan Dash to upper level from Central Station Access is now Expert (from Advanced).

-   Command Center Access, exiting tunnel without Space Jump is now Beginner (from Intermediate).

-   Doomed Entry, Slope Jump to reach the upper level from the portal is now Beginner (from Intermediate).

-   Double Path, crossing lower path without Space Jump is now Beginner (from Intermediate).

-   Feeding Pit, method to climb to Watering Hole with just Screw Attack is now Beginner (from Intermediate).

-   Mining Plaza, climbing the room with Screw Attack is now Beginner (from Intermediate).

-   Mining Station A, reaching Front of Lore Scan from Room Center with a Bomb Jump is now Intermediate (from Advanced).

-   Mining Station B:
    - Reaching Transit Station door from room center with Screw Attack after opening the portal is now Intermediate (from Hypermode).
    - Reaching the bomb slot to open the portal with Standable Terrain and Screw Attack is now Intermediate (from Advanced).
    - Reaching the bomb slot to open the portal with Slope Jump and Space Jump is now Advanced (from Expert).

-   Portal Access, returning from Judgment Pit without Space Jump is now Beginner (from Intermediate).

-   Trial Grounds, Standable Terrain to reach the door from the portal is now Beginner (from Intermediate).

-   Catacombs, reaching the portal with Morph Ball and Reverse Air Underwater is now Advanced (from Expert).

-   Crypt, Bomb Jump to Laser Platfrom from bottom Safe Zone is now Beginner (from Intermediate).

-   Forgotten Bridge, reaching Bridge Center with Bombs and Screw Attack is now Intermediate (from Advanced).

-   Gathering Hall:
    - Reaching Transit Tunnel South/West Doors from top door with Morph Ball and Roll Jump is now Expert (from Advanced).
    - Reaching Transit Tunnel East with Spider Ball and Boost Ball is now Beginner (from Intermediate).

-   Great Bridge:
    - Slope Jumps to reach Map Station from Bottom Level and from Map Station to Upper Level are now Beginner and Intermediate (from Intermediate and Advanced, respectively).
    - Bomb Space Jump with Space Jump to reach the Translator Gate is now Advanced (from Expert).

-   Poisoned Bog, reaching Portal Chamber door with just Screw Attack is now Advanced (from Intermediate).

-   Torvus Lagoon, reaching Portal Chamber from Temple Transport Access is now Intermediate (from Advanced).

-   Training Chamber, Standable Terrain to reach Fortress Transport Access from Top of Statue and back is now Beginner (from Intermediate).

-   Venomous Pond, reaching the key from the Save Station with Screw Attack is now Beginner (from Intermediate).

-   Aerial Training Site, Screw Attack at Z-Axis from Central Hive Area West door to the portal or Temple Security Access door is now Intermediate (from Advanced).

-   Dynamo Access, crossing over the Spider Track with a Slope Jump is now Beginner (from Intermediate).

-   Hall of Combat Mastery, Instant Morph tricks to the item and Central Area Transport East and back are now Advanced (from Intermediate).

-   Hive Dynamo Access, opening Echo Gate from behind is now Beginner (from Intermediate).

-   Hive Dynamo Works:
    - Reaching the Seeker Lock Safe Zone from Hive Dynamo Access door with Terminal Fall Abuse is now Beginner (from Intermediate).
    - Reaching the Flying Ing Cache from the tunnel with Screw Attack is now Beginner (from Intermediate).
    - Reaching the Flying Ing Cache from the tunnel and back with Standable Terrain is now Intermediate (from Advanced).
    - Opening the Seeker Lock from behind is now Beginner (from Intermediate).

-   Hive Summit, Standable Terrain to reach portal inside glass area is now Beginner (from Intermediate).

-   Hive/Temple Access, reaching the upper door with Screw Attack at Z-Axis is now Beginenr (from Intermediate).

-   Transit Station, reaching the top portal with Screw Attack is now Beginner (from Intermediate).

-   Vault:
    - Terminal Fall abuse to reach Grand Abyss door from bridge portal with Space Jump is now Beginner (from Intermediate).
    - Reaching the Bomb Slot with Screw Attack from the bridge portal is now Beginner (from Intermediate).

-   Watch Station, Screw Attack at Z-Axis from Watch Station door to Sentinel's Path door is now Beginner (from Intermediate).

-   Watch Station Access, reaching the Watch Station door from the pickup with just Screw Attack is now Beginner (from Intermediate).

## [1.2.2] - 2020-06-06

-   Changed: Re-organized the tabs in the preset customization window

-   Changed: The reset map tracker menu action is now visible on non-windows platforms.

-   Fixed: Exporting ISOs with Menu Mod should now work on macOS.

## [1.2.1] - 2020-05-30

-   Added: Randovania releases now includes a packages for macOS.

## [1.2.0] - 2020-05-25

-   *Major* - Added: The text of the scan that unlocks an elevator now includes the
    elevators destination.

-   *Major* - Added: Translator gates can be configured as Unlocked: the hologram will be invisible and can be scanned
    without any translator.

-   *Major* - Added: The default in-game options can now be configured from Randovania.

-   *Major* - Added: How much ammo each beam uses to shoot uncharged, charged and charge combos is now configurable,
    along with the ammo it uses.

-   *Major* - Changed: The database now uses a new format which allows for any combination of "Or"/"And" statements.
    The Data Visualizer and Editor were both updated to take advantage of this.

-   Added: An option to connect Sky Temple Gateway directly to the credits, skipping the final bosses.

-   Added: How much energy you get for each Energy Tank is now configurable.

-   Added: The in-game Hint System has been removed. The option for it remains, but does nothing.

-   Changed: The spoiler log now lists the order in which items where placed, with their location and hints,
    instead of a detailed playthrough for completion.

-   Changed: The logbook entries that contains hints are now named after the room they're in, with the categories
    being about which kind of hint they are.
    KNOWN ISSUE: While scanning something, the categories that show up are incorrect.

-   Added: Open -> Trick Details menu entry, similar to what's available in the
    Trick Level tab when customizing a preset.

-   Added: Play -> Import game file, to load spoiler logs.

-   Added: The "Heals?" checkbox in the database editor now works.

-   Added: The permalink import dialog now shows an error message for invalid permalinks.

-   Changed: One-way elevators now have a chance of warping to credits.

-   Changed: Clarified that the item from Space Jump Guardian and Power Bomb Guardian
    must be collected for the appropriate events to be triggered.

-   Changed: In Menu Mod, the list of rooms to warp to is now sorted.

-   Changed: The export-areas command line option now outputs details about requirements for each area.

-   Internal: A human-readable copy of the database is now kept next to the database file, for easier diffs.

-   Fixed: Debug logs can no longer be enabled for non-spoiler permalinks.

-   Added: Missile Expansions have a 1/8192 chance of using Dark Missile Trooper model.

-   Fixed: Progress bar no longer goes to an indefinite status when generation fails.

-   Added: Checkbox for automatically exporting a spoiler log next to the ISO.

-   Fixed: Only the last digit of the game id is changed, instead of the full game id.

### Logic Database changes

-   Fixed: Staging Area is now correctly considered a dark world room.

-   Fixed: The Ing Cache in Dark Oasis now requires Power Bombs.

-   Fixed: Bioenergy Production correctly requires Scan Visor for connections using the racks.

-   Added: In Bioenergy Production, method of reaching the Storage C door with Space Jump and Screw Attack (Easy and above)

-   Added: In Bioenergy Production, method of reaching the Storage C door using a roll jump (Normal and above).

-   Added: In Bioenergy Production, method of reaching the Ventilation Area B door using Screw Attack without Space Jump (Normal and above).

-   Added: In Bioenergy Production, additional upper level connections using Space Jump and Screw Attack.

-   Added: In Sandcanyon, method of reaching the center platform using a roll jump and boost ball (Hard and above).

-   Changed: In Command Center Access, the wall boosts to reach the lower Central Mining Station and Command Center doors from the morph ball tunnel are now Normal difficulty (from Hard).

-   Changed: In Portal Chamber (both light and dark Torvus) , all wall boosts are now Normal difficulty (from Hard).

-   Changed: In Undertransit Two, all wall boosts are now Easy difficulty (from Hard).

-   Changed: In Temple Security Access, all wall boosts are now Normal difficulty (from Hard).

-   Changed: In Watch Station, all wall boosts are now Normal difficulty (from Hard).

-   Added: In Watch Station, a wall boost method of reaching the Watch Station Access door from the Sentinel's Path door using Spider Ball and Boost Ball (Normal and above).

-   Changed: In Service Access, methods using a wall boost to reach the Meeting Grounds door from the upper Morph Ball tunnel are now Normal difficulty (from Hard).

-   Changed: In Great Bridge, the wall boost to reach the lower Temple Access Door from the Path of Roots door is now Easy difficulty (from Hard).

-   Changed: In Transit Tunnel East, the wall boost to reach the Training Chamber door from the Catacombs door is now Easy dififculty (from Hard).

-   Changed: In Transit Tunnel South, all wall boosts are now Easy difficulty (from Hard).

-   Added: In Hall of Honored Dead, a method of obtaining the item with Power Bombs (Trivial and above).

-   Added: Many Light Ammo/Dark Ammo/Morph Ball/Charge Beam requirements.

-   Added: In Bioenergy Production, methods of reaching the item and the door to Ventilation Area B using a Bomb Space Jump and Screw Attack without Space Jump (Hypermode).

-   Fixed: Biostorage Station now requires Space Jump or Scan Visor to reach the upper level (No Tricks and above).

-   Changed: In Sand Processing, the method of reaching the item without Boost Ball requires the Bomb Space Jump trick, and no longer requires Screw Attack.

-   Added: In GFMC Compound, a method of reaching the ship item with Screw Attack (Normal and above).

-   Added: In Main Gyro Chamber, a method of reaching the bottom of the gyro area from the middle of the room with Screw Attack (Easy and above).

-   Changed: In Workers Path, Morph Ball Bomb is no longer required.

-   Changed: In Main Reactor, unlocking the gate no longer requires Space Jump, and is now Trivial difficulty (from Easy).

-   Added: In Landing Site, a method of reaching the door to Service Access using Morph Ball Bomb and a Slope Jump (Normal and above).

-   Added: Methods of climbing Central Station Access and Warrior's Walk using Screw Attack (Hard and above) and a wall boost (Hypermode).

-   Added: A method of opening the echo gate in Hive Dynamo Access from the Hive Gyro chamber side using Sonic Boom or Darkburst (Easy and above).

-   Changed: In Reliquary Grounds, the method of reaching the door to Ing Reliquary using Screw Attack is now Normal difficulty (from Hard).

-   Added: In Reliquary Grounds, a method of reaching the door to Ing Reliquary using Morph Ball Bomb and Screw Attack without Space Jump (Easy and above).

-   Added: In Phazon Pit, a method of reaching the door to Phazon Grounds using a roll jump and boost ball (Hard and above).

-   Changed: Climbing Hall of Stairs with Space Jump is now Trivial difficulty (from Easy).

-   Added: In Transport Center, a method of reaching the elevator door from the portal using Screw Attack without Space Jump (Trivial and above).

-   Added: In Mining Station A, a method to reach the Temple Access door using Screw Attack (Trivial and above).

-   Added: In Gathering Hall, a method to reach the Transit Tunnel South from the Gathering Access door using Space Jump (Easy and above).

-   Added: In Industrial Site, a method of opening the Industrial Site gate from the wrong side using a missile (Trivial and above).

-   Fixed: Removing the Aerial Training Site barrier requires Scan Visor.



## [1.1.1] - 2020-03-11

-   Added: The preset summary now includes if menu mod is enabled.

-   Fixed: The cursor no longer snaps to the end on all changes, in the permalink
    input field.

-   Fixed: "Starting Items" is now properly implemented in the preset summary.

-   Changed: "Custom Items" is now "Item Pool" in the preset summary, and lists all
    deviations from the standard item pool.

## [1.1.0] - 2020-03-10

-   Added: The pickup notice for a locked expansion is more clear of what's going on.

-   Added: The "Save ISO" dialog now remembers the last output directory used.

-   Added: A copy of the game file is automatically saved to
    `%LOCALAPPDATA%\Randovania\game_history` whenever a game is generated. There's no
    interface in Randovania to view this history.

-   Changed: The "Save Spoiler" button now provides a default name for the game file.

-   Changed: Shortened permalinks with customized starting locations.

-   Changed: Preset are now exported to `.rdvpreset` files, to avoid Discord truncating the
    file names.

-   Fixed: When changing a preset name, the cursor no longer moves to end after any change.

### Logic Database changes

-   Fixed: The pickup in Undertransit One now requires Power Bombs, to avoid soft locks.

-   Fixed: The second Portal Chamber is now correctly considered a Dark Torvus Bog room.

## [1.0.0] - 2020-02-09

-   *Major* - Added: Support for multiple presets of options, as well as saving your own presets.

-   *Major* - Changed: The user experience for creating a new game has been changed completely.

-   Added: Three new methods of shuffling elevators: *Two-way, unchecked*, *One-way, elevator room*
    and *One-way, anywhere*. The elevators tab has more details of how these work.

-   Added: Add a setting for how strict the damage requirements are.

-   Added: It's now possible to exclude locations from having any progression on them.

-   Added: You can choose an arbitrary number of locations to choose randomly from for starting location.

-   Changed: A Luminoth Lore scan is less likely to have hints for what was already accessible
    when that scan was found.

-   Changed: Power Bombs and Progressive Grapple are now slightly more likely to appear earlier.

-   Changed: The hints randomly assigned at the end of generation are less likely to be repeats.

-   Changed: Loading a new game will automatically clear any existing one.

-   Changed: Minimal Checking now also checks of Dark Agon Temple Keys and Dark Torvus Temple Keys.

-   Removed: The Progressive Launcher has been removed.

-   Removed: The settings for fixing the translator gates have been removed for now, to be re-added
    on a future "Advanced" tab.

-   Removed: The create-permalink command line argument has been removed.

### Logic Database changes

-   Fixed: Spider Guardian fight now requires Dynamo Works Quads Gone to be triggered.

-   Fixed: Boost Guardian now properly requires Bombs.

-   Added: Escaping Dark Torvus Arena with a BSJ, for Normal. (See #581).

-   Added: Activating the Industrial Site gate backwards, using charged Annihilator Beam, for Trivial. (See #582).

## [0.29.1] - 2019-10-01

-   Fixed: Fix AttributeError preventing major/minor randomization from working.

-   Fixed: Seeds where no progression is needed to finish should no longer fail to generate.

## [0.29.0] - 2019-10-01

-   *Major* - There is now an option for a major/minor split randomization mode, in which expansions and
    non-expansion items are shuffled separately.

-   *Major* - Changed: Item hints and Sky Temple Key hints now distinguish between the light and dark worlds.
    For example, the room in which Quadraxis resides will be shown as "Ing Hive - Hive Temple" rather than
    "Sanctuary Fortress - Hive Temple".

-   *Major* - Added: the "Invisible Objects" trick in places where a visor would otherwise be used to be able to see
    something (such as an invisible platform).

-   *Major* - Added: Title screen now shows a three-word representation of the seed hash.

-   Added: As an experimental feature, it is now possible to shuffle Power Beam, Charge Beam, Scan Visor and Morph Ball.
    These items use Energy Transfer Module model in game.

-   Added: You can now place a pickup that temporarily gives Cannon Ball when collected. It uses Boost Ball's model.

-   Changed: Some item categories were given clearer names:
    - Dark Agon Keys, Dark Torvus Keys, and Ing Hive Keys are now referred to as "red Temple Keys" instead of
    "Temple Keys".
    - Items that aren't keys or expansions are collectively referred to as "major upgrades" instead of "major items".
    - Red Temple Keys and Sky Temple Keys are now collectively referred to as "Dark Temple Keys" instead of "keys".

-   Fixed: "Beam combos" are now called "charge combos".

-   Changed: The hints acquired from keybearer corpses now clarify that the item is the one contained in a Flying
    Ing Cache.

-   Changed: Each hint for the items guarded by Amorbis, Chykka, and Quadraxis now contains the corresponding
    Guardian's name.

-   Changed: The hint for the vanilla Light Suit location now has special text.

-   Changed: Item names in hints are now colored orange instead of red.

-   Changed: Some hints were added, some removed, and some modified.

-   Changed: Item scans were slightly edited.

-   Changed: The Sky Temple Key hints no longer use ordinal numbers.

-   Added: The seed hash is shown in Randovania's GUI after patching is done.

-   Changed: Generation will now be retried more times before giving up.

-   Changed: Joke hints are now used at most once each when placing hints.

-   Changed: The generator is now more likely to fill the worlds evenly.

-   Fixed: Added proper default nodes for rooms that were missing one, allowing those rooms to be selected as the
    starting room.

-   Fixed: Minimal Checking now correctly handles progressive suit and grapple.

-   Fixed: Config files with invalid JSON are now correctly dealt with.

-   Changed: Improved the performance of the resolver considerably.

-   Added: In the data visualizer, the damage requirements now have more descriptive names.

-   Added: In the data visualizer, requirements are now described with simpler to understand terms.

-   Changed: Windows releases are now created with PyInstaller 3.5.

-   Changed: The generator is now more likely to fill the worlds evenly.

### Logic Database changes

-   Changed: All NTSC-specific tricks are now in logic. These are always in logic, since the fixes from other versions
    are patched out.

-   Changed: Screw Attacking without Space Jump Boots in Hive Temple is no longer required on No Tricks.

-   Changed: In Hive Temple, scan dashing to the door to Temple Security Access is now Hypermode difficulty,
    from Hard and above.

-   Changed: The method to get the Main Research item with only Spider Ball was removed.

-   Fixed: Using charged Light Beam shots to get the item in Hazing Cliff now requires 5 or more Light Ammo.

-   Added: Method to open the gate in Main Reactor with Space Jump Boots and Screw Attack.

-   Changed: Opening the barrier in Crypt with Screw Attack is now always Easy and above.

-   Added: Method to climb to the door to Crypt Tunnel in Crypt via a Bomb Space Jump (Normal and above).

-   Added: Method to open Seeker Launcher blast shields with four missiles, Seeker Launcher, and Screw Attack (Easy
    and above). Underwater, the trick Air Underwater is also required, and the difficulty is Normal and above.

-   Fixed: Dark world damage during the Quadraxis fight is now correctly calculated.

-   Fixed: Requirements for crossing Sacred Path were added.

-   Added: Method to cross gap in the upper level of Command Center using Screw Attack without Space Jump Boots
    (Trivial and above).

-   Added: In Central Mining Station, a method to get to upper door to Command Center Access using a
    Bomb Space Jump (Easy and above) and another using Space Jump Boots and Screw Attack (Easy and above).

-   Added: Methods to climb Mining Plaza using the Morph Ball Bomb (Trivial and above) and using Screw Attack
    without Space Jump Boots (Easy and above).

-   Changed: In Forgotten Bridge, the difficulty of scan dashing to the door to Abandoned Worksite or the portal to
    Dark Forgotten Bridge was lowered to Easy, from Normal.

-   Added: In Forgotten Bridge, a method to get to the door to Grove Access from the portal to Dark Forgotten Bridge
    using only Screw Attack (Easy and above).

-   Added: In Forgotten Bridge, a method to get to the door to Abandoned Worksite via a roll jump (Easy and above).

-   Added: In Forgotten Bridge, a method to get to the bridge center from the door to Grove Access via a scan dash
    (Easy and above).

-   Added: In Hydrodynamo Station, a method to get from the room's top to the door to Save Station B with Screw Attack
    without Space Jump Boots (Trivial and above).

-   Changed: Climbing Hydrodynamo Station with only Gravity Boost and before all three locks are unlocked is now
    Trivial difficulty (from No Tricks).

-   Changed: Getting to the three doors in the middle section of Hydrodynamo Station using Air Underwater is now
    Normal difficulty (from Hard).

-   Fixed: A method to get the item in the Sunburst location by abusing terminal fall now has a damage requirement.

-   Added: A method to get to the turret in Sanctuary Entrance with only Space Jump Boots and Screw Attack, even
    after the bridge is destroyed.

-   Fixed: Lowering the portal barrier in Hive Dynamo Works now requires five missiles.

-   Added: Methods to cross Hive Dynamo Works using a roll jump (Easy and above) and using Space Jump Boots and
    Screw Attack (No Tricks).

-   Added: In Hive Dynamo Works, a method to cross the gap from the door to Hive Dynamo Access by abusing terminal
    fall (Easy and above).

-   Changed: In Hive Dynamo Works, returning from the Flying Ing Cache location using Space Jump Boots and
    Screw Attack is now Trivial difficulty (from Easy).

-   Added: Method to cross Watch Station Access from the door to Main Gyro Chamber using a Bomb Space Jump and
    Screw Attack without Space Jump Boots (Normal and above).

-   Added: In Watch Station Access, method to get from the scan post to the door to Watch Station by bomb jumping
    (Trivial and above) and by using Screw Attack without Space Jump Boots (Easy and above).

-   Fixed: The instant morph into the Morph Ball tunnel in Hall of Honored Dead now lists the Instant Morph trick.

-   Added: Method to get into the Morph Ball tunnel in Hall of Honored Dead using Space Jump Boots and Screw Attack
    (Easy and above).

-   Added: In Phazon Site, methods to get to the door to Bitter Well and to remove the barrier using Screw Attack
    without Space Jump Boots (both Easy difficulty).

-   Changed: The method to go over the Training Chamber statue from the back using Boost Ball and Spider Ball is
    now Normal difficulty (from Hard).

-   Added: In Phazon Site, a method to get to the door to Bitter Well by bomb jumping (Trivial and above).

-   Added: Many connections in Sacrificial Chamber.

-   Added: A method to get to the door to Fortress Transport Access from the top of the statue in Training Chamber
    using only Space Jump Boots (Easy and above). Morph Ball is also required if the statue hasn't been moved.

-   Added: A method to get to the doors to Transit Tunnel West/East in Training Chamber using Air Underwater (Normal
    and above).

-   Fixed: The method to get to the top of the Training Chamber statue using Gravity Boost and Spider Ball now lists
    the Instant Morph trick.

-   Added: In Training Chamber, a method of getting to the top of the statue from the door to Fortress Transport Access
    using just Space Jump Boots (Easy and above).

-   Added: Many connections in Windchamber Gateway.

-   Added: Method to get from the Kinetic Orb Cannon to the door to Transit Tunnel West via Grapple Beam in
    Gathering Hall.

-   Fixed: The slope jump in Abandoned Base now has a damage requirement.

-   Added: Method of getting the Temple Assembly Site item with Screw Attack and without Space Jump Boots.

-   Changed: The slope jump to get to the item in Temple Assembly Site is now Normal difficulty (from Hard).

-   Fixed: Requirements for crossing Dynamo Access were added.

-   Added: In Landing Site, method of reaching the door to Service Access from the Save Station using Space Jump and
    Screw Attack (No Tricks and above).

-   Fixed: The Culling Chamber item now has a damage requirement.

-   Changed: The trick to shoot the Seeker targets in Hive Dynamo Works from the wrong side is now Easy (from Trivial).

-   Fixed: The Watch Station Access roll jump now has a damage requirement.

-   Changed: The Watch Station Access roll jump is now Normal (from Easy).

-   Fixed: Added missing Space Jump Boots requirement for a Bomb Space Jump in Mining Station B.

-   Added: Method to unblock the portal in Mining Station B without Scan Visor (Normal and above).

-   Added: Method to get to the Darkburst location in Mining Station B with just Space Jump Boots and Screw Attack,
    and without using slope jumps or bomb space jumps (Hypermode difficulty).

-   Added: Method to manipulate Power Bomb Guardian into opening the Power Bomb Blast Shield on the door to
    Undertemple Access, using Boost Ball (Normal and above).

-   Fixed: The method to open the Hydrodynamo Station Seeker door using Screw Attack without Seeker Launcher now
    requires Gravity Boost to not have been collected.

-   Added: Method to get to the portal in Mining Station B with Space Jump Boots and Screw Attack (Trivial and above).

-   Fixed: Transport A Access, Collapsed Tunnel, Dynamo Chamber, Trooper Security Station, Mining Station Access, and
    Portal Access A now correctly require Morph Ball.

-   Fixed: Elevator rooms with missing Scan Visor requirements now have them.

-   Fixed: Removed erroneously added method to cross Sanctuary Entrance with Screw Attack without Space Jump Boots.

-   Fixed: Going through Sacred Bridge on No Tricks now requires Scan Visor and Morph Ball when coming from GFMC
    Compound.

-   Added: Method to skip Scan Visor and Morph Ball using Space Jump Boots in Sacred Bridge, when coming from GFMC
    Compound (Easy and above).

-   Fixed: Added Scan Visor requirement in Temple Transport Access (Sanctuary).

-   Changed: Connections in Venomous Pond were redone.

-   Changed: Getting to the door to Dark Transit Station in Trial Grounds with no items is now Hard difficulty, from
    Easy.

-   Added: Methods to get to the door to Dark Transit Station in Trial Grounds with Screw Attack without Space Jump
    Boots (Easy and above) and with a Bomb Space Jump (Normal and above).

-   Fixed: Added missing requirements for the Dark Samus 3 and 4 fight.

-   Changed: Fighting Dark Samus 2 with only Echo Visor is now Trivial difficulty, from Easy.

-   Fixed: Power Bomb doors now require Morph Ball, and Super Missile doors now require Power Beam and Charge Beam.

-   Added: Method to destroy the second web in Hive Tunnel when going through the room backwards using Sonic Boom
    (Easy and above).

## [0.28.1] - 2019-06-14

-   Fixed: Resetting settings would leave the launchers' configuration in an invalid state.

## [0.28.0] - 2019-06-12

-   *Major* - Changed: The resolver now keeps track of current energy during resolution.
    This ensures you'll always have enough Energy Tanks for trips to Dark Aether.

-   *Major* - Added: Scanning a keybearer corpse provides a hint of what is in the matching Flying
    Ing Cache.

-   Added: The tracker now persists the current state.

-   Added: Some generation failures are now automatically retried, using the same permalink.

-   Added: Buttons to see what a difficulty unlocks that doesn't involve tricks at all.

-   Changed: Increased Hint Scan value for logic to the intended value from the previous
    change.

-   Changed: There's no more hints with joke locations.

-   Changed: The lore hint in Mining Station A is now able to be scanned from the room center.

-   Added: A warning is now displayed when trying to disable validation.

-   Fixed: Seeker Missile's included missiles now respect the "needs Missile Launcher"
    option.

-   Changed: Progressive Launcher is now disabled by default.

-   Fixed: Clicking the connection's link in the Data Visualizer should now always work.

-   Changed: Hint Locations page now has a more usable UI.

-   Changed: On No Tricks, the logic will ensure that you can get Missiles, Seeker Launcher, and either
    Grapple Beam or both Space Jump Boots and Screw Attack before fighting Chykka.

-   Added: Methods to cross Workers Path with Screw Attack.

## [0.27.1] - 2019-05-30

-   Fixed: Specific trick levels are now persisted correctly across multiple sessions.

## [0.27.0] - 2019-05-28

-   *Major* - Changed: Optimized the seed generation step. It should now take roughly
    half as long or even faster.

-   *Major* - Added: It's now possible to configure the difficulty on a per-trick basis.

-   *Major* - Added: It's now possible to check where a certain trick is used on each
    difficulty.

-   Added: Hint Scans are valued more by the logic, making Translators more likely.

-   Changed: Joke item and locations now have a `(?)` added to make then slightly more
    obvious they're not serious.

-   Changed: Average ammo provided per expansion is now shown with more precision.

-   Added: `randovania echoes database list-dangerous-usage` command to list all
    paths that require a resource to not be collected.

-   Added: Methods to get to Sunburst location by reaching the platform with the cannon
    with a scan dash (Normal and above) or with just Space Jump Boots (Easy and above).

-   Added: Method to leave and enter the arena in Agon Temple with only Space Jump Boots
    (Trivial and above to enter; Easy and above to leave).

-   Added: Method to get to Darkburst location in Mining Station B via a Bomb Space Jump
    and without Screw Attack (Easy and above).

-   Fixed: In Hydrodynamo Station, going from the door to Hydrodynamo Shaft to the door to
    Save Station B now always requires all three locks in Hydrodynamo Station to be unlocked.

-   Added: Method to cross Phazon Pit using a Bomb Space Jump (Easy and above).

-   Added: Method to open the Seeker door in Hydrodynamo Station without the Seeker Launcher,
    using Screw Attack and one missile (Hard and Above).

-   Changed: The Ing Windchamber puzzle now only requires four missiles instead of five.

-   Changed: The cannon in Sanctuary Temple Access now only requires four missiles to
    activate instead of five.

-   Changed: Sanctuary Temple Access now requires a way to defeat the Quad to get through.

-   Added: Support for damage requirements without exactly one damage reduction item.

-   Changed: Seed validation should run faster and with fewer errors now.

-   Added: Another joke hint.

-   Changed: Updated credits.

-   Fixed: Crossing Sanctuary Entrance via the Spider Ball Track now requires Boost Ball.

-   Added: Method to cross Sanctuary Entrance with Screw Attack and without Space Jump Boots
    (Trivial and above).

-   Added: Method to cross Sanctuary Entrance, from the door to Power Junction to the door to
    Temple Transport Access, with Spider Ball and Power Bombs (Easy and above).

-   Fixed: The method to get the Sanctuary Entrance item without Spider Ball now requires
    Spider Guardian to not have been defeated.

-   Added: Method to get to and use the Vigilance Class Turret in Sanctuary Entrance using
    Space Jump Boots, Screw Attack, and Spider Ball. Spider Ball isn't required if Spider
    Guardian hasn't been defeated.

-   Fixed: In Sanctuary Entrance, going up the Spider Ball Track near the lore scan via the
    intended method now requires Boost Ball and the Morph Ball Bomb.

-   Added: Methods to go up the Spider Ball Track near the lore scan in Sanctuary Entrance
    with Spider Ball and only one of the following items:
    - Morph Ball Bomb (Trivial and above);
    - Boost Ball (Trivial and above);
    - Space Jump Boots (Easy and above).

-   Changed: In Sanctuary Temple, getting to the door to Controller Access via scan dashing
    is now Hard and above, from Normal and above.

-   Added: A tab with all change logs.

## [0.26.3] - 2019-05-10

-   Changed: Tracker now raises an error if the current configuration is unsupported.

-   Fixed: Tracker no longer shows an error when opening.

## [0.26.2] - 2019-05-07

-   Fixed: An empty box no longer shows up when starting a game with no
    extra starting items.

-   Fixed: A potential crash involving HUD Memos when a game is randomized
    multiple times.


## [0.26.1] - 2019-05-05

-   Fixed: The in-app changelog and new version checker now works again.

-   Fixed: Patching with HUD text on and using expansions locked by major item now works.

-   Changed: Missile target default is now 175, since Seeker Launcher now defaults to
    giving 5 missiles.


## [0.26.0] - 2019-05-05

-   **MAJOR** - Added: Option to require Missile Launcher and main Power Bombs for the
    respective expansions to work.

-   **MAJOR** - Added: Option to change which translator each translator gate in the
    game needs, including choosing a random one.

-   **MAJOR** - Added: Luminoth Lore scans now includes hints for where major items
    are located, as well as what the Temple Guardians bosses drop and vanilla Light Suit.

-   Added: Welcome tab, with instructions on how to use Randovania.

-   Added: Option to specify how many items Randovania will randomly place on your
    starting inventory.

-   Added: Option to change how much damage you take from Dark Aether when using
    Varia Suit and Dark Suit.

-   Added: Progressive Launcher: a progression between Missile Launcher and Seeker Launcher.

-   Changed: Logic considers the Translator Gates in GFMC Compound and Torvus Temple
    to be up from the start, preventing potential softlocks.

-   Changed: Escaping Main Hydrochamber after the Alpha Blogg with a Roll Jump is
    now Hard and above, from Easy and above.

-   Changed: The no-Boost return method in Dark Arena Tunnel is now Normal and above only.

-   Changed: The Slope Jump method in Great Bridge for Abandoned Worksite is now Hard
    and above, from Normal.

-   Changed: Crossing the statue in Training Chamber before it's moved with Boost and
    Spider is now Hard and above, from Hypermode.

-   Added: Option to disable the Sky Temple Key hints or to hide the Area name.

-   Changed: The location in the Sky Temple Key hint is now colored.

-   Changed: There can now be a total of 99 of any single Major Item, up from 9.

-   Changed: Improved elevator room names. There's now a short and clear name for all
    elevators.

-   Changed: The changed room names now apply for when elevators are vanilla as well.

-   Fixed: Going from randomized elevators to vanilla elevators no longer requires a
    clean unpack.

-   Added: `randovania echoes database list-resource-usage` now supports all types of
    resources.

-   Added: `list-resource-usage` and `list-difficulty-usage` now has the `--print-only-area`
    argument.

-   Changed: Areas with names starting with !! are now hidden in the Data Visualizer.

-   Added: Docks and Elevators now have usable links in the Data Visualizer. These links
    brings you to the matching node.

-   Added: The message when collecting the item in Mining Station B now displays when in
    the wrong layer.

-   Added: A warning now shows when going on top of the ship in GFMC Compound before
    beating Jump Guardian.

## [0.25.0] - 2019-03-24

-   Changed: Reworked requirements for getting the Missile in Crossroads from the doors. You can:
    - On Normal and above, with Boost, Bombs, Space Jump and Screw Attack
    - On Hard and above, with Bombs, Space Jump and Screw Attack
    - On Hypermode, with Bombs and Space Jump

-   Changed: Logic requirements for Dark Samus 2 fight are now the following:
    - On all trick levels, Dark Visor
    - On Easy and above, Echo Visor
    - On Normal and above, no items

-   Changed: The Slope Jump in Temple Assembly Site is now Hard and above, from Normal and above.

-   Changed: All occurrences of Wall Boost are now locked behind Hard or above.

-   Added: Added method to get the Power Bomb in Sanctuary Entrance with just Space Jump
    and Screw Attack. (See [#29](https://github.com/randovania/randovania/issues/29))

-   Added: Added method to cross Dark Arena Tunnel in the other direction without Boost.
    (See [#47](https://github.com/randovania/randovania/issues/47))

-   Added: Basic support for running Randovania on non-Windows platforms.

-   Added: You can now create Generic Nodes in the Data Editor.

-   Changed: Drop down selection of resources are now sorted in the Data Editor.

-   Changed: Shareable hash is now based only on the game modifications part of the seed log.

-   Fixed: Python wheel wasn't including required files due to mising \_\_init__.py

-   Fixed: error when shuffling more than 2 copies of any Major Item

-   Fixed: permalinks were using the the ammo id instead of the configured

## [0.24.1] - 2019-03-22

-    **MAJOR**: New configuration GUI for Major Items:
     - For each item, you can now choose between:
        - You start with it
        - It's in the vanilla location
        - It's shuffled and how many copies there are
        - It's missing
     - Configure how much beam ammo Light Beam, Dark Beam and Annihilator Beam gives when picked.
        - The same for Seeker Launcher and missiles.

-    **MAJOR**: New configuration GUI for Ammo:
     - For each ammo type, you choose a target total count and how many pickups there will be.

        Randovania will ensure if you collect every single pickup and every major item that gives
        that ammo, you'll have the target total count.

-    **MAJOR**: Added progressive items. These items gives different items when you collect then,
        based on how many you've already collected. There are two:
     - Progressive Suit: Gives Dark Suit and then Light Suit.
     - Progressive Grapple: Gives Grapple Beam and then Screw Attack.

-    **MAJOR**: Add option to split the Beam Ammo Expansion into a Dark Ammo Expansion and
        Light Ammo Expansion.

        By default there's 10 of each, with less missiles instead.


-    **MAJOR**: Improvements for accessibility:
     - All translator gates are now colored with the correct translator gate color they need.
     - Translators you have now show up under "Visors" in the inventory menu.
     - An option to start the game with all maps open, as if you used all map stations.
     - An option to add pickup markers on the map, that identifies where items are and if
        you've collected them already.
     - When elevators are randomized, the room name in the map now says where that elevator goes.
     - Changed the model for the Translator pickups: now the translator color is very prominent and easy to identify.

-    Added: Option to choose where you start the game

-    Added: Option to hide what items are, going from just changing the model, to including the
    scan and even the pickup text.

     You can choose to replace the model with ETM or with a random other item, for even more troll.

-    Added: Configure how many count of how many Sky Temple Keys you need to finish the game

-    Changed: Choosing "All Guardians" only 3 keys now

-    Changed: Timeout for generating a seed is now 5 minutes, up from 2.

0.24.0 was a beta only version.

## [0.23.0] - 2019-02-10

-   Added: New option to enable the "Warp to Start" feature.
-   Added: A "What's new" popup is displayed when launching a new version for the first time.
-   Fixed: changed text in Logic Settings to mention there _are_ hints for Sky Temple Keys.
-   Changed: Updated Claris' Randomizer, for the following fixes:
    -   Added the ability to warp to the starting room from save stations (-t).
    -   Major bug fix: The game will no longer immediately crash when not playing with Menu Mod.

## [0.22.0] - 2019-02-06

-   Changed: "Faster credits" and "Skip item acquisitions popups" are no longer included in permalinks.
-   Changed: Updated Claris' Randomizer, for the following fixes:
    -   Fixed an issue with two of the Sky Temple Key hints being accidentally switched.
    -   FrontEnd editing now works properly for PAL and Japanese versions.
    -   Attract video removal is now integrated directly into the Randomizer.
    -   Getting the Torvus Energy Controller item will no longer block you from getting the Torvus Temple item.

## [0.21.0] - 2019-01-31

-   **Major**: now using Claris' Randomizer version 4.0. See [Changelog](https://pastebin.com/HdK9jdps).

-   Added: Randovania now changes the game id to G2ME0R, ensuring it has different saves.
-   Added: Game name is now changed to 'Metroid Prime 2: Randomizer - SEEDHASH'. Seed hash is a 8 letter/number
      combination that identifies the seed being played.
-   Changed: the ISO name now uses the seed hash instead of the permalink. This avoids issues with the permalink containing /
-   Changed: Removed Agon Temple door lock after fighting Bomb Guardian, since this has been fixed in the Randomizer.
-   Fixed: Selecting an non-existent directory for Output Directory had inconsistent results

## [0.20.2] - 2019-01-26

-   Fixed: changed release zip to not use BZIP2. This fixes the native windows zip client being unable to extract.

0.20.1 was skipped due to technical issues.

## [0.20.0] - 2019-01-13

-   Added: an icon! Thanks to Dyceron for the icon.
-   Added: a simple Tracker to allow knowing where you can go with a given item state
-   Changed: Don't consider that Seeker Launcher give missiles for logic, so it's never
      considered a missile source.

## [0.19.1] - 2019-01-06

-   Fixed: Hydrodynamo Station's Door to Training Access now correctly needs Seekers
-   Added: New alternatives with tricks to get the pickup in Mining Plaza A.
-   Added: Trick to cross the Mining Plaza A backwards while it's closed.
-   Changed: Added a chance for Temple Keys not being always placed last.
-   Changed: Light Suit now has a decreased chance of being placed early.

0.19.0 was skipped due to technical issues.

## [0.18.0] - 2019-01-02

-   Added: Editor for Randovania's database. This allows for modifications and contributions to be made easily.
      There's currently no way to use the modified database directly.
-   Added: Options to place the Sky Temple Keys on Guardians + Sub-Guardians or just on Guardians.
-   Changed: Removed Space Jump method from Training Chamber.
-   Changed: Added Power Bomb as option for pickup in Hive Chamber B.
-   Changed: Shortened Permalinks when pickup quantities aren't customized.
-   Added: Permalinks now include the database version they were created for.
-   Fixed: Logic mistake in item distribution that made some impossible seeds.
-   Changed: For now, don't consider Chykka a "can only do once" event, since Floaty is not used.
-   Fixed: Permalinks now properly ignore the Energy Transfer Module.

## [0.17.2] - 2018-12-27

-   Fixed: 'Clear loaded game' now properly does its job.
-   Changed: Add an error message to capture potential Randomizer failures.
-   Changed: Improved README.

## [0.17.1] - 2018-12-24

-   Fixed: stray tooltips in GUI elements were removed.
-   Fixed: multiple typos in GUI elements.

## [0.17.0] - 2018-12-23

-   New: Reorganized GUI!
    -   Seed Details and Data Visualizer are now different windows opened via the menu bar.
    -   There are now three tabs: ROM Settings, Logic Settings and Item Quantities.
-   New: Option to disable generating an spoiler.
-   New: All options can now be exported and imported via a permalink.
-   Changed: Renamed "Logic" to "Trick Level" and "No Glitches" to "No Tricks". Appropriate labels in the GUI and files
    changed to match.
-   Internal: no longer using the py.path and dataset libraries

## [0.16.2] - 2018-12-01

-   Fixed: adding multiples of an item now works properly.

## [0.16.1] - 2018-11-25

-   Fixed: pressing the Reset button in the Item Quantity works properly.
-   Fixed: hiding help in Layout Generation will no longer hide the item names in Item Quantity.

## [0.16.0] - 2018-11-20

-   Updated item distribution: seeds are now less likely to have all items in the beginning, and some items less likely to appear in vanilla locations.
-   Item Mode (Standard/Major Items) removed for now.

## [0.15.0] - 2018-10-27

-   Added a timeout of 2 minutes to seed generation.
-   Added two new difficulties:
    -   Trivial: An expansion of No Glitches, where no tricks are used but some clever abuse of room layouts are used.
    -   Hypermode: The highest difficulty tricks, mostly including ways to skip Space Jump, are now exclusive to this difficulty.
-   Removed Controller Reset tricks. This trick doesn't work with Nintendont. This will return later as an additional configuration.

## [0.14.0] - 2018-10-07

-   **Major**: Added support for randomizing elevators.
-   Fixed spin boxes for item quantities changing while user scrolled the window.
    It is now needed to click on them before using the mouse wheel to change their values.
-   Fixed some texts being truncated in the Layout Generation window.
-   Fixed generation failing when adding multiple of some items.
-   Added links to where to find the Menu Mod.
-   Changed the order of some fields in the Seed Log.

## [0.13.2] - 2018-06-28

-   Fixed logic missing Amber Translator being required to pass by Path of Eyes.

## [0.13.1] - 2018-06-27

-   Fixed logic errors due to inability to reload Main Reactor after defeating Dark Samus 1.
-   Added prefix when loading resources based on type, improving logs and Data Visualizer.

## [0.13.0] - 2018-06-26

-   Added new logic: "Minimal Validation". This logic only checks if Dark Visor, Light Suit and Screw Attack won't lock each other.
-   Added option to include the Claris' Menu Mod to the ISO.
-   Added option to control how many of each item is added to the game.

## [0.12.0] - 2018-09-23

-   Improved GUI usability
-   Fixed Workers Path not requiring Cobalt Translator to enter

## [0.11.0] - 2018-07-30

-   Randovania should no longe create invalid ISOs when the game files are bigger than the maximum ISO size: an error is properly reported in that case.
-   When exporting a Metroid Prime 2: Echoes ISO if the maximum size is reached there's is now an automatic attempt to fix the issue by running Claris' "Disable Echoes Attract Videos" tool from the Menu Mod.
-   The layout log is automatically added to the game's files when randomizing.
-   Simplified ISO patching: by default, Randovania now asks for an input ISO and an output path and does everything else automatically.

## [0.10.0] - 2018-07-15

-   This release includes the capability to generate layouts from scratch and these to the game, skipping the entire searching step!

## [0.9.2] - 2018-07-10

-   Added: After killing Bomb Guardian, collecting the pickup from Agon Energy Controller is necessary to unlock the Agon Temple door to Temple Access.
-   Added a version check. Once a day, the application will check GitHub if there's a new version.
-   Preview feature: option to create item layouts, instead of searching for seeds. This is much more CPU friendly and faster than searching for seeds, but is currently experimental: generation is prone to errors and items concentrated in early locations. To use, open with randovania.exe gui --preview from a terminal. Even though there are many configuration options, only the Item Loss makes any difference.

## [0.9.1] - 2018-07-21

-   Fixed the Ing Cache in Accursed Lake didn't need Dark Visor.

## [0.9.0] - 2018-05-31

-   Added a fully featured GUI.

## [0.8.2] - 2017-10-19

-   Stupid mistake.

## [0.8.1] - 2017-10-19

-   Fix previous release.

## [0.8.0] - 2017-10-19

-   Save preferences.
-   Added Claris Randomizer to the binary release.

## [0.7.1] - 2017-10-17

-   Fixed the interactive .bat

## [0.7.0] - 2017-10-14

-   Added an interactive shell.
-   Releases now include the README.

## [0.5.0] - 2017-10-10

-   Releases now include standalone windows binaries<|MERGE_RESOLUTION|>--- conflicted
+++ resolved
@@ -30,13 +30,10 @@
 
 #### Logic Database
 
-<<<<<<< HEAD
 ##### Tallon Overworld
 
 - Added: Reverse Frigate now requires Knowledge (Beginner) in every room where the door usually requires activating Thermal Conduits from the other side.
-=======
 - Changed: The Varia-only heat reduction is now done via a miscellaneous resource rather than being patched at runtime.
->>>>>>> 05994308
 
 ### Metroid Prime 2: Echoes
 
