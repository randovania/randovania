--- conflicted
+++ resolved
@@ -18,6 +18,10 @@
 ##### Ghavoran
 
 - Fixed: The door between EMMI Zone Exit Southeast and Blue EMMI Introduction is now considered as a Plasma Beam Door on both sides.
+
+### Metroid Prime
+
+- Added: Experimental option to pre-place Artifacts and/or Phazon Suit before generation.
 
 ### Metroid Prime 2: Echoes
 
@@ -76,29 +80,6 @@
 - Fixed: For tanks with non required main option, the jingle of the tank item is played instead of the jingle of the main object.
 
 ## [9.1.1] - 2025-05-03
-
-- Fixed: Duplicating a session now also duplicates the admin settings for Co-op and "Everyone can claim worlds".
-
-### Cave Story
-
-- Fixed: A regression introduced in 9.1.0 that made all received pickups in multiworld behave as Nothings.
-
-<<<<<<< HEAD
-- Added: Blast Shield Lock-On preset option
-- Added: Patch to fix Kerry Ann Odem's name in the credits on game version(s) where it is incorrectly spelled
-- Added: Experimental option to pre-place Artifacts and/or Phazon Suit before generation.
-- Fixed: Main Plaza vault ledge door is now affected by door lock rando
-- Fixed: Elite Research Phazon Elite getting stuck on frame perfect cutscene skip
-- Fixed: Minor music transition fixes
-- Fixed: Chaos option export error when submerging rooms
-- Changed: [PAL] Remove extra door lock in Central Dynamo
-- Changed: [PAL] Load Hunter Metroid in Frost Cave
-=======
->>>>>>> a2d0b4b8
-
-## [9.1.1] - 2025-05-03
-
-- Fixed: Duplicating a session now also duplicates the admin settings for Co-op and "Everyone can claim worlds".
 
 ### Cave Story
 
