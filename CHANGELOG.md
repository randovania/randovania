# Change Log

All notable changes to this project will be documented in this file.

The format is based on [Keep a Changelog](https://keepachangelog.com/en/1.0.0/)
and this project adheres to [Semantic Versioning](https://semver.org/spec/v2.0.0.html).


## [3.3.0] - Unreleased

- **Major** - Added: Cave Story has been added as an Experimental Game.
- **Major** - Added: Data Visualizer/Editor now contains a visual representation of the nodes in the area.
This feature comes with plenty of quality of life functionality for editing the database. 
- Added: The Logic Database can now have descriptions for nodes.
- Added: Game Details window can now spoil the item order, elevators, translator gates and hints.
- Added: Data Editor can now edit area names.
- Added: Data Editor can now view and edit resources.
- Added: Items now have tooltips in the Auto-Tracker.
- Added: One joke hint.
- Changed: The rdvgame file is now considerably more technical in order to require less game-specific code.
- Changed: Editing connections in the Data Editor now has an easier to use selector for non-item resources.
- Fixed: Data Visualizer no longer hides the comment for a single-element Or/And entry.
- Fixed: Data Editor now properly handles areas without nodes.

### Metroid Prime

- Added: Start in any (uncrashed) Frigate room
- Added: 1-way cycles and 1-way anywhere elevators can lead to (uncrashed) Frigate rooms
- Added: Essence Death and Frigate Escape Cutscene teleporter destinations can now be shuffled
- Added: Artifact hints can now be configured to show area and room name, just area name, or nothing at all
- Added: Cosmetic Option - Select HUD Color
- Added: Cosmetic Option - Rotate hue of all 4 suit textures and ball glow color
- Added: Cosmetic Option - Set default in-game options like Echoes
<<<<<<< HEAD
- Added: Experimental Option - Shuffle the coordinates of items within their respective rooms. Seeds may not be completable.
- Added: Experimental Option - Add random (non-logical) items to rooms which do not usually have items.
=======
- Added: Shuffle Power Beam
- Added: Shuffle Combat Visor
>>>>>>> f882f54e

#### Known Issues:

#### Patcher Changes

- Added: Support for NTSC-U 0-01, NTSC-J and NTSC-K (Gamecube)
- Added: List of tournament winners on lore scan in Artifact Temple
- Added: QoL Game Breaking now fixes several crashes on Frigate Orpheon
- Added: QoL Game Breaking now fixes the soft-lock in hive totem by making the blocks drop sooner
- Added: Option to disable item loss in Frigate (Enabled by default)
- Added: QoL Pickup Scans - Weeds by item in Landing Site now don't have scan point
- Fixed: Safeguard against blowing past layer limits.
- Fixed: On Major custscene skip, Elite Quarters now stays locked until the player picks up the item. The hudmemo is now tied to the item rather than the death animation.
- Fixed: Ruined fountain not always showing the right scan.
- Fixed: Phazon Suit Small Samus Morph Ball Glow
- Fixed: Vent shaft item not being scannable on QoL Pickup Scans
- Fixed: Automatic crash screen
- Fixed: Wavesun not collecting item/unlocking door
- Fixed: Locked door on Storage Depot B (NTSC 0-02)
- Changed: The vines in arboretum which cover the scan panel remain in the room on the ghost layer to help aid newer players.
- Changed: Exo and Essence stay dead permanently if traversing Impact Crater multiple times
- Changed: Increased Maximum Missile/Etank/Capacity for seeds with more expansion count than is available in vanilla
- Changed: Phazon Elite QoL now leaves the turrets on their original layer, making central dynamo affect the room as in vanilla

#### Logic Database

- Fixed: Magma Pool - Added missing suit or heated runs trick requirement for non-grapple methods of crossing the room
- Fixed: HAT - Updated spawn node
- Fixed: Quarantine Cave - Properly model when the fight is required and when it is not
- Fixed: Bug where Biohazard Containment didn't check Power Conduit Requirements if Super Missiles were available
- Fixed: Typo in Frozen Pike - Hunter Cave Access requires Slope Jump (Advanced), not Single-Room OoB (Advanced)
- Added: New Event - Gravity Chamber Item (Lower)
- Added: New Trick Category - Infinite Speed
- Added: Magma Pool - Added standable terrain method to cross the room with a video example
- Added: Main Plaza - Hypermode Dash to get Grapple Ledge
- Added: Elite Quarters - BSJ to skip scan visor
- Added: Reactor Core - NSJ Gravityless Bomb Jumps
- Added: Cargo Freight Lift - NSJ Gravityless Boost or Bombs climbs
- Added: Flick BSJ in watery hall OoB
- Added: NSJ Bombless Lower GTH Climb (Wallboost)
- Added: NSJ Bombless Quarantine Cave Elevator Spider Skip
- Added: NSJ Bombless Gravity Chamber Escape (Gravity Wallboost)
- Added: NSJ Bombless Lower Phen's Edge
- Added: NSJ Bombless Frozen Pike (Mid-Section)
- Added: NSJ Bombless Life Grove (Wallboost)
- Added: NSJ Bombless HOTE Climb (Boost IUJs)
- Added: NSJ Bombless Elite Control Access (Wallboost)
- Added: Elite Control Access Item (Damage Boost)
- Added: Central Dynamo Item w/ Infinite Speed
- Added: Bomb jump to skip grapple in Biotech Research Area 2
- Added: Jump Off Enemies DBJ to reach GTH NSJ
- Added: Wallboost FCS Climb
- Added: Logic for Traversing Twin Fires Tunnel to Workstation NSJ Gravity
- Added: Logic for Traversing Twin Fires Tunnel to Workstation NSJ Bombless
- Added: Logic for Traversing Twin Fires Tunnel to Workstation Missileless Grappless
- Added: Gravityless Grappless Morphless method for crossing FCS
- Added: Waste Disposal Wallboosts
- Added: Climb Connection Elevator to Deck Beta Gravityless
- Added: Combat Requirements for Essence fight
- Added: 2 Additional NSJ methods for reaching FCS item
- Added: Lava Lake Item NSJ Combat Dash
- Added: Triclops Pit Item SJ Beginner Standable
- Changed: Renamed Misc Logic Option to "Allow Dangerous Gravity Suit Logic"
- Changed: Increased difficulty of Connection Elevator to Deck Beta DBJs to Advanced
- Changed: HAT Wallboosts can be done using Gravity at the same difficulty
- Changed: Removed under-used "Complex Movement" trick category
- Changed: All Gravityless Slope Jumps are now categorized as "Underwater Movement without Gravity", as opposed to just NSJ ones
- Changed: Knowledge (Beginner) to Traverse Magmoor Workstation without Varia
- Changed: Magma Pool - Gravity Suit lava dive difficulty was reduced to L-Jump (Intermediate) and Standable Terrain (Beginner)
- Changed: Hall of the Elders - Now properly model needing to kill the 1 ghost to leave the room. Chargeless 1 ghost fight combat difficulty reduced to beginner.
- Changed: Added requirement for X-Ray Visor or Invisible Platforms to Triclops Pit Item NSJ tricks
- Changed: Monitor Station climb to Warrior Shrine Bomb Jump difficulty changed from Advanced to Intermediate
- Changed: Monitor Station NSJ Combat Dash to Warrior Shrine lowered difficulty from Advanced to Intermediate

### Metroid Prime 2: Echoes

#### Patcher Changes

- Nothing.

#### Logic Database

- Nothing.


## [3.2.2] - Unreleased

- Nothing.

## [3.2.1] - 2021-10-23

- Fixed: The spin box for starting Energy Tanks no longer goes above 14.
- Fixed: Errors from the Prime 1 patcher are now properly displayed in error messages.
- Fixed: Converting presets from previous games should no longer cause invalid expansion ammo count.
- Fixed: Converting presets with multiple major items that give ammo no longer cause incorrect per-expansion ammo count.
- Fixed: Changing the default beam in Echoes no longer throws an error with invalid included ammo.
- Fixed: Sky Temple Keys on Guardians/Sub-Guardians are now properly counted for the item pool size.
- Fixed: Sky Temple Keys on Guardians/Sub-Guardians now appears on the preset description.
- Fixed: Safety check that there's enough available locations for all non-progression at the end of generation has been re-added.
- Changed: Improved error message for certain kinds of invalid permalinks.
- Changed: Presets with negative ammo count for expansions are invalid.

### Metroid Prime

#### Patcher Changes

- Fixed: PAL ISOs now correctly work again.

## [3.2.0] - 2021-10-16

- **Major** - Added: The Logic Database can now have comments in requirements.
- **Major** - Changed: Expansions contents are now configured directly, instead of being calculated from a target. 
- Added: Files in the "Previously generated games" folder now includes the name of the games used.
- Added: Custom names for Prime 1 elevators
- Added: Support for Minimal Logic has been added for Metroid Prime and Metroid Prime 3.
- Added: New auto tracker layouts for Metroid Prime 2, with two lines and three lines.
- Changed: Force one specific certificate root when connecting to the server.
- Changed: Custom elevator names across both games now used throughout the entire UI
- Changed: Data Editor now raises an error if two Pickup Nodes share the same index.
- Changed: When changing Echoes Goals, the slider of the number of keys is now hidden when "Collect Keys" goal is not selected.
- Changed: Customizing the item pool causes permalinks to not get as long as before.
- Changed: The Qt theme was changed, as the previous one had serious issues on certain platforms and certain elements.
- Fixed: Items that include ammo are now configurable to provide up to the ammo's capacity.
- Fixed: Certain invalid permalinks are now properly recognized as invalid.
- Fixed: In connections editor, changing a requirement to "And/Or" no longer places ui elements in the wrong place.
- Removed: Metroid Prime 2: Echoes FAQ entry about the weird hint categories, as the issue has been fixed.
- Removed: Menu option to open STB's Echoes item tracker in a new window.

### Metroid Prime - Patcher Changes

- Added: New Nothing model.
- Added: Missile Expansions for yourself has a 1 in 1024 of being shiny.
- Fixed: Mine security station softlock so that defeating the purple pirates first doesn't fail to switch the room to the non-cutscene layer.
- Fixed: Qol scan for Ice Ruins West pickup.
- Fixed: Warp-to-start crash.
- Changed: Fewer forced popup alert for multiworld purpose, and popups now lasts 3s instead of 5s.

#### Cutscene Skips

- Added: Cutscene skip for arboretum gate (competitive+).
- Added: Mine Security Station now longer force switches to Combat Visor.
- Changed: Shorelines Tower cutscene skip is now Minor.
- Changed: Workstation cutscene is now Competitive.
- Changed: Wave panel cutscene in Main Quarry is now Competitive.
- Changed: Elevator leaving cutscenes back are now Major.

### Metroid Prime 2: Echoes - Patcher Changes

- Added: Cosmetic option to customize hud color.
- Fixed: Scanning hints now displays the correct, edited categories.

### Metroid Prime - Logic Database

- Added: Method of reaching pickup in Root Cave from Arbor Chamber with a Dash (Intermediate and above).
- Added: Knowledge (Beginner) trick to leave Central Dynamo without completing the maze or fighting the drone.
- Added: Additional Lower Mines NSJ logic.
- Added: Movement tricks for logical forced damage in Magmoor Caverns, Phazon Mines, and Impact Crater.
- Added: Tricks for climbing Research Lab Aether NSJ 
- Added: Tricks for traversing Magmoor Workstation bombless NSJ
- Added: More detailed boss/combat logic
- Fixed: Shorelines tower item being accessible from Ruins Entryway and not Temple Entryway.
- Fixed: Backwards Lower Mines logic
- Fixed: Ice Ruins West NSJ logic now accounts for adult sheegoth layer
- Fixed: Added missing requirements for releasing the metroid in Research Lab Aether

### Metroid Prime 2: Echoes - Logic Database

- Added: Method of climbing halfpipe in Meeting Grounds with Space Jump, Screw Attack, and Standable Terrain (Beginner and above)
- Added: Method of killing Quad MBs using Bombs or Power Bombs and Combat (Beginner)
- Added: Method of killing Quad MBs using Screw Attack (Space Jump) and Knowledge (Beginner)
- Added: Requirement to either kill the Quad MBs or defeat Spider Guardian in order to collect the item in Hall of Combat Mastery in the intended way
- Fixed: A few broken Dark Forgotten Bridge paths have now been fixed.
- Changed: Simplified Meeting Grounds logic slightly, by removing the redundant Top of Halfpipe node
- Changed: Killing Quad MBs now uses a template, as it's a complex set of requirements repeated in three separate rooms

### Discord Bot (Caretaker Class Drone)

- Changed: Room images uses two-way arrows if a connection is two-way, instead of two arrows.

## [3.1.4] - 2021-09-19

- Changed: Force one specific certificate root when connecting to the server.
- Fixed: Checking for updated versions will no longer close Randovania when no internet connectivity is present. 
- Fixed: The server will properly reject clients with mismatched versions.

## [3.1.3] - 2021-09-19

- Added: Dialog that shows all enabled tricks in a preset and a list of all rooms that have some combination of tricks that ends up active in that preset.
  - This dialog can be accessed by right-clicking a preset on the "Generate Game" tab, or by pressing the "..." menu in the "Game Details" window. 
- Added: Multiworld Help entry regarding maximum number of players.
- Added: Metroid Prime FAQ entry regarding the forced popup alert.
- Changed: Long lines of requirements (Check for all artifacts in Artifact Temple) are now word wrapped.
- Changed: When changing Echoes Goals, the slider of the number of keys is now hidden when "Collect Keys" goal is not selected.
- Changed: In the description of Prime 1 presets, Quality of Life now comes before Game Changes.
- Changed: Clarify that only "Two-way, between areas" guarantees that all areas are accessible.
- Changed: Progress bar when generating a game now reports how many actions were taken, instead of how many items are left.
- Fixed: Nodes with no outbound connections now clearly display this in the visualizer, instead of an error.
- Fixed: Updated multiworld damage warning to mention Magmoor Caverns as well.

### Discord Bot (Caretaker Class Drone)

- Added: The bot now responds to permalinks, presets and rdvgame files sent via direct messages.
- Added: Response for permalinks now offers the permalink's presets for download.
- Changed: `/database-inspect` area responses now has a node selection.

## [3.1.2] - 2021-09-15

- Fixed: In game session, pressing the "Generate game" button no longer errors.

### Discord Bot (Caretaker Class Drone)

- Changed: The response to `.rdvgame` files now include the seed hash and permalink.
- Changed: `/database-inspect` response now includes an image of the requested room layout.

## [3.1.1] - 2021-09-12

- Added: When importing a preset in a game session, there's now an option to import directly from a file.
- Added: In game session, it's now possible to export a preset directly to a file.
- Added: In game session, there's now a "Generate game (no retries)" button. This option attempts generation only a single
time, before giving the error message of why it failed. It's useful for investigating bad presets.
- Changed: When multiworld generation fails, the error message is now clearer on which players haven't reached the end.
- Changed: Preset summaries have been split better into categories.
- Removed: The "Never" option for dangerous actions has been removed from the UI, as it currently doesn't work.

### Discord Bot (Caretaker Class Drone)

- Changed: `/database-inspect` response is now more readable and includes the name of who requested it.

## [3.1.0] - 2021-09-05

- **Major** - Added: Setting for requiring a number of actions/progression before artifacts are placed, to prevent early artifacts.
  - Default Prime 1 presets now default to 6 minimum progression for artifacts.
- **Major** - Added: Setting for controlling how dangerous checks are handled in logic.
- Added: Setting for toggling the pickup scan QOL adjustments.
- Added: The seed hash label in Game Sessions is now selectable.
- Added: One joke hint, requested in 2019.
- Added: Data Visualizer now only shows target nodes for selection that are non-impossible.
- Added: Data Visualizer now highlights nodes that have a path to the selected node.
- Added: Improved the error message when the patcher executable is somehow missing.
- Added: New entries to the Multiworld Help for collecting items and cross game.
- Fixed: Randovania no longer errors when the last selected preset is for a hidden game.
- Fixed: Quality of Life page link in Metroid Prime preset customization is now fixed.
- Fixed: The tracker now properly restores states for games other than Echoes.
- Fixed: Fixed a crash that sometimes occurs when deleting presets.
- Fixed: Generator now directly accounts for events weighting actions.
- Changed: Removed customization of Qt theme for decreasing whitespace. 
- Changed: Upgrades in the tracker fills an entire column first, instead of filling rows first.
- Changed: Tracker now properly saves the preset used when persisting the state.

### Metroid Prime - Patcher Changes

- Added `Pickup Scans` option to toggle the patching of item locations so that they can always be scanned.
- Magmoor Workstation item scannable through the purple door (QoL Pickup Scan)
- Fixed shorelines tower item custom scan sometimes showing the incorrect text for certain models
- Certain pickups now always have the popup alert on collection during multiworlds.
- If there are multiple pickups for other players next to each other, these pickups are forced to have a popup alert, so Randovania can properly detect they were picked up.
- Fixed PCA crash patch not being applied when playing small samus.

#### Cutscene Skips
- Added `Competitive` cutscene skip option.
- Moved Shorelines Tower cutscene to major (it sometimes has a reposition that is sometimes useful in routing)
- Removed Main Quarry Combat Visor switch
- Speed up opening of gate in ice temple
- Speed up opening of gate in sun tower
- Fixed Thardus cutscene skip softlock

### Metroid Prime - Logic Database 

- Added: Method of reaching Ruins Entryway from Plaza Walkway in Phendrana Shorelines with a Dash (Intermediate).
- Added: Easier NSJ trick to climb Ruined Courtyard using the water puzzle platforms.
- Added: Charge Beam requirements were added to the following rooms with combat trick alternatives:
    - (Beginner) Elite research - Phazon Elite
    - (Beginner) Research Entrance
    - (Intermediate) Hall of the Elders - Wave and Ice bomb slots
    - (Intermediate) Sunchamber - Ghosts fight 
    - (Intermediate) Mine Security Station with >= 200 energy
    - (Advanced) Mine Security Station
- Fixed: Main Plaza door to Plaza Access is now properly a normal door, instead of a permanently locked door.
- Fixed: Sun tower now requires Knowledge (Intermediate) to collect the Sunchamber layer change event without falling down.
- Fixed: Removed broken/redudant trick for reaching Temple Entryway ledge using cutscene reposition
- Fixed: Trivial logic for Plaza Walkway to Ruins Walkway
- Fixed: Replaced Bomb Jump (Intermediate) with Dash (Beginner) trick to cross the gap to reach the Courtyard Access door in Ice Ruins West.
- Fixed: NSJ logic now accounts for stalactite in Ice Ruins West.
- Fixed: Crossing the gap by Specimen Storage door no longer sometimes requires L-Jump (Intermediate) instead of Beginner.
- Changed: Improved readability of Ruined Courtyard logic.
- Changed: Reorganized Sunchamber logic to improve usage by generator/solver.
- Changed: Picking up Sunchamber Ghosts item NSJ is now L-Jump (Beginner) instead of Intermediate.   
- Changed: Crossing TFT to TF with Gravity+SJ now requires Movement (Beginner)
- Changed: FCS Item Scan Dash method is now Intermediate without SJ.
- Added: FCS Grapple strat - Movement (Beginner)

### Metroid Prime 2: Echoes - Patcher Changes

- Added: A-Kul's scan in Sky Temple Gateway now displays a list of previous tournament winners.
- Changed: Echoes now uses a different game ID when saving ISOs with menu mod enabled, preventing issues from incompatible save files.
- Changed: The elevator sound effect is never removed when elevators are vanilla, ignoring the preference. 

### Metroid Prime 2: Echoes - Logic Database
- Added: Method of reaching the pickup in Reactor Core with Space Jump, Bombs, Spider Ball, and Standable Terrain (Intermediate and above).
- Fixed: Lore Scan in Meeting Grounds no longer believes that Boost is required to scan it.
- Fixed: Reactor Core has been cleaned up slightly.
- Fixed: Spawn point in Accursed Lake is now correctly set.

### Discord Bot (Caretaker Class Drone)

- Added: The `/database-inspect` command to send the logic of a room to the channel.
- Added: Messages with rdvgame files also get a reply with a summary of the preset.
- Changed: Responses with preset descriptions no longer pings the original message.

## [3.0.4] - 2021-08-10

- Added: Game Sessions now have an accessible audit log, which includes whenever a player accesses the spoiler log.
- Added: Metroid Prime 1 racetime.gg rooms are now viewable in the racetime.gg browser, with filters for each game
- Fixed: Importing a permalink from the racetime.gg browser while a race is currently in progress now selects the correct racetime.gg room

## [3.0.3] - 2021-08-08

- Fixed: "Open FAQ" in the main window now works correctly.
- Fixed: Pressing Yes to ignore invalid configuration now works correctly. 
- Changed: Randovania now silently handles some invalid configuration states.
- Changed: Improved handling of corrupted repository for old preset versions.

## [3.0.2] - 2021-08-05

- Added: In-game crashes in Metroid Prime now automatically show the error screen.

- Changed: Game Sessions - The window now uses docks for the different parts, meaning you can resize, reorder and even split off.

- Changed: Use different colors for artifact hints in Metroid Prime, for better readability on both scan box and logbook.

- Fixed: Exporting a Metroid Prime ISO with Warp to Start enabled and starting at certain elevator rooms no longer fails.

## [3.0.1] - 2021-08-01

- Changed: Disabled the option to stop exporting a Prime 1 ISO to avoid crashes.

- Fixed: Server will now re-authenticate with Discord, preventing users from logging with the incorrect account.

- Fixed: Game Sessions - History entries with invalid locations no longer cause error messages. 

## [3.0.0] - 2021-07-30

-   **Major** - Metroid Prime 1 is now fully supported, including multiworld and auto tracker!

-   **Major** - Presets are now presented in a tree view, with custom presets being nested under another one. They're also saved separately from Randovania data.

-   **Major** - The auto tracker now have support for different layouts, with their own assets and game support. New themes with icons similar to the game were also added, provided by MaskedKirby.

-   Added: Credits in Metroid Prime 2 now contains a list of where all non-expansions were placed, including possibly other player's for a multiworld. The credits now takes 75 seconds instead of 60 to accomodate this.

-   Added: Button to export the presets used in a game file.

-   Added: Add text description to unusual items in the Item Pool tab.

-   Added: New Help tab with information on how to read the Data Visualizer.

-   Added: In the Map Tracker, it's now possible to right-click a location to see a path from last action to it.

-   Added: A menu option to open the logs folder.

-   Added: The timeout limit is now progressively more forgiving, the more timeouts that happen.

-   Added: Button to set all gates to "Random with Unlocked' for Prime 2.

-   Changed: The items in the starting items popup is now sorted.

-   Changed: Customizing Dark Aether damage is now considered by logic.

-   Changed: Pickup visibility method is now configured in the Item Pool tab.

-   Changed: Multiworld connection is slightly more conservative when giving items.

-   Changed: Updated the Multiworld Nintendont for hopefully more stability.

-   Changed: The session history in multiworld now has different columns for the players involved, pickup and where the pickup was. It's also possible to sort the table by any of these fields.

-   Changed: The ISO prompt dialog now remembers your last used vanilla ISO, for when you delete the internal copy. When opening the file pickers, these start now with the paths from the input fields.

-   Changed: Many Spin/Combo boxes no longer react to the mouse wheel when not focused.

-   Fixed: Closing the dangerous settings warning via the X button is now properly recognized as "don't continue".

-   Fixed: Hint Item Names no longer breaks if you swap games while the table is sorted.

-   Fixed: Hint Item Names now properly list Artifacts and Energy Cells.

-   Fixed: Map Tracker now properly handles unassigned elevators.

-   Fixed: Trick names in the preset are always sorted.

### Metroid Prime 2 - Logic Database Changes

-   **Major** - "Suitless Ingclaw/Ingstorm" trick added to cover traversing rooms with either Ingclaw Vapor or Ingstorm.

#### Added

-   Method of getting over the gate in Mining Station A in reverse with Space Jump and Screw Attack (Expert and above).

-   Method of bypassing the breakable glass in Sand Processing from Main Reactor with Space Jump and Screw Attack (Expert and above).

-   Method of climbing to the top level of Main Gyro Chamber with Space Jump, Screw Attack, and Bombs, and no Scan Visor (Advanced and above).

-   Method of climbing the Sand Processing bomb slot with a Slope Jump for Bombless Bomb Slots (Advanced and above).

-   Method of leaving Dark Agon Temple by opening the gate from OoB with Single Room OoB, Slope Jump, Standable Terrain, Bomb Space Jump, Space Jump, and the Agon Keys (Expert and above).

-   Great Bridge: 
    - Method of reaching Abandoned Worksite door with Space Jump and Extended Dash (Advanced and above).
    - Method of reaching Abandoned Worksite and Torvus Map Station doors from Temple Access Dark door with Boost Ball and Boost Jump (Advanced and above).
    - Method of reaching the pickup with Screw Attack and Single Room Out of Bounds (Expert and above).

-   Method of Crossing Grand Windchamber (both ways) Without Space Jump using Extended Dash (Hypermode).

-   Method of reaching the pickup in Watch Station:
    - With Space Jump, Screw Attack, and Single Room OoB (Expert and above).
    - With only Space Jump and Single Room OoB (Hypermode)

-   Alpha Blogg now has proper requirements for multiple difficulties.

-   Method of Bomb Slots without Bombs in Sanctuary Fortress/Ing Hive - Controller Access/Hive Controller Access without Space Jump (Expert and above).

-   Methods of crossing Torvus Bog - Fortress Transport Access with Gravity Boost or Bombs (No Tricks/Advanced and above).

-   Method of traversing Vault without Space Jump or Screw Attack using Extended Dashes (Advanced and above).

-   Method of reaching Windchamber Gateway item with only Scan Visor using Extended Dashes (Expert and above).

-   Method of reaching Kinetic Orb Cannon in Gathering Hall using Extended Dashes (Expert and above).

-   Method of reaching the pickup in Accursed Lake with a dash (Advanced and above).

-   Method of reaching Temple Security Access from the portal in Aerial Training Site with an Extended Dash (Hypermode).

-   Method of reaching the pickup in Mining Plaza with an Extended Dash (Hypermode).

-   Method of completing the Main Gyro Puzzle with only Space Jump and Screw Attack (Advanced and above).

#### Changed

-   Reaching the pickup in Temple Transport B with a Wall Boost is now Hypermode (from Expert).

-   Reaching the pickup in Path of Roots with only Bombs is now Expert (from Hypermode).

-   Reaching the portal in Hydrodynamo Shaft with Air Underwater and Screw Attack is now Hypermode (from Expert).

-   Reaching the pickup in Dark Torvus Arena with a Roll Jump is now Hypermode (from Expert).

-   Trial Grounds, reaching the door:
    - From the portal with Space Jump and a Slope Jump is now Beginner (from Intermediate).
    - From the left safe zone with a Dash is now Intermediate (from Expert) and without anything is now Advanced (from Expert).
	
-   Opening the Seeker Lock without Seekers in Mine Shaft is now Advanced (From Expert)

-   Opening the Seeker Lock without Seekers in Plain of Dark Worship is now Expert (From Hypermode).

-   Reaching the Windchamber Gateway Door from Windchamber Tunnel with a Boost Jump is now Hypermode (From Expert).

-   Reaching the pickup in Medidation Vista with a Boost Jump is now Expert (From Advanced).

-   Quadraxis and Boost Guardian now have proper health and item requirements with tricks disabled.

-   Activating Controller Access rooms Bomb Slots without Bombs is now Advanced (from Expert).

-   Reaching the Abandoned Worksite/Brooding Ground door from the bridge in Dark/Forgotten Bridge with an Extended Dash is now Hypermode (from Expert).

-   The initial Terminal Fall Abuses in Vault from the scan portal are separate from the final and are now Advanced (from Expert).

-   Catacombs NSJ dash to Transit Tunnel South has been modified to account for Scan Visor, with the original difficulty being raised to Advanced (from Intermediate).

-   Undertemple Shaft NSJ dash from bottom to top of cannon is now Intermediate (from Advanced).

-   Morph Ball is no longer required to reach the portal from the Echo Gate in Profane Path Scan Dash method.

-   Various Standable Terrain tricks (Dark Agon - Portal Site, Temple Grounds - Sacred Path) have been lowered to Beginner/Intermediate (from Advanced). This is to
    attempt to fix an old database limitation from before tricks had their own difficulty levels. 

-   The dashes in Gathering Hall from Transit Tunnel South/West to the Kinetic Orb Cannon are now Intermediate (from Advanced).

-   The Bomb Space Jump NSJ to reach Abandoned Worksite in Great Bridge is now Expert (from Hypermode).

-   The dash to reach the portal in Aerial Training Site from Central Hive Transport West is now Hypermode (from Expert).

-   The dash to leave Hive Temple after Quadraxis via Security Station is now Hypermode (from Expert).

-   The dashes in Command Center (top level) and Accursed Lake without Space Jump are now Beginner (from Intermediate).

-   The dash in Mining Station A to reach Temple Access without Space Jump or Missiles is now Advanced (from Intermediate).

-   The dashes in Trial Grounds to Dark Transit Station without Space Jump are now Advanced (from Intermediate).

-   The dashes in Undertemple Shaft to reach Sacrificial Chamber Tunnel (and back) are now Advanced (from Intermediate). 

-   The dash in Hall of Combat Mastery to reach the upper area after the glass is now Advanced (from Intermediate).

-   Bomb Guardian now has proper logic when shuffling Power Beam.

## [2.6.1] - 2021-05-05

-   Changed: Invalid values for the Multiworld magic item are ignored when detecting if the game is properly connected.
    
-   Fixed: "One-way anywhere" no longer shows up twice in preset warnings for multiworld

-   Fixed: Changing starting location to Ship or Save Stations now works again.

-   Fixed: Torvus Gate elevator is now properly hidden instead of Dark Torvus Ammo Station.

## [2.6.0] - 2021-05-02

-   **Major** - Added: New elevator randomization settings: 
    * New mode: *One-way, elevator room with replacement*. One way elevator, but loops aren't guaranteed.
    * Select which elevators can be randomized.
    * Select possible destinations for *One-way, anywhere*.
    * Randomize Sky Temple Gateway, Sky Temple Energy Controller, Aerie Transport Station and Aerie elevators. *Warning*: These rooms have some details you must consider. Please read the elevators tab for more information.

-   **Major** - Added: The Energy Controllers in Agon Wastes, Torvus Bog and Sanctuary Fortress are always visible in the map, regardless if map is revealed by default. All regions are also always available for selection. This allows the light beam warps after U-Mos 2 to always be used.

-   **Major** - Added: An user preference (in *Customize in-game settings*) for the map to display names of unvisited rooms.
    When randomizing elevators, the elevator rooms are excluded to prevent spoiling their destinations. An option were added to disallow displaying names entirely, since otherwise you can use a Map Station to find the names.  

-   Added: An option to disable the elevator sound effect, preventing it from playing endlessly in certain cases.

-   Added: When a crash happens, the game now displays an error screen instead of just stopping.

-   Added: The *Hint Item Names* tab now supports switching between all 3 Prime games.

-   Added: An option to use an experimental new pickup placement logic, able to place multiple pickups at once.

-   Added: Two additional joke hints. (Thanks CZeke and Geoffistopheles)

-   Added: It's now possible to add Infinite Beam Ammo, Infinite Missiles and Double Damage to the item pool.

-   Added: Player names are now colored yellow in hints.

-   Changed: Elevator names in the tracker uses their customized names, not the vanilla ones.
    
-   Changed: Optimized Randovania startup time and extensive logging of what's being done during it.

-   Changed: Improve scan text for expansions.

-   Changed: Some hints in multiworld games now also include the player names.

-   Changed: Missiles, Power Bombs and Ship Missiles are now only in logic after their respective main launcher, even if it's not required in game. 

-   Changed: You can add up to 99 of any expansion to the pool, up from 64.

-   Fixed: The *Logic damage strictness* multipliers are no longer applied twice.

-   Fixed: *Up to* relative hints are no longer converted into *exactly* if the actual distance matches the displayed number.

-   Fixed: Dark Torvus Bog - Portal Chamber is no longer silently ignored as a starting location.

-   Fixed: Charging your beam to shoot when out of ammo now works even when customizing the ammo type required.

-   Fixed: Having the maximum number allowed of an expansion in a preset no longer causes permalink errors.

-   Fixed: Fixed the game defaulting to Combat Visor after an elevator.

-   Fixed: Multiworld spoiler logs now use 1-indexed player names for locations.

-   Removed: Using Dark Visor as the starting visor is no longer supported. (Game crashes on unmorph for unknown reasons)

### Logic Database Changes

-   Added: Method of reaching the pickup in Hive Gyro Chamber with Space Jump, Boost Ball, and a Boost Jump (Expert and above).

-   Added: Method of climbing Torvus Grove with Space Jump, Screw Attack, and Standable Terrain (Advanced and above).

-   Added: Method of reaching cannon in Great Bridge with Boost Ball and a Boost Jump (Expert and above).

-   Added: Method of reaching the main part of Hall of Combat Mastery with a Scan Dash and after blowing up the glass (Intermediate and above).

-   Added: Method of activating the portal in Portal Terminal with Screw Attack, Slope Jump, and No Bombs or Space Jump (Expert and above).

-   Added: Method of climbing Sacred Bridge with Bombs and a Bomb Space Jump (Advanced and above).

-   Changed: Logic paths that require Screw Attack without Space Jump now make sure to not have Space Jump to be valid.

-   Fixed: Spawn point of Aerie Transport Station is now the door, making DS2 required to take the elevator there.

## [2.5.2] - 2021-02-28

-   Added: The number of items in the pool is now included in the summary.

-   Fixed: Shuffling Combat Visor with item acquisition popups enabled no longer errors.

## [2.5.1] - 2021-02-26

-   Added: Drag and dropping rdvgame and rdvpreset files into the main Randovania window now imports that game file and preset, respectively.

-   Added: Discord bot now posts summary whenever a preset is attached to a message.

## [2.5.0] - 2021-02-19

-   Changed: Preset summary now only include differences from vanilla game.

-   Changed: The relative hint using an item category has been replaced with a relative hint using an area, with up to distance.

### Logic Database Changes

#### Added

-   Method of climbing Sanctuary Temple from the bottom with Bombs and Spider Ball (Intermediate and above).

-   Method of climbing Sanctuary Temple from the bottom with Screw Attack and Single Room Out of Bounds (Expert and above).

-   Method of reaching Worker's Path from the top level in Sanctuary Temple with Scan Visor and an Extended Dash (Expert and above).

-   Method of reaching Windchamber Gateway from Windchamber Tunnel in Grand Windchamber with a Boost Jump (Expert and above).

-   Method of reaching Temple Access in Mining Station A with a Boost Jump (Advanced and above).

-   Method of reaching pickup in Temple Access (Sanctuary) with Space Jump, Screw Attack, and Standable Terrain (Intermediate and above).

-   Method of climbing Temple Access (Sanctuary) with Space Jump, standing on a Rezbit, and dashing off the other Rezbit (Expert and above).

#### Changed

-   Increased weight for Energy Tanks to be selected as progression.

-   Reaching the pickup in Path of Roots from Torvus Lagoon with Gravity Boost, Space Jump, and a Slope Jump is now Intermediate (from Beginner).

-   Reaching the pickup in Grand Windchamber with Space Jump, Screw Attack, Slope Jump, Standable Terrain is now Advanced (from Intermediate).

-   Bomb Jumping over the 2nd light block heading to Hall of Eyes is now Intermediate (from Beginner).

-   Energy Tank requirements for Chykka have been lowered.

#### Fixed

-   Reliquary Grounds now has proper requirements for reaching Ing Reliquary with Light Suit.


## [2.4.2] - 2021-02-08

-   Fixed: Randovania no longer crashes if the connected Dolphin stops emulation.

## [2.4.1] - 2021-02-06

-   Added: Detect if the internal game copy was modified by a future version of Randovania, prompting for the user to press "Delete internal copy".

-   Changed: An error popup now shows up when exporting an ISO fails.

-   Removed: "Automatically track inventory" toggle, as the functionality was already removed.

-   Fixed: Randovania now considers any inventory item with amount above capacity, or capacity above the strict maximum as the game not being connected.

-   Fixed: Error message when the server rejects your client version not being displayed.

-   Fixed: Setting beam ammo expansions to 0 pickups no longer hides the boxes.

## [2.4.0] - 2021-02-01

-   **Major** - Added: The visor and beam you start the game equipped with is now configurable.

-   **Major** - Changed: In multiworld, items are now delivered at the same time as the message. It should also no longer fail to send with Nintendont.

-   Added: Additional joke hints were added.

-   Added: Method to climb to the portal Base Access with just Screw Attack (Intermediate and above).

-   Added: Method to reach the pickup in Grand Windchamber with Space Jump, Screw Attack, and a Slope Jump (Intermediate and above).

-   Added: Method to traverse Ventilation Area B from Bionenergy Production without Bombs by Screw Attacking into the tunnel and destorying the barriers with Missiles (Advanced and above).

-   Added: Method to reach the pickup in Path of Roots from Torvus Lagoon without Morph Ball (Beginner and above).

-   Added: Method to enter the tunnel in Underground Tunnel to Torvus Temple from Torvus Grove with an Instant Morph (Advanced and above).

-   Added: Method to reach the halfpipe pickup in Dark Torvus Arena with Space Jump and a Roll Jump (Expert and above).

-   Added: Method to climb to the upper level in Biostorage Station with Bomb Space Jump (Advanced and above).

-   Added: Method to reach the pickup in Grand Windchamber with a Space Jump, Bomb Space Jump, and a Scan Dash (Expert and above).

-   Added: Method to climb Mining Station B with Space Jump and a Slope Jump (Expert and above).

-   Added: Method to reach the portal in Mining Station B with Space Jump, Scan Visor, and Dashing for Single Room OoB (Expert and above).

-   Added: Method to cross Bitter Well to Phazon Site with Wall Boosts (Hypermode).

-   Added: Method to reach the bomb slot in Training Chamber with Gravity Boost and Air Underwater (Advanced and above).

-   Added: Method to open activate the Bomb Slot in Training Chamber with Darkburst or Sonic Boom (Hypermode).

-   Changed: Auto tracker internally uses a configuration file for the item positions.

-   Changed: The item pool tab when customizing presets now can edit major items directly. 

-   Changed: Defeating Quadraxis with Power Bombs is now Advanced (from Beginner).

-   Changed: Bypassing the statue in Training Chamber from the back with Screw Attack and a Bomb Space Jump is now Expert (from Advanced).

-   Changed: Escaping Hive Temple without Spider Ball is now Expert (from Hypermode).

-   Changed: Bomb Space Jump in Great Bridge/Venomous Pond to reach Abandonded Worksite/Brooding Ground is now Expert (from Hypermode).

-   Changed: Using Seeker Missiles now requires either Combat Visor or Dark Visor.

-   Changed: Bomb Slots without Bombs in Sand Processing, Main Gyro Chamber, and Vault are now Advanced (from Expert).

## [2.3.0] - 2021-01-08

-   Added: Method to enter tunnels in Transit Tunnel East/Undertransit One from Catacombs/Dungeon to Training Chamber/Sacrificial Chamber with an Instant Morph (Intermediate and above).

-   Added: Method to reach the pickup on the Screw Attack wall in Aerial Training Site with a Roll Jump (Expert and above).

-   Added: Method to reach the pickup in Abandoned Worksite from the tunnel with a Boost Jump (Advanced and above).

-   Added: Method to bypass the statue in Training Chamber from the back with Screw Attack and a Bomb Space Jump (Advanced and above).

-   Added: Methods to reach the pickup in Mining Station B with Space Jump, Screw Attack, and Standable Terrain or after the puzzle with a Bomb Jump (Advanced and above).

-   Changed: In multiworld, keybearer hints now tells the player and broad category instead of just player.

-   Changed: Dark Alpha Splinter no longer strictly requires Power Beam.

-   Changed: Crossing Main Gyro Chamber with Screw Attack before stopping the gyro is now Hypermode (from Expert).

-   Changed: Phazon Grounds and Transport to Agon Wastes (Torvus) Seeker Locks without Seekers are now Expert (from Hypermode).

-   Fixed: Properly handle invalid ammo configurations in preset editor. 

-   Fixed: Randovania no longer instantly crashes on macOS.

-   Fixed: Logic properly considers the Transport A gate being gone after entering from that side in Random Elevators.

## [2.2.0] - 2020-12-20

-   Added: 1 HP Mode, where all Energy Tanks and Save Stations leave you at 1 HP instead of fully healing.

-   Added: Added a detailed report of the generator's state when a game fails to generate.

-   Fixed: Generator will no longer ignore players that have no locations left. This would likely cause multiworld generation to fail more often.

-   Fixed: Error messages are properly shown if a game fails to generate.

-   Fixed: Alerts are now properly saved as displayed.

-   Fixed: Errors in the default preset no longer prevent Randovania from starting. 

-   Changed: Optimized game generation, it now takes roughly 2/3 of the time.

-   Changed: Optimized game validation, it now also takes roughly 2/3 of the time.

-   Changed: Relative hints no longer cross portals.

-   Changed: In multiworld, keybearer hints now instead tells the player the item is for, instead of a category.

-   Changed: Decreased the chance of Power Bombs being late in a game.

-   Changed: Account name are updated every time you login via Discord.

-   Changed: Warning about dangerous presets in Multiworld sessions now include the player name.

-   Changed: Roll Jump in Meditation Vista to reach the pickup is now Hypermode (from Expert).

## [2.1.2] - 2020-12-05

-   Added: The Item Pool size now displays a warning if it's above the maximum.

-   Changed: The minimum random starting items is now considered for checking the pool size.

-   Fixed: Being kicked from an online session would leave the window stuck there forever.

-   Fixed: Bulk selecting areas for starting location no longer includes areas that aren't valid starting locations.

## [2.1.1] - 2020-12-02

-   Added: A prompt is now shown asking the user to install the Visual C++ Redistributable if loading the Dolphin backend fails.

-   Fixed: Changing ammo configuration breaks everything.

-   Fixed: Patching ISOs should work again.

-   Fixed: Clean installations can select presets again.

## [2.1.0] - 2020-12-02

-   Changed: Multiworld session history now auto-scrolls to the bottom

-   Changed: The lowest level for a trick is now called "Disabled" instead of "No Tricks".

-   Changed: Minimum Varia Suit Dark Aether is now 0.1, as 0 crashes the game. 

-   Changed: Permalinks are now entirely different for different games.

-   Changed: Preset summary now specifies if hidden model uses ETM or random item.

-   Added: A very basic visualization of the map to the tracker.

-   Added: Trick Details can now be used with all 3 games.

-   Fixed: Changing a trick level to No Tricks no longer cause inconsistent behavior with the permalinks.

-   Removed: Intermediate path for reaching item in Main Reactor from Security Station B door without Screw Attack since it was broken and impossible.
    
-   Changed: Renamed "Before Pickup" to "Next to Pickup" in various locations for more clarity


## [2.0.2] - 2020-11-21

-   Added: Starting locations tab has checkboxes to easily select all locations in an area

-   Added: The map tracker now supports random elevators, translator gates and starting location.

-   Changed: The pickup spoiler in game details is now sorted.

-   Fixed: Multiworld sessions should no longer occasionally duplicate messages.
    
-   Fixed: Custom safe zone healing should now work in multiworld sessions.

-   Fixed: Occasional error with switching an observer into a player.

## [2.0.1] - Skipped

## [2.0.0] - 2020-11-15

This version is dedicated to SpaghettiToastBook, a great member of our community who sadly lost her life this year.

Her contributions to Randovania were invaluable and she'll be missed.

--- 

-   **Major** - New game mode: Multiworld. In this co-op multiplayer mode, there's one different world for each player which is filled with items for specific players.

-   **Major** - Tricks are more organized and can be customized more precisely to a player's desire.

### General

-   Removed: Presets no longer have a global trick level. Each trick is now configured separately.

-   Added: Options for configuring usage of new tricks:
    - Bomb Jump (renamed from Difficult Bomb Jump)
    - Bomb Slot without Bombs
    - Boost Jump
    - Combat
    - Difficult Movement
    - Extended Dash
    - Knowledge
    - Open Gates from Behind
    - Respawn Abuse
    - Screw Attack into Tunnels
    - Seeker Locks without Seekers
    - Single Room Out of Bounds
    - Standable Terrain

-   Changed: The following trick level difficulties were renamed:
    - Trivial -> Beginner
    - Easy -> Intermediate
    - Normal -> Advanced
    - Hard -> Expert
    - Minimal Checking -> Minimal Logic

-   Changed: Replaced Beginner Friendly with Starter Preset, which is now the default preset.

-   Fixed: Energy Tanks can now properly be used as progression.

### Hints

-   Added: Relative hints, where an item is described as being some rooms away from another item or room.

-   Added: Guaranteed hints which tells in which areas (Agon Wastes, Ing Hive, etc) contains the keys for each of your dark temples.
    These hints are placed purely randomly, similarly to the guaranteed Temple Bosses hints.

-   Added: Free hint spots after generation now prefer items from late in progression instead of pure random.

-   Removed: Hints with green item names/joke item names have been removed.

-   Removed: Temple Keys are no longer hinted by progression-based Luminoth lore hints.

-   Changed: All games now have precisely 2 joke hints, which no longer randomly replace a progression hint.

-   Changed: Hints from keybearer corpses now uses a broader category, which leaves unclear if it's an expansion or not.

### GUI

-   Added: An automatic item tracker based on a Dolphin running on the same computer or a special Nintendont build on the same Wifi.

-   Added: A dark theme has been added. It can be toggled in the Advanced menu.

-   Added: Requirements in the logic database can now use templates of requirements, allowing for easy re-use.
    
-   Added: Data Editor can now edit all fields of a node, from type, name and all type specific fields.

-   Added: Data Visualizer and Editor now can operate in the included database for Prime 1 and 3.

-   Added: The Data Editor now displays a warning if you're closing with unsaved changes.

-   Added: Randovania can generate a game by importing permalinks directly from a race on racetime.gg.
    
-   Added: Some tricks now have a description on the Trick Details popup.

-   Fixed: Some complex combination of requirements with different depths now are displayed correctly.

-   Fixed: The Data Visualizer no longer opens behind the Customize Preset window when using the Trick Details popup.

-   Changed: After generating a game, the details shows up in a new window instead of in a new tab.

-   Changed: In game details, the permalink is now placed inside a line edit, so the window doesn't stretch with long permalinks. 

-   Changed: All cosmetic game changes are now configured in the same dialog as the in-game options.

### Quality of Life

-   Added: A button in the Open menu now opens the folder where previously generated games are placed.

-   Added: Charge Beam and Scan Visor now use their respective models in game instead of Energy Transfer Module.

-   Added: The rate of healing for Safe Zones is now configurable.

-   Fixed: Removed Aerie Access and Credits from possible starting locations.

-   Changed: The Mission Final screen now includes the seed hash instead of Permalink, as many permalinks are bigger than the screen.

-   Changed: The elevator scan now includes the world of the connected area.

### Internals/Developer

-   Added: Energy Tanks have doubled weight for the generator.

-   Added: It's now possible to set the default spawn point of an area.

-   Fixed: Fixed solver when an event only connects to a pickup, but that pickup has connections from other nodes.

-   Fixed: The Data Editor no longer errors when saving after creating a new node.

-   Fixed: Certain combinations of item requirements with damage requirements weren't being processed correctly. 

-   Fixed: Duplicated requirements are now properly removed when simplifying requirements.

-   Fixed: Exclude from Room Randomizer is now properly set, restoring many logic paths.

-   Changed: Better error messages when there are references to unknown resources in the database.

-   Changed: The `database` command is no longer a subcommand of `echoes`. It also has the `--game` argument to choose which database to use.

-   Changed: The `_locations_internal` field is no longer needed for .rdvgame files. 

### Logic Database changes

#### Added

-   General:
    - Methods to open all Seeker Missile Doors with Screw Attack (Advanced and above).
    - Method to activate most Bomb Slots without Bombs (Advanced and above).
    - Dark/Light/Annihilator doors and Dark/Light portals require either ammo or Charge Beam.

-   Sanctum, method to fight Emperor Ing without Spider Ball (Hypermode).

-   Transport A Access, method of reaching Temple Transport A door with a Wall Boost (Advanced and above).

-   Abandoned Base, method of reaching portal with Space Jump and Screw Attack (Intermediate and above).

-   Accursed Lake, method of collecting the item and leaving with Morph Ball, Light Suit, Gravity Boost, and Reverse Air Underwater (Advanced and above).

-   Hall of Honored Dead, method of leaving through the Morph tunnel without Space Jump (Expert and above).

-   Industrial Site, method of opening the gate to Hive Access Tunnel from behind with just Charge Beam (Intermediate and above).

-   Ing Windchamber, method of completing the puzzle with Power Bombs instead of Bombs (Beginner and above).

-   Landing Site, method of reaching Service Access door:
    - With Bombs and Screw Attack (Intermediate and above).
    - With Space Jump and Bomb Space Jump (Intermediate and above).

-   Meeting Grounds, method of reaching the tunnel with Space Jump and a Bomb Space Jump (Intermediate and above).

-   Temple Assembly Site:
    - Methods of reaching Dynamo Chamber door with a Bomb Jump (Beginner and above), a Dash (Intermediate and above), or a Roll Jump (Advanced and above).
    - Methods of reaching the portal without moving the light block with Single Room Out of Bounds and either Screw Attack or Space Jump (Expert and above).
    - Method of leaving from the portal with Single Room Out of Bounds and Screw Attack (Expert and above).

-   Windchamber Gateway:
    - Method of reaching the item with a Boost Jump (Advanced and above) and returning with an Extended Dash (Expert and above).
    - Method of reaching Path of Eyes door from Grand Windchamber door with an Extended Dash (Advanced and above).

-   Bioenergy Production, method to reach Storage C door or item from top level with Extended Dash (Expert and above).

-   Central Station Access/Warrior's Walk, method of climbing the ledge with an Instant Unmorph Jump (Hypermode).

-   Crossroads, method to reach the item from the half pipe with just Screw Attack (Advanced and above).

-   Dark Transit Station, method to reach the ledge from Duelling Range with a Bomb Jump (Beginner and above).

-   Portal Access, method of crossing to Judgement Pit using Screw Attack without Z-Axis (Beginner and above).

-   Doomed Entry, method to climb room with Space Jump and Screw Attack (Beginner and above).

-   Feeding Pit:
    - Method of reaching Ing Cache 1 door with Space Jump and Screw Attack (No Tricks and above).
    - Method of climbing to Watering Hole door without any items (Expert and above).
    - Method of escaping the pool using Light Suit and a Bomb Space Jump no Space Jump or Gravity Boost (Hypermode)

-   Main Reactor, method of reaching Dark Samus 1 fight from Ventilation Area A door with Space Jump, Bombs, and a Bomb Space Jump (Intermediate and above).

-   Mining Station B:
    - Method to climb to the Seeker door without Morph Ball and with Space Jump (Beginner and above).
    - Method to reach the portal without breaking the rock with Single Room Out of Bounds and Screw Attack (Expert and above).

-   Sandcanyon, method to reach the item with Space Jump and Single Room Out of Bounds (Expert and above).

-   Transport Center/Crossroads, method to climb the halfpipe with Space Jump (Advanced and above).

-   Abandoned Worksite:
    - Method of reaching the item with a Bomb Space Jump without Space Jump (Advanced and above).
    - Method of reaching the tunnel from Forgotten Bridge with a Slope Jump (Intermediate and above).

-   Catacombs:
    - Method to reach the Bomb Slot with Air Underwater and Screw Attack (Advanced and above).
    - Method to reach Transit Tunnel East with a Combat/Scan Dash (Advanced and above).
    - Method to reach the portal with Screw Attack (Intermediate and above).
    - Method to reach Transit Tunnel East/South with Morph Ball, Gravity Boost, and Reverse Air Underwater (Advanced and above).
    - Method to reach Transit Tunnel South with Jump Off Enemy (Advanced and above).

-   Dark Arena Tunnel, method of reaching either door with Screw Attack and Single Room Out of Bounds (Advanced and above).

-   Dark Forgotten Bridge:
    - Method to perform the gate clip to Dark Falls/Dark Arena Tunnel with a Ledge Clip Jump (Hypermode).
    - Method to reach Bridge Center from Putrid Alcove door with only Scan Visor (Advanced and above).
    - Method to reach Brooding Ground door from the bridge before rotating and with an Extended Dash (Expert and above).

-   Forgotten Bridge:
    - Method to reach Abandoned Worksite door from the bridge before rotating and with an Extended Dash (Expert and above).
    - Method to reach Bridge Center with Morph Ball, Gravity Boost, and Reverse Air Underwater (Advanced and above).

-   Gathering Hall: 
    - Method to reach the Kinetic Orb Cannon with Gravity Boost and Bombs (Expert and above) or Gravity Boost and Space Jump (Beginner and above).
    - Method to reach Transit Tunnel South from Transit Tunnel West with Morph Ball, Gravity Boost, and Reverse Air Underwater (Advanced and above).
    - Method to reach the Spider Ball tracks with Morph Ball, Gravity Boost, and Reverse Air Underwater (Advanced and above).
    - Methods to escape the halfpipe after draining the water with Space Jump and Bomb Space Jump or Space Jump and Screw Attack (Advanced and above).

-   Great Bridge, method of reaching the lower Temple Access door from Path of Roots door with Screw Attack and Slope Jump (Intermediate and above).

-   Main Hydrochamber/Hydrodynamo Station, methods to climb rooms without Gravity Boost and with Air Underwater (Advanced and above), Space Jump, and Screw Attack (Hypermode).

-   Meditation Vista, methods of reaching the item with a Boost Jump (Advanced and above), Roll Jump (Expert and above), or Extended Dash (Hypermode).

-   Path of Roots, method of reaching the item using:
    - Morph Ball, Bombs and Space Jump (Advanced and above).
    - Morph Ball, Gravity Boost, and Reverse Air Underwater (Advanced and above).
    - Morph Ball, Bombs, and Standable Terrain (Hypermode).

-   Plaza Access, method of reaching the doors and the item with Screw Attack and Single Room Out of Bounds (Advanced and above).

-   Portal Chamber (Light World), method of reaching the portal from Torvus Lagoon door with Screw Attack and Single Room Out of Bounds (Advanced and above).

-   Putrid Alcove, method of getting the item and leaving without any items (Expert and above).

-   Sacrificial Chamber, method of crossing gap to Sacrificial Chamber Tunnel with Extended Dash (Expert and above).

-   Torvus Grove, method of climbing the room without Boost Ball (Expert and above).

-   Torvus Plaza:
    - Method of getting the item without Boost Ball and/or Spider Ball (Advanced and above).
    - Method of leaving the room with Space Jump and Bombs (Advanced and above).

-   Torvus Temple, method of reaching the pirate fight from the lower level with Screw Attack and Single Room Out of Bounds (Advanced and above).

-   Training Chamber:
    - Method to exit the spinner with Power Bombs instead of Bombs (Beginner and above).
    - Method to climb to the top of the statue with Gravity Boost and Bombs (Intermediate and above).
    - Method to climb to the top of the statue with Space Jump, Scan Dash, and Underwater Dash (Advanced and above).
    - Method to climb to the top of the statue with Space Jump and Extended Dash (Expert and Above).

-   Underground Tunnel, method to access Torvus Temple from Torvus Grove with Screw Attack (Expert and above).

-   Undertemple, method to have PB Guardian break PB door using bombs (Advanced and above).

-   Undertemple Access, method of reaching the item using Screw Attack and Jump Off Enemy (Hypermode).

-   Venomous Pond, method to reach the key from the Save Station with Screw Attack and Standable Terrain (Beginner and above).

-   Aerial Training Site, methods to cross the room from various nodes with Dashes, Roll Jumps, and Extended Dashes (Intermediate/Expert and above).

-   Aerie, method of collecting the item:
    - Without entering the Dark World (Expert and above).
    - With only Screw Attack (Beginner and above).

-   Dynamo Access, method to cross over the Spider Track with Space Jump and Standable Terrain (Beginner and above).

-   Dynamo Works:
    - Method of collecting the item with a Roll Jump and Instant Morph (Expert and above).
    - Method of reaching the upper door with a Bomb Space Jump (Beginnner and above).

-   Grand Abyss, methods of crossing the gap with Boost Jump (Advanced and above) or Extended Dash (Expert and above).

-   Hall of Combat Mastery:
    - Method of collecting the item with a Wall Boost (Expert and above).
    - Methods of reaching the item, and skipping the Spider Track to and from Central Area Transport East with Screw Attack (Intermediate and above).

-   Hive Entrance, method of reaching the Flying Ing Cache with Screw Attack and Single Room Out of Bounds (Hypermode).

-   Hive Dynamo Works:
    - Method of collecting the Flying Ing Cache item and leaving with Space Jump and Scan Visor (Advanced and above).
    - Method of reaching the Flying Ing Cache from portal side and vice versa with Screw Attack and Single Room Out of Bounds (Expert and above).

-   Hive Summit, method of reaching the portal:
    - With Space Jump and Standable Terrain (Intermediate and above).
    - With Space Jump, Boost Ball, Boost Jump, and Out of Bounds (Expert and above).

-   Hive Temple:
    - Method of fighting Quadraxis with Power Bombs instead of Bombs (Beginner and above).
    - Methods of leaving the room without Spider Ball after Quadraxis with Boost Ball or Space Jump (Hypermode).

-   Judgment Drop, method of reaching the portal with Space Jump and Single Room Out of Bounds (Expert and above).

-   Main Research, method of fighting Caretaker Drone without Bombs (Expert and above).

-   Reactor Core, method of reaching the item with only Space Jump (Expert and above).

-   Sanctuary Entrance, method to reach the cannon to the item with only Morph Ball, Spider Ball, and Power Bombs (Advanced and above).

-   Vault Attack Portal, method to cross either direction with just Screw Attack (Expert and above).

-   Watch Station, method of accessing the Spider Ball track to Watch Station Access door and Sentinel's Path door and back with an Instant Morph (Intermediate and above).

-   Watch Station Access, methods to cross the pit in either direction using:
    - Boost Ball and Boost Jump (Advanced and above).
    - Space Jump, Scan Visor, and Scan Dash (Advanced and above).

-   Workers Path, method of crossing the room from Sanctuary Temple with a Boost Jump (Advanced and above).

#### Fixed

-   Scan Visor Requirements: 
    - Dash Requirements in many rooms
    - Grand Abyss Bridge terminal
    - Sand Processing item
    - Staging Area terminal
    - Torvus Lagoon terminal
    - Trooper Security Station Event coming from Communication Area
    - Various Dash Requirements

-   Dark Aether Damage Requirements have been added to every room in the Dark World.

-   Morph Ball requirements added to Morph Ball Doors and various rooms.

-   Invisible Objects and Dark Visor Requirements:
    - Screw Attack without Space Jump in Unseen Way (Intermediate and above)
    - Screw Attack without Space Jump in Phazon Grounds (Advanced and above)

-   Entrance to Agon Map Station now requires Bombs, Power Bombs, or Boost Ball if coming from either direction, or Screw Attack and Space Jump as well if coming from Mining Plaza.

-   Added Charge Beam and Beam Ammo Requirements to Profane Path and Sentinel's Path.

-   Sand Processing:
    - Now requires items to climb the room before draining the sand: Space Jump, with a Bomb Jump (Beginner and above) or with Screw Attack (Intermediate and above)
    - Screw Attacking into the tunnel is now Expert (from Hypermode).

-   Portal Site:
    - Now does not require the gate open to enter from Portal Access.
    - Now does not require the gate closed to enter from Crossroads.

-   Service Access now properly includes Wall Boost to Meeting Grounds from Landing Site on Advanced.

#### Changed

-   Many nodes with missing requirements have been updated/cleaned up.

-   Simplified nodes in many rooms for ease of logic navigation.

-   Various tricks have been changed to more accurately represent the required method.

-   Abandoned Base, Bomb Jump to transport is now Advanced (from Intermediate).

-   Accursed Lake, Dash to Safe Zone from Flying Ing Cache is now Intermediate (from Beginner).

-   Communication Area:
    - Standable Terrain to reach the item is now Beginner (from Intermediate).
    - Screw Attack without Space Jump to reach Storage Cavern A is now Beginner (from Intermediate).
    - Double Bomb Jump up Standable Terrain is now Intermediate (from Advanced).

-   GFMC Compound, Extended Dash to reach the item on the Ship without Space Jump is now Expert (from Hypermode).

-   Grand Windchamber, reaching the pickup with Terminal Fall Abuse after solving the Ing Windchamber puzzle is now Beginner (from Intermediate).

-   Path of Eyes, Bomb Jumps to get over Light blocks are now Beginner (from Intermediate).

-   Service Access, crossing upper tunnel without Boost Ball is now Advanced (from Intermediate).

-   Temple Assembly Site, method to reach the item with Screw Attack is now Beginner (from Intermediate).

-   Agon Temple, Slope Jumps to skip the fight barriers are now Beginner (from Advanced).

-   Battleground, climbing to top safe zone via Standable Terrain is now Beginner (from Intermediate).

-   Central Mining Station, Scan Dash to upper level from Central Station Access is now Expert (from Advanced).

-   Command Center Access, exiting tunnel without Space Jump is now Beginner (from Intermediate).

-   Doomed Entry, Slope Jump to reach the upper level from the portal is now Beginner (from Intermediate).

-   Double Path, crossing lower path without Space Jump is now Beginner (from Intermediate).

-   Feeding Pit, method to climb to Watering Hole with just Screw Attack is now Beginner (from Intermediate).

-   Mining Plaza, climbing the room with Screw Attack is now Beginner (from Intermediate).

-   Mining Station A, reaching Front of Lore Scan from Room Center with a Bomb Jump is now Intermediate (from Advanced).

-   Mining Station B:
    - Reaching Transit Station door from room center with Screw Attack after opening the portal is now Intermediate (from Hypermode).
    - Reaching the bomb slot to open the portal with Standable Terrain and Screw Attack is now Intermediate (from Advanced).
    - Reaching the bomb slot to open the portal with Slope Jump and Space Jump is now Advanced (from Expert).

-   Portal Access, returning from Judgment Pit without Space Jump is now Beginner (from Intermediate).

-   Trial Grounds, Standable Terrain to reach the door from the portal is now Beginner (from Intermediate).

-   Catacombs, reaching the portal with Morph Ball and Reverse Air Underwater is now Advanced (from Expert).

-   Crypt, Bomb Jump to Laser Platfrom from bottom Safe Zone is now Beginner (from Intermediate).

-   Forgotten Bridge, reaching Bridge Center with Bombs and Screw Attack is now Intermediate (from Advanced).

-   Gathering Hall:
    - Reaching Transit Tunnel South/West Doors from top door with Morph Ball and Roll Jump is now Expert (from Advanced).
    - Reaching Transit Tunnel East with Spider Ball and Boost Ball is now Beginner (from Intermediate).

-   Great Bridge:
    - Slope Jumps to reach Map Station from Bottom Level and from Map Station to Upper Level are now Beginner and Intermediate (from Intermediate and Advanced, respectively).
    - Bomb Space Jump with Space Jump to reach the Translator Gate is now Advanced (from Expert).

-   Poisoned Bog, reaching Portal Chamber door with just Screw Attack is now Advanced (from Intermediate).

-   Torvus Lagoon, reaching Portal Chamber from Temple Transport Access is now Intermediate (from Advanced).

-   Training Chamber, Standable Terrain to reach Fortress Transport Access from Top of Statue and back is now Beginner (from Intermediate).

-   Venomous Pond, reaching the key from the Save Station with Screw Attack is now Beginner (from Intermediate).

-   Aerial Training Site, Screw Attack at Z-Axis from Central Hive Area West door to the portal or Temple Security Access door is now Intermediate (from Advanced).

-   Dynamo Access, crossing over the Spider Track with a Slope Jump is now Beginner (from Intermediate).

-   Hall of Combat Mastery, Instant Morph tricks to the item and Central Area Transport East and back are now Advanced (from Intermediate).

-   Hive Dynamo Access, opening Echo Gate from behind is now Beginner (from Intermediate).

-   Hive Dynamo Works:
    - Reaching the Seeker Lock Safe Zone from Hive Dynamo Access door with Terminal Fall Abuse is now Beginner (from Intermediate).
    - Reaching the Flying Ing Cache from the tunnel with Screw Attack is now Beginner (from Intermediate).
    - Reaching the Flying Ing Cache from the tunnel and back with Standable Terrain is now Intermediate (from Advanced).
    - Opening the Seeker Lock from behind is now Beginner (from Intermediate).

-   Hive Summit, Standable Terrain to reach portal inside glass area is now Beginner (from Intermediate).

-   Hive/Temple Access, reaching the upper door with Screw Attack at Z-Axis is now Beginenr (from Intermediate).

-   Transit Station, reaching the top portal with Screw Attack is now Beginner (from Intermediate).

-   Vault:
    - Terminal Fall abuse to reach Grand Abyss door from bridge portal with Space Jump is now Beginner (from Intermediate).
    - Reaching the Bomb Slot with Screw Attack from the bridge portal is now Beginner (from Intermediate).

-   Watch Station, Screw Attack at Z-Axis from Watch Station door to Sentinel's Path door is now Beginner (from Intermediate).

-   Watch Station Access, reaching the Watch Station door from the pickup with just Screw Attack is now Beginner (from Intermediate).

## [1.2.2] - 2020-06-06

-   Changed: Re-organized the tabs in the preset customization window

-   Changed: The reset map tracker menu action is now visible on non-windows platforms.

-   Fixed: Exporting ISOs with Menu Mod should now work on macOS.

## [1.2.1] - 2020-05-30

-   Added: Randovania releases now includes a packages for macOS.

## [1.2.0] - 2020-05-25

-   *Major* - Added: The text of the scan that unlocks an elevator now includes the
    elevators destination.
    
-   *Major* - Added: Translator gates can be configured as Unlocked: the hologram will be invisible and can be scanned
    without any translator.

-   *Major* - Added: The default in-game options can now be configured from Randovania.

-   *Major* - Added: How much ammo each beam uses to shoot uncharged, charged and charge combos is now configurable,
    along with the ammo it uses.

-   *Major* - Changed: The database now uses a new format which allows for any combination of "Or"/"And" statements.
    The Data Visualizer and Editor were both updated to take advantage of this.

-   Added: An option to connect Sky Temple Gateway directly to the credits, skipping the final bosses.

-   Added: How much energy you get for each Energy Tank is now configurable.

-   Added: The in-game Hint System has been removed. The option for it remains, but does nothing.

-   Changed: The spoiler log now lists the order in which items where placed, with their location and hints,
    instead of a detailed playthrough for completion.

-   Changed: The logbook entries that contains hints are now named after the room they're in, with the categories
    being about which kind of hint they are.
    KNOWN ISSUE: While scanning something, the categories that show up are incorrect.

-   Added: Open -> Trick Details menu entry, similar to what's available in the
    Trick Level tab when customizing a preset. 
    
-   Added: Play -> Import game file, to load spoiler logs.

-   Added: The "Heals?" checkbox in the database editor now works.

-   Added: The permalink import dialog now shows an error message for invalid permalinks.

-   Changed: One-way elevators now have a chance of warping to credits.

-   Changed: Clarified that the item from Space Jump Guardian and Power Bomb Guardian
    must be collected for the appropriate events to be triggered. 
    
-   Changed: In Menu Mod, the list of rooms to warp to is now sorted.

-   Changed: The export-areas command line option now outputs details about requirements for each area.

-   Internal: A human-readable copy of the database is now kept next to the database file, for easier diffs.

-   Fixed: Debug logs can no longer be enabled for non-spoiler permalinks.

-   Added: Missile Expansions have a 1/8192 chance of using Dark Missile Trooper model.

-   Fixed: Progress bar no longer goes to an indefinite status when generation fails.

-   Added: Checkbox for automatically exporting a spoiler log next to the ISO.

-   Fixed: Only the last digit of the game id is changed, instead of the full game id.

### Logic Database changes

-   Fixed: Staging Area is now correctly considered a dark world room.

-   Fixed: The Ing Cache in Dark Oasis now requires Power Bombs. 

-   Fixed: Bioenergy Production correctly requires Scan Visor for connections using the racks.

-   Added: In Bioenergy Production, method of reaching the Storage C door with Space Jump and Screw Attack (Easy and above)

-   Added: In Bioenergy Production, method of reaching the Storage C door using a roll jump (Normal and above).

-   Added: In Bioenergy Production, method of reaching the Ventilation Area B door using Screw Attack without Space Jump (Normal and above).

-   Added: In Bioenergy Production, additional upper level connections using Space Jump and Screw Attack.

-   Added: In Sandcanyon, method of reaching the center platform using a roll jump and boost ball (Hard and above).

-   Changed: In Command Center Access, the wall boosts to reach the lower Central Mining Station and Command Center doors from the morph ball tunnel are now Normal difficulty (from Hard).

-   Changed: In Portal Chamber (both light and dark Torvus) , all wall boosts are now Normal difficulty (from Hard).

-   Changed: In Undertransit Two, all wall boosts are now Easy difficulty (from Hard).

-   Changed: In Temple Security Access, all wall boosts are now Normal difficulty (from Hard).

-   Changed: In Watch Station, all wall boosts are now Normal difficulty (from Hard).

-   Added: In Watch Station, a wall boost method of reaching the Watch Station Access door from the Sentinel's Path door using Spider Ball and Boost Ball (Normal and above).

-   Changed: In Service Access, methods using a wall boost to reach the Meeting Grounds door from the upper Morph Ball tunnel are now Normal difficulty (from Hard).

-   Changed: In Great Bridge, the wall boost to reach the lower Temple Access Door from the Path of Roots door is now Easy difficulty (from Hard).

-   Changed: In Transit Tunnel East, the wall boost to reach the Training Chamber door from the Catacombs door is now Easy dififculty (from Hard).

-   Changed: In Transit Tunnel South, all wall boosts are now Easy difficulty (from Hard).

-   Added: In Hall of Honored Dead, a method of obtaining the item with Power Bombs (Trivial and above).

-   Added: Many Light Ammo/Dark Ammo/Morph Ball/Charge Beam requirements.

-   Added: In Bioenergy Production, methods of reaching the item and the door to Ventilation Area B using a Bomb Space Jump and Screw Attack without Space Jump (Hypermode).

-   Fixed: Biostorage Station now requires Space Jump or Scan Visor to reach the upper level (No Tricks and above).

-   Changed: In Sand Processing, the method of reaching the item without Boost Ball requires the Bomb Space Jump trick, and no longer requires Screw Attack.

-   Added: In GFMC Compound, a method of reaching the ship item with Screw Attack (Normal and above).

-   Added: In Main Gyro Chamber, a method of reaching the bottom of the gyro area from the middle of the room with Screw Attack (Easy and above).

-   Changed: In Workers Path, Morph Ball Bomb is no longer required.

-   Changed: In Main Reactor, unlocking the gate no longer requires Space Jump, and is now Trivial difficulty (from Easy).

-   Added: In Landing Site, a method of reaching the door to Service Access using Morph Ball Bomb and a Slope Jump (Normal and above).

-   Added: Methods of climbing Central Station Access and Warrior's Walk using Screw Attack (Hard and above) and a wall boost (Hypermode).

-   Added: A method of opening the echo gate in Hive Dynamo Access from the Hive Gyro chamber side using Sonic Boom or Darkburst (Easy and above).

-   Changed: In Reliquary Grounds, the method of reaching the door to Ing Reliquary using Screw Attack is now Normal difficulty (from Hard).

-   Added: In Reliquary Grounds, a method of reaching the door to Ing Reliquary using Morph Ball Bomb and Screw Attack without Space Jump (Easy and above).

-   Added: In Phazon Pit, a method of reaching the door to Phazon Grounds using a roll jump and boost ball (Hard and above).

-   Changed: Climbing Hall of Stairs with Space Jump is now Trivial difficulty (from Easy).

-   Added: In Transport Center, a method of reaching the elevator door from the portal using Screw Attack without Space Jump (Trivial and above).

-   Added: In Mining Station A, a method to reach the Temple Access door using Screw Attack (Trivial and above).

-   Added: In Gathering Hall, a method to reach the Transit Tunnel South from the Gathering Access door using Space Jump (Easy and above).

-   Added: In Industrial Site, a method of opening the Industrial Site gate from the wrong side using a missile (Trivial and above).

-   Fixed: Removing the Aerial Training Site barrier requires Scan Visor.



## [1.1.1] - 2020-03-11

-   Added: The preset summary now includes if menu mod is enabled.

-   Fixed: The cursor no longer snaps to the end on all changes, in the permalink
    input field.

-   Fixed: "Starting Items" is now properly implemented in the preset summary.
    
-   Changed: "Custom Items" is now "Item Pool" in the preset summary, and lists all
    deviations from the standard item pool.

## [1.1.0] - 2020-03-10

-   Added: The pickup notice for a locked expansion is more clear of what's going on.

-   Added: The "Save ISO" dialog now remembers the last output directory used.

-   Added: A copy of the game file is automatically saved to 
    `%LOCALAPPDATA%\Randovania\game_history` whenever a game is generated. There's no
    interface in Randovania to view this history.

-   Changed: The "Save Spoiler" button now provides a default name for the game file. 

-   Changed: Shortened permalinks with customized starting locations.

-   Changed: Preset are now exported to `.rdvpreset` files, to avoid Discord truncating the
    file names.

-   Fixed: When changing a preset name, the cursor no longer moves to end after any change.

### Logic Database changes

-   Fixed: The pickup in Undertransit One now requires Power Bombs, to avoid soft locks.

-   Fixed: The second Portal Chamber is now correctly considered a Dark Torvus Bog room.

## [1.0.0] - 2020-02-09

-   *Major* - Added: Support for multiple presets of options, as well as saving your own presets.

-   *Major* - Changed: The user experience for creating a new game has been changed completely.

-   Added: Three new methods of shuffling elevators: *Two-way, unchecked*, *One-way, elevator room*
    and *One-way, anywhere*. The elevators tab has more details of how these work.

-   Added: Add a setting for how strict the damage requirements are.

-   Added: It's now possible to exclude locations from having any progression on them.

-   Added: You can choose an arbitrary number of locations to choose randomly from for starting location.

-   Changed: A Luminoth Lore scan is less likely to have hints for what was already accessible
    when that scan was found.
    
-   Changed: Power Bombs and Progressive Grapple are now slightly more likely to appear earlier.
    
-   Changed: The hints randomly assigned at the end of generation are less likely to be repeats.

-   Changed: Loading a new game will automatically clear any existing one.

-   Changed: Minimal Checking now also checks of Dark Agon Temple Keys and Dark Torvus Temple Keys.

-   Removed: The Progressive Launcher has been removed.

-   Removed: The settings for fixing the translator gates have been removed for now, to be re-added
    on a future "Advanced" tab.

-   Removed: The create-permalink command line argument has been removed.

### Logic Database changes

-   Fixed: Spider Guardian fight now requires Dynamo Works Quads Gone to be triggered.

-   Fixed: Boost Guardian now properly requires Bombs.

-   Added: Escaping Dark Torvus Arena with a BSJ, for Normal. (See #581).

-   Added: Activating the Industrial Site gate backwards, using charged Annihilator Beam, for Trivial. (See #582).

## [0.29.1] - 2019-10-01

-   Fixed: Fix AttributeError preventing major/minor randomization from working.

-   Fixed: Seeds where no progression is needed to finish should no longer fail to generate. 

## [0.29.0] - 2019-10-01

-   *Major* - There is now an option for a major/minor split randomization mode, in which expansions and
    non-expansion items are shuffled separately.

-   *Major* - Changed: Item hints and Sky Temple Key hints now distinguish between the light and dark worlds.
    For example, the room in which Quadraxis resides will be shown as "Ing Hive - Hive Temple" rather than
    "Sanctuary Fortress - Hive Temple".

-   *Major* - Added: the "Invisible Objects" trick in places where a visor would otherwise be used to be able to see
    something (such as an invisible platform).

-   *Major* - Added: Title screen now shows a three-word representation of the seed hash.

-   Added: As an experimental feature, it is now possible to shuffle Power Beam, Charge Beam, Scan Visor and Morph Ball.
    These items use Energy Transfer Module model in game.

-   Added: You can now place a pickup that temporarily gives Cannon Ball when collected. It uses Boost Ball's model.

-   Changed: Some item categories were given clearer names:
    - Dark Agon Keys, Dark Torvus Keys, and Ing Hive Keys are now referred to as "red Temple Keys" instead of
    "Temple Keys".
    - Items that aren't keys or expansions are collectively referred to as "major upgrades" instead of "major items".
    - Red Temple Keys and Sky Temple Keys are now collectively referred to as "Dark Temple Keys" instead of "keys".

-   Fixed: "Beam combos" are now called "charge combos".

-   Changed: The hints acquired from keybearer corpses now clarify that the item is the one contained in a Flying
    Ing Cache.

-   Changed: Each hint for the items guarded by Amorbis, Chykka, and Quadraxis now contains the corresponding
    Guardian's name.

-   Changed: The hint for the vanilla Light Suit location now has special text.

-   Changed: Item names in hints are now colored orange instead of red.

-   Changed: Some hints were added, some removed, and some modified.

-   Changed: Item scans were slightly edited.

-   Changed: The Sky Temple Key hints no longer use ordinal numbers.

-   Added: The seed hash is shown in Randovania's GUI after patching is done.

-   Changed: Generation will now be retried more times before giving up.

-   Changed: Joke hints are now used at most once each when placing hints.

-   Changed: The generator is now more likely to fill the worlds evenly.

-   Fixed: Added proper default nodes for rooms that were missing one, allowing those rooms to be selected as the
    starting room.

-   Fixed: Minimal Checking now correctly handles progressive suit and grapple.

-   Fixed: Config files with invalid JSON are now correctly dealt with.

-   Changed: Improved the performance of the resolver considerably.

-   Added: In the data visualizer, the damage requirements now have more descriptive names.

-   Added: In the data visualizer, requirements are now described with simpler to understand terms.

-   Changed: Windows releases are now created with PyInstaller 3.5.

-   Changed: The generator is now more likely to fill the worlds evenly.

### Logic Database changes

-   Changed: All NTSC-specific tricks are now in logic. These are always in logic, since the fixes from other versions
    are patched out.

-   Changed: Screw Attacking without Space Jump Boots in Hive Temple is no longer required on No Tricks.

-   Changed: In Hive Temple, scan dashing to the door to Temple Security Access is now Hypermode difficulty,
    from Hard and above.

-   Changed: The method to get the Main Research item with only Spider Ball was removed.

-   Fixed: Using charged Light Beam shots to get the item in Hazing Cliff now requires 5 or more Light Ammo.

-   Added: Method to open the gate in Main Reactor with Space Jump Boots and Screw Attack.

-   Changed: Opening the barrier in Crypt with Screw Attack is now always Easy and above.

-   Added: Method to climb to the door to Crypt Tunnel in Crypt via a Bomb Space Jump (Normal and above).

-   Added: Method to open Seeker Launcher blast shields with four missiles, Seeker Launcher, and Screw Attack (Easy
    and above). Underwater, the trick Air Underwater is also required, and the difficulty is Normal and above.

-   Fixed: Dark world damage during the Quadraxis fight is now correctly calculated.

-   Fixed: Requirements for crossing Sacred Path were added.

-   Added: Method to cross gap in the upper level of Command Center using Screw Attack without Space Jump Boots
    (Trivial and above).

-   Added: In Central Mining Station, a method to get to upper door to Command Center Access using a
    Bomb Space Jump (Easy and above) and another using Space Jump Boots and Screw Attack (Easy and above).

-   Added: Methods to climb Mining Plaza using the Morph Ball Bomb (Trivial and above) and using Screw Attack
    without Space Jump Boots (Easy and above).

-   Changed: In Forgotten Bridge, the difficulty of scan dashing to the door to Abandoned Worksite or the portal to
    Dark Forgotten Bridge was lowered to Easy, from Normal.

-   Added: In Forgotten Bridge, a method to get to the door to Grove Access from the portal to Dark Forgotten Bridge
    using only Screw Attack (Easy and above).

-   Added: In Forgotten Bridge, a method to get to the door to Abandoned Worksite via a roll jump (Easy and above).

-   Added: In Forgotten Bridge, a method to get to the bridge center from the door to Grove Access via a scan dash
    (Easy and above).

-   Added: In Hydrodynamo Station, a method to get from the room's top to the door to Save Station B with Screw Attack
    without Space Jump Boots (Trivial and above).

-   Changed: Climbing Hydrodynamo Station with only Gravity Boost and before all three locks are unlocked is now
    Trivial difficulty (from No Tricks).

-   Changed: Getting to the three doors in the middle section of Hydrodynamo Station using Air Underwater is now
    Normal difficulty (from Hard).

-   Fixed: A method to get the item in the Sunburst location by abusing terminal fall now has a damage requirement.

-   Added: A method to get to the turret in Sanctuary Entrance with only Space Jump Boots and Screw Attack, even
    after the bridge is destroyed.

-   Fixed: Lowering the portal barrier in Hive Dynamo Works now requires five missiles.

-   Added: Methods to cross Hive Dynamo Works using a roll jump (Easy and above) and using Space Jump Boots and
    Screw Attack (No Tricks).

-   Added: In Hive Dynamo Works, a method to cross the gap from the door to Hive Dynamo Access by abusing terminal
    fall (Easy and above).

-   Changed: In Hive Dynamo Works, returning from the Flying Ing Cache location using Space Jump Boots and
    Screw Attack is now Trivial difficulty (from Easy).

-   Added: Method to cross Watch Station Access from the door to Main Gyro Chamber using a Bomb Space Jump and
    Screw Attack without Space Jump Boots (Normal and above).

-   Added: In Watch Station Access, method to get from the scan post to the door to Watch Station by bomb jumping
    (Trivial and above) and by using Screw Attack without Space Jump Boots (Easy and above).

-   Fixed: The instant morph into the Morph Ball tunnel in Hall of Honored Dead now lists the Instant Morph trick.

-   Added: Method to get into the Morph Ball tunnel in Hall of Honored Dead using Space Jump Boots and Screw Attack
    (Easy and above).

-   Added: In Phazon Site, methods to get to the door to Bitter Well and to remove the barrier using Screw Attack
    without Space Jump Boots (both Easy difficulty).

-   Changed: The method to go over the Training Chamber statue from the back using Boost Ball and Spider Ball is
    now Normal difficulty (from Hard).

-   Added: In Phazon Site, a method to get to the door to Bitter Well by bomb jumping (Trivial and above).

-   Added: Many connections in Sacrificial Chamber.

-   Added: A method to get to the door to Fortress Transport Access from the top of the statue in Training Chamber
    using only Space Jump Boots (Easy and above). Morph Ball is also required if the statue hasn't been moved.

-   Added: A method to get to the doors to Transit Tunnel West/East in Training Chamber using Air Underwater (Normal
    and above).

-   Fixed: The method to get to the top of the Training Chamber statue using Gravity Boost and Spider Ball now lists
    the Instant Morph trick.

-   Added: In Training Chamber, a method of getting to the top of the statue from the door to Fortress Transport Access
    using just Space Jump Boots (Easy and above).

-   Added: Many connections in Windchamber Gateway.

-   Added: Method to get from the Kinetic Orb Cannon to the door to Transit Tunnel West via Grapple Beam in
    Gathering Hall.

-   Fixed: The slope jump in Abandoned Base now has a damage requirement.

-   Added: Method of getting the Temple Assembly Site item with Screw Attack and without Space Jump Boots.

-   Changed: The slope jump to get to the item in Temple Assembly Site is now Normal difficulty (from Hard).

-   Fixed: Requirements for crossing Dynamo Access were added.

-   Added: In Landing Site, method of reaching the door to Service Access from the Save Station using Space Jump and
    Screw Attack (No Tricks and above).

-   Fixed: The Culling Chamber item now has a damage requirement.

-   Changed: The trick to shoot the Seeker targets in Hive Dynamo Works from the wrong side is now Easy (from Trivial).

-   Fixed: The Watch Station Access roll jump now has a damage requirement.

-   Changed: The Watch Station Access roll jump is now Normal (from Easy).

-   Fixed: Added missing Space Jump Boots requirement for a Bomb Space Jump in Mining Station B.

-   Added: Method to unblock the portal in Mining Station B without Scan Visor (Normal and above).

-   Added: Method to get to the Darkburst location in Mining Station B with just Space Jump Boots and Screw Attack,
    and without using slope jumps or bomb space jumps (Hypermode difficulty).

-   Added: Method to manipulate Power Bomb Guardian into opening the Power Bomb Blast Shield on the door to
    Undertemple Access, using Boost Ball (Normal and above).

-   Fixed: The method to open the Hydrodynamo Station Seeker door using Screw Attack without Seeker Launcher now
    requires Gravity Boost to not have been collected.

-   Added: Method to get to the portal in Mining Station B with Space Jump Boots and Screw Attack (Trivial and above).

-   Fixed: Transport A Access, Collapsed Tunnel, Dynamo Chamber, Trooper Security Station, Mining Station Access, and
    Portal Access A now correctly require Morph Ball.

-   Fixed: Elevator rooms with missing Scan Visor requirements now have them.

-   Fixed: Removed erroneously added method to cross Sanctuary Entrance with Screw Attack without Space Jump Boots.

-   Fixed: Going through Sacred Bridge on No Tricks now requires Scan Visor and Morph Ball when coming from GFMC
    Compound.

-   Added: Method to skip Scan Visor and Morph Ball using Space Jump Boots in Sacred Bridge, when coming from GFMC
    Compound (Easy and above).

-   Fixed: Added Scan Visor requirement in Temple Transport Access (Sanctuary).

-   Changed: Connections in Venomous Pond were redone.

-   Changed: Getting to the door to Dark Transit Station in Trial Grounds with no items is now Hard difficulty, from
    Easy.

-   Added: Methods to get to the door to Dark Transit Station in Trial Grounds with Screw Attack without Space Jump
    Boots (Easy and above) and with a Bomb Space Jump (Normal and above).

-   Fixed: Added missing requirements for the Dark Samus 3 and 4 fight.

-   Changed: Fighting Dark Samus 2 with only Echo Visor is now Trivial difficulty, from Easy.

-   Fixed: Power Bomb doors now require Morph Ball, and Super Missile doors now require Power Beam and Charge Beam.

-   Added: Method to destroy the second web in Hive Tunnel when going through the room backwards using Sonic Boom
    (Easy and above).

## [0.28.1] - 2019-06-14

-   Fixed: Resetting settings would leave the launchers' configuration in an invalid state.

## [0.28.0] - 2019-06-12

-   *Major* - Changed: The resolver now keeps track of current energy during resolution.
    This ensures you'll always have enough Energy Tanks for trips to Dark Aether.

-   *Major* - Added: Scanning a keybearer corpse provides a hint of what is in the matching Flying
    Ing Cache.

-   Added: The tracker now persists the current state.

-   Added: Some generation failures are now automatically retried, using the same permalink.

-   Added: Buttons to see what a difficulty unlocks that doesn't involve tricks at all.

-   Changed: Increased Hint Scan value for logic to the intended value from the previous
    change.

-   Changed: There's no more hints with joke locations.

-   Changed: The lore hint in Mining Station A is now able to be scanned from the room center.

-   Added: A warning is now displayed when trying to disable validation.

-   Fixed: Seeker Missile's included missiles now respect the "needs Missile Launcher"
    option.

-   Changed: Progressive Launcher is now disabled by default.

-   Fixed: Clicking the connection's link in the Data Visualizer should now always work.

-   Changed: Hint Locations page now has a more usable UI.

-   Changed: On No Tricks, the logic will ensure that you can get Missiles, Seeker Launcher, and either
    Grapple Beam or both Space Jump Boots and Screw Attack before fighting Chykka.

-   Added: Methods to cross Workers Path with Screw Attack.

## [0.27.1] - 2019-05-30

-   Fixed: Specific trick levels are now persisted correctly across multiple sessions.

## [0.27.0] - 2019-05-28

-   *Major* - Changed: Optimized the seed generation step. It should now take roughly
    half as long or even faster.

-   *Major* - Added: It's now possible to configure the difficulty on a per-trick basis.

-   *Major* - Added: It's now possible to check where a certain trick is used on each
    difficulty.

-   Added: Hint Scans are valued more by the logic, making Translators more likely.

-   Changed: Joke item and locations now have a `(?)` added to make then slightly more
    obvious they're not serious.

-   Changed: Average ammo provided per expansion is now shown with more precision.

-   Added: `randovania echoes database list-dangerous-usage` command to list all
    paths that require a resource to not be collected.

-   Added: Methods to get to Sunburst location by reaching the platform with the cannon
    with a scan dash (Normal and above) or with just Space Jump Boots (Easy and above).

-   Added: Method to leave and enter the arena in Agon Temple with only Space Jump Boots
    (Trivial and above to enter; Easy and above to leave).

-   Added: Method to get to Darkburst location in Mining Station B via a Bomb Space Jump
    and without Screw Attack (Easy and above).

-   Fixed: In Hydrodynamo Station, going from the door to Hydrodynamo Shaft to the door to
    Save Station B now always requires all three locks in Hydrodynamo Station to be unlocked.

-   Added: Method to cross Phazon Pit using a Bomb Space Jump (Easy and above).

-   Added: Method to open the Seeker door in Hydrodynamo Station without the Seeker Launcher,
    using Screw Attack and one missile (Hard and Above).

-   Changed: The Ing Windchamber puzzle now only requires four missiles instead of five.

-   Changed: The cannon in Sanctuary Temple Access now only requires four missiles to
    activate instead of five.

-   Changed: Sanctuary Temple Access now requires a way to defeat the Quad to get through.

-   Added: Support for damage requirements without exactly one damage reduction item.

-   Changed: Seed validation should run faster and with fewer errors now.

-   Added: Another joke hint.

-   Changed: Updated credits.

-   Fixed: Crossing Sanctuary Entrance via the Spider Ball Track now requires Boost Ball.

-   Added: Method to cross Sanctuary Entrance with Screw Attack and without Space Jump Boots
    (Trivial and above).

-   Added: Method to cross Sanctuary Entrance, from the door to Power Junction to the door to
    Temple Transport Access, with Spider Ball and Power Bombs (Easy and above).

-   Fixed: The method to get the Sanctuary Entrance item without Spider Ball now requires
    Spider Guardian to not have been defeated.

-   Added: Method to get to and use the Vigilance Class Turret in Sanctuary Entrance using
    Space Jump Boots, Screw Attack, and Spider Ball. Spider Ball isn't required if Spider
    Guardian hasn't been defeated.

-   Fixed: In Sanctuary Entrance, going up the Spider Ball Track near the lore scan via the
    intended method now requires Boost Ball and the Morph Ball Bomb.

-   Added: Methods to go up the Spider Ball Track near the lore scan in Sanctuary Entrance
    with Spider Ball and only one of the following items:
    - Morph Ball Bomb (Trivial and above);
    - Boost Ball (Trivial and above);
    - Space Jump Boots (Easy and above).

-   Changed: In Sanctuary Temple, getting to the door to Controller Access via scan dashing
    is now Hard and above, from Normal and above.

-   Added: A tab with all change logs.

## [0.26.3] - 2019-05-10

-   Changed: Tracker now raises an error if the current configuration is unsupported.

-   Fixed: Tracker no longer shows an error when opening.

## [0.26.2] - 2019-05-07

-   Fixed: An empty box no longer shows up when starting a game with no
    extra starting items.

-   Fixed: A potential crash involving HUD Memos when a game is randomized
    multiple times.


## [0.26.1] - 2019-05-05

-   Fixed: The in-app changelog and new version checker now works again.

-   Fixed: Patching with HUD text on and using expansions locked by major item now works.

-   Changed: Missile target default is now 175, since Seeker Launcher now defaults to
    giving 5 missiles.


## [0.26.0] - 2019-05-05

-   **MAJOR** - Added: Option to require Missile Launcher and main Power Bombs for the
    respective expansions to work.

-   **MAJOR** - Added: Option to change which translator each translator gate in the
    game needs, including choosing a random one.

-   **MAJOR** - Added: Luminoth Lore scans now includes hints for where major items
    are located, as well as what the Temple Guardians bosses drop and vanilla Light Suit.

-   Added: Welcome tab, with instructions on how to use Randovania.

-   Added: Option to specify how many items Randovania will randomly place on your
    starting inventory.

-   Added: Option to change how much damage you take from Dark Aether when using
    Varia Suit and Dark Suit.

-   Added: Progressive Launcher: a progression between Missile Launcher and Seeker Launcher.

-   Changed: Logic considers the Translator Gates in GFMC Compound and Torvus Temple
    to be up from the start, preventing potential softlocks.

-   Changed: Escaping Main Hydrochamber after the Alpha Blogg with a Roll Jump is
    now Hard and above, from Easy and above.

-   Changed: The no-Boost return method in Dark Arena Tunnel is now Normal and above only.

-   Changed: The Slope Jump method in Great Bridge for Abandoned Worksite is now Hard
    and above, from Normal.

-   Changed: Crossing the statue in Training Chamber before it's moved with Boost and
    Spider is now Hard and above, from Hypermode.

-   Added: Option to disable the Sky Temple Key hints or to hide the Area name.

-   Changed: The location in the Sky Temple Key hint is now colored.

-   Changed: There can now be a total of 99 of any single Major Item, up from 9.

-   Changed: Improved elevator room names. There's now a short and clear name for all
    elevators.

-   Changed: The changed room names now apply for when elevators are vanilla as well.

-   Fixed: Going from randomized elevators to vanilla elevators no longer requires a
    clean unpack.

-   Added: `randovania echoes database list-resource-usage` now supports all types of
    resources.

-   Added: `list-resource-usage` and `list-difficulty-usage` now has the `--print-only-area`
    argument.

-   Changed: Areas with names starting with !! are now hidden in the Data Visualizer.

-   Added: Docks and Elevators now have usable links in the Data Visualizer. These links
    brings you to the matching node.

-   Added: The message when collecting the item in Mining Station B now displays when in
    the wrong layer.

-   Added: A warning now shows when going on top of the ship in GFMC Compound before
    beating Jump Guardian.

## [0.25.0] - 2019-03-24

-   Changed: Reworked requirements for getting the Missile in Crossroads from the doors. You can:
    - On Normal and above, with Boost, Bombs, Space Jump and Screw Attack
    - On Hard and above, with Bombs, Space Jump and Screw Attack
    - On Hypermode, with Bombs and Space Jump

-   Changed: Logic requirements for Dark Samus 2 fight are now the following:
    - On all trick levels, Dark Visor
    - On Easy and above, Echo Visor
    - On Normal and above, no items

-   Changed: The Slope Jump in Temple Assembly Site is now Hard and above, from Normal and above.

-   Changed: All occurrences of Wall Boost are now locked behind Hard or above.

-   Added: Added method to get the Power Bomb in Sanctuary Entrance with just Space Jump
    and Screw Attack. (See [#29](https://github.com/randovania/randovania/issues/29))

-   Added: Added method to cross Dark Arena Tunnel in the other direction without Boost.
    (See [#47](https://github.com/randovania/randovania/issues/47))

-   Added: Basic support for running Randovania on non-Windows platforms.

-   Added: You can now create Generic Nodes in the Data Editor.

-   Changed: Drop down selection of resources are now sorted in the Data Editor.

-   Changed: Shareable hash is now based only on the game modifications part of the seed log.

-   Fixed: Python wheel wasn't including required files due to mising \_\_init__.py

-   Fixed: error when shuffling more than 2 copies of any Major Item

-   Fixed: permalinks were using the the ammo id instead of the configured

## [0.24.1] - 2019-03-22

-    **MAJOR**: New configuration GUI for Major Items:
     - For each item, you can now choose between:
        - You start with it
        - It's in the vanilla location
        - It's shuffled and how many copies there are
        - It's missing
     - Configure how much beam ammo Light Beam, Dark Beam and Annihilator Beam gives when picked.
        - The same for Seeker Launcher and missiles.

-    **MAJOR**: New configuration GUI for Ammo:
     - For each ammo type, you choose a target total count and how many pickups there will be.

        Randovania will ensure if you collect every single pickup and every major item that gives
        that ammo, you'll have the target total count.

-    **MAJOR**: Added progressive items. These items gives different items when you collect then,
        based on how many you've already collected. There are two:
     - Progressive Suit: Gives Dark Suit and then Light Suit.
     - Progressive Grapple: Gives Grapple Beam and then Screw Attack.

-    **MAJOR**: Add option to split the Beam Ammo Expansion into a Dark Ammo Expansion and
        Light Ammo Expansion.

        By default there's 10 of each, with less missiles instead.


-    **MAJOR**: Improvements for accessibility:
     - All translator gates are now colored with the correct translator gate color they need.
     - Translators you have now show up under "Visors" in the inventory menu.
     - An option to start the game with all maps open, as if you used all map stations.
     - An option to add pickup markers on the map, that identifies where items are and if
        you've collected them already.
     - When elevators are randomized, the room name in the map now says where that elevator goes.
     - Changed the model for the Translator pickups: now the translator color is very prominent and easy to identify.

-    Added: Option to choose where you start the game

-    Added: Option to hide what items are, going from just changing the model, to including the
    scan and even the pickup text.

     You can choose to replace the model with ETM or with a random other item, for even more troll.

-    Added: Configure how many count of how many Sky Temple Keys you need to finish the game

-    Changed: Choosing "All Guardians" only 3 keys now

-    Changed: Timeout for generating a seed is now 5 minutes, up from 2.

0.24.0 was a beta only version.

## [0.23.0] - 2019-02-10

-   Added: New option to enable the "Warp to Start" feature.
-   Added: A "What's new" popup is displayed when launching a new version for the first time.
-   Fixed: changed text in Logic Settings to mention there _are_ hints for Sky Temple Keys.
-   Changed: Updated Claris' Randomizer, for the following fixes:
    -   Added the ability to warp to the starting room from save stations (-t).
    -   Major bug fix: The game will no longer immediately crash when not playing with Menu Mod.

## [0.22.0] - 2019-02-06

-   Changed: "Faster credits" and "Skip item acquisitions popups" are no longer included in permalinks.
-   Changed: Updated Claris' Randomizer, for the following fixes:
    -   Fixed an issue with two of the Sky Temple Key hints being accidentally switched.
    -   FrontEnd editing now works properly for PAL and Japanese versions.
    -   Attract video removal is now integrated directly into the Randomizer.
    -   Getting the Torvus Energy Controller item will no longer block you from getting the Torvus Temple item.

## [0.21.0] - 2019-01-31

-   **Major**: now using Claris' Randomizer version 4.0. See [Changelog](https://pastebin.com/HdK9jdps).

-   Added: Randovania now changes the game id to G2ME0R, ensuring it has different saves.
-   Added: Game name is now changed to 'Metroid Prime 2: Randomizer - SEEDHASH'. Seed hash is a 8 letter/number
      combination that identifies the seed being played.
-   Changed: the ISO name now uses the seed hash instead of the permalink. This avoids issues with the permalink containing /
-   Changed: Removed Agon Temple door lock after fighting Bomb Guardian, since this has been fixed in the Randomizer.
-   Fixed: Selecting an non-existent directory for Output Directory had inconsistent results

## [0.20.2] - 2019-01-26

-   Fixed: changed release zip to not use BZIP2. This fixes the native windows zip client being unable to extract.

0.20.1 was skipped due to technical issues.

## [0.20.0] - 2019-01-13

-   Added: an icon! Thanks to Dyceron for the icon.
-   Added: a simple Tracker to allow knowing where you can go with a given item state
-   Changed: Don't consider that Seeker Launcher give missiles for logic, so it's never
      considered a missile source.

## [0.19.1] - 2019-01-06

-   Fixed: Hydrodynamo Station's Door to Training Access now correctly needs Seekers
-   Added: New alternatives with tricks to get the pickup in Mining Plaza A.
-   Added: Trick to cross the Mining Plaza A backwards while it's closed.
-   Changed: Added a chance for Temple Keys not being always placed last.
-   Changed: Light Suit now has a decreased chance of being placed early.

0.19.0 was skipped due to technical issues.

## [0.18.0] - 2019-01-02

-   Added: Editor for Randovania's database. This allows for modifications and contributions to be made easily.
      There's currently no way to use the modified database directly.
-   Added: Options to place the Sky Temple Keys on Guardians + Sub-Guardians or just on Guardians.
-   Changed: Removed Space Jump method from Training Chamber.
-   Changed: Added Power Bomb as option for pickup in Hive Chamber B.
-   Changed: Shortened Permalinks when pickup quantities aren't customized.
-   Added: Permalinks now include the database version they were created for.
-   Fixed: Logic mistake in item distribution that made some impossible seeds.
-   Changed: For now, don't consider Chykka a "can only do once" event, since Floaty is not used.
-   Fixed: Permalinks now properly ignore the Energy Transfer Module.

## [0.17.2] - 2018-12-27

-   Fixed: 'Clear loaded game' now properly does it's job.
-   Changed: Add an error message to capture potential Randomizer failures.
-   Changed: Improved README.

## [0.17.1] - 2018-12-24

-   Fixed: stray tooltips in GUI elements were removed.
-   Fixed: multiple typos in GUI elements.

## [0.17.0] - 2018-12-23

-   New: Reorganized GUI!
    -   Seed Details and Data Visualizer are now different windows opened via the menu bar.
    -   There are now three tabs: ROM Settings, Logic Settings and Item Quantities.
-   New: Option to disable generating an spoiler.
-   New: All options can now be exported and imported via a permalink.
-   Changed: Renamed "Logic" to "Trick Level" and "No Glitches" to "No Tricks". Appropriate labels in the GUI and files
    changed to match.
-   Internal: no longer using the py.path and dataset libraries

## [0.16.2] - 2018-12-01

-   Fixed: adding multiples of an item now works properly.

## [0.16.1] - 2018-11-25

-   Fixed: pressing the Reset button in the Item Quantity works properly.
-   Fixed: hiding help in Layout Generation will no longer hide the item names in Item Quantity.

## [0.16.0] - 2018-11-20

-   Updated item distribution: seeds are now less likely to have all items in the beginning, and some items less likely to appear in vanilla locations.
-   Item Mode (Standard/Major Items) removed for now.

## [0.15.0] - 2018-10-27

-   Added a timeout of 2 minutes to seed generation.
-   Added two new difficulties:
    -   Trivial: An expansion of No Glitches, where no tricks are used but some clever abuse of room layouts are used.
    -   Hypermode: The highest difficulty tricks, mostly including ways to skip Space Jump, are now exclusive to this difficulty.
-   Removed Controller Reset tricks. This trick doesn't work with Nintendont. This will return later as an additional configuration.

## [0.14.0] - 2018-10-07

-   **Major**: Added support for randomizing elevators.
-   Fixed spin boxes for item quantities changing while user scrolled the window.
    It is now needed to click on them before using the mouse wheel to change their values.
-   Fixed some texts being truncated in the Layout Generation window.
-   Fixed generation failing when adding multiple of some items.
-   Added links to where to find the Menu Mod.
-   Changed the order of some fields in the Seed Log.

## [0.13.2] - 2018-06-28

-   Fixed logic missing Amber Translator being required to pass by Path of Eyes.

## [0.13.1] - 2018-06-27

-   Fixed logic errors due to inability to reload Main Reactor after defeating Dark Samus 1.
-   Added prefix when loading resources based on type, improving logs and Data Visualizer.

## [0.13.0] - 2018-06-26

-   Added new logic: "Minimal Validation". This logic only checks if Dark Visor, Light Suit and Screw Attack won't lock each other.
-   Added option to include the Claris' Menu Mod to the ISO.
-   Added option to control how many of each item is added to the game.

## [0.12.0] - 2018-09-23

-   Improved GUI usability
-   Fixed Workers Path not requiring Cobalt Translator to enter

## [0.11.0] - 2018-07-30

-   Randovania should no longe create invalid ISOs when the game files are bigger than the maximum ISO size: an error is properly reported in that case.
-   When exporting a Metroid Prime 2: Echoes ISO if the maximum size is reached there's is now an automatic attempt to fix the issue by running Claris' "Disable Echoes Attract Videos" tool from the Menu Mod.
-   The layout log is automatically added to the game's files when randomizing.
-   Simplified ISO patching: by default, Randovania now asks for an input ISO and an output path and does everything else automatically.

## [0.10.0] - 2018-07-15

-   This release includes the capability to generate layouts from scratch and these to the game, skipping the entire searching step!

## [0.9.2] - 2018-07-10

-   Added: After killing Bomb Guardian, collecting the pickup from Agon Energy Controller is necessary to unlock the Agon Temple door to Temple Access.
-   Added a version check. Once a day, the application will check GitHub if there's a new version.
-   Preview feature: option to create item layouts, instead of searching for seeds. This is much more CPU friendly and faster than searching for seeds, but is currently experimental: generation is prone to errors and items concentrated in early locations. To use, open with randovania.exe gui --preview from a terminal. Even though there are many configuration options, only the Item Loss makes any difference.

## [0.9.1] - 2018-07-21

-   Fixed the Ing Cache in Accursed Lake didn't need Dark Visor.

## [0.9.0] - 2018-05-31

-   Added a fully featured GUI.

## [0.8.2] - 2017-10-19

-   Stupid mistake.

## [0.8.1] - 2017-10-19

-   Fix previous release.

## [0.8.0] - 2017-10-19

-   Save preferences.
-   Added Claris Randomizer to the binary release.

## [0.7.1] - 2017-10-17

-   Fixed the interactive .bat

## [0.7.0] - 2017-10-14

-   Added an interactive shell.
-   Releases now include the README.

## [0.5.0] - 2017-10-10

-   Releases now include standalone windows binaries<|MERGE_RESOLUTION|>--- conflicted
+++ resolved
@@ -31,13 +31,10 @@
 - Added: Cosmetic Option - Select HUD Color
 - Added: Cosmetic Option - Rotate hue of all 4 suit textures and ball glow color
 - Added: Cosmetic Option - Set default in-game options like Echoes
-<<<<<<< HEAD
 - Added: Experimental Option - Shuffle the coordinates of items within their respective rooms. Seeds may not be completable.
 - Added: Experimental Option - Add random (non-logical) items to rooms which do not usually have items.
-=======
 - Added: Shuffle Power Beam
 - Added: Shuffle Combat Visor
->>>>>>> f882f54e
 
 #### Known Issues:
 
