--- conflicted
+++ resolved
@@ -35,7 +35,7 @@
 - Added: Use Speed Booster to skip breaking the blob submerged in water in Artaria Early Cloak room, requires Speed Booster Conservation (Beginner).
 - Added: Use Flash Shift to go right after getting the pickup in Artaria EMMI Zone Spinner.
 - Added: Use Flash Shift and Slide Jump to go from Artaria White EMMMI Arena to the top door to EMMI Zone Spinner.
-<<<<<<< HEAD
+- Added: A new way to reach the tunnel in EMMI Hub Zone with Spider Magnet, Flash Shift and Single-wall Wall Jump (Advanced)
 - Added: Use a Shinespark to climb up from Above Screw Attack Blocks in Burenia Main Hub Tower Bottom with only Gravity Suit.
 - Added: Use a Shinespark to climb up from Alcove Across Grapple Block in Burenia Main Hub Tower Bottom with only Speedbooster using Speedbooster Conservation Beginner.
 - Added: Use a Shinespark with Gravity Suit to reach Ammo Recharge South at the bottom of Burenia Gravity Suit Tower before the Destroy Gravity Suit Floor event.
@@ -44,9 +44,6 @@
 - Added: Climb up to the Charge Beam Door in Burenia Main Hub Tower Middle using Gravity Suit and Flash Shift.
 - Added: Climb up from the Charge Beam Door in Burenia Main Hub Tower Middle using Gravity Suit, a Slide Jump, Spin Boost and a Wall Jump.
 - Added: Allow using Shinesparks in Gravity Suit Tower by storing speed in the upper part of Gravity Suit Room, also when Door Lock rando is enabled.
-=======
-- Added: A new way to reach the tunnel in EMMI Hub Zone with Spider Magnet, Flash Shift and Single-wall Wall Jump (Advanced)
->>>>>>> 11b090a5
 - Changed: Walljump from Flash Shift for reaching the left Dock to Main Hub Tower Top in Main Hub Tower Middle has been removed; it is now trickless.
 - Changed: Wall Jump from Flash Shift for reaching the left Dock to Main Hub Tower Top in Main Hub Tower Middle has been removed; it is now trickless.
 - Changed: Avoid treating Gravity Suit as a dangerous resource, by removing the "No Gravity Suit" constraint from the "Perform WBJ" template.
