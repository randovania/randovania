--- conflicted
+++ resolved
@@ -17,24 +17,6 @@
 
 - Fixed: Some cases of seeds being wrongly considered as impossible.
 
-<<<<<<< HEAD
-### Metroid Prime
-
-- Added: FAQ Entry about non-Superheated rooms
-
-### Metroid Prime 2: Echoes
-
-#### Logic Database
-
-- Fixed: Normal Doors now account for having a beam or Morph Ball Bombs to open.
-
-## [7.5.1] - 2024-04-??
-
-- Changed: The output after verifying the installation has been made less misleading.
-- Changed: Show better errors on Linux and macOS when something goes wrong while trying to open a directory.
-
-=======
->>>>>>> ec11bd24
 ### Discord Bot
 
 - Added: The Discord bot now mentions the game when describing a preset.
@@ -99,6 +81,12 @@
 ##### Magmoor Caverns
 
 - Added: The Sloped R-Jump in Geothermal Core to get to the door to Plasma Processing (commonly referred to as Eagle Jump) is now in logic.
+
+### Metroid Prime 2: Echoes
+
+#### Logic Database
+
+- Fixed: Normal Doors now account for having a beam or Morph Ball Bombs to open.
 
 ## [7.5.0] - 2024-04-01
 
