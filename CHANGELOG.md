# Change Log

All notable changes to this project will be documented in this file.

The format is based on [Keep a Changelog](https://keepachangelog.com/en/1.0.0/)
and this project adheres to [Semantic Versioning](https://semver.org/spec/v2.0.0.html).


## [9.2.x] - 2025-06-??

- Fixed: A rare division-by-zero error during generation when placing hints.

### Resolver

- Fixed: Bug that could lead to timeouts or longer resolving time in some cases.

<<<<<<< HEAD
### Metroid Dread

#### Logic Database

##### Ghavoran

- Changed: Flipper Room: The Morph Ball Launcher now connects to the door to Navigation Station and is trivial, instead ot connecting to the door to Elun Transport Access and requiring that the Flipper has been rotated.
- Changed: Flipper Room: Spinning the Flipper with the ledge warp from below now connects from the door to Elun Transport Access instead of from the Tunnel to Spider Magnet Elevator. It is now also logical to the ledge warp from below when Transport Randomizer is disabled.
=======
### Metroid: Samus Returns

- Changed: Display the number of remaining DNA in the DNA message before entering the final boss.
- Fixed: If Metroid Queen is the final boss and you don't have all DNA, the DNA message now appears.
- Fixed: For tanks with non required main option, the jingle of the tank item is played instead of the jingle of the main object.

## [9.1.1] - 2025-05-03

- Fixed: Duplicating a session now also duplicates the admin settings for Co-op and "Everyone can claim worlds".

### Cave Story

- Fixed: A regression introduced in 9.1.0 that made all received pickups in multiworld behave as Nothings.
>>>>>>> 3cfec618

## [9.1.0] - 2025-05-01

- Added: After clicking the "Login with Discord" button, a link and a QR Code are displayed instead of opening the default browser directly.
- Changed: The relative time to start/finish in Async Race rooms now update as time passes, and the window reacts appropriately when the race starts and finishes.
- Changed: The default and minimum size for the area view in the data visualizer has been increased.
- Fixed: A server issue that caused async race exporting of AM2R and MSR to let you easily view the spoiler.
- Fixed: When submitting proof for an async race, it is now clearer that it's only providing a proof URL is not required if submission notes were given.
- Fixed: Clicking links to the Data Visualizer should now open all links succesfully.
- Removed: The initial Randovania screen no longer contains the list of supported games.

### Generator

- Fixed: Bugs where the generator would collect dangerous resources too early, leading to generation failure in some cases.
- Fixed: Bug where the requirements that apply beyond a point of no return weren't considered correctly.
- Improved: Try a little harder to check if seemingly unsafe options are actually safe.

### AM2R

- Fixed: Long Beam, Infinite Bomb Propulsion and Walljump Boots now show up in the credits spoiler log.

### Cave Story

- Changed: Outer Wall is now a separate region.

### Factorio

- Fixed: Random recipes can no longer have multiples of Modular Armor, Power Armor and Power Armor Mk2 as ingredients, as the game doesn't allow these to stack even on the assembler input.

### Metroid Dread

- Changed: The maximum number of Speed Booster Upgrade items that will have an effect is now 4 instead of 5 (any further upgrades have no effect). This is to prevent a quirk with inconsistent Speed Booster activation with very short charge times.
- Fixed: The patching data being exported on race seeds.
- Fixed: Speed Booster Upgrade items will no longer be hinted or included in the credits.

#### Logic Database

##### Artaria

- Added: In EMMI Zone Hub, it's now logical to climb to the Dock to EMMI Zone Exit South by using Flash Shift.

### Metroid Prime

#### Logic Database

- Fixed: Fix the Door Lock Rando misc resource being called Dock Rando.

##### Phendrana Drifts

- Fixed: Observatory: Logic will now properly reflect the fact that you can activate the Observatory even after collecting the item in Research Core.

### Metroid Prime 2: Echoes

- Changed: The Light and Dark regions are now properly different regions for Randovania.
- Fixed: Booting the game using the included Nintendont should no longer hang with a black screen.

### Metroid: Samus Returns

- Fixed: The patching data being exported on race seeds.

## [9.0.0] - 2025-04-01

- **Major** - Added: Factorio has been added. Shuffle the tech tree, recipes for science packs. The native multiplayer is fully supported, while Multiworld isnt'.
- **Major** - Added: Featural Hints. Echoes and Cave Story now use a brand new hint system, where hints may refer to various Features of a pickup or of a location. Read the Hints section for more details.
- **Major** - Added: Co-op as an additional Multiworld Mode. In Co-op, multiple people can share Worlds together, which means that they will share their inventory. This works for all games that support Multiworld.
- **Major** - Changed: The trick level "Hypermode" has been renamed to "Ludicrous". This new name is game agnostic and more properly describes the difficulty of this category.
- Added: Async Races can now be hosted and joined directly from Randovania.
- Changed: Updated included Nintendont to a newer version that includes the latest changes from the official Nintendont. This also means that the Nintendont configuration was reset to what it is by default.
- Changed: The "Spoiler: Playthrough" tab is significantly easier to read and follow along with.
- Fixed: The "Spoiler: Playthrough" tab is much faster when calculating the playthrough.
- Fixed: Typo in dialog about generated game hash being different from expected.
- Fixed: The map tracker now correctly accounts for door locks that have been modified statically by settings such as unlocked Save Station doors.

### Door Lock Randomizer

- Added: Hint placement for seeds with individual door lock randomization now uses the resolver to help determine what to hint. This should result in significantly more useful hints in these seeds.
- Changed: When checking doors that are completely unreachable (such as uncrashed Frigate in most Metroid Prime presets), the resolver is no longer run. This should improve generation time slightly.
- Changed: The lists of weaknesses in the Door Locks preset settings tab are now sorted more naturally, and aligned with each other.
- Fixed: Bug in the revised door solver that would result in permanently locked doors being placed when they shouldn't.
- Fixed: Minor edge case where damage wasn't considered when placing permanently locked doors.

### Generator

- Added: Experimental option under Generation -> Logic Settings that improves the results of generation but increases generation time.
- Fixed: Generator action weights were being incorrectly calculated.
- Fixed: When calculating reach with unsafe resources, the generator no longer ignores some valid options.

### Hints

- **Major** - Changed: Hints are now placed after pickup placement, rather than during. This should result in more interesting hints in all games.
- Added: Games with hints now share a unified Hints tab in the preset editor window. New settings have been added to disable various kinds of hints.
- Added: Every game now has a "Pickup Hint Features" tab where you can view which Features apply to which pickups.
- Added: Cave Story and Echoes now have a "Pickup Location Features" tab where you can view which Features apply to which locations.
- Added: Location Features can be viewed in the Database Viewer.
- Added: 3 more generic joke hints.
- Added: The Hints Spoiler tab now indicates which location a hint is pointing to.
- Changed: The Hints Spoiler tab sorts its entries in a more helpful manner.
- Changed: Some joke hints are now shared between all games that use them.
- Changed: Hints now prioritize non-progression major items rather than progression minor items.
- Fixed: It is now properly impossible for multiple hints to point to the same location.

### Resolver

- Fixed: Some seeds being considered impossible when finding a progressive item in an area where a later item in the progressive chain is required to leave.
- Fixed: Minor edge case where a seed might be considered impossible due to missing consideration of damage.
- Fixed: Some seeds being considered impossible in cases where damage requirements are spread between multiple connections.
- Fixed: A recent regression in the resolver that made it significantly slower has been fixed.

### Metroid Dread

- Fixed: GUI formatting on the game page.
- Fixed: Starter Preset now has a proper description.

#### Logic Database

- Changed: The Silver Robot fight now have higher health requirements when doing the fights without Power Bomb or Screw Attack
  - This list replaces `Flash Shift or Combat (Beginner)` from the previous set of requirements
  - Without Combat tricks: Requires Flash Shift or Spin Boost, and 499HP
  - On Combat Beginner: Either Flash Shift or Spin Boost, and 399HP; Or 299HP
  - On Combat Intermediate: 199HP
  - Or simply Combat Advanced
- Changed: The Gold Robot fight have the same upgrade to the requirements as the Silver version, except all HP requirements are 100 higher.
- Changed: The Twin Robot fights have the same upgrade to the requirements as the Gold version, except all HP requirements are 100 higher again.

##### Artaria

- Added: Accessing the top pickup in Screw Attack Room with a Shinespark by going down through the water basin. Requires either Screw Attack or Morph Ball and Gravity Suit.
- Added: Logically flipping the Screw Attack Room Spinner and using Shinespark to immediately reach the left side platform. Requires Highly Dangerous Logic or Screw Attack.
- Added: Accessing Start Point 2 in Screw Attack Room using a Shinespark. Requires either Screw Attack or Morph Ball and Slide.
- Added: Damage Boost with Spin Boost to get Missile Tank 1 in Melee Tutorial Room, before X are released, using Highly Dangerous Logic.
- Changed: Flipping the spinner in Screw Attack Room when by going from the door to the transport is now logically possible also after having flipped the spinner, unless Highly Dangerous Logic is enabled.
- Changed: All other connections in Screw Attack Room that are only open before flipping the spinner are now only logical when Highly Dangerous Logic is enabled.
- Changed: The conditions that depends on not having blown up the blob in Screw Attack Room are now only logical when Highly Dangerous Logic is enabled.
- Changed: In White EMMI Arena: Reaching Door to EMMI Zone Spinner (Middle) from Door to Central Unit Access (Charge) with Spin Boost now requires Wall Jump (Beginner).
- Changed: In EMMI First Chase End: Reaching Door to Teleport to Dairon (Top) with Spin Boost now requires Wall Jump (Beginner).
- Changed: In Screw Attack Room: Reaching Next to Upper Tank from Total Recharge with Spin Boost no longer requires a Wall Jump trick.
- Changed: It is now logical to access the Chain Reaction Device after ending the Chain Reaction sequence. This also means climbing the Chain Reaction Room later has slightly fewer requirements.
- Changed: Using the Stand On Frozen Enemies trick to get Missile Tank 1 in Melee Tutorial Room now requires Highly Dangerous Logic.
- Changed: Fighting Corpius without tricks now requires 198 damage, down from 199. This makes the fight logical on Strict Damage strictness with 1 Energy Tank.
- Changed: The connection in Arbitrary Enky Room directly from Start Point to Dock to Teleport to Dairon is now always logical when having Morph Ball.
- Changed: The two Blobs in Arbitrary Enky Room now use the same event for logical purposes.
- Fixed: Using Speed Booster to Shinespark to the top pickup in Screw Attack Room now requires Door Lock Rando to be Disabled.

##### Burenia

- Added: In Main Hub Tower Bottom: Reach from Alcove Across Grapple Block to Ledge above Grapple Block using Spin Boost.
- Added: In Main Hub Tower Bottom: Reach from Water Space Jump Platform to Door to Save Station South Access (Lower) using Gravity Suit, Spin Boost and Movement (Beginner).
- Changed: In Main Hub Tower Bottom: Reaching Door to Save Station South Access (Lower) from Above Screw Attack Blocks with Spin Boost now requires Wall Jump (Beginner).
- Changed: In Main Hub Tower Bottom: Reaching Ledge above Grapple Block from Water Space Jump Platform using Spin Boost now requires either the Grapple Block Event or Wall Jump (Beginner).

##### Cataris

- Added: The pillar in Moving Magnet Walls (Small) can now be crossed with Spin Boost and Wall Jump (Intermediate).
- Changed: The Energy Part pickup in Thermal Device Room North no longer requires the Varia Suit if the "Cataris - Lower Lava Button" event has been triggered.
- Changed: The blob in Z-57 Heat Room West (Right) now requires the Varia Suit to be destroyed.
- Changed: Using Spin Boost in conjunction with the Slide Jump to reach the upper part of the Experiment-Z57 room now requires Wall Jump (Intermediate).
- Changed: Using Spin Boost to do the First Blob event in Z-57 Heat Room West (Left) now requires Movement (Beginner).

##### Dairon

- Changed: Reaching the tunnel at the top of Central Unit Access with Spin Boost now requires Movement (Beginner), but remains trickless with Space Jump.

##### Elun

- Changed: Using Cross Bombs to get past the Fan in Fan Room left to right has been increased from Movement Beginner to Intermediate, and a video has been added to the database.

##### Ferenia

- Changed: Using Cross Bombs to get past the Fan in Fan Room right to left has been increased from Movement Beginner to Intermediate, and a video has been added to the database.

##### Ghavoran

- Fixed: The connections to fight the Golden Robot no longer require the X to not be released when doing the fight normally. This doesn't change what is logical, but makes it easier for the generator and resolver to release the X.

### Metroid Prime

- Fixed: A very precise situation that could lead to pickups not being sent properly.

#### Logic Database

##### Phazon Mines

- Fixed: Metroid Quarantine A: Getting the Missile Expansion via using the Spider Ball Track now requires Morph Ball.
- Fixed: Ore Processing: Getting from Door to Elevator Access A to Door to Storage Depot B via Power Bombs, Space Jump and L-Jumps now requires Morph Ball.

### Metroid Prime 2: Echoes

- Removed: Relative hints will no longer be placed.
- Changed: Legacy multiworld sessions where an Echoes hint points to a Cave Story item may have very slightly altered wording.
- Changed: A legacy relative hint pointing to a Nothing will now always refer to it by name.
- Changed: Keybearer hints may refer to pickups using different categories than before.
- Fixed: Seeds with individual Door Lock Randomizer enabled should see more door variety in the lategame.
- Fixed: When using the new experimental generator setting to consider possible unsafe resources, the Starter Preset can once again see Missile Launcher placed in the GFMC Compound crate.
- Fixed: Translators will no longer be hinted by hints of their own color.
- Fixed: Cannon Ball and the multiplayer pickups can no longer be selected as starting pickups, since they did not work in-game when doing so.
- Fixed: A very precise situation that could lead to pickups not being sent properly.

#### Logic Database

##### Agon Wastes

- Changed: Mining Plaza: Climbing the room with Screw Attack and no Space Jump bumped up to intermediate movement.
- Changed: Trial Grounds: Climbing the room with Screw Attack and no Space Jump bumped up to intermediate movement.

##### Temple Grounds

- Changed: Temple Assembly Site: Reaching the pickup location with Screw Attack and no Space Jump lowered to beginner movement.

### Metroid: Samus Returns

- Fixed: One Area 8 theme from not being included in music shuffle.
- Removed: Enabling the automatic item tracker is no longer a cosmetic option, as it is now forced to always be enabled.

#### Logic Database

#### Area 4 Central Caves

- Fixed: Starting in Spazer Beam Chamber now places Samus in the correct room.

#### Area 4 Crystal Mines

- Fixed: Renamed the room "Gamma Arena" to "Gamma+ Arena".
- Fixed: The Gamma+ Metroid being classified as a Gamma Metroid, thus having the wrong requirements.

#### Area 5 Tower Exterior

- Fixed: Starting in Screw Attack Chamber or Zeta Arena Access now places Samus in the correct room.

##### Area 5 Tower Interior

- Fixed: Grapple Shuffler - Coming back up from the pickup if it was reached via a Melee Clip.

## [8.9.0] - 2025-02-02

- Added: It is now possible to focus the game images in the "Games" tab via a Keyboard.
- Added: Experimental option under Generation -> Logic Settings that makes an early check if the game is unbeatable due to options such as starting location, transports etc.
- Changed: Wording on the Door Locks preset tab to be clearer.
- Changed: The main Randovania window now doesn't have an unnecessary border.
- Changed: The highlighted button in the cosmetic options is now `Accept` instead of `Reset to Defaults`.
- Changed: Node details in the Data Visualizer now have word wrap.

### AM2R

#### Logic Database

##### Main Caves

- Added: Mining Facility Alpha Nest Access now has a Spider Ball method of crossing the room from either side.
- Added: Mining Facility Gamma Nest Access now has a Spider Ball method of crossing the room from either side.

### Metroid Dread

- Added: There is now a preset option for each region that will remove all of its light sources when enabled, making the game very dark.

#### Logic Database

- Fixed: A typo in the event name Artaria - Prepare Speedboost in Map Station has been changed from Prepare Speeboost in Map Station.
- Changed: Various locations listed below are altered in ways that improve the quality of generation and resolution. What is and isn't in logic should remain unchanged.

##### Artaria

- Added: In White EMMI Introduction: Climb from  Door to Teleport to Dairon (Lower) to Door to Teleport to Dairon (Thermal) by grapple-jumping on the falling magnet platform.
- Added: It is now logical to blow up the Proto EMMI blob in Melee tutorial from the right, with Wave Beam, Diffusion beam or a Pseudo Wave Beam (Intermediate) using Morph Ball, Wide Beam and Charge Beam.
- Changed: The logic surrounding the Single Use Slide in EMMI Zone Dome now makes it so that the event nodes remain logically accessible after collecting the event.
- Changed: It is now logical to go back to the event node for blowing up the Proto EMMI Blob from the right.

##### Cataris

- Changed: It is now considered logical to go back into Kraid's area using the normal entrance after defeating Kraid, if all the blobs necessary to go around have been blown up.

##### Dairon

- Changed: The logic in the Freezer is changed so that traversing the right part of the room ignores the dangerousness of turning on the Freezer generator. Meanwhile, all connections in the left part of the room that can be used before turning on the generator now require Highly Dangerous Logic.

##### Ghavoran

- Changed: It is now logical to go back to the event node for flipping the Super Missile Rotatable from the tunnel under it.
- Changed: It is now logical to go back to the event node for lowering the Super Missile Spider Magnet from the tunnel under it.

### Metroid Prime 2: Echoes

- Changed: Double Damage is now classified as a Beam instead of a Suit.
- Fixed: Typo in the Differences tab.
- Added: FAQ entry for light beam transport requirements.

#### Logic Database

##### Agon Wastes

- Added: Mining Station B: Hypermode method to open the portal without Space Jump Boots or Morph Ball Bombs.

##### Torvus Bog

- Added: Torvus Grove: Two expert difficulty methods to cross the upper part of this room without Space Jump Boots.
- Added: Torvus Plaza: Using Boost Ball and standables to reach the pickup without Spider or Screw Attack.

##### Sanctuary Fortress

- Added: Worker's Path: Advanced bomb jumps to get to the cannon platforms NSJ.
- Added: Grand Abyss: Expert extended dashes and standables to cross from the Vault side to the Watch Station side.

##### Ing Hive

- Added: Hive Dynamo Works: Advanced/Expert NSJ Extended Dashes to go across the gap with the grapple point.
- Added: Hive Entrance: Expert inbounds method to get to the item without Light Suit.
- Changed: Temple Security Access: Crossing the room after the gates have been triggered with only Screw Attack no longer requires Screw Attack at Z-Axis.

### Metroid: Samus Returns

- **Major** - Added: Split beams and suits. When playing with non-progressive beams or suits, each individual upgrade provides a unique effect instead of providing the effects of all previous upgrades. For suits, protection against lava requires having both suits, whereas Gravity on its own just provides reduced damage and free movement.
- Changed: The hinted item after collecting the last required DNA is now dependent on the final boss. The Baby Metroid is hinted for Proteus Ridley, the Ice Beam for Metroid Queen and the Bomb for Diggernaut.
- Fixed: Prevented the block with a hidden item in Area 4 Central Caves - Transit Tunnel from being destroyed from another area, causing the item disappear.
- Fixed: Incorrect rotation of a progressive item if the previous stage of the progressive item was received without leaving the area.
- Fixed: Once you have collected all Metroid DNA, when traveling from Surface West to Surface East, a message will always appear asking if you want to fight Proteus Ridley or not. Canceling the message will load Surface East like normal. This is to prevent Surface East from being potentially inaccessible if the only entry point is from Surface West.
- Fixed: Issue where reloading an area would retain the disconnected status regardless if the disconnect message was displayed or not.

#### Logic Database

##### Area 4 Central Caverns

- Added: Transport to Area 3 and Crystal Mines: A beginner Spider Ball Clip to reach the elevator to Crystal Mines from the bottom Chozo Seal with Space Jump.

##### Area 5 Tower Exterior

- Added: Tower Exterior Spider Ball Clip added to traverse from Next to Teleporter to Pickup (Super Missile Tank Bottom).

## [8.8.0] - 2025-01-02

- Added: Experimental preset option to place all majors or pickups logically. This makes sure pickups that are not required can be collected.
- Fixed: The map tracker no longer opens if the starting location prompt was cancelled.

### Metroid Prime

- Changed: The refill pickups don't show the irrelevant explanation about how much underlying ammo will be provided.

#### Logic Database

##### Tallon Overworld

- Fixed: Artifact Temple - Using the Artifact Temple Transport now expects Ridley to be defeated first.

### Metroid Prime 2: Echoes

- Fixed: Error when splitting or unsplitting Beam Ammo Expansions when there are a total 0 Beam Ammo expansions.

### Metroid: Samus Returns

#### Logic Database

##### Area 2 Dam Exterior

- Added: Spike Ravine - Collecting the pickup from below with High Jump Boots, Super Jump (Expert), and Unmorph Extend (Advanced).

##### Area 5 Tower Exterior

- Fixed: Starting in Screw Attack Chamber now places Samus in the correct room.

## [8.7.1] - 2024-12-05

### Cave Story

- Fixed: Curly's item in Plantation is now always sent in multiworld
- Changed: Loading a save in Jail no. 1 will now remove the block if the chest has been opened
- Changed: The helper block in Grasstown to return from east to west has been lowered by one block to make the jump easier
- Fixed: The helper block in Grasstown always spawns when it is supposed to
- Fixed: Freeware no longer crashes when alt-tabbing in fullscreen mode
- Fixed: Teleporter icons in Arthur's House now always appear in the correct order
- Fixed: Music randomization in Outer Wall now works regardless of which way you entered the room
- Added: Ikuyo and kl3cks7r have been added to the ingame credits

## [8.7.0] - 2024-12-02

- Added: When exporting a game fails, for certain cases Randovania will now verify your input files for bad files. This is supported by Metroid Prime and Metroid Prime 2: Echoes.
- Added: Drag and dropping a preset file into the main window now imports it.
- Added: Options to alert the user via flashing the taskbar/playing a sound when generation completes in the Preferences menu.
- Added: Show confirmation dialog when deleting a world in Multiworld.
- Added: Show confirmation dialog when closing the main window or multiplayer session window while generation is in progress.
- Fixed: When editing the preset description after another change in a preset, the cursor position is now retained.
- Fixed: Closing the multiplayer session window while generation is in progress will now abort the generation.

### Door Lock Randomizer

- Added: Experimental option that changes Door Lock Rando so that when determining which types a door can be randomized into, the algorithm searches for either side of the door using the resolver. This means some doors are more likely to have locks on them. Generation will also be faster.

### AM2R

- Changed: DNA hints are now sorted. If the DNA is for your own world, it is sorted based on the region, otherwise alphabetically based on the World name.

### Metroid Dread

#### Logic Database

##### Burenia

- Added: In Main Hub Tower Bottom: Get from Water Space Jump Platform to Alcove Across Grapple Block with just Gravity Suit and Movement (Beginner).
- Added: In Main Hub Tower Bottom: Get from Alcove Across Grapple Block to Door to Energy Recharge South with Gravity Suit, Morph Ball and Single-wall Wall Jump (Intermediate).

##### Dairon

- Changed: In Early Grapple Room: The second Slide Jump has been upgraded from Beginner to Advanced.
- Changed: In Early Grapple Room: Using Cross Bomb to cross the right gap is now under Movement (Beginner).
- Changed: In Early Grapple Room: It is now logical to get from the Door to Transport to Artaria to Door to Early Grapple Access by using just Movement (Beginner) to jump off the slope and into the tunnel, then jump into the tunnel at the end.

##### Ferenia

- Added: Wall Jump (Beginner) to get from Cold Room (Storm Missile Gate) to Wave Beam Tutorial.
- Changed: Opening the Storm Missile Gate in Cold Room now requires Screw Attack.
- Changed: Getting back to the door to Energy Recharge Station after opening the Storm missile Gate now accounts for needing two units of Power Bomb ammo.

### Metroid Prime

- Added: A feature that removes the Boost Ball bars obstacle in Tallon Overworld's Great Tree Hall, allowing free movement between the lower and upper levels of the room.
- Changed: Damage Reduction for Starter Preset and Moderate Challenge is now set to Additive.
- Changed: Missile Blast Shields have received some Quality of Life changes: they now automatically open the door when broken, even from behind, as well as being two-way if the opposite side was a normal door.
- Fixed: Setting Screen Brightness in the cosmetic settings mismatching with what appears in-game.

#### Logic Database

- Changed: The Varia-only heat reduction is now done via a miscellaneous resource rather than being patched at runtime.
- Changed: Going through Morph Ball Doors doesn't require the ability to shoot a beam anymore.

##### Tallon Overworld

- Added: Reverse Frigate now requires Knowledge (Beginner) in every room where the door usually requires activating Thermal Conduits from the other side.

### Metroid Prime 2: Echoes

- Removed: The "Fewest Changes" preset was removed.

#### Logic Database

- Fixed: All Seeker Doors without Seekers tricks have been moved into the dock override section thus allowing the corresponding doors to get shuffled in door type rando. To find the requirements of a seeker skip, look in the description of the corresponding dock node in the data visualiser.

### Metroid: Samus Returns

- Fixed: When Arachnus is configured to be the final boss, logic now requires collecting all DNA.

## [8.6.1] - 2024-11-03

- Fixed: Exporting Metroid Prime 2: Echoes games when the "Coin Chest" model is used now works.

## [8.6.0] - 2024-11-01

- Changed: The "Customize Preset" window has been given a visual overhaul.
- Changed: Filtering in the Generation Order tab is now case-insensitive.
- Changed: The Area View of the Data Visualizer now always has a dark gray background to help with readability.
- Changed: The progress bar in the Main Window and Game Details window is now in a status bar and only displayed when relevant.
- Fixed: When an error during exporting occurs, the progress bar will now reset.

### Resolver

- Fixed: Some seeds being considered impossible when finding a progressive item in an area where a later item in the progressive chain is required to leave.

### AM2R

- Changed: Adjusted the spacing of the Hints and Goal entries to be more consistent with other entries.
- Fixed: An error appearing when going to the Pipe rando preset page with the Depths pipes disabled.

#### Logic Database

- Fixed: The Hideout<->Bubble lair Depths pipes being on the wrong layer.

##### Golden Temple

- Fixed: Guardian Arena: IBJing up to Guardian Storage now requires Morph Ball.

##### Hydro Station

- Fixed: Breeding Grounds Entrance: Using Mid Air Morph to get to the upper part now requires Morph Ball.

##### Industrial Complex

- Fixed: Senjoo Settlement: Using Morph Glides to go from the Gamma Nest to the exterior now requires Morph Ball.

##### The Tower

- Fixed: Tower Exterior South East: Getting to the upper Gamma Nest ledge with Shinesparking and Morph Ball now requires a Beginner Morph Glide instead of an Intermediate Mid Air Morph and also requires Morph Ball.
- Fixed: Tower Exterior North East: Getting to the Plasma Beam Chamber Access door from below with Morph is now correctly classified as a Morph Glide instead of a Mid Air Morph and also requires Morph Ball.
- Fixed: Tower Exterior North East: Getting to the Save Station from the Zeta tunnel with Morph is now correctly classified as a Morph Glide instead of a Mid Air Morph and also requires Morph Ball.
- Fixed: Exterior Zeta Nest East Access: IBJing to the ceiling to get across from the Zeta Nest to the Exterior requires Infinite Bomb Propulsion.

##### Distribution Center

- Fixed: Distribution Center Exterior East: Climbing the room with High Jump and Morph Gliding now requires Morph Ball.
- Fixed: Distribution Facility Tower East: Morph Gliding over the little gap at the top now requires Morph Ball.
- Fixed: Distribution Facility Tower East: Walljumping and Morph Gliding from the bottom pipe to the middle pipe now requires Morph Ball.
- Fixed: Ice Beam Chamber Access: Mid Air Morphing into the pipe now requires Morph Ball.

##### The Depths

- Fixed: Bubble Lair Shinespark Cave: Climbing the upper part of the room with Walljumps and Morph Glides now requires Morph Ball.

##### Genetics Laboratory

- Fixed: Laboratory Entrance: Climbing the room with Walljumps and Morph Glides now requires Morph Ball.
- Fixed: Laboratory Spiked Hall: Morph Gliding across the room now requires Morph Ball.

### Cave Story

- Changed: The Objective preset entry doesn't enforce a minimum size anymore.
- Changed: Adjust spacing on the HP preset entry.

### Metroid Dread

- Fixed: Common case where an invalid input RomFS was considered valid.

### Metroid Dread

#### Logic Database

##### Ferenia

- Changed: The trick to pull the Grapple Block in Energy Recharge Station (Gate) using only Power Bombs to break the Bomb Blocks has been upgraded to Movement (Intermediate).
- Changed: The trick to pull the Grapple Block in Energy Recharge Station (Gate) using only Normal Bombs to break the Bomb Blocks has been upgraded to Movement (Advanced).

### Metroid Prime
- Added: The Data Visualizer now shows an Area View.
- Changed: Artifact, Phazon Suit, and Missile Expansion generation weights adjusted resulting in more even item-location probability distribution.

#### Logic Database

- Added: 3 Videos added to the logic database.

##### Chozo Ruins

- Added: In Furnace: Add comments that the standable climb up the spider track does not work on PAL.
- Added: In Furnace: Add Bomb Space Jump method for climbing the spider track on the West Furnace side.

##### Impact Crater

- Added: In Metroid Prime Lair: Require Combat Visor for Essence fight unless Invisible Objects is set to Advanced.

##### Tallon Overworld

- Added: In Tallon Canyon: Climb to the top of the half-pipe via one of the following: Intermediate Standable, Beginner BSJ, Intermediate Dash, or Intermediate Slope Jump.
- Added: In Tallon Canyon: Beginner Knowledge to break blocks with Power Bombs.
- Added: In Tallon Canyon: Advanced Wall Boost to climb the room from Gully.
- Added: In Gully: Beginner Standables to climb the room.

### Metroid Prime 2: Echoes

- Added: Colorblind-friendly textures for Main Gyro Chamber.
- Changed: Updated tournament winners scan text for Echoes 2024.

### Metroid: Samus Returns

- Added: Multiworld and item tracker support for console.
- Fixed: Rare case of the connector not being able to reconnect until Randovania is restarted.
- Fixed: Speed Booster offworld not displaying correctly for Metroid Dread.
- Fixed: Map tracker could not be opened if the final boss is Ridley.
- Changed: The preset entry for Aeion and Energy are now combined into one.
- Changed: The preset entries for the Goal and Hints don't enforce a minimum size anymore.
- Changed: Adjust spacing on the Elevator preset entry.
- Changed: Instead of a path to the RomFS, you now need to provide a decrypted 3ds, cia, cxi or app rom file.
- Removed: Requirement to provide the ExHeader for multiworld.
- Removed: Selection of PAL or NTSC region. This is automatically determined by the provided rom file.

## [8.5.0] - 2024-10-01

- Fixed: Improved server performance when importing/generating games with a huge number of worlds.

### AM2R

- Added: 1 more joke hint
- Fixed: A joke hint showing as two joke hints.

### Metroid Dread

#### Logic Database

##### Artaria

- Added: Various individual means of using Speed Booster to climb EMMI Zone Spinner from the Tunnel to White EMMI Area, using Speed Booster Conservation, and a choice between Normal Bombs, Cross Bombs and Spin Boost.
- Fixed: Logic now accounts for the need to escape through the doors after pulling open the EMMI Zone Spinner with Grapple Beam.
- Removed: Using Speed Booster to climb the EMMI Zone Spinner Room from the Door to White EMMI Arena (Power).

##### Ghavoran

- Added: In Super Missile Room: Intermediate Single-wall Wall Jump to reach Tunnel to Super Missile Room Access.

### Metroid: Samus Returns

- Added: Option to change the final boss to be Arachnus, Diggernaut, Metroid Queen, or Proteus Ridley (default).
- Changed: The DNA counter on the HUD now counts down to 0 from the amount DNA that is required to access the final boss instead of counting up to 39.
- Changed: The automatic item tracker now shows the collected DNA out of the required DNA.

## [8.4.0] - 2024-09-04

- Changed: When replacing a preset in a multiworld session, the user playing the world will now be unmarked from being ready.
- Fixed: The "Last Activity" text on the Multiplayer Session window is not aligned properly.

### AM2R

- Changed: The preset settings have been reordered to be more sensible.
- Changed: Flipping the game horizontally/vertically is not an unsupported option anymore.
- Fixed: Damage Reduction now functions correctly when more than 1 copy of a suit or more than 2 progressive suits are shuffled in the pool.
- Fixed: The seed hash on the ending screen will not clip anymore

### Cave Story

- Fixed: The explanation text in the objective tab no longer refers to a 100% objective that does not exist.

### Metroid Dread

- Added: Freesink can be enabled in a preset's Game Modifications -> Other tab. A more detailed description of this change can be found in the description. This option is **not** accounted for in logic.

#### Logic Database

##### Artaria

- Changed: The door that is locked by both Super Missile and Charge Beam is now using lock overrides. This ensures that the requirements of these locks are both respected by logic when randomizing Doors and this door is unchanged.

##### Cataris

- Added: Pseudo Wave Beam (Intermediate) to break the Blob above Blue Teleportal with Diffusion Beam.
- Added: Breaking the Blob above Blue Teleportal from the bottom of the lava, Knowledge (Beginner)
- Fixed: The Power Bomb requirement to reach the Blue Teleportal from above was circumvented when breaking the Blob from the left side of the wall.

##### Ferenia

- Removed: Getting the Missile Tank Pickup in Space Jump Room using Normal Bombs and Speed Booster.

### Metroid Prime

- Fixed: Underwater screen effect persisting after traversing backwards through Biotech Research Area 1
- Fixed: [JP/PAL] Reverse Lower Mines setting impassible at Metroid Quarantine B
- Fixed: [Experimental] Item Position Rando fixes: Scan visibility through walls and Artifact Temple/Burn Dome positions
- Changed: Cosmetic improvements to Impact Crater's dead bosses 2nd pass layer

### Metroid: Samus Returns

- Added: Changing the volume of the music and background ambience is now possible via cosmetic options.
- Added: Option to have more Metroid DNA placed than required.
- Changed: Area 6 - The Door to Chozo Seal West Intersection Terminal from Crumbling Stairwell is excluded from Door Lock Rando.
- Changed: The Gullugg next to the DNA Chozo Seal in Area 6 - Crumbling Stairwell has been removed.
- Fixed: The spawn point in Area 1 - Spider Ball chamber not working correctly.

#### Area 3 Metroid Caverns

- Fixed: The Grapple block between Letum Shrine and Gravitt Garden can now be removed from both sides.

## [8.3.0] - 2024-08-02

- Changed: Reduced some visual noise in the main window and customize preset window.
- Changed: Don't show unnecessary lines on Door Lock and Teleporter rando customization tabs.
- Changed: Clarified the description for the "Two way, between regions" transporter mode.
- Fixed: In multiworld sessions, creating a new world with a preset with unsupported features is now properly rejected.
- Fixed: The "Users and Worlds" tab on the Multiworld Session window is now easier to select.

### AM2R

- Added: 10 more joke hints have been added.
- Added: Progressive pickups can now be configured to be placed vanilla.
- Added: The first log entry in the game now displays a history of the collected items.
- Added: Multiworld generation now warns when chaos settings are enabled.
- Added: Cosmetic option to randomly color shift tilesets or backgrounds.
- Added: Configurable Damage Reduction for suits.
- Added: The seed hash will be displayed on the clear screen as well.
- Added: Options for flipping the gameplay vertically and horizontally.
- Added: The following offworld sprites have been added: Charge Beam, Energy Tank and Missile Expansion for Prime 1, Missile Launcher for Samus Returns.
- Changed: The offworld sprite for Prime 1 Bombs has been changed to better fit with the existing artstyle.
- Changed: When "Skip Gameplay cutscenes" is on, the Tower activation cutscene will also be skipped.
- Changed: On the Starter Preset, Screw Attack's priority has been changed to be `Low`.
- Changed: The Septogg in Breeding Grounds 3 South Gamma will now spawn instantly after defeating the Gamma.
- Changed: A warning will be shown when having Queen Metroid-Locked Doors as a target in Multiworlds.
- Changed: In a generated game, every joke hint will now be unique.
- Changed: When the DNA hint setting is set to `No hints`, joke hints will now also be shown, instead of the same generic text.
- Fixed: The Tower - Dark Maze now has the correct light level.
- Fixed: Industrial Complex - Breeding Grounds Fly Stadium Access now has the correct light level.
- Fixed: Exporting a game after a Music Rando game now properly deletes all randomized songs.
- Fixed: The Baby now requires all DNA in order to be collected again.
- Fixed: When using Door Lock rando, doors in boss rooms will not close instantly when stepping into the room, but instead stay open until the proper event starts.
- Fixed: Doors in boss rooms will not lock again when reentering the boss room after the boss was defeated.
- Fixed: In Door Lock Rando, when doors unlock in Genetic Laboratory rooms, they will now properly switch to ammo doors rather than switching to blue doors.
- Fixed: The softlock prevention in Super Missile Chamber now doesn't have a shot block overlapping with a crumble block.
- Fixed: In Door Lock Rando, if another Water Turbine has been destroyed, it will now not cause the original Water Turbine in Hydro Station to get destroyed.

#### Logic Database

##### The Tower

- Added: Ext. Zeta Nest East Access now has an IBJ (intermediate) + Knowledge (Beginner) + Spider method of crossing the room from the right.
- Added: Gamma Nest West Access now has an IBJ (intermediate) + Knowledge (Beginner) + Spider method of crossing the room from center to right.
- Fixed: Ext. Zeta Nest East Access now has corrected Morph Ball requirements and trick types.
- Fixed: Ext. Zeta Nest West Access now has corrected Morph Ball requirements and trick types.
- Fixed: Ext. Gamma Nest NE Access now has corrected Morph Ball requirements and trick types.
- Fixed: Ext. Zeta Nest West Access now has corrected Morph Ball requirements and trick types.

### Metroid Dread

- Fixed: The option to hide scans with Nothing data now behaves as expected.
- Fixed: Seeds with more than 3 starting Energy Parts can be exported and played.
- Fixed: The "start the game with the X released" option now also mentions Experiment Z-57.

#### Logic Database

##### Burenia

- Added: Use Pseudo Wave Beam (Intermediate) with Diffusion Beam to break the Early Gravity Blob through the wall.
- Fixed: The Early Gravity Speed Booster puzzle now correctly requires Speed Booster Conservation set to Beginner.
- Removed: Using Water Bomb Jumps to reach the Blob Alcove in Gravity Suit Tower.

##### Cataris

- Changed: The fight with Experiment Z-57 now requires more resources
  - Charge Beam changes
    - Using just Charge Beam has been upgraded to Combat (Intermediate)
    - Using Charge Beam with beams dealing at least 75 damage satisfies Combat (Beginner)
    - Using Charge Beams with beams dealing at least 120 damage is in logic with no tricks.
  - Health changes
    - When dodging the later attack without Flash Shift or a Spin Jump, 250 Energy is required
    - The fan phase requires a Spin Jump or Combat (Intermediate) with 300 Energy.

### Metroid Prime

- Changed: Updated tournament winners scan text
- Fixed: Crash in Central Dynamo/Quarantine Access A due to the memory from extra blast shields
- Fixed: Crash in Deck Beta Security Hall due to the memory from extra blast shields and auto-loads
- Fixed: Non-NTSC 0-00 Ruined Courtyard thermal conduit patch exploit where Super Missiles could be skipped
- Fixed: Upper Research Core door forcefield having the wrong color/vulnerability when a custom blast shield is placed
- Fixed: Upper Research Core door opening if a custom blast shield is destroyed while the door is unpowered
- Fixed: Export error when using (deprecated) Major cutscene skips
- Fixed: Shorelines lighthouse cutscene skip not working if the player had visited the save station
- Fixed: Missing black bars in the Elite Research bottom platform activation cutscene
- Fixed: Black bars sometimes disappearing prematurely in the Chozo Ice Temple cutscene
- Fixed: Missing screen fade-in from Arrival cutscenes in Transport to Chozo Ruins East and Transport to Tallon Overworld South when skipped
- Fixed: Ghost music in Furnace not playing when coming from Energy Core

#### Logic Database

- Fixed: When elevators are shuffled one-way (cycles/replacement/anywhere), and an elevator leads into the Ship on uncrashed Frigate Orpheon, coming back now properly needs Parasite Queen defeated.

##### Chozo Ruins

- Added: Ruined Shrine NSJ climb now has both NTSC and non-NTSC versions documented.

##### Phazon Mines

- Fixed: Added back the item requirements to Mines Security Station Barrier after they were accidentally removed.

### Metroid Prime 2: Echoes

- Added: FAQ for Sanctuary Entrance Kinetic Orb Cannon.

#### Logic Database

##### Temple Grounds

- Added: Great Wind Chamber terminal fall to the morph cannon now has standable terrain (beginner) and is documented.

##### Torvus Bog

- Fixed: Transit Tunnel East: Getting from Door to Training Chamber to Door to Catacombs without Gravity Boost now requires Morph Ball.

### Metroid: Samus Returns

- Added: Cosmetic option to shuffle music either by song type or full shuffle.
- Added: More starting locations have been added for all areas.
- Added: Progressive pickups can now be configured to be placed vanilla.
- Added: New generic offworld items for Missiles, Beams, and Suits in multiworld.
- Added: A unique icon for major items on the map.
- Changed: Room Names on the HUD are now enabled by default.
- Changed: Power Bomb drop rates have been bumped to 20% from 10-15% for nearly all enemies.
- Changed: The music in Surface West now plays the Surface East - Landing Site theme if you do not have the Baby and all DNA collected.
- Changed: The Aeion orbs after collecting major upgrades has been restored.
- Changed: Beams have been rebalanced against Diggernaut.
- Fixed: The hidden area in Area 7 - Spider Boost Tunnel South not being removed fully.
- Fixed: Negative Metroid count if defeating the Larva Metroids in reverse.
- Fixed: Visual bug where Samus would display incorrectly after reloading to checkpoint from a boss fight.
- Fixed: The pickup from Arachnus no longer faces the screen when it spawns.

#### Logic Database

##### Area 1

- Added: Destroyed Armory - Reach the pickup by doing a Damage Boost (Advanced) off the Gullugg, along with Precise Aiming (Beginner), Single-Wall Wall Jump (Intermediate), and Unmorph Extend (Advanced).
- Added: Temple Exterior
    - Video for the Melee Clip to access Exterior Alpha Arena from the tunnel.
    - Methods to climb the right side of the room to the door and to the top:
        - High Jump Boots, Damage Boost (Advanced), Super Jump (Hypermode).
        - High Jump Boots, Super Jump (Expert), Unmorph Extend (Advanced).
        - Single-Wall Wall Jump/Wall Jump (Intermediate) and either High Jump Boots, Ice Beam (Intermediate), or Damage Boosts (Advanced).
- Fixed: Inner Temple West Hall - Reaching Door to Inner Temple Save Station properly requires Morph Ball on the Unmorph Extend paths.

##### Area 4 Central Caves

- Added: Amethyst Altars - Reach the pickup with Spider Ball, Single-Wall Wall Jumps (Expert), and Movement (Advanced).

##### Area 5 Tower Exterior

- Added: Tower Exterior
    - Reach the door to Zeta Arena Access with High Jump Boots, Single-Wall Wall Jumps (Beginner) and either Super Jump (Intermediate) or Unmorph Extend (Intermediate).
    - Reach the center top of the tower with High Jump Boots, Single-Wall Wall Jump (Intermediate), Super Jump (Advanced), Unmorph Extend (Advanced), and Movement (Advanced).
    - Reach the top ledge to Gamma+ Arena Access with High Jump Boots and Ice Beam, and either Charge Beam (Intermediate), Phase Drift (Advanced), or nothing extra (Expert).

##### Area 7

- Added: Omega Arena South Access
    - Reach the pickup with Bombs and a Bomb Launch (Diagonal Bomb Jump (Advanced)).
    - Reach the door to Omega Arena South by freezing the Gullugg and using High Jump Boots or Super Jump (Advanced).

## [8.2.1] - 2024-07-05

### AM2R

- Fixed: The Tower is now properly unlit when it hasn't been activated, and lit when it has been activated.

### Metroid Dread

- Fixed: Added missing dependency for Storm Missile Doors, which could crash the game when visiting a region where there was no other door that used the Super Missile Door as a base.

### Metroid: Samus Returns

- Changed: The hidden area obstruction before Diggernaut in Area 6 has been removed.
- Fixed: Hidden area obstructions not being properly removed.
- Fixed: An issue where items collected in Surface West weren't being sent in Multiworld.

## [8.2.0] - 2024-07-03

- Added: When generating for a multiworld, certain error messages now mention the names of relevant worlds.
- Added: When generating for a multiworld, all mentions of a world now use the world's name.
- Added: "Export all presets" option under multiworld session Advanced Options.
- Added: Credits spoiler log now mention if one of the items was randomly placed as a starting item.
- Added: Warn when generating a game with Door Lock Randomizer in Types Mode and Permanently Locked doors are set as a valid option.
- Added: Rdvgame files now contain a checksum, in order to detect if invalid files were user-modified.
- Added: Metroid Samus Returns racetime.gg rooms are now viewable in the racetime.gg browser.
- Changed: Significantly improved the performance of uploading a game to multiworld session, as well as downloading the spoiler.
- Changed: The Receiver/Provider world selector in the History tab is now sorted.
- Changed: The dropdown to select a connector is now sorted alphabetically.
- Fixed: When opening the window to select a preset for Multiworld sessions, it will not show placeholder text anymore.

### AM2R

- Added: Chaos Options to randomly make a room dark, submerged in water or submerged in lava.
- Added: 10 Videos added to the logic database.
- Fixed: Dread's Wide Beam will now show as a Wide Beam sprite instead of a Spazer Beam sprite.
- Fixed: A crash when in Door Lock Rando, a Research Site Hatch was shuffled to become a Research Site Hatch.

#### Logic Database

##### Distribution Center

- Added: Facility Storage Spiked Path: It is now possible to cross the rooms with Wall Jumps and Intermediate Zips.
- Fixed: Pipe Hub Access: Solving the EMP Puzzle is not possible to do with Power Bombs anymore.
- Fixed: Zipping across in Serris Arena now requires Morph Ball.

##### Hydro Station

- Changed: Breeding Grounds Entrance: The Walljump that's used to get to Breeding Grounds Save Station with a Damage Boost is now Intermediate instead of Expert.

##### Industrial Complex

- Fixed: Spiky Shaft: It is now not trivial anymore to go between the top left door and the top right door.

##### The Depths

- Added: Bubble Lair Shinespark Cave: Expert Walljump and Intermediate Morph Glide option to climb the room as well as a video demonstration.
- Changed: Hideout Omega Nest: Getting past the Omega is now Movement Intermediate with Space Jump, and Movement Advanced with Spider Ball.

### Metroid Dread

- Added: Progressive pickups can now be configured to be placed vanilla.
- Changed: The water in Early Cloak Room in Artaria will disappear after the blob is broken, instead of flooding the lower section with the tunnel.
- Changed: Water will no longer appear in First Tutorial after using the water device in EMMI Zone Hub in Artaria.
- Changed: Prime 1's Missile Launcher now shows up as a Missile Tank.
- Fixed: Entering Intro Room in Artaria will no longer cause long loads or crash the game.
- Fixed: The Navigation Station in Itorash now has a map icon.
- Fixed: The Thermal Gate blocking the Morph Launcher to Experiment Z-57 now has a map icon.
- Fixed: The transport in Ghavoran - Flipper now shows the destination on the minimap icon.

#### Logic Database

##### Cataris

- Fixed: Moving Magnet Walls (Tall) now uses the correct lava button event for the magnet surfaces.

##### Hanubia

- Changed: The Door to Orange EMMI Introduction is excluded from Door Lock Rando.

### Metroid Prime

- Fixed: Typo on the Quality of Life preset tab.
- Changed: Open Map can be used with Elevator Randomization (Unvisited rooms do not reveal their name. Unvisited Elevators do not reveal their destination.)

#### Logic Database

##### Chozo Ruins

- Fixed: Removed redundant connection to Hive Totem.

##### Tallon Overworld

- Fixed: Overgrown Cavern now has the correct node marked as player spawn.

### Metroid Prime 2: Echoes

- Added: Progressive pickups can now be configured to be placed vanilla.

### Metroid: Samus Returns

- **Major** - Added: Multiworld and automatic item tracker support for Citra.
- Added: New door types: `Access Open` and `Lightning Armor`. Access Open adds new doors to most 3-Tile high open transitions, which can then be shuffled. Lightning Armor doors can be opened with a Melee while having Lightning Armor enabled.
- Added: Option to configure if heated rooms or lava deals constant instead of scaled damage.
- Added: If you don't have the Baby Metroid, a configurable hint is now displayed in the textbox after collecting all DNA.
- Changed: The popup when collecting an item has been removed, and has been replaced with a message that does not interrupt gameplay.
- Changed: Item icons on the map will now show the icon of the pickup instead of the open circles. Powerups and Nothings currently share the same icon. Hidden Pickups will still show up as open circles.
- Changed: When collecting a Reserve Tank, the HUD will now properly update instead of disabling the bottom screen.
- Changed: Some "hidden area" obstructions have been removed in the following areas to improve visibility in certain sections: Area 1, Area 3 Factory Exterior, Area 4 Central Caves, Area 7.
- Changed: Area 1 - Inner Temple East Hall: The top crumble block no longer respawns to help prevent a possible softlock in Door Lock Rando.
- Changed: Area 4 Crystal Mines: The upper door in Mines Entrance can now be shuffled in Door Lock Rando.
- Changed: The description for the `Missile Reserve Tank` is now more explicit about when it can be used.
- Fixed: When exporting a new seed, any leftover data from previous seeds will be deleted.
- Fixed: If progressives are enabled, the models for Wave Beam and High Jump Boots now face right to be more recognizable.
- Fixed: Beam Doors are no longer mismatched with the door they are attached to, which would prevent certain doors from being opened.
- Fixed: Crash when defeating the Larva Metroids in reverse.
- Fixed: Typos in `Patches` tab regarding area names.

#### Logic Database

##### Area 5 Tower Exterior

- Fixed: Picking up `Missile Tank (Top)` from the top of the room now requires Bombs.

## [8.1.1] - 2024-06-08

### Metroid Prime

- Fixed: Arboretum - Gate not staying open on room reload if the gate cutscene was skipped
- Fixed: Sunchamber - Artifact unveil cutscene black bars not going away

## [8.1.0] - 2024-06-04

- Changed: In Item Pool tab, improved the presentation for configuring ammo.
- Changed: Error messages have been made more detailed if Randovania is unable to connect to Dolphin.
- Fixed: Events followed by pickups are now better weighted during generation.
- Fixed: During generation, the starting health is now properly accounted for when deciding how many Energy Tanks (and similar) are needed for a requirement.
- Fixed: Text in the Customize Preset window's Randomizer Logic > Generation tab is now game-neutral.
- Fixed: Items placed before standard generation now respect vanilla item placement settings to not assign two items to one location.
- Fixed: The Spoiler Playthrough tab is now hidden when creating a game with minimal logic, as it's not a reliable source on determining whether a seed is beatable.
- Fixed: Locked/Disabled Doors will, in addition to checking if you can reach the backside of the door, also check if you can leave from there.
- Fixed: Games that support randomisation of any type of transport with the "Two-way, between regions" mode now ensure that all regions are reachable.

### AM2R

- **Major** - Added: Transport Pipe randomizer. If enabled, it will change where Transport Pipes lead to.
- **Major** - Added: Long Beam, Walljump Boots and Infinite Bomb Propulsion have been added as items.
- Added: It is now possible to have a seperate shuffled amount and required amount of DNA.
- Added: Exposed Metroid Queen-Locked doors for Door Lock Rando.
- Added: Exposed Open Transitions for Door Lock Rando. Shuffling these in, will place Doors on all 4-Tile high transitions.
- Added: All Bosses now drop Power Bombs.
- Added: The following sprites have been added: Spider Ball for Prime 1, Missile Launcher, Speed Booster Upgrades and Super Missile Launcher for Dread.
- Changed: The following sprites were changed in order to fit more with AM2R's art style: Ice Missiles and Storm Missiles for Dread, Annihilator Beam, Dark Suit, Dark Visor, Echo Visor, Light Suit and Progressive Suit for Echoes, Gravity Suit, Phazon Suit and Varia Suit for Prime 1.
- Changed: The hints are now in color.
- Changed: The sprites for the EMP doors have been changed to be more distinct.
- Changed: When Doors are shuffled over Research Site Hatches, they are now not obscured by the rock background.
- Changed: The Starter Preset now has `Unlock Genetics Laboratory Doors` enabled.
- Changed: The Starter Preset now has Progressive Jumps and Progressive Suits enabled.
- Fixed: When Research Site Hatches are shuffled to Ammo doors (Missile, Super Missile, Power Bomb), they will now get unlocked automatically when going through them.

#### Logic Database

##### Distribution Center

- Changed: Dual Gammas: Fighting them without Gravity Suit now requires intermediate combat instead of beginner.
- Changed: Dual Gammas: Fighting them with Charge Beam now requires you to be able to climb the platforms in the room.
- Fixed: Gravity Area Trapdoor: Shinesparking up is now impossible on Door Lock Rando.
- Fixed: Gravity Area Shaft: Shinesparking up is now impossible on Door Lock Rando and also properly accounts for Missiles.

##### Genetics Laboratory

- Added: Waterfalls Exterior: Hypermode option of climbing the room with Walljumps and Morph Glides.
- Fixed: Hatchling Room Underside: Shinesparking up is now impossible on Door Lock Rando.

##### Industrial Complex

- Changed: Upper Factory Gamma Nest: Leaving to the top with Spider Ball or IBJ now requires the Gamma to be dead first.
- Changed: Upper Factory Gamma Nest: Leaving to the top with only Walljump is now an Expert Walljump instead of Advanced.
- Changed: Upper Factory Gamma Nest: Leaving to the top with Walljumps and the Septoggs is now an Intermediate Walljump instead of Beginner.
- Changed: Fighting Torizo without any Beam Upgrades is now Advanced Combat.

##### GFS Thoth

- Changed: Fighting Genesis without any Beam Upgrades is now Expert Combat.

##### Golden Temple

- Added: Golden Temple Exterior: A video for the Walljump to Exterior Alpha Nest.

##### The Tower

- Changed: Tower Exterior South East: Shinesparking up to the cliff near the Gamma Nest has been changed from a beginner shinespark to an intermediate one.

### Cave Story

- Added: 60fps can be enabled for Freeware by setting the appropriate value in the `settings.ini` file next to the executable after an export.
- Changed: When playing a Multiworld, Windows will not show a Firewall prompt anymore to allow the game.
- Fixed: Cave Story Tweaked now runs on the Steam Deck.

### Discord Bot

- Changed: The website command now points to `https://randovania.org` rather than `https://randovania.github.io`.

### Metroid Dread

- Changed: The Morph Launcher leading to Experiment Z-57 will no longer cause Thermal Doors to temporarily be closed.
- Changed: The exporting dialog now links to a guide that explains how to dump the RomFS.
- Changed: In the preset energy tab, the explanation of environmental damage being non-logical is now less misleading.
- Changed: When transports are randomized, the room names will now always be displayed on the HUD for rooms containing transports, regardless of cosmetic settings.
- Fixed: Typo on the exporting dialog.
- Removed: The `Ryujinx (Legacy)` option for exporting has been removed. The `Ryujinx` option should be used instead.

#### Logic database

- Added: New trick: Climb Sloped Surfaces.

#### Artaria

- Added: Wall Jump (Beginner) is now an option for reaching the bottom part of the slope in EMMI Zone Spinner.
- Added: In Waterfall: Getting from Tower Middle to Door to Behind Waterfall with Phantom Cloak and Climb Sloped Surfaces (Advanced).
- Changed: Climbing the slope in EMMI Zone Spinner with Spin Boost has been reclassified from Movement to Climb Sloped Surfaces.
- Changed: Using Speed Booster to climb the slope in EMMI Zone Spinner has been reclassified to Speed Booster Conservation.
- Changed: In Waterfall: Getting from Tower Middle to Door to Behind Waterfall with no items has been reclassified from Movement (Advanced) to Climb Sloped Surfaces (Expert).
- Changed: In Waterfall: Getting from Right of Rotatable to Tower Middle  with Spin Boost now requires Climb Sloped Surfaces (Beginner).

#### Burenia

- Changed: Using Flash Shift to get the Missile Tank Pickup in Main Hub Tower Top now requires tricks, either Movement (Beginner) with 3 Flash charges, Climb Sloped Surfaces (Intermediate) with 2 Flash chargers, or Wall Jump (Beginner) and Climb Sloped Surfaces (Beginner) with 1 Flash Charge.

##### Dairon

- Added: Door Types for the two Dairon Power Events for future-proofing (not the Missile or Wide doors) and updated the relevant connections.
- Added: Using Stand on Frozen Enemies trick to get the item in Big Hub, using either Flash Shift or Spin Boost.

##### Ferenia

- Added: Climb Sloped Surfaces (Intermediate) with Flash Shift to reach the pickup in Pitfall Puzzle Room, with 2 Flash Charges.
- Added: Climb Sloped Surfaces (Beginner) with Flash Shift to climb the slope at the bottom of Speedboost Slopes Maze, with 1 Flach Charge.

##### Ghavoran

- Changed: Climbing to the pickup at the top of Spin Boost Tower using Flash Shift has been reclassified from Climb Sloped Tunnels to Climb Sloped Surfaces.
- Changed: Climbing to the pickup at the top of Spin Boost Tower Using Flash Shit, the Wall Jump has been reduced from Advanced to Intermediate.

### Metroid Prime

- Fixed: The artifact totems now break during the Meta-Ridley fight if less artifacts were required than shuffled
- Fixed: Crashes in several rooms when pressing start to skip cutscene exactly 1 second from the end of cutscene
- Fixed: Crash in certain elevator rooms when warping the moment connecting room(s) finish loading
- Fixed: Incorrect shield texture for vertical **Power Beam Only** doors
- Fixed: Elite Research - Stuttering when loading the room
- Fixed: Mine Security Station - Wave Pirates not dropping down if the player didn't skip the cutscene immediately
- Fixed: Reactor Core - Escape music restarting when leaving the room after Parasite Queen has been killed
- Fixed: Furnace - Ghost elements re-appearing when re-entering the room from East Furnace Access
- Fixed: Main Plaza - Door background texture not rendering on the correct side
- Fixed: Hive Totem - Skipping the cutscene now behaves more accurately as if the cutscene wasn't skipped
- Fixed: Ruined Courtyard - Skipping the cutscene now behaves more accurately as if the cutscene wasn't skipped
- Fixed: Phendrana Shorelines - The item behind the ice can now be collected again with Infinite Speed
- Fixed: Control Tower - Flying Pirates incorrectly flying away from the player when skipping the cutscene
- Fixed: Research Core - Combat Visor being forced after grabbing the pickup on Competitive Cutscene mode
- Fixed: Research Entrance - Softlock if the player kills the pirates before touching the cutscene trigger
- Fixed: Research Entrance - Fog disappearing after clearing the 1st Pass Pirates and before the 2nd Pass Shadow Pirates
- Fixed: Energy Core - Underwater sound incorrectly playing when the player was not underwater
- Fixed: Energy Core - Puzzle music not playing again if the player re-enters the room during the countdown
- Fixed: Ruined Shrine - Beetle music incorrectly continues playing after leaving towards Main Plaza
- Fixed: Save Station B - Incorrectly playing save station music instead of Phendrana music if the player leaves too quickly
- Fixed: Observatory - Projector activation cutscene skip activating the projector twice if the cutscene was skipped late
- Fixed: Observatory - Fixed incorrect music playing when the projector is active
- Fixed: Observatory - Panel activation cutscene incorrectly playing on 2nd Pass when the projector is already active
- Added: New option for suit damage reduction: "Additive", where each suit provides a specific amount of damage reduction
- Changed: The map tracker uses the same names for elevators as when editing a preset
- Changed: Updated tournament winners scan
- Changed: Ventilation Shaft: Cutscene skip no longer waits for nearby rooms to load
- Changed: Mine Security Station: The Wave Pirates now get activated with the same timing, regardless of what death animation the Shadow Pirates play
- Changed: Mine Security Station: Adjusted cutscene trigger so it can't be accidentally skipped
- Changed: Ruined Shrine - Adjusted position of the cutscene skip lock-on point
- Changed: Control Tower - "Doors Unlocked" HUD Memo now shows in Control Tower once the fight is done on Competitive Cutscene mode
- Changed: Ruined Fountain - Morph Ball can no longer get stuck at the bend on the Spider Track
- Changed: Energy Core - Increased the size of the Load Trigger to Furnace Access
- Changed: Hive Totem - Adjusted the Hive Totem scan position to match how it is on PAL
- Changed: Sun Tower Elevator - Cutscene now shows Samus facing the correct direction
- Changed: Observatory - Restored an unused particle effect for the projector
- Changed: Observatory - The projector is now activated on room load, instead of activating immediately after the room loaded
- Changed: Research Entrance - 2nd Pass Shadow Pirates can longer interrupt 1st Pass fight music if they die too slowly
- Changed: Omega Research - Ambient music now resumes when the pirates die instead of when they fully despawn
- Changed: Geothermal Core - The previously invisible ledge connected to Plasma Processing is now always visible

#### Logic Database

##### Magmoor Caverns

- Fixed: Geothermal Core: Various Puddle Spore requirements now require Before Storage Depot B instead of After.

##### Phazon Mines

- Changed: Central Dynamo: Infinite Speed trick no longer requires Knowledge (Advanced)
- Changed: Fungal Hall Access now appropriately requires Plasma
- Added: Mine Security Station: Combat logic for getting Storage Depot A
- Changed: Mine Security Station: Adjusted combat logic to have stricter requirements

##### Phendrana Drifts

- Changed: Temple Entryway: Breaking ice properly requires Plasma/Wave/Power

##### Tallon Overworld

- Changed: Root Cave: NSJ climb connects to a skybox which connects to the item and Arbor Chamber
- Changed: Root Cave: NSJ climb to item no longer needs Standable Terrain and Invisible Objects has been nerfed to Beginner for the item
- Changed: Root Cave: NSJ climb now appropriately requires Door Lock Rando to be off
- Changed: Root Cave: Combat Dash from Arbor Chamber to item no longer requires X-Ray/Invisible Objects
- Added: Root Cave: NSJ climb now has comments to explain methodology
- Added: Root Cave: Advanced Combat Dash to Arbor Chamber from item that does not need X-Ray/Invisible Objects

### Metroid Prime 2: Echoes

- Fixed: A small typo with "immune" in the energy preset tab.
- Fixed: Seeker Locks without Seeker now properly show all usages when asked for.

### Metroid: Samus Returns

- **Major** - Added: Door Lock randomizer has been added, along with new door types.
- **Major** - Added: Elevator randomizer has been added.
- Changed: DNA hints now just say "DNA" instead of "Metroid DNA".
- Fixed: If no seed was exported at a previous start of Randovania, the export window now shows the correct title ID in the output path for NTSC without having to switch to PAL and back to NTSC.
- Fixed: Removed an incorrect start location from Area 4 Central Caves, which failed when exporting the game.
- Fixed: Typo on the exporting dialog.
- Fixed: Common case where a modified input RomFS was considered being unmodified.
- Fixed: Starting at Area 3 Factory Exterior - Beam Burst Chamber & Tsumuri Station no longer spawns Samus out of bounds.
- Fixed: The Laser Aim cosmetic options UI no longer exports the wrong colors and has been simplified.
- Fixed: The item in Area 7 - Omega Arena South Access no longer disappears after defeating the Omega in Area 7 - Omega Arena South.
- Fixed: Case where Power Bombs would not be disabled when fighting Diggernaut.

#### Logic Database

##### Area 1

- Fixed: Metroid Caverns Hub: Dock to Metroid Caverns Save Station -> Tunnel to Metroid Caverns Save Station now has the correct grouping for the logical paths.

##### Area 3 Metroid Caverns

- Added: Caverns Teleporter East - Reaching the pickup now has correct requirements with High Jump Boots, requiring either a Super Jump (Advanced), Unmorph Extend (Intermediate), or Freezing the Moheek (Intermediate).

## [8.0.0] - 2024-05-01

- **Major** - Added: Metroid Samus Returns has been added with full single player support. Includes random starting locations, some toggleable patches, and more.
- Added: Highlighting nodes in the Map view of the Map tracker will now update the current location.
- Changed: The output after verifying the installation has been made less misleading.
- Changed: Show better errors on Linux and macOS when something goes wrong while trying to open a directory.
- Changed: Improve error handling when exporting presets.
- Fixed: The Map view on the Map tracker will not show doors and generic nodes as being inaccessible if only resources were shown on the Text Map view.

### Resolver

- Fixed: Some cases of seeds being wrongly considered as impossible.

### Discord Bot

- Added: The Discord bot now mentions the game when describing a preset.
- Changed: Experimental games are now only available in the development bot.

### AM2R

- Added: 1 joke hint.
- Changed: All ammo tanks are now consistently being referred to as "Tanks" rather than "Expansions".

#### Logic Database

- Changed: Zipping from destroyable objects with Missiles is now rated as Expert.

##### Hydro Station

- Fixed: Varia Chamber Access: Logic will not expect you to Infinite Bomb Jump with only Power Bombs to get to the item anymore.
- Fixed: Inner Alpha Nest South: It's not logical anymore to get the Missile tank with only Walljumps and Mid-Air Morphs.
- Added: Inner Alpha Nest South: A video link to get the Missile Tank with a Morph Glide.

### Cave Story

- Fixed: If the objective has been set to the bad ending, then the Explosive will be in its vanilla location, rather than not being shuffled at all.
- Fixed: King does not have a third ear anymore when using him as a player sprite.

##### Sand Zone

- Fixed: Sand Zone: Breaking the blocks now properly accounts for having either Missile Launcher or Super Missile Launcher.
- Fixed: Sand Zone: Breaking the blocks to go from the Sunstones to before the omega fight now properly accounts for killing enemies to farm Missiles.
- Fixed: Sand Zone: Reaching the Storehouse now expects you to have a weapon on trickless instead of the ability to fly.
- Added: Sand Zone: Breaking the blocks near the Storehouse is now accounted for with Missiles/Bubbler.
- Added: Sand Zone: Collecting the running puppy now expects you to either kill the Armadillos, or avoid them via intermediate Pacifist strats.

### Metroid Dread

- Added: Linux and macOS now have the Ryujinx exporting option available.
- Changed: The Missile Tank pickup in Invisible Corpius Room in Artaria has been moved to the left so that it won't overlap with the door in Door Lock Rando.
- Changed: There is now a thermal gate preventing players from entering the Experiment Z-57 fight without activating the nearby thermal first.
- Fixed: The `Hints Location` tab no longer refers to Prime 2 when describing where the hints are placed.
- Fixed: Customizing a preset where EMMI and Bosses were turned off for DNA placement won't have the DNA slider be initially enabled.
- Fixed: A `drive letter` typo in the exporting window.
- Removed: The FAQ entry stating that only the English language is supported has been removed, as all languages are patched since version 7.4.0.

#### Logic database

##### Cataris

- Added: Pseudo Wave Beam (Beginner) to break the blob above Blue Teleportal to Artaria, from the left side of the wall.

### Metroid Prime

- Added: FAQ Entry about non-Superheated rooms
- Added: Exposed "Power Beam Only"-Doors for Door Lock Rando.

#### Logic Database

##### Chozo Ruins

- Changed: Main Plaza: The R-Jump and L-Jump to reach the Grapple Ledge Missile Expansion have been lowered to beginner.

##### Frigate Orpheon

- Added: Biotech Research Area 2 can now be crossed with a Hypermode Wall Boost

##### Magmoor Caverns

- Added: The Sloped R-Jump in Geothermal Core to get to the door to Plasma Processing (commonly referred to as Eagle Jump) is now in logic.

##### Phendrana Drifts

- Added: The jump to the upper pickup in Gravity Chamber now requires an intermediate R-Jump or an Advanced L-Jump alongside the Advanced Slope Jump requirement.

### Metroid Prime 2: Echoes

#### Logic Database

- Fixed: Normal Doors now account for having a beam or Morph Ball Bombs to open.

##### Agon Wastes

- Added: Movement (Intermediate) to get from the center platforms in Central Mining Station to the cannons using Space Jump Boots.
- Added: Screw Attack from the cannons to get the item in Central Mining Station before the Pirate fight.
- Added: Mining Station B - Room Center to Transit Station with Boost Ball, Bombs, BSJ (Intermediate), and Standable Terrain (Intermediate).
- Fixed: The video link for the Expert Slope Jump in Central Mining Station now links to a working video.
- Fixed: Mining Station B - Room Center to Transit Station now properly requires Boost Ball and Standable Terrain (Intermediate) for the No Space Jump Post-Puzzle path.

## [7.5.0] - 2024-04-01

- Added: Command line arguments for exporting games. These commands are intended for advanced uses only.
- Fixed: During generation, actions that involves multiple progressive pickups are now properly considered.

### AM2R

- Fixed: Hitting Zetas with Charge Beam works again.

#### Logic Database

##### Distribution Center

- Added: Gravity Area Corridor: Getting the item is now logical via a Charge Bomb Spread. This requires Knowledge Beginner and Movement Intermediate.
- Fixed: Gravity Chamber Access: Going from right to left is now logical with Gravity and Bombs.
- Fixed: Gravity Chamber Access: Going from right to left is not logical anymore with walljumping.

##### Hydro Station

- Changed: Shinesparking from Breeding Grounds Alpha Nest West to Breeding Grounds Overgrown Alley now requires an intermediate Shinespark.
- Fixed: Hydro Station Exterior: It's now impossible for the Water Turbine to shuffle to a Spider Ball door or a Screw Attack door.

##### Industrial Complex

- Added: Industrial Complex Exterior: It is now possible to get from the right building to the left building. It's an Intermediate Morph Glide with High Jump, and an Advanced without.

##### Main Caves

- Fixed: Drill Excavation: Logic does not expect you to need bombs anymore to break the crystal if Cutscene Skips are enabled.

##### The Tower

- Fixed: Plasma Chamber: It is now logical to escape the room through the left tunnel if the Softlock Prevention option is enabled.

### Cave Story

- Fixed: Cave Story exports with CS:Tweaked now prioritize the mod-specific files over Freeware's. This solves several issues with missing graphics when exporting over a Freeeware game.
- Fixed: Missing graphical assets for rando-exclusive inventory entries in Cave Story: Tweaked exports

#### Logic Database

##### Ruined Egg Corridor

- Added: Health requirements to the Sisters.
- Fixed: Breaking the blocks in `Cthulhu's Abode?` now properly accounts for Super Missile Launcher

### Metroid Dread

- Fixed: DNA placement respects vanilla item placement settings to not assign two items to one location

#### Logic Database

- Added: New trick, Cross Bomb Launch.
- Changed: The Shinesink Clip and Aim Down Clip tricks are now a single Floor Clip trick.

##### Artaria

- Added: Video: Ballsparking into Speed Hallway from the right, charging speed from Energy Recharge Station South.

##### Burenia

- Added: Crossing the gap in Underneath Drogyga with Cross Bomb Launch; Intermediate with Spin Boost, Advanced without.
- Added: Reaching the Missile Tank Pickup in Main Hub Tower Top using Cross Bomb Launch (Advanced).
- Added: Video: Morph Ball Movement Jump in Main Hub Tower Middle.

##### Cataris

- Added: Reaching the Pickup in EMMI Zone Item Tunnel using Cross Bomb Launch (Advanced).
- Changed: The Cross Bomb Skip to reach the Pickup in EMMI Zone Item Tunnel has been reduced from HyperMode to Expert.

##### Dairon

- Added: Getting across the right gap in Early Grapple Room with Cross Bomb.

##### Elun

- Changed: Releasing the X without Bombs or Cross Bombs now requires Knowledge (Beginner).

##### Ferenia

- Changed: Getting across the water in EMMI Zone Exit East with Cross Bombs now additionally requires Cross Bomb Launch (Advanced).
- Changed: Path to Escue: Getting from Door to Save Station Southeast to Dock to EMMI Zone Exit East is now trivial.

##### Ghavoran

- Added: Cross Bomb Launch (Advanced) to get to the Save Station Door in Golzuna Tower from the Missile Tank Pickup.
- Added: Cross Bomb Launch (Beginner) to get the Missile Tank Pickup in Golzuna Tower.
- Added: Video showing the Climb Sloped Tunnels trick to get from the Missile Tank Pickup to the Save Station Door in Golzuna Tower.
- Added: Wall Jump using Spin Boost in Left Entrance.
- Added: Water Space Jump (Intermediate) in Energy Recharge Station, getting up through the Screw Attack Blocks.
- Changed: Using Cross Bomb to get the Missile Tank Pickup in Golzuna Tower now requires Movement (Beginner).
- Changed: The Floor Clip into Golzuna Arena has been reduced from Expert to Intermediate.
- Changed: The Cross Bomb Skip to get across the Pitfall blocks in Cross Bomb Tutorial has been reduced from Expert to Advanced.

### Metroid Prime

#### Logic Database

##### Phendrana Drifts

- Added: Ruined Courtyard: Scan/X-Ray Beginner dash to and from Specimen Storage

##### Tallon Overworld

- Changed: Frigate Crash Site: Overgrown Cavern Climb L-Jump adjusted to Beginner

### Metroid Prime 2: Echoes

- Added: Updated A-Kul's scan with the 2023 CGC Tournament winners.

#### Logic Database

##### Torvus Bog

- Added: The reverse air underwater in Training Chamber now has a method with and without Space Jump (Advanced and Expert respectively). This can be used to get to the bomb slot as well as the door to Fortress Transport Access.

## [7.4.2] - 2024-03-13

This release is identical to 7.4.0 and was released to revert 7.4.1.

## [7.4.1] - 2024-03-13

### AM2R
- Fixed: Hitting Zetas with Charge Beam works again.

### Cave Story
- Fixed: Cave Story exports with CS:Tweaked now prioritize the mod-specific files over Freeware's. This solves several issues with missing graphics when exporting over a Freeeware game.
- Fixed: Missing graphical assets for rando-exclusive inventory entries in Cave Story: Tweaked exports


## [7.4.0] - 2024-03-08

- Added: A warning will be shown when trying to generate a game where more items are in the pool than the maximum amount of items.
- Added: When a game is exported via ftp, a message is displayed indicating that an attempt is being made to connect to the ftp server instead of the patcher's misleading "Done" message.
- Changed: Improved how requirement templates are simplified, improving generation and resolver performance.
- Fixed: Generating a game after customizing a preset will not completely freeze Randovania anymore.
- Fixed: The collection text displayed when mixing Hide All model style with Random models and a cross-game multiworld is now always a generic message when your own pickup is disguised as a pickup of another game.
- Fixed: In the Item Pool tab, selecting Shuffled now works properly for non-progressive entries with multiple copies and certain other items.
- Fixed: Changelog window properly displays images.
- Fixed: Cancelling connecting to the server is better handled now.

### Resolver

- Fixed: Some cases of resolver timeout.

### AM2R
- Added: A popup helping the player to inform how Missile-less Metroid combat works
- Added: The following sprites were added for Dread Multiworld: Energy Tanks, Missile Tanks, Missile Tank+, Power Bomb Launcher, Power Bomb Tank, Varia Suit
- Changed: The following Multiworld sprites were changed in order to fit more with AM2R's art style: Dread's Energy Part, Dread's Wide Beam, Echoes' Amber Translator, Echoes' Cobalt Translator, Echoes' Dark Agon Key, Echoes' Darkburst, Echoes' Dark Torvus Key, Echoes' Emerald Translator, Echoes' Ing Hive Key, Echoes' Sky Temple Key, Echoes' Super Missiles, Echoes' Violet Translator
- Fixed: Rare crash when receiving a flashlight/blindfold in a Multiworld session.
- Fixed: AM2R Speed Booster Upgrades now show properly instead of using the default offworld model.

### Cave Story
- **Major** - Cave Story: Tweaked is now supported as an export platform and included with Randovania.

#### Logic Database

##### Egg Corridor

- Added: Health requirements for the Igor boss fight.

##### Grasstown

- Fixed: Grasstown: Accessing the Jellyfish field from the east side of Chaco's House now properly accounts for weapons/pacifist strats instead of being trivial.
- Added: Health requirements for the Balrog 2 boss fight.
- Added: Health requirements for the Balfrog boss fight.
- Changed: Shelter: Accessing the Save Point and Refill is now logically possible when entering from the teleporter.

##### Mimiga Village

- Added: Health requirements for the Balrog 1 boss fight.

### Metroid Dread

- Added: "Access Permanently Closed" doors can be used in Door Lock Randomizer. This includes new default and alternate textures in cosmetic options.
- Added: New Missile Launcher model for Prime, Echoes, and AM2R multiworld pickups.
- Added: New Super Missile Expansion model for AM2R multiworld pickups.
- Fixed: Wide Beam shields now require the Wide Beam to break, and cannot be cheesed with Wave or Plasma beam.
- Fixed: Saves from a different world in the same multiworld session are correctly handled as incompatible.
- Fixed: Text is patched in all languages, not just English.

#### Logic Database

##### Ghavoran

- Added: In Spin Boost Tower: Expert Speed Booster Conservation from Ledge Below PB Tank to Pickup (PB Tank), as well as a video for this trick.

### Metroid Prime

#### Logic Database

- Added: 35 new Videos to the Database

##### Chozo Ruins

- Changed: Vault: NSJ Bombless Wall Boost lowered to Expert
- Changed: Ruined Nursery: bombless Standable Terrain NSJ lowered to Advanced and w/ SJ lowered to Intermediate
- Changed: Hive Mecha: Fight skip via walkway lowered to Intermediate Movement
- Added: Hive Mecha: Fight skip NSJ Advanced Movement bunny hop
- Added: Furnace: Spider track climb trick description
- Added: Furnace: Bombless Intermediate Movement to West Furnace Access
- Added: Burn Dome Access: Advanced Movement and Wallboost bombless escape
- Added: Hall of the Elders: Advanced Complex Bomb Jump wave slot skip

##### Phazon Mines

- Added: Elite Research: Advanced IUJ scanless climb
- Added: Main Quarry: Advanced BSJ to Waste Disposal
- Added: Metroid Quarantine B: Hypermode Single Room OOB NSJ bombless
- Added: Elevator Access A: Hypermode bombless spiderless climb from Elevator A
- Added: Elevator Access A: Expert Movement logic for climbing without Wave Beam
- Changed: Phazon Processing Center: Item to Maintenance Tunnel L-Jump now has proper X-Ray logic
- Changed: Phazon Processing Center: Item to Maintenance Tunnel Complex Bomb Jump has been properly replaced with Bomb Jump

##### Phendrana Drifts

- Added: Frozen Pike NSJ Bombless Climb from Frost Cave Access now has proper Charge Beam, Scan Visor, and Combat logic
- Added: Hypermode Frozen Pike NSJ Bombless Climb from bottom to top
- Added: Frozen Pike Hypermode BSJ to Transport Access
- Added: Frozen Pike NSJ Hunter Cave to Frost Cave Intermediate Slope Jump
- Changed: Transport Access Single Room OOB lowered to expert and advanced tricks
- Added: Ice Ruins West Courtyard Entryway to middle platform NSJ Hypermode BSJ and NSJ damage boost
- Added: Ice Ruins East Expert Single Room OOB ice item heist
- Added: Ice Ruins East Advanced Single Room OOB and Hypermode Movement spiderless bombless spider track item
- Added: Ruined Courtyard Advanced Movement bunny hop to Save Station A
- Added: New hash words

## [7.3.2] - 2024-02-??

- TODO: fill out or remove.

## [7.3.1] - 2024-02-07

### AM2R

- Fixed: Receiving a suit in a Multiworld session will not place you in the most upper-left position of a room anymore.

## [7.3.0] - 2024-02-07

- Added: Ability to turn off changing "to" Normal Doors in Door Type dock rando.
- Fixed: For Linux and macOS, the auto tracker tooltip will not show black text on black background anymore.
- Fixed: Searching for your own pickup in multiworld sessions will now show only pickups which match *exactly* the name, instead of showing pickups which start with that name.
- Fixed: The import in a multiworld session is blocked if it contains an unsupported game.
- Fixed: Opening the webbrowser for Discord Login doesn't fail on Linux anymore.
- Changed: Scanning ammo in the Prime games will now show nicer text for items that provide negative ammo or multiple positive ammo.
- Fixed: For Windows, the game select tooltip will not render as grey text on grey background in dark mode.
- Added: Games display a banner if they are multiworld compatible.

### Resolver

- Fixed: Some cases of resolver timeout.

### AM2R

- **Major** - Added: Multiworld support for AM2R.
- Added: Auto-Tracker functionality.
- Added: A "Hints"-tab, which describes the hint system used in AM2R in detail.
- Added: A "Hint Item Names"-tab, which describes which names are used to describe the items in offworld hints.
- Changed: Minimal Logic has been adjusted. It now also checks for Morph Ball, Missile Launcher, the DNA and the Baby collection.
- Changed: The Baby now checks for all DNA being collected and will display a message if not.
- Changed: Progressive Suits and Progressive Jumps now display custom sprites instead of Space Jump / Gravity Suit sprites in order to make them more distinct.
- Changed: The yams.json file will not be present anymore for race seeds.
- Fixed: The shell script after exporting works now on Flatpak environments.
- Fixed: Typos in FAQ.

#### Logic Database

- Added: 20 Videos to the Logic Database.

##### Main Caves

- Fixed: In Surface Hi-Jump Challenge: Now correctly uses normal damage instead of lava damage for damage boost.
- Fixed: In Drivel Drive: Intended Ballspark now requires Gravity.
- Changed: In Drivel Drive: Bumped mockball method to Expert.
- Changed: In Western Cave Shaft: Bumped health requirement for the descent to require an Energy Tank in trickless.

##### Golden Temple

- Added: In Guardian Arena: Now accounts for Speed Booster quick kill with Intermediate Knowledge.

##### Hydro Station

- Fixed: In Breeding Grounds Entrance: Activating the EMP Slot now properly accounts for Missiles.

##### Industrial Complex

- Fixed: Renamed the room `Spazer Beam` to `Spazer Beam Chamber`.
- Changed: Upper Factory Gamma Nest: Shinesparking from the room below to get the top item is now an intermediate shinesparking trick.

##### The Tower

- Changed: In Tester Arena, the fight requirements have been restructured with more thorough combat and health requirements.

##### Distribution Center

- Changed: In Dual Gamma Nest, the fight now requires Gravity suit on Trickless Combat. Health requirements adjusted around this change.
- Changed: Distribution Center Exterior West: Shinesparking to get the top Missile Tank is now an intermediate shinesparking trick.
- Changed: Bullet Hell Room Access: Shinesparking to get from `Door to Bullet Hell Room` to `Door to Distribution Facility Intersection` now requires an intermediate shinesparking trick.

### Cave Story

- Fixed: The name for Puppy locations and Labyrinth Shop locations will now be shown correctly on the Location Pool tab.

### Metroid Dread

- Added: Changing the volume of the music, SFX and background ambience is now possible via cosmetic options.
- Changed: Speed Booster Upgrades and Flash Shift Upgrades are now considered minor items instead of major.

#### Logic Database

- Removed: It's no longer logical to push Wide Beam Blocks with Wave Beam without Wide Beam.
- Fixed: All usages of Missiles now require the Missile Launcher.
  - Affects:
    - Fighting Corpius with Normal Missiles.
    - The part of the Z57 fight where you use Storm Missiles to stop the healing.
    - Breaking the Missile Blocks in Dairon - Transport to Artaria.
    - Fighting Escue with Normal Missiles.
    - Fighting Golzuna with Storm Missiles and Normal Missiles.
    - Fighting Central Units.

##### Artaria

- Added: Single Wall Jump (Beginner) to cross the pillar left to right in White EMMI Introduction.
- Added: Using Speed Booster in White EMMI Introduction to get over the pillar left to right, from the BallSpark Hallway Room, also available in Door Lock Rando.
- Fixed: Using Speed Booster in White EMMI Introduction to get over the pillar left to right, from the Teleport to Dairon Room now requires Door Lock Rando to be disabled.

##### Cataris

- Added: The Wide Beam Block in Dairon Transport Access can now be traversed with a Diffusion Abuse trick from below.

##### Ferenia

- Changed: Using Speed Booster to reach the item at the top of Purple EMMI Introduction now requires Speed Booster Conservation (Intermediate).
- Fixed: Energy Recharge Station (Gate): Clearing the Grapple Block from the Upper Bomb Ledge now additionally requires the Main Power Bomb instead of only Power Bomb Ammo.
  - All the other usages of Power Bombs in this area also now require the Main Power Bomb.

##### Ghavoran

- Added: Bomb Jump in Right Entrance, out of the water to the Grapple Block Alcove. Requires Diagonal Bomb Jump and either Out of Water Bomb Jump or Gravity Suit.
- Added: Video showing the Grapple Movement trick in Right Entrance.

### Metroid Prime

- Added: It is now possible to have a seperate total amount and required amount of Artifacts.
- Changed: Minimal Logic now also checks for the Ridley event.
- Fixed: Rare softlock/glitches regarding Central Dynamo maze

### Metroid Prime 2: Echoes

- Added: Having Double Damage no longer causes the morph ball to glow.
- Added: 7 more joke hints.
- Changed: Minimal Logic now also checks for the Emperor Ing event.

#### Logic Database

- Added: 12 videos to the database

##### Torvus Bog

- Added: In Great Bridge: Rolljump method to reach Abandoned Worksite from Temple Access (Top)

## [7.2.0] - 2024-01-05

- **Major** - Added: Rebranded Randovania icons.
- Fixed: Bug where tooltips did not show uncollected item names in the autotracker.
- Changed: Update to the Database Video Directory site to eliminate lag and add modern styling.
- Changed: Autotracker tooltips now display text in black instead of gray.

### Metroid Dread

#### Logic Database

##### Artaria

- Added: In Screw Attack Room: Break the blob with Slide Turnaround Pseudo Wave Beam, requires Gravity Suit. Beginner from the left and Intermediate from the right.
- Fixed: The Advanced Pseudo Wave Beam to break the Blob in Screw Attack Room from the right now handles it not working with Gravity Suit.
- Fixed: Add Slide as a requirement for the Pseudo Wave Beam usages in Melee Tutorial Room and Early Cloak Room.

##### Burenia

- Added: Pseudo Wave Beam to break the bottom right blob in Burenia Hub to Dairon. Requires Slide and Gravity Suit or Diffusion Beam.
- Fixed: When using Power Bomb to break the bottom right blob in Burenia Hub to Dairon, also require the ability to shoot a beam.
- Fixed: Burenia Hub to Dairon: Getting the item in the fan with only Flash Shift now requires at least one Flash Shift Upgrade as well, and also only requires Intermediate movement (instead of Advanced).
- Changed: Main Hub Tower Middle: Climbing out of the water from Left of Central Grapple Block without any items now requires Advanced Movement, up from Intermediate.

##### Ferenia

- Added: In Space Jump Room: Use Grapple Beam to jump out of water above Underwater Ledge Left, and use Single Wall Jump, Spin Boost or Flash Shift to reach Dock to Transport to Ghavoran. Video included.
- Changed: In Space Jump Room: Can traverse from Underwater Ledge Left to Dock to Transport to Ghavoran using Spider Magnet, with either Flash Shift and Wall Jump or Morph Ball and Single Wall Jump.
- Changed: In Space Jump Room: Added a video for reaching the Missile Tank with only Morph Ball and Bombs
- Changed: In Space Jump Room: Added a video traversing from Underwater Bottom to Underwater Ledge Left with only Grapple Beam.

##### Ghavoran

- Fixed: Getting the Energy Part Pickup in Golzuna Tower using Spin Boost and Shinespark Conservation Beginner now correctly requires Morph Ball.
- Changed: Opening the door to Orange Teleportal directly from below, in Golzuna Tower, requires Diffusion Beam.
- Added: The door to Orange Teleportal can be opened from inside the tunnel left after breaking the Speed Booster Blocks, in Golzuna Tower. This requires Charge Beam and either Wave Beam or Pseudo Wave Beam Beginner.

### AM2R

- Added: Research Site Open Hatches as available doors for Door Lock Rando.
- Added: New option to place DNA anywhere.
- Added: New option to force Save Station doors to be normal doors.
- Added: New option to force doors in Genetics Laboratory to be normal doors.
- Added: If the user starts with random items, then an item collection screen will now be shown, telling the player which items they start with.
- Added: Clearer GUI symbols, when expansions have been collected, but not their corresponding launcher.
- Added: When softlock prevention is active, then the first two crumble blocks in Super Missile Chamber will be shoot blocks instead.
- Changed: "Distribution Center - Energy Distribution Emergency Exit" has updated behavior when 'Softlock Prevention' is enabled. Before, only the bottom row of Speed Booster blocks were removed. Now, all of them have been removed, except for the leftmost pillar.
- Fixed: When spinjumping into a progressive Space Jump, the spinjump SFX is not being infinitely looped anymore.
- Fixed: Entering "Hatchling Room Underside" will now show the Metroid scan notification only once.

#### Logic Database

- Added: 15 Videos to the Logic Database.

##### Main Caves

- Added: In Surface Hi-Jump Challenge: Shinespark conservation method to reach item.

##### Hydro Station

- Added: In Inner Alpha Nest South: IBJ method to reach item.
- Changed: In Arachnus Arena: New health and dodging requirements for fighting Arachnus.

##### Industrial Complex

- Added: In Lower Factory Intersection: Can now climb the room by shinesparking after a short charge.
- Added: In Treadmill Room: Going from right to left is now possible via a beginner Shinespark or an intermediate Morph Glide.
- Fixed: In Lower Factory Intersection: Climbing the room now correctly needs a damage boost for wall jumps.
- Fixed: In Shirk Prisons: Going from right to left, now requires Morph Ball, or 4 (Super) Missiles.
- Fixed: In Treadmill Room: Going from right to left via Movement is now impossible.
- Changed: In Torizo Arena: New weapon, health, and dodging requirements for fighting Torizo.

##### Genetics Labratory

- Changed: In Queen Arena: Additional Beam requirements and dodging requirements for fighting Queen trickless.

### Metroid Prime 2: Echoes

#### Logic Database

##### Dark Agon Wastes

- Added: Requirements to trigger the Amorbis fight from below: Spacejump, NSJ Z-Axis Screw Attack or BSJ, and bomb jumps or standable terrain with the energy taken.
- Added: Advanced combat to fight Amorbis after the energy has been taken.
- Changed: Revised Amorbis combat requirements (trickless requires a good weapon + 2 E, beginner requires a weapon and 1 E, intermediate neither)
- Changed: Skipping the Amorbis trigger, or touching it to trigger the fight from below, requires Knowledge set to Intermediate.

### Metroid Prime

#### Logic Database

##### Tallon Overworld

- Added: Advanced Single Room OoB to reach Landing Site item without Morph Ball

## [7.1.1] - 2023-12-26

### Metroid Prime

- Added: A more stream-friendly autotracker layout
- Fixed: Reverted Warrior Shrine -> Monitor Station loading improvement which could sometimes cause crashes
- Fixed: Export compatibility with legacy cutscene skip options
- Fixed: Music issues in Frigate Orpheon, Artifact Temple, Arboretum, Sunchamber Lobby, Burn Dome and Lava Lake
- Fixed: [PAL] Issue with the Artifact Temple teleporter arrival cutscene
- Fixed: Non-NTSC text issues
  - Seed hash not showing on main menu
  - Credits not showing seed spoiler
  - [JP] Font size
- Added: `qolGeneral` improvements
  - Ice wall in Phendrana Shorelines now shatters instead of melting when shot
  - Better Save Station load trigger in Phendrana Shorelines
  - Better door open triggers in Arboretum
- Changed: Back-to-back cutscenes in Artifact Temple now skip as one

### Metroid Prime 2: Echoes

- Added: A more stream-friendly autotracker layout

## [7.1.0] - 2023-12-01

- Fixed: Bug with progressive suits in the autotracker always highlighting first suit
- Changed: "Remove redundant pickup alternatives" and "Stagger placement of pickups" are no longer experimental options and will be included in all presets moving forwards.

### AM2R

- Added: Shell script to make launching randomized games easier on Flatpak.
- Added: Plasma Beam Chamber's crumble blocks will be gone when the softlock prevention setting is turned on.
- Fixed: Visual time of day discrepancy with Septoggs and the tileset if started at GFS Thoth.
- Fixed: A flipped water turbine if the vanilla water turbine was set to be changed to one.
- Fixed: Crash when starting the game and loading a save room which contains a destroyed water turbine.
- Fixed: "Cancel" button not working properly on "Toggle" Missile-Mode.

#### Logic Database

- Changed: Zeta and Omegas combat rebalanced for lower difficulties.

### Metroid Dread

- Added: Power Bomb Limitations now shows up on the Preset Summary when enabled.

#### Logic Database

##### Artaria

- Added: In Screw Attack Room: Get from Door to Freezer(Power) to Start Point 2 by sliding.
- Added: In Screw Attack Room: Get from Start Point 2 to Early SA Platform with Space Jump.
- Added: In Screw Attack Room: Get from Door to Freezer(Power) to Screw Attack Pickup by using Shinespark. Requires Speed Booster Conservation Beginner and Disabled Door Lock Randomizer.
- Added: In EMMI Zone Hub: Get to the item pickup and the top left door from Door to Ballspark Hallway, using Shinespark, Speed Booster Conservation Beginner.
- Added: In EMMI Zone Hub: Get to the item pickup from Door to Ballspark Hallway using Speed Booster and Spider Magnet.
- Fixed: In EMMI Zone Hub: Getting to the item pickup from Door to Ballspark Hallway using Flash Shift and Single Wall Jump is now separated from the Grapple Movement alternative.
- Fixed: In EMMI Zone Hub: Getting to the item pickup from Door to Ballspark Hallway using Flash Shift and Single Wall Jump now requires a Flash Shift Upgrade.
- Fixed: In EMMI Zone Hub: Getting to the item pickup from the lower door to Wide Beam Block Room using a Shinespark now requires Door Lock Rando to be disabled.
- Removed: In EMMI Zone Hub: Redundant option: getting from the lower to the upper Door to EMMI Zone Exit Southwest using Speed Booster when Door Lock Rando is disabled.

##### Burenia

- Added: In Gravity Suit Tower: Getting from the Lower door to Ammo Station South to the Upper door to Gravity Suit Room is in logic with either Power Bombs or after breaking the floor.
- Changed: In Gravity Suit Tower: Getting from the Lower door to Ammo Station South to the Lower door to Gravity Suit Room is now locked behind Highly Dangerous Logic

##### Cataris
- Added: In Underlava Puzzle Room 2: Use Speed Booster with at least one upgrade to shinespark through the speed blocks from the right.

##### Ferenia

- Added: In EMMI Zone Exit Middle: Use Wave Beam and Charge Beam or Power Bombs to open the Upper Door to EMMI Zone Exit West, then traverse through that room to get to the upper door.
- Added: In Purple EMMI Arena: Use Water Space Jump (Intermediate) to jump out of the water to reach the door.
- Changed: In EMMI Zone Exit Middle: Going from the Dock to Map Station to the Door to EMMI ZONE Exit West (Lower) is now trivial.
- Changed: In Purple EMMI Arena: Jumping out of the Water to reach the door using Cross Bombs now requires Water Bomb Jump Beginner. Using Normal Bombs no longer requires Spin Boost.

##### Ghavoran

- Changed: Golzuna logic has been overhauled to include Storm Missiles, Bombs, or Cross Bombs to fight it and forcing Flash Shift, Spin Boost, or Space Jump to dodge its attacks if not using shinesparks to defeat it.
- Fixed: Missing check on PB limitations to get to Orange Teleportal by opening the door from the tunnels below.

### Metroid Prime

- Fixed: Some rooms not appearing on map when "Open map from start" export option is selected
- Fixed: Parasite Queen permadeath when skipping death cutscene
- Fixed: Black bar in Control Tower cutscene
- Fixed: Minor PAL issues regarding Skippable Cutscenes in Exterior Docking Hangar and Sunchamber
- Added: Preset option to force Normal or Hard difficulty in the Main Menu
- Added: More Base QoL
  - All rooms now automatically play music appropriate to the area, even if the original music trigger has not been touched
  - The bomb blocks in Lava Lake and Chapel Tunnel are gone forever once destroyed
  - Fix Arboretum rune scan not always appearing when vines are retracted
  - Fix broken load trigger in Aether Lab Entryway
  - Tweaked the size of some door open and loading triggers
  - Sun Tower Access Ghost can now be seen after performing Early Wild
  - Better music timing of Elite Pirate breakout
  - Fix Chapel of the Elder's item platform not rising up all the way
  - Removed more "flashbang" effects
- Changed: Research Core item acquisition cutscene removed in Competitive Skippable Cutscenes
- Changed: Reintroduce and improve loading trigger optimization in Warrior Shrine
- Changed: Update in-game text when refilling PBs at missile stations
- Changed: The Missile Launcher's broad category is now "missile system" instead of "missile-related upgrade".

#### Logic Database

- Added: Database logic for Hard Mode

##### Chozo Ruins

- Added: Vault NSJ with Wallboosts
- Changed: Decreased Difficulty of Tower of Light NSJ Slope Jump

##### Magmoor Caverns

- Added: Fiery Shores wallcrawl to reach Upper Item

##### Phazon Mines

- Added: Difficult HBJ in MQB Phazon Pit
- Added: Elite Research Single Room OOB to Item
- Added: Upper Elite Research Dash to Reach Item NSJ

##### Phendrana Drifts

- Changed: Thardus Thermaless with Bombs and w/o adjusted
- Added: Phendrana Canyon NSJ Scanless Damage Boost
- Added: Phendrana's Edge NSJ Grappleless BSJ
- Added: Ruined Courtyard NSJ Climb UBJ
- Added: Thardus Skip NSJ from North Quarantine Tunnel

##### Tallon Overworld

- Added: Great Tree Hall Lower NSJ Climb BSJ
- Added: Landing Site B Hop to Reach Gully NSJ

### Metroid Prime 2: Echoes

#### Logic Database

- Changed: Climbing Transport A Access using slope jump + NSJ SA no longer incorrectly requires SJ as well

## [7.0.1] - 2023-11-??

- To be decided if it will be necessary.

## [7.0.0] - 2023-11-03

- **Major** - Added: AM2R has been added with full single player support. Includes Door Lock Rando, some toggleable patches and more.
- Changed: The Changelog window has received a slight overhaul. The date of each release is shown, hyperlinks are fixed, and patch notes are now accessed through a drop-down box (previously used vertical tabs).
- Changed: Trick level sliders ignore mouse scroll inputs, preventing unintended preset changes.
- Changed: The Trick Details list in the menu bar no longer displays tricks that shouldn't be visible in the UI.
- Changed: For Multiworld, sending collected locations to the server can no longer fail if there's an error encoding the inventory.
- Changed: The directory layout has now changed, moving everything that isn't the executable to an `_internal` folder.
- Changed: When verifying the installation, missing files and modified files are listed in the console and log.
- Changed: An explicit error is now displayed when a preset has minimum random starting items higher than the maximum.
- Fixed: Map tracker selects the correct start location if the preset has only one start location that is not the default.
- Fixed: When verifying the installation, the title of the popup now properly says "Verifying installation".
- Fixed: Exporting with hidden item models in a multiworld now works properly.

### Resolver

- Fixed: Bug where damage constraints in chains were not understood correctly.
- Fixed: Damage reductions from multiple suits are no longer multiplied together.
- Improved: The output from the resolver now includes the node with the victory condition.
- Improved: When using verbosity level High or above, the energy is displayed in the output.
- Improved: Speed up resolving of hard seeds by allowing skipping of more kinds of unsatisfied requirements.

### Cave Story

- **Major** - Added: Multiworld support. Currently only supports the version of freeware provided by Randovania.
- Fixed: Exporting Cave Story no longer causes a runtime error.
- Fixed: Presets that start in Camp no longer error in generation.
- Changed: The bookshelf in Prefab House now returns you to Prefab Building, before the boss rush.
- Fixed: Alt-tabbing while in fullscreen no longer crashes the game.
- Fixed: You can no longer select a negative weapon slot from the inventory.
- Fixed: The teleporter menu no longer flickers.

### Metroid Dread

- Fixed: Custom shields now use the correct shader and texture effects and no longer a black background
- Fixed: Issues with negative amount for ammo items. The current amount was set to a wrong value and you had to use a ammo refill station. This also caused issues with the auto tracker and multiworld.

#### Logic Database

- Fixed: The "Power Bomb Limitations" setting is now respected for opening Charge Beam Doors.

##### Artaria

- Changed: Going to Transport to Dairon with Speed Booster now requires the Speed Booster Conservation trick set to Beginner.
- Changed: The item above Proto EMMI now requires Speed Booster Conservation set to Beginner when reaching it with Speed from the top.
- Changed: Using Speed Booster to reach the pickup in EMMI Zone First Entrance now requires either the EMMI defeated or Speed Booster Conservation set to Beginner.

##### Burenia

- Added: Use Spin Boost with Wall Jump to climb from left to right at the top of Gravity Suit Tower.
- Changed: The Early Gravity sequence now requires the Speed Booster Conservation trick set to Beginner.

##### Cataris

- Added: Ledge warp out of the Diffusion Beam Room to avoid being trapped by the one way door and the blob.
- Changed: The item in Dairon Transport Access now requires the Speed Booster Conservation trick set to Beginner.
- Changed: The speed blocks leading to Underlava Puzzle Room 2 now require the Speed Booster Conservation trick set to Beginner or Power Bombs.

##### Dairon

- Changed: The lower item in the Freezer now requires the Speed Booster Conservation trick set to Beginner.
- Changed: The item in Ghavoran Transport Access now requires the Speed Booster Conservation trick set to Beginner when using Space Jump.
- Changed: The item in Storm Missile Gate Room now requires the Speed Booster Conservation trick set to Beginner when coming from above.

##### Elun

- Added: Elun's Save Station is now a valid starting room.
- Changed: The item in Fan Room now requires the Speed Booster Conservation trick set to Beginner.

##### Ferenia

- Added: Emmi Zone West Exit now has a Damage Boost trick to move from the center platform to the west door.
- Changed: The item in Fan Room now requires the Speed Booster Conservation trick set to Beginner or Gravity Suit with door lock rando disabled.
- Changed: The item in Speedboost Slopes Maze now requires the Speed Booster Conservation trick set to Beginner.
- Changed: The Missile+ Tank in Space Jump Room now requires the Speed Booster Conservation trick set to Beginner.

##### Ghavoran

- Changed: Going up Right Entrance with Speed Booster now requires the Speed Booster Conservation trick set to Beginner.
- Changed: The upper item in Golzuna Tower now requires the Speed Booster Conservation trick set to Beginner when using Spin Boost from the top.

### Metroid Prime

- Changed: In the Auto-Tracker Pixel Theme, visors are now pilled, Boost Ball icon with a proper trail, improvements to Power Bomb icon.
- Fixed: Counting normal damage reductions from suits twice.
- Fixed: Item position randomizer not being random.
- Fixed: Foreign object in ruined shrine
- Fixed: Room rando + cutscene skip compatibility
- Fixed: Crash when exporting a seed with a blast shield in phazon infusion chamber and essence death teleporter
- Fixed: [PAL/JP] Restored Missile and Charge shot stun in one hit on Ridley
- Fixed: [PAL/JP] Restored Wavebuster cheese on Ridley
- Fixed: When customizing cosmetic options, the labels are now properly updated.

### Metroid Prime 2: Echoes

- Added: One new Joke Hint referring to Raven Beak added to the pool
- Changed: In the Auto-Tracker Pixel Theme, visors are now pilled, Boost Ball icon with a proper trail, Screw Attack icon now faces clockwise, dedicated Power Beam icon.
- Changed: Damage Requirements for Warrior's Walk Item Pickup has been lowered from 80 to 60 dmg in total (30 energy getting the item and 30 energy going back)

## [6.4.1] - 2023-10-12

### Metroid Dread

- Removed: The "Power Bomb Limitations" has been disabled due to issues. This will be re-added in the future.

## [6.4.0] - 2023-10-05

### Metroid Dread

- Fixed: The "Power Bomb Limitations" setting is now accounted for by logic.

### Metroid Prime:

- Fixed: When room rando is enabled, cutscenes are no longer skippable to avoid a bug with elevators. This will be properly fixed in the future.

## [6.3.0] - 2023-10-02

- Added: During generation, if no alternatives have a non-zero weight, try weighting by how many additional Nodes are reachable.
- Added: Data Visualizer now has a very visible checkbox to quickly toggle if the selected trick filters are enabled.
- Added: When trick filters are enabled, a line is added indicating how many requirements are being filtered.
- Changed: The generator will now consider placing Energy Tanks, if there's a damage requirement that's exactly high enough to kill the player.
- Fixed: The menu option for viewing all Randovania dependencies and their licenses has been restored.
- Fixed: The generator should now handle cases with negative requirements a little better.
- Fixed: Map tracker works again for Metroid Dread and Metroid Prime.

### Resolver

- Fixed: Bug where nested requirements were combined wrongly.
- Improved: Order of exploring certain dangerous events.

### Metroid Dread

- Added: Enky and Charge Beam Doors can be made immune to Power Bombs. This is enabled in the Starter Preset, and can be toggled in Preset -> Game Modifications -> Other -> Miscellaneous -> Power Bomb Limitations.
- Added: Warning in the FAQ about custom text not displaying if the game is played in languages other than English.
- Changed: Exporting games is now significantly faster.

#### Logic Database

- Added: 3 videos to the logic the database for a diagonal bomb jump in Ghavoran, a single-wall jump in Cataris, and a diffusion abuse trick in Artaria.

##### Artaria

- Changed: EMMI Zone Spinner: The connection to the pickup that is available before flipping the spinner now also requires door lock rando and Highly Dangerous Logic to be enabled.

##### Burenia

- Changed: Teleport to Ferenia: Using Speed Booster to get past the Shutter Gate now requires Speed Booster Conservation Beginner.

##### Cataris

- Changed: Thermal Device Room South: The connections to the thermal door that closes after using the thermal device now logically remains open when door lock rando is disabled and the "Can Slide" and "Shoot Beam" templates are satisfied. This is a handwave that makes the thermal device no longer a dangerous resource.
- Changed: Single-wall Jump trick in Cataris Teleport to Artaria (Blue) now requires a slide jump.
- Changed: Exclude Door above First Thermal Device from Door Randomization. Effectively making the First Thermal Device a safe action also when doors are randomized.

##### Dairon

- Changed: Yellow EMMI Introduction: Using Speed Booster to go through the Shutter Gate, right to left, no longer requires Flash Shift Skip.

##### Ferenia

- Changed: Purple EMMI Introduction: Using Speed Booster to get past the Shutter Gate now requires Speed Booster Conservation Intermediate instead of Flash Shift Skip Beginner.

##### Ghavoran

- Changed: The connection of EMMI Zone Exit Southeast and EMMI Zone Exit West is now a proper door. This enables it to now be shuffled in door lock rando.
- Changed: Going backwards through the Eyedoor now requires having first destroyed it, Flash Shift and Intermediate Movement, or being able to tank the damage.

### Metroid Prime

- Fixed: Door from Quarantine Access A to Central Dynamo being inoperable with Reverse Lower Mines enabled.
- Fixed: Minor issues with new skippable cutscenes option.
- Fixed: PAL export with skippable cutscenes
- Fixed: Flaahgra crash with skippable cutscenes (fingers crossed)
- Fixed: Warrior shrine loading behavior
- Changed: Remove white screen flash effect when crates explode.
- Changed: Skippable cutscene modes are no longer experimental. Skippable is the new default. Competitive cutscene mode has been updated appropriately.
- Changed: Update tournament winner scan in Artifact Temple
- Changed: Improve loading times when leaving MQB
- Changed: Parasite Queen no longer respawns on 2nd pass
- Changed: The post-Parasite Queen layer in Biotech Research Area 1 now prevents backtracking through Emergency Evacuation Area (1-way door)
- Removed: Major/Minor Cutscene Mode (Major hidden behind experimental options)

#### Logic Database

##### Impact Crater

- Added: The Metroid Prime Exoskeleton fight has full combat logic.

##### Chozo Ruins

- Added: Sun Tower Sessamoharu Complex Bomb Jump to Skip Super Missiles/Scan Visor

##### Phazon Mines

- Added: Phazon Processing Center between Pickup and Maintenance Tunnel Door
- Fixed: Traversing from the Spider Track Bridge to the Quarantine Access A door in Metroid Quarantine A now properly requires the barrier to be removed or `Backwards Lower Mines` to be enabled.

##### Phendrana Drifts

- Added: New Thardus Skip Method from Room Center
- Added: Quarantine Monitor to North Quarantine Tunnel Thardus Skip
- Added: Phendrana Shorelines Spider Track item without spider ball out of bounds trick

### Metroid Prime 2: Echoes

- Changed: When Progressive Grapple is enabled, it will now show `2 shuffled copies` rather than `Shuffled` for better consistency.
- Changed: A proper error message is displayed when mono is not found, when exporting a game on macOS and Linux.

#### Logic Database

- Added: 22 videos to the logic database. see the [Video Directory]
(https://randovania.github.io/Metroid%20Prime%202%20Echoes/) for the full collection
- Added: Comments to some Beginner Bomb Jump tricks
- Changed: The trick setting "Suitless Ingclaw/Ingstorm" got renamed to "Suitless Dark Aether" with the intention to cover more tight Dark Aether energy requirements outside of Ingclaw or Ingstorm related checks.

##### Sky Temple Grounds:

- Changed: War Ritual Grounds, Shrine Access, Lake Access, Accursed Lake, Phazon Pit and Phazon Grounds will now require a Suit on trickless settings

##### Agon Wastes:

- Added: Main Reactor: Scan Dash (Advanced) to reach the Luminoth Corpse which allows to reach the item through Slope Jumps and Standable Terrain (Advanced).
- Added: Main Reactor: It is now possible to get to the item with only Spider Ball, Morph Ball Bombs, Standable Terrain (Intermediate) and Bomb Space Jump (Expert) without Space Jump.

##### Dark Agon Wastes:

- Added: Hall of Stairs: Bomb Space Jump (Advanced) to reach Save Station 3 Door without Space Jump

##### Dark Torvus Bog:

- Added: Portal Chamber (Dark): It is now possible to reach the Portal with a Slope Jump (Intermediate) and Screw Attack without Space Jump.

##### Sanctuary Fortress:

- Added: Main Gyro Chamber: Instant Morph (Hypermode) into boost, to destroy the glass to Checkpoint Station
- Added: Reactor Core Item pickup now possible with just Spider Ball and Morph Ball Bombs via Standable Terrain (Intermediate) and Bomb Jump (Intermediate)
- Added: Vault: Extended Dash (Expert) and Boost Jump (Expert) Method to reach the Spinner Side
- Added: Accessing the portal in Watch Station with a Bomb Space Jump (Advanced) to reach the Spider Track, Standable Terrain (Advanced) to reach the Bomb Slot, and an Instant Morph (Advanced)

##### Ing Hive:

- Added: Hive Temple Access: Slope Jump (Expert) into Screw Attack to skip Hive Temple Key Gate
- Changed: Temple Security Access: Z-Axis Screw Attack Trick is changed into Screw Attack into Tunnels (Advanced)
- Changed: Culling Chamber and Hazing Cliff will now require a Suit on trickless settings

## [6.2.0] - 2023-09-02

- Added: "Help -> Verify Installation" menu option, to verify that your Randovania installation is correct. This is only present on Windows.
- Changed: Game generation is now up to 150% faster.
- Changed: The resolver now tries otherwise safe actions behind a point of no return before it tries actions that give dangerous resources. This makes the solve faster by avoiding some cases of backtracking.
- Changed: Comments no longer prevent And/Or requirements from being displayed as short form.
- Fixed: Auto Tracker icons that were supposed to be always visible no longer show as disabled.
- Fixed: Opening race rdvgame files from older Randovania versions now works properly.
- Fixed: Exporting games with hidden Nothing models don't crash during the exporting process anymore.
- Fixed: For macOS, exporting Metroid Prime 2: Echoes games does not require you to run Randovania from within a terminal anymore to see the Mono installation.

### Metroid Dread

- **Major** - Added: Elevator and Shuttle randomizer. The destination is shown on the elevator/shuttle's minimap icon and in the room name, if enabled. This will show different area names to the logic database for some items.
- **Major** - Added: Split beams and missiles. When playing with non-progressive beams or missiles, each individual upgrade provides a unique effect instead of providing the effects of all previous upgrades.
- Added: An in-game icon will appear if the player becomes disconnected from the multiworld server.
- Changed: The Starter Preset and April Fools 2023 preset now have non-progressive beams and missiles, instead of progressive.
- Changed: Bomb Shields are no longer vulnerable to Cross Bombs.
- Fixed: The door model for certain door types now uses the intended textures correctly.
- Fixed: The save file percentage counter and the per-region percentage counter are now all updated correctly.

#### Logic Database

- Added: Diagonal Bomb Jump in Ferenia - Speedboost Slopes Maze.
- Added: Diagonal Bomb Jump in Burenia - Main Hub Tower Top, to the Missile Tank, using either Gravity Suit or an out of water bomb jump.
- Added: In Dairon - West Transport to Ferenia, use Wave Beam to push the Wide Beam Block from above, without Wide Beam.
- Added: Logic to handle having Ice Missiles without Super Missile.
- Added: In Ghavoran - Teleport to Burenia, Cross Bomb Skip using just Morph Ball to get to and from the Pickup. Rated one level higher than the corresponding usage with Flash Shift or Spin Boost.
- Added: Ledge Warp usage to flip the spinner in Ghavoran next the Transport to Elun, and in Elun to release the X.
- Added: All Chozo-X encounters now have energy requirements.
- Changed: Added Wide Beam to missile farming during Kraid's fight.
- Changed: Fighting Kraid in Phase 2 without going up is moved from Beginner Combat to Intermediate.
- Changed: Fighting Kraid with no energy is now Intermediate Combat. Fighting with 1 Energy Tank is Beginner.
- Changed: Dodging in all Chozo-X fights now has Flash Shift as trivial, Spin Boost with Beginner Combat, and nothing with Intermediate.
- Changed: In Dairon - Teleport to Artaria, breaking the speed blocks is no longer "dangerous". This is done by removing the "Before Event" condition on breaking the blocks from above.
- Changed: In Artaria - Water Reservoir, breaking the blob is no longer "dangerous", as long as Slide is not randomized. This was previously dangerous because there's a connection in EMMI Zone Exit Southwest that makes use of Speed Booster, however, by simply adding a "Can Slide" option on the same condition, the logic now sees the blob as safe.
- Changed: In Burenia: Fighting Drogyga is now only "dangerous" if Highly Dangerous Logic is enabled. This is achieved by adding a Highly Dangerous Logic constraint on all instances where the logic uses "Before Drogyga" on connections in the Underneath Drogyga room.
- Changed: Move victory condition to after Raven Beak, and encode all requirements to finish the escape sequence to that connection. This avoids having a "dangerous" resource at the end of the game.
- Changed: In Burenia - Main Hub Tower Middle, lowering the Spider Magnet Wall is now "dangerous" only when Highly Dangerous Logic is enabled. The connection from the bottom of the room to the Pickup Platform that uses Grapple Movement requires the Spider Magnet Wall to not be lowered now requires Highly Dangerous Logic. The randomizer currently doesn't have the necessary options to make this connection mandatory in any seeds anyway.
- Changed: Most instances of pushing Wide Beam Blocks by using Wave Beam through walls now no longer need Wide Beam. Notable exception is Dairon - West Transport to Ferenia, from below.
- Changed: Boss fight logic using Ice Missile without Super Missile is no longer an option, and effectively requires as many missiles as with normal Missiles.
- Changed: Boss fight logic now understands how damage values work with Split Beams behavior.
  - Affected bosses: Robot Chozo fights, Chozo X fights and Raven Beak.
  - Having only Plasma Beam or only Wave Beam is only used to fight the Robot Chozos, at Combat Intermediate.
  - Having both Plasma Beam and Wave Beam is considered as the same bracket as only Wide Beam.
  - Having Wide Beam and Wave Beam is considered as the same bracket as Wide Beam and Plasma Beam.
- Changed: Exclude Ghavoran door between Flipper Room and Elun Transport Access from being shuffled as a Grapple Beam door in Door Lock rando. This is to enable a Ledge Warp to flip the Spinner from below.
- Changed: In Ghavoran - Flipper Room, rotating the flipper the normal way can now be in logic before having pulled the Grapple Block at Right Entrance or having turned on Power Switch 2 in Dairon, if Transport Randomizer is enabled.
- Changed: Revised logic for fighting Corpius
  - When using missiles without an ammo requirement, the X must not have been released.
  - Using Cross Bomb is moved to Combat Beginner
  - For Missiles, Super Missiles and Ice Missiles, the number of required missiles is reduced by 1, which matches the pre-existing comments. These alternatives remain Combat Intermediate.
  - For Missiles, Super Missiles and Ice Missiles, these can now also be used without combat tricks, but you need 1.5x as many units of Missiles ammo as the combat trick version.
  - Added Storm Missiles.
- Fixed: A typo in the room name Ferenia - East Transport to Dairon has been changed from East Transport to Darion.
- Fixed: In Burenia - Teleport to Ghavoran, to open the Plasma Beam door from below, add requirement to have Plasma Beam. This becomes relevant with Separate Beam Behavior.
- Fixed: In Artaria - Teleport to Dairon, to enter the teleport itself using Wave Beam, add requirements to have Wide Beam and Door Lock Rando being disabled. The former becomes relevant with Separate Beam Behavior.
- Fixed: In Cataris - Kraid Area, when using Wave Beam to fight Kraid from behind, you now also need the rest of the rest of the requirements to fight Kraid.

### Metroid Prime

- Fixed: One-way elevator mode not able to generate
- Fixed: Doors openable underneath blast shields
- Fixed: Doors and Blast shields hurting the player with reflected shots
- Fixed: Starting items getting  ignored when starting in Connection Elevator to Deck Alpha
- Fixed: Skipping the cutscene in Connection Elevator to Deck Alpha also skips item loss
- Fixed: Doors in Omega Research not locking
- Fixed: Elite Control entry Barrier activating again
- Fixed: Hall of the Elders "New Path Opened" HUD Memo not appearing
- Fixed: Some unskippable cutscenes
- Fixed: Removed HUD Memos in Emergency Evacuation Area
- Fixed: Timing of Metroids in Metroid Quarantine A
- Fixed: Stuck camera in control tower
- Fixed: Timing of flying pirates in control tower
- Fixed: Echoes Unlimited Missiles model now appears larger
- Added: More Quality of life improvements over vanilla
  - Colorblind friendlier flamethrower model
  - Power Bombs now have a heat signature
  - Power Conduits activate even if only 1 of 3 wave particles hit
  - Main Quarry power conduit no longer reflects charged wave
  - Added lock to top door during Phazon Elite fight
  - Doors unlock from picking up the artifact item instead of the Phazon Elite dying

#### Logic Database

##### Chozo Ruins

- Added: Reverse Flaahgra in Sun Tower is now logical
- Added: Furnace E Tank Wall Boost Escape
- Added: Transport Access North Wallboost to Hive Totem from Elevator
- Added: Trigger Ghosts from Sun Tower Access without Bombs or Spider

##### Phazon Mines

- Added: Fungal Hall A now has Energy and Combat Logic
- Added: Fungal Hall A SJ Scan Dash Grapple Skip
- Added: Fungal Hall Access NSJ Bombless Escape to Fungal Hall A

##### Phendrana Drifts

- Changed: Phendrana Canyon Pickup NSJ Bombless Triple Boost Adjustments
- Changed: Control Tower Plasma Skip is now Beginner
- Added: Hunter Cave Bunny Hop to reach Hunter Cave Access from Lower Edge Tunnel
- Added: Hunter Cave Slope Jump to reach Chamber Access from Lake Tunnel

##### Tallon Overworld

- Added: Root Cave Climb NSJ Boost Strat

### Metroid Prime 2: Echoes

- Added: New cosmetic suit options. Please note that these suits require the experimental patcher to be enabled.
- Added: The internal game copy is automatically deleted when exporting a game fails in certain situations.

#### Logic Database

- Added: 307 videos to the logic database. see the [Video Directory]
(https://randovania.github.io/Metroid%20Prime%202%20Echoes/) for the full collection.

##### Temple Grounds

- Added:  NSJ Extended Dash (Expert) to cross Grand Windchamber through the middle platform.

##### Sky Temple Ground

- Removed: Phazon Grounds NSJ, No SA -> Invisibil Objects (Hypermode) or Movement (Expert) and Dark Visor. Doesn't exist.

##### Agon Wastes

- Added: NSJ Extended Dash (Advanced) to reach Temple Access Door in Mining Station A.

##### Sanctuary Fortress

- Added: Extended Dash (Expert) to reach the Scan Post in Watch Station Access from Main Gyro Chamber Door.
- Added: Extended Dash (Expert) to reach Main Gyro Chamber Door in Watch Station Access from the Scan Post Side.
- Added: Workers Path - Screw Attack from Z-Axis (Intermediate) now requires Bomb Space Jump (Intermediate) from Dynamo Works
- Added: Workers Path - Bomb Jump (Advanced) method added to reach cannon NSJ from landing platform

## [6.1.1] - 2023-08-07


- Changed: Improve performance significantly when opening a Multiworld session with long history.
- Changed: Slightly improve performance when opening game details.
- Fixed: The correct error is displayed when the incorrect password is provided for Multiworld Sessions.

### Metroid Dread

- Fixed: The progress bar when exporting no longer reaches 100% earlier than intended in some situations.
- Added: Racetime seeds can now be directly imported into Randovania

## [6.1.0] - 2023-08-02

- **Major** - Removed: Starting sessions is no longer necessary and has been removed as an option. It's now always possible to clear a generated game.
- Added: Importing permalinks and rdvgames in a multiworld session now creates new worlds if missing.
- Added: The Generation Order spoiler now has a field to filter it.
- Added: An "Export Game" button has been added to "Session and Connectivity" tab as a shortcut to export any of your worlds.
- Added: It's now possible to filter the history tab in a Multiworld session.
- Added: Add Ready checkbox for Multiworld sessions.
- Added: A new tool was added to the Pickup tab of Game Details that lets you quickly find in which worlds your pickups are.
- Added: The time a world last had any activity is now displayed in the Multiworld session.
- Added: A toggle for allowing anyone to claim worlds in a Multiworld session.
- Added: Sending pickups to an offline world now updates the auto tracker.
- Added: Warnings now show up in Multiworld sessions if you're not connected to any of your worlds.
- Changed: The popup when replacing a preset for a Multiworld Session now has the same features as the solo game interface.
- Changed: Text prompts now default to accepting when pressing enter.
- Changed: Reorganized the top menu bar. The Advanced menu is now called Preferences, with an Advanced sub-menu. Opening the Login window is now in the Open menu.
- Changed: The handling for presets that can't be loaded have been improved.
- Changed: Finishing a session is now called hiding a session, and now can be undone.
- Fixed: Multiworld now properly respects major/minor configuration of each world.
- Fixed: The generation order for multiworld session now correctly handles any kind of names.
- Fixed: Any buttons for changing presets or deleting worlds are properly disabled when a game is being generated.
- Fixed: Import rdvgames for games that uses certain features, like Sky Temple Keys on Bosses or Metroid DNA in Dread, now works properly.
- Fixed: Session Browser now properly sorts by creation date and user count. It also now properly defaults to showing recent sessions first.
- Fixed: Tracking another user's inventory now properly keeps working after a connection loss.
- Fixed: Sorting the session history and audit log now works properly.
- Fixed: In Multiworld session, the Claim world button is now properly disabled when you don't have permissions.
- Fixed: Changing a preset no longer causes it to lose its position in the tree.
- Removed: Connecting to Dolphin on Linux executable builds is now hidden on known situations that it doesn't work properly.

### Metroid Dread

- **Major** - Added: Multiworld support for Dread.
- Changed: Ryujinx (Legacy) is disabled when auto-tracker support is on, or in a multiworld.
- Fixed: Dairon - Navigation Station North can no longer be assigned a hint, which would then be replaced with DNA Hints.
- Added: A new auto-tracker layout featuring progressive items.
- Added: Custom shields now have alternate and more accessible models, which can be toggled per-shield in Cosmetic Options.

#### Logic Database

- Added: 2 videos to the database
- Added: Slide from right to left in Cataris - Total Recharge Station South.
- Added: Grapple Movement to get from Lower Door to Wide Beam Block Room to Upper Door in Artaria - EMMI Zone Hub.
- Added: Crossing the water gap in Ferenia EMMI Zone Exit East with just Bombs (Hypermode IBJ and DBJ) or Cross Bombs and a Slide Bomb Boost (currently Movement Advanced).
- Added: Use Speed Booster and Gravity Suit to escape Cataris - Kraid Arena after fighting Kraid.
- Added: Using Wall Jump to get past the Flash Shift gate in Burenia - Teleport to Ferenia.
- Changed: Make it possible to get to the Diffusion Beam location without Morph Ball.
- Fixed: Entering Hanubia Orange EMMI Introduction from the right now requires having beaten the Red Chozo.
- Fixed: The Pseudo Wave Beam in Burenia - Burenia Hub to Dairon now correctly requires Wide Beam.
- Fixed: Logic issues surrounding ending the Chain Reaction sequence in Artaria, aka the Vanilla Varia Suit area.
- Removed: In Cataris - Green EMMI Introduction, the advanced Pseudo Wave Beam to break the blob from below is removed.
- Removed: In Ghavoran - Blue EMMI Introduction, the trickless Ballspark to climb the room has been removed.

### Metroid Prime

- Added: Experimental Option - `Skippable` Cutscene Mode. Keeps all cutscenes in the game but makes it so they can be skipped with the START button
- Added: Experimental Option - `Competitive (Experimental)` Cutscene Mode Removes some cutscenes from the game which hinder the flow of competitive play. All others are skippable. This will eventually replace the existing Competitive implementation.
- Added: Introduction of non-critical fixes and improvements to the base game such as fixed sound effects and removed tutorial popups. Those wanting an untainted experience of the vanilla game may still do so at their own risk by activating "Legacy Mode". For technical description of what's changed, see [qol.jsonc](https://github.com/toasterparty/randomprime/blob/randovania/generated/json_data/qol.jsonc)
- Added: Completely overhauled how custom Blast Shields and Doors look
- Added: Morph Ball Bomb and Charge Beam door locks now use Blast Shields so that they only need to be opened once with that weapon
- Added: New "Gamecube" pickup model which acts as a placeholder for all non-nothing items without a suitable model which can be displayed natively
- Added: The "Hints" page in the "Game" window now lists the location of the Phazon Suit hint.
- Changed: Non-NTSC enemies now have their health reset to match NTSC 0-00
- Changed: Blast Shields are much more visible in dark rooms
- Fixed: Random Elevators settings should no longer have mismatches between the UI and the preset regarding which elevators are excluded.
- Fixed: HoTE statue door can now handle a blast shield cover
- Fixed: Old scan points lingering in Door Lock Rando
- Fixed: Door Lock Rando shields now make explosion sounds

#### Logic Database

- Added: 52 videos to logic database, bringing the total available via the [Video Directory](https://randovania.github.io/Metroid%20Prime/) to 276

##### Chozo Ruins

- Added: The Hall of the Elders Ghost Skip from Reflecting Pool Access to reach Crossway Access South, using advanced level tricks.
- Added: Knowledge (Intermediate) for reaching Elder Chamber without fighting the Chozo Ghost.
- Added: Main Plaza - Tree item OoB logic.
- Added: Crossway - Easier boost only method for item.
- Changed: Tower of Light - Reduced gravityless SJ slope jump to tower chamber to Beginner.
- Fixed: Ice Beam has been removed from the connection to Elder Chamber in Hall of the Elders.
- Fixed: The Door in Tower of Light Access that leads to Ruined Shrine is now a normal Door instead of a Wave Beam Door.
- Changed: Ruined Nursery Bombless Standables Logic Adjustments
- Added: Ruined Nursery Bombless w/ Boost strat
- Added: Training Chamber Ghost Skip

##### Phendrana Drifts

- Changed: Quarantine Cave - Various cleanup with Thardus fight logic. Reworked visor requirements. Added Missile strategy (allows Ice Beam only fight logically).
- Added: Added Quarantine Cave NSJ Scan Dash to Q-Mon Tunnel
- Added: Dash to Q Mon from Room Center with SJ
- Added: Reverse Thardus Skip Logic (Scan and Scanless)
- Added: Thardus Hop
- Changed: Ice Ruins West Baby Sheegoth Jump Damage Requirements and Trick Adjustments
- Added: Gravity Chamber Pickup (Missile) NSJ w/o Grapple/Plasma Dash Method and Bombu Method

##### Phazon Mines

- Added: Metroid Hop to reach Missile from Quarantine Access A
- Changed: Various Metroid Quarantine A logic adjustments
- Fixed: NSJ Phazon Processing Center having too few requirements

### Metroid Prime 2: Echoes

- Added: Tracker layout "Debug Info", which also shows details useful for investigating errors.
- Added: The Coin Chest model from multiplayer is now used for offworld items instead of the ETM model.
- Changed: The Power Beam and the Morph Ball now use the Coin Chest model when shuffled, instead of the ETM model.
- Added: 4 new joke hints in the pool.
- Fixed: The gate in Command Center now opens correctly when using the new patcher.
- Fixed: Doors in Venomous Pond can no longer become blast shields.
- Fixed: The door from Sacrificial Chamber Tunnel to Sacrificial Chamber has been excluded from door lock rando.
- Fixed: Random Elevators settings should no longer have mismatches between the UI and the preset regarding which elevators are excluded.

#### Logic Database

- Added: 4 videos to logic database, see the [Video Directory](https://randovania.github.io/Metroid%20Prime%202%20Echoes/) for the full collection

## [6.0.1] - 2023-07-04

- Added: Option for disabling crash reporting and monitoring.
- Added: In multiworld sessions, you're prevented from selecting a preset that is incompatible with multiworld.
- Added: In multiworld sessions, world names must now be unique.
- Changed: The Privacy Policy has been updated to mention crash reporting and monitoring.
- Changed: Tweaked the error reporting for generating and exporting games.
- Fixed: Importing permalinks and spoilers in multiworld no longer fails.
- Fixed: Generation order is no longer hidden when Door Lock is enabled with Types mode.
- Fixed: Pickups providing negative resources can now be sent in multiworld games.
- Fixed: The prompt for a session name no longer deletes spaces at the end, making it easier to split words.
- Fixed: In multiworld sessions, the copy permalink button is properly disabled before a game is available.

## [6.0.0] - 2023-07-03

- **Major** - Multiworld support has been significantly changed! New features include:
  *  Sessions now have Worlds instead of rows with users, and users can be associated with any number of Worlds.
     * This means it's now possible to play a Multiworld entirely solo.
  *  You can connect to one Dolphin and any number of Nintendont at the same time.
  *  Multiple sessions can be opened at the same time.
  *  A session window is no longer required to be kept open. As long as Randovania is connected to a game, the server communication works.
- Added: It's now possible to drag presets directly into the root of the presets.
- Added: The order you place presets when drag and dropping is now saved.
- Added: New command line arguments `--local-data` and `--user-data` to allow configuring where Randovania saves its data.
- Added: New Door Lock rando mode - Types. In this mode, every single door of a type is swapped with another type. Generation times should be fast and be compatible with multiworld.
- Added: Interface to customize preset description.
- Added: It's now possible to save rdvgame files for race games. This is not available for multiworld.
- Added: When editing a Pickup Node, there's now a button to find an unused pickup index.
- Added: When viewing the spoiler log in a Multiworld session, it will now display the names for each world rather than "Player 1", "Player 2", etc.
- Changed: Discord login is now performed via your browser, instead of the Discord client.
- Changed: Door Lock mode Two-way is now named Doors. The functionality is unchanged.
- Changed: Improved preset descriptions, making them significantly simpler.
- Changed: Some preset options which are not ready for wide consumption have been hidden by default. To show all preset options, please select `Advanced > Show Experimental Settings`.
- Changed: In the Data Visualizer, requirements are now displayed using a tree widget, which allows for collapsing the and/or blocks.
- Changed: Optimized the solver by allowing more resources as additional resources, allowing more actions to be skipped until the necessary resources are found.
- Changed: For Multiworld, it's now preferred to have an additional pickups than placing it in another player's game, when there's no locations left in your game.
- Changed: Randovania now internally uses the term `Region` for what used to be called a `World`. This is mostly an internal change.
- Changed: Connecting to Dolphin is now hidden on macOS, as it never was supported.
- Changed: Door Lock rando generation is now up to 50% faster.
- Fixed: Issue where the resolver didn't find the paths that lead to taking the least damage.
- Fixed: The resolver no longer allows events as additional requirements. This fixes a problem that could lead to an event locking itself.
- Fixed: The `database render-region-graph` command now works properly.

### Cave Story

- Nothing.

### Metroid Dread

- **Major** - Added: Random Starting Locations is now supported. This enables all Save Stations, Navigation Stations, and Map Stations as possible starting options.
- Added: New cosmetic option to display Randovania's area names on the HUD, either always or after room transitions.
- Added: Door Lock Randomizer can randomize doors to be weak to Ice Missile, Storm Missile, Diffusion Beam, Bombs, Cross Bombs, Power Bombs.
- Added: New option under "Game Modifications" to choose how inconsistencies in Raven Beak's damage resistance are handled.
- Added: Auto tracker is now supported via a new game connection choice.
- Added: Exporting now checks if the RomFS folder has some required files.
- Changed: The doors in Itorash are now excluded from being shuffled in Door Lock Randomizer.

#### Patcher Changes

- Added: Belated April Fools 2023 preset. Enables door rando by default, as well as some surprise changes to the item pool. Make sure to see what advice ADAM has to give!
- Changed: Pickups can be configured to take away some of an item instead of giving more (e.g. missile tanks could take away missiles when collected).
- Fixed: Using Morph Ball in Proto Emmi sequence no longer crashes the game.

#### Logic Database

- Added: Grapple Movement (Beginner) for going up the left side of Burenia - Main Hub Tower Middle.
- Added: Movement (Intermediate) and Water Bomb Jump (Intermediate) for getting out of the water at the same spot.
- Added: Grapple Movement (Beginner) for the Grapple only method of reaching the Missile Tank in Main Hub Tower Top.
- Added: Use Speed Booster to skip breaking the blob submerged in water in Artaria Early Cloak room, requires Speed Booster Conservation (Beginner).
- Added: Use Flash Shift to go right after getting the pickup in Artaria EMMI Zone Spinner.
- Added: Use Flash Shift and Slide Jump to go from Artaria White EMMMI Arena to the top door to EMMI Zone Spinner.
- Added: A new way to reach the tunnel in EMMI Hub Zone with Spider Magnet, Flash Shift and Single-wall Wall Jump (Advanced).
- Added: Use a Shinespark to climb up from Above Screw Attack Blocks in Burenia Main Hub Tower Bottom with only Gravity Suit.
- Added: Use a Shinespark to climb up from Alcove Across Grapple Block in Burenia Main Hub Tower Bottom with only Speed Booster using Speed Booster Conservation Beginner.
- Added: Use a Shinespark with Gravity Suit to reach Ammo Recharge South at the bottom of Burenia Gravity Suit Tower before the Destroy Gravity Suit Floor event.
- Added: Use Spin Boost And Gravity Suit with different trick strategies to cross the big gap in Burenia Main Hub Tower Middle.
- Added: Use a Shinespark with Gravity Suit to reach the Spider Magnet wall in Burenia Main Hub Tower Middle from the bottom of the room.
- Added: Climb up to the Charge Beam Door in Burenia Main Hub Tower Middle using Gravity Suit and Flash Shift.
- Added: Climb up from the Charge Beam Door in Burenia Main Hub Tower Middle using Gravity Suit, a Slide Jump, Spin Boost and a Wall Jump.
- Added: Allow using Shinesparks in Gravity Suit Tower by storing speed in the upper part of Gravity Suit Room, also when Door Lock rando is enabled.
- Added: Pseudo-Wave Beam to break the blob in Ferenia Wave Beam Tutorial, from the right.
- Added: Use Spider Magnet with Grapple Beam in Ghavoran Spider Magnet Elevator.
- Added: Use Speed Booster to get past the pool of water in Dairon Freezer before turning on the power.
- Added: Various trick alternatives to get past the pool of water in Dairon Freezer with Bomb Jumps.
- Added: Water Bomb Jump in Burenia Underneath Drogyga to get up to the left ledge with Normal Bomb, rated as Intermediate.
- Changed: Wall Jump from Flash Shift for reaching the left Dock to Main Hub Tower Top in Main Hub Tower Middle has been removed; it is now trickless.
- Changed: Wall Jump from Flash Shift for reaching the left Dock to Main Hub Tower Top in Main Hub Tower Middle has been removed; it is now trickless.
- Changed: Avoid treating Gravity Suit as a dangerous resource, by removing the "No Gravity Suit" constraint from the "Perform WBJ" template.
- Changed: Going through Artaria Lower Path to Cataris using Damage Boost no longer requires Morph Ball.
- Changed: Reduced the difficulty of the Wall Jump in Dairon Teleporter to Artaria, to reach the pickup from the teleporter, from Advanced to Intermediate.
- Changed: Using Wall Jump Advanced to climb across Moving Magnet Walls (Small) in Cataris, aka Adam Skip, now correctly requires Spider Magnet.
- Changed: The Upper Tunnel from Burenia Teleport to Ghavoran to Main Hub Tower Middle has been converted from a Morph Ball Tunnel to a Slide Tunnel. In order to use this tunnel with Slide, Gravity Suit is also required.
- Changed: In Burenia Teleport to Ghavoran, using Power Bombs to get back up from Early Gravity Speedboost Room now requires 2 ammo units of Power Bomb. The purpose is to account for using one unit on the way down in the first place.
- Changed: Water Bomb Jump in Artaria First Tutorial, after adding the water has been changed to Infinite Bomb Jump.
- Changed: Infinite Bomb Jump in Artaria Screw Attack Room to jump out of the water under the Recharge Station has been changed to Water Bomb Jump.
- Changed: Water Bomb Jump in Burenia Underneath Drogyga to get the pickup is now Beginner with Cross Bombs.
- Changed: Water Bomb Jump in Burenia Underneath Drogyga to get up to the left ledge with Cross Bomb is now Beginner.
- Changed: Bomb Jumping to the upper part of Ghavoran Map Station Access now requires Water Bomb Jump Intermediate with Normal Bomb and Beginner with Cross Bomb. This was previously trivial with both of those.
- Changed: Bomb Jumping to the upper part of Ghavoran EMMI Zone Exit Southeast with Cross Bombs is changed from trivial to Water Bomb Jump Intermediate.
- Changed: Bomb Jumping to the upper part of Ghavoran EMMI Zone Exit Southeast with Normal Bombs is changed from Infinite Bomb Jump Intermediate to both Water Bomb Jump Intermediate and Diagonal Bomb Jump Intermediate.
- Fixed: Correctly require breaking the blob in Burenia Teleport to Ghavoran to be able to go from Main Hub Tower Middle to Teleport to Ghavoran through the upper Tunnel.
- Fixed: Burenia Hub to Dairon Transport Blob from Below giving the wrong event resource.
- Removed: Use Cross Bombs to skip the blob submerged in water in Artaria Early Cloak room. The point of this connection is to skip breaking the blob, which is no longer dangerous when you have the Morph Ball.

### Metroid Prime

- Changed: Divided the "Other" tab into "Quality of Life" and "Chaos".
- Changed: QoL Game Breaking, QoL Cosmetic, QoL pickup scans, Varia-only Heat Protection and Deterministic RNG settings are now always enabled. A new chaos option "Legacy Mode" has been added as a catch-all replacement, including the PB Refill from 5.8.0.
- Changed: Pickups can be configured to take away some of an item instead of giving more (e.g. missile tanks could take away missiles when collected).
- Removed: One-Way door lock randomizer has been removed. This has actually been the case since 5.3.0!
- Fixed: The "Unlock Save Station doors" option should now correctly unlock them.

#### Logic Database

##### Chozo Ruins

- Changed: Reorganized Morph Ball pickup in Ruined Shrine to better fit database good practices.

### Metroid Prime 2: Echoes

- **Major** - Added: Door Lock randomizer has been added. Note that this feature requires enabling the new patcher.
- Added: New random elevators mode: Shuffle Regions. In this mode, we keep the game world consistent by shuffling the regions around Temple Grounds, and then changing the elevators to match. See [this map](randovania/data/gui_assets/echoes_elevator_map.png) for reference.
- Added: When the new patcher is enabled, Security Station B starts in the post-Dark Samus appearance. This change is supported by logic.
- Changed: Pickups can be configured to take away some of an item instead of giving more (e.g. missile tanks could take away missiles when collected).
- Changed: When the new patcher is enabled, some cosmetic effects are removed from Torvus Temple in an attempt to make it crash less.
- Changed: For Multiworld ISOs, the game name now mentions the session name and world name.
- Removed: The elevator sound effect removal is no longer an option and is now automatically enabled in the appropriate circumstances.
- Fixed: The progress bar when exporting a seed is now much more accurate.

#### Logic Database

- Fixed: Re-Added Vanilla Method to access Storage C to logic.
- Changed: Movement trick level for reaching the door to Security Station B from Bioenergy Production with a NSJ Screw jump extension from Advanced to Beginner.
- Changed: Combat/Scan Dash trick level for reaching the door to Security Station B from Bioenergy Production with a Scan Dash from Expert to Intermediate.
- Added: 142 videos to the logic database
- Added: Method to climb Forgotten Bridge with Jump Off Enemy (Advanced)
- Added: Scan Dash to grab the half pipe item in Dark Torvus Arena with Combat/Scan Dash (Intermediate)
- Added: Method to collect the pickup in Reactor Core using the top Rezbit, Bombs, Bomb Space Jump (Advanced), Standable Terrain (Advanced), Movement (Advanced), and Jump Off Enemies (Expert).
- Added: Method to reach the top cannon in Sanctuary Entrance using Bombs, Space Jump Boots, Bomb Space Jump (Advanced), and Standable Terrain (Advanced).
- Added: Method to collect the pickup in Abandoned Worksite using just Screw Attack, and Screw Attack into Tunnels/Openings (Advanced).
- Added: Method to collect the pickup in Bioenergy Production using Boost Ball, Spider Ball, Screw Attack, and Movement (Advanced).

## [5.8.0] - 2023-06-05

- Added: It's now possible to save rdvgame files for race games. This is not available for multiworld.
- Changed: Use the user's new discord display name instead of their username, for users that migrated.
- Fixed: Batch generation now properly prevents Windows from going to sleep.

### Metroid Prime

- Fixed: Generator unable to pass through one-way permanently locked doors such as the ones in uncrashed Frigate
- Fixed: Exporting games with both Door Lock Rando and Room Rando will now preserve both modifications
- Added: Missile Stations refill Power Bomb. In this version, this is always enabled.

#### Logic Database

- Added: 55 videos to logic database, bringing the total available via the [Video Directory](https://randovania.github.io/Metroid%20Prime/) to 224

##### Tallon Overworld

- Added: Biotech Research Area 1 - Easier gravityless NSJ method from room center to Deck Beta Security Hall
- Added: Root Cave - L-Jump method to reach upper area

#### Magmoor Caverns

- Added: Twin Fires Tunnel - Transport to Talon -> Twin Fires, NSJ & SJ dashes now require standable terrain

##### Phendrana Drifts

- Added: Hunter Cave - Lower Edge Tunnel -> Hunter Cave Access, NSJ requires a slope jump or bomb jump after the grapple point to reach the platform with the doors.
- Added: Hunter Cave - Hunter Cave Access -> Lower Edge Tunnell, NSJ requires an L-Jump to reach the platforms across the water without falling in. Added Gravity logic if falling in (matches Lake Tunnel -> Lower Edge Tunnel).

##### Phazon Mines

- Fixed: Fungal Hall B - Scan dash method now requires scan visor
- Fixed: Ventillation Shaft - Combat dash to climb room now requires door lock rando to be off

## [5.7.0] - 2023-05-05

- Added: Skip usual Door Lock randomizer logic when the only valid lock option is unlocked doors.
- Added: When major/minor mode is enabled, the count of majors and minors is also displayed next to how many items are the in the pool.
- Fixed: Unsupported features are now disallowed from use in Multiworld sessions.

### Cave Story

- Fixed: Exporting on Linux no longer fails due to Rest Area in Plantation using "lounge" instead of "Lounge".

### Metroid Dread

- Fixed: All pickups in the pool are now correctly assigned major or minor.

#### Logic Database

- Fixed: Experiment Z-57's pickup is now a major item location in Major/Minor split.

### Metroid Prime

- Added: Selecting an ISO that isn't for Metroid Prime is now explicitly refused when exporting.
- Fixed: All pickups in the pool are now correctly assigned major or minor.
- Fixed: Room Rando no longer overrides the results of Door Lock Rando when exporting.

#### Logic Database

- Fixed: The Artifact of Truth pickup is now a major location for Major/Minor split.

### Metroid Prime 2: Echoes

- Added: Selecting an ISO that isn't for Metroid Prime 2 is now explicitly refused when exporting.
- Fixed: Energy Tanks are now considered major items in Major/Minor split.

## [5.6.1] - 2023-04-??

- Nothing.

## [5.6.0] - 2023-04-02

- Added: Trick Details popup now lists the usages in each area.
- Added: Opening the Data Visualizer from the Trick Details while customizing a preset now automatically configured the trick filters based on the preset being edited.
- Changed: Setting trick filters in the Data Visualizer based on a preset now sets all tricks, even those at disabled.
- Changed: Optimize Solver by choosing actions in a smarter order. Prefer actions of types that are likely to progress th. Postpone dangerous actions. This should make the solver able to validate seeds where it previously timed out. Solving should in general be faster in general.
- Fixed: Solver bug that made it unable to detect dangerous actions, which could result in some possible seeds being considered impossible.
- Fixed: Searching for Multiworld sessions by name is no longer case sensitive.

### Metroid Prime 2: Echoes

#### Logic Database

- Added: Proper combat requirements for the Amorbis fight.
- Removed: Incorrect and improper connections to and from the Amorbis fight.

### Metroid Prime

#### Logic Database

- Added: 48 videos to logic database, bringing the total available via the [Video Directory](https://randovania.github.io/Metroid%20Prime/) 216

### Metroid Dread

#### Logic Database

- Added: Use Flash Shift and Spin Boost with Wall Jump (Beginner) in Burenia Main Hub Tower Bottom to reach the tunnel.
- Changed: The logic for Spin Boost Room in Ghavoran now requires either the template to fight the Chozo X or Highly Dangerous logic to climb out of the room.
- Changed: Simplified various database connections.
- Changed: All three kinds of Chozo X fights now consider Use Spin Boost a valid means of dodging.
- Fixed: Missile ammo requirement when fighting Chozo X with Storm Missile. The numbers were previously too high and the numbers with and without the combat trick were swapped.
- Fixed: Resolve bug with fighting the Twin Robots fights, where to fight them using only missiles for damage always required both the expert level combat trick and the 153 missiles that are intended for trickless.
- Fixed: Add missing fight requirement to fight the Chozo X in Elun when entering the arena from the left.
- Fixed: Add missing requirement to release the X before leaving Elun.

## [5.5.1] - 2023-02-28

- Added: Game Details now contains a tab describing all door locks, when Door Lock rando is enabled.
- Changed: Certain spoiler tabs in Game Details now only show up when relevant, such as Elevators spoiler only when elevators are shuffled.
- Changed: Generation Order in Game Details is now hidden when there's incompatible settings, such as Door Lock rando.
- Changed: A nicer error message is now given when generating with a preset with configuration errors, such as no starting locations.
- Changed: A nicer error message is now given when an error occurs when loading a game layout file.
- Fixed: Customizing an included preset should properly place the resulting preset nested to that preset.
- Fixed: Customizing a preset should no longer reset where it's been placed at.
- Fixed: Generated games now keep track of extra starting pickups instead of starting items, fixing some cases you'd start with the middle of a progressive chain.
- Fixed: Changing trick filters in the Data Visualizer no longer resets the selected connection.
- Fixed: Using trick filters in the Data Visualizer no longer unnecessarily expands templates or remove comments.
- Fixed: Using trick filters in the Data Visualizer now properly removes extra requirements when tricks are removed.
- Fixed: Hiding the pickup collection message now correctly works for other player's pickups in a multiworld.

### Metroid Prime

#### Patcher Changes

- Fixed: Several soft-locks and janky cutscenes when shuffling the Essence elevator
- Fixed: Research Lab Aether wall not breaking when approached from behind (QoL Game Breaking)
- Fixed: Watery Hall lore scan being replaced with QoL Scan Point text
- Fixed: Escape sequence counting up instead of down
- Fixed: Small Samus spawning in ship instead of on top
- Added: Ridley shorelines, biotech research 2, and exterior docking hangar actors now scale with boss size

#### Logic Database

##### Tallon Overworld

- Fixed: Landing Site - PAL SJF is now only logical if Dock Rando is disabled
- Added: Life Grove - Alternate method to skip Bombs and SJ (Scan Dash Expert) to reach item *Found by Vertigo*
- Added: Life Grove - Trick to skip wallboosts when also skipping SJ and Bombs *Found by Vertigo*

##### Chozo Ruins

- Changed: Main Plaza - Lowered Half-Pipe roll-in to Expert ([See Video](https://youtu.be/ne8ap0xa_UE))
- Changed: Ruined Shrine - Wave door to half-pipe item is now L-Jump instead of R-Jump
- Added: Hive Totem - Fight Skip Intermediate Combat Dash
- Added: Hive Totem - Fight Skip "TAS Walk" Advanced Movement+Knowledge
- Added: Crossway Access West - Advanced Standable Terrain (Skips Morph) *Found by toasterparty*

##### Magmoor Caverns

- Fixed: Twin Fires Tunnel - Combat dash is now only logical if Dock Rando is disabled
- Added: Monitor Station - NSJ Heat Run Expert *Found by JustinDM*
- Added: Twin Fires Tunnel - NSJ Bunny Hop Expert Movement *Found by JustinDM*

##### Phendrana Drifts

- Changed: Quarantine Cave - More detailed Thardus Fight requirements (e.g. Plasma Beam, PBs, Boost)
- Changed: Labs - More detailed combat requirements
- Added: Chozo Ice Temple - Expert NSJ Bombless Climb *Found by MeriKatt*
- Added: Quarantine Cave - Thardus Skip Hypermode Slope Jump *Found by JustinDM*
- Added: Quarantine Cave - Expert R-Jumps to skip grapple *Found by toasterparty*
- Added: Control Tower - SJ/DBJ/BSJ/Wallboost tricks(s) to skip fight both ways
- Added: Transport to Magmoor Caverns South - Alternate NSJ Spider Skip BSJ Advanced *Found by Cyberpod*

##### Phazon Mines

- Fixed: Mine Security Station - Starting Room/Elevator doesn't account for doors locking
- Fixed: Mine Security Station - Entering from Storage Depot A doesn't check for lowered barrier
- Fixed: Metroid Quarantine A - Wallboost doesn't require Spider Ball
- Added: Main Quarry - Intermediate Wallboost to skip Bombs for item
- Added: Main Quarry - Intermediate Knowledge+Movement to skip Bombs for item *Found by toasterparty*
- Added: Metroid Quarantine A - Advanced Dashes to skip PBs
- Added: Metroid Quarantine A - Alternate R-Jump from item to door
- Added: Metroid Quarantine A - NSJ Expert Dashes from item to door
- Added: Fungal Hall Access - NSJ Advanced BSJs *Found by JustinDM*

### Metroid Prime 2: Echoes

- Added: Updated A-Kul's scan with the 2022 Echoes Randomizer tournament winner.
- Added: When the experimental patcher is enabled, Dynamo Chamber and Trooper Security Station now start in post-layer change state.

### Metroid Dread

- **Major** - Added: Door Lock randomizer has been added. In this mode, the weapons needed to open doors in the game are also changed, with full support of our logic database.
- Added: A new cosmetic option for adding an in-game death counter to the HUD.
- Added: Exporting with a custom path now checks for conflicts with the input path.
- Fixed: Ryujinx no longer hangs when stopping emulation.

## [5.5.0] - Skipped

## [5.4.1] - 2023-02-16

- Added: Linux releases are now also published to Flathub.
- Fixed: Canceling the prompt from "View previous versions" no longer causes an error.

## [5.4.0] - 2023-02-06

- Added: Experimental generation setting for staggering the placement of selected pickups.
- Added: Experimental generation setting for removing redundant possible actions.
- Added: Automatic reporting of exceptions for the client, and monitoring for requests to the server.
- Added: New pixel icons for Prime 1 & 2 autotracker
- Added: New 8x3 layouts for all Prime 1 & 2 autotracker styles
- Fixed: The minor/major split setting is obeyed much more accurately by the generator.
- Fixed: Starting with ammo no longer causes all requirements for that ammo to be ignored.
- Fixed: The generator no longer attempts placing pickups based on alternatives to satisfied requirements, such as Missile Expansions for Quadraxis while already having Light Beam.
- Fixed: Minor typos in the UI are fixed.
- Fixed: Canceling certain actions will no longer cause the UI to react as if it were an error.
- Changed: Unsupported features are now restricted to dev builds.
- Changed: Requirements where different amount of the same item, such as both Missile = 5 and Missile = 1, are expected are now properly simplified.

  This results in certain pickup combinations no longer being considered for placement in the generator, such as Sunburst for unlocking the Industrial Site from behind.

### Metroid Prime

- Changed: All included presets now have "Unlocked Save Station doors" enabled.
- Changed: "Unlocked Save Station doors" no longer remove the lock in Chozo Ruins - Save Station 3.

#### Patcher Changes

- Added: CGC Tournament Winners to Artifact Temple lore scan
- Fixed: Chapel IS giving the player lightshow on 2nd pass
- Fixed: Items in every room incompatibility with shuffled essence elevator
- Changed: Always apply Elite Quarters item softlock patch regardless of cutscene skip mode

#### Logic Database

- Fixed: Collecting the Missile Expansion in Burn Dome before the fight no longer causes the generation to fail.

### Metroid Prime 2: Echoes

- Changed: Inverted Aether is now an unsupported feature.

### Metroid Dread

- Fixed: Energy Parts are now considered minor items, and Missile+ Tanks are now considered major items.

#### Patcher Changes

- Changed: Main Power Bomb has a different color than Power Bomb tanks
- Changed: Cutscene in Hanubia - Tank Room was removed because it teleports the player to the lower section, which can softlock the player
- Fixed: You now retain Drogyga's and Corpius's item if you reload checkpoint after defeating them. This eliminates a way of rendering a seed impossible to complete.

#### Logic Database

- Added: New trick "Flash Shift Skip" to account for skipping Flash Shift gates.
- Added: Traverse to the bottom of Ferenia: Space Jump Room Access with some more options.
- Added: Pseudo-Wave Beam (Beginner) for the two blobs in Cataris - Teleport to Dairon.
- Added: Water Bomb Jump to reach the item in Cataris - Teleport to Dairon without Gravity Suit.
- Added: Flash Shift (Intermediate), Morph Ball (Intermediate), and Spin Boost (Beginner) wall jumps for climbing up Experiment Z-57's arena.
- Added: Spin Boost and Slide Jump (Beginner) for climbing the upper part of Experiment Z-57's room.
- Added: Speed Booster Conservation (Intermediate) for climbing to either the top platform or Double Obsydomithon Room in Cataris - Teleport to Artaria (Blue).
- Added: Grapple Movement (Beginner) to climb Cataris - Moving Magnet Walls (Tall).
- Added: Flash Shift (Intermediate), Morph Ball (Advanced), and Spin Boost with Spider Magnet wall jumps to climb Cataris - Moving Magnet Walls (Tall).
- Added: Speed Booster Conservation (Beginner) to collect the lower item in Cataris - Teleport to Ghavoran without Gravity Suit.
- Added: Damage Boost (Intermediate) for reaching the teleport in Cataris - Teleport to Ghavoran with Spider Magnet.
- Added: "Adam Skip" added to logic as Wall Jump (Advanced) in Cataris - Moving Magnet Walls (Small).
- Added: Space Jump method of Cross Bomb Skip (Hypermode) to skip needing Speed for the item in Cataris - EMMI Zone Item Tunnel.
- Added: Spin Boost Movement (Intermediate) and Speed Booster Conservation (Beginner) for getting up Hanubia - Central Unit without Space Jump or Infinite Bomb Jump.
- Added: Spin Boost method to climb Hanubia - Escape Room 3.
- Added: Morph Ball Single-Wall Wall Jumps to get to the Nav Station in Itorash - Transport to Hanubia.
- Added: Flash Shift Skip (Intermediate) with Bombs to skip the Flash Shift gate in Teleport to Ferenia.
- Added: Aim Down Clips (Intermediate/Advanced) to go to and from Storm Missile Gate Room without Morph Ball.
- Added: Shine Sink Clip/Aim Down Clip (Intermediate) and Speed Booster Conservation (Advanced) to reach the bottom of Teleport to Ghavoran from the top level.
- Added: Aim Down Clip (Expert) to reach the blobs in Gravity Suit Tower from the top level.
- Added: Aim Down Clip (Intermediate) in Main Hub Tower Middle to Main Hub Tower Bottom.
- Added: Shine Sink Clip/Aim Down Clip (Intermediate) in Gravity Suit room top door to bottom door.
- Added: Climb Golzuna Tower using Spin Boost and Flash Shift using Wall Jump (Intermediate).
- Added: Movement (Intermediate), Simple IBJ, or Spin Boost to reach top tunnel in Vertical Bomb Maze.
- Added: Flash Shift Skip (Beginner) in Purple EMMI Introduction; (Intermediate) with normal bombs.
- Added: Moving from Ferenia - Transport to Ghavoran to Pitfall Puzzle Room with Spin Boost, Flash Shift, or Speed Booster.
- Added: Using Normal Bomb Jump with a Cross Bomb at the top, for sideways movement, to reach the item in Artaria Proto EMMI Introduction.
- Changed: Increased difficulty of Flash Shift Wall Jump to reach the Raven Beak elevator from Intermediate to Advanced.
- Changed: Simplified many room nodes and connections.
- Changed: Shine Sink Clip in Main Hub Tower Middle to Main Hub Tower Bottom is now Intermediate (from Expert).
- Changed: Using Flash Shift to collect the fan pickup in Burenia Hub to Dairon is now Advanced (from Beginner).
- Changed: All three fan skips are now classified as Movement instead of Infinite Bomb Jump.
- Changed: Convert most of the harder IBJ instances to new Diagonal Bomb Jump trick.
- Changed: Increase difficulty of the few harder IBJs that weren't changed to Diagonal Bomb Jumps. This should better reflect the fact that Intermediate IBJ is applied for performing Simple IBJ with Normal Bombs.
- Fixed: Correctly require Morph Ball in all cases where Power Bombs are used.
- Fixed: Replace some instances of Beginner Infinite Bomb Jump in Ferenia with the Simple Infinite Bomb Jump template. This ensures that the missing bomb or cross bomb item is required.
- Fixed: Reaching the upper tunnel in Ferenia - Speedboost Slopes Maze properly accounts for the ability to destroy the beamblocks using Wave Beam, Diffusion Beam, explosives, or Movement (Beginner)
- Fixed: Usage of Infinite Bomb Jump in Ferenia Separate Tunnels Room now correctly requires the respective Bomb type. The trick is now set at different difficulty depending on which bomb type is being used.
- Removed: Infinite Bomb Jump for reaching Wave Beam Tutorial from the cold rooms.
- Removed: Shinespark in Ghavoran Total Recharge Station North. This one requires either short boost or charging speed in the room to the left. Removing this for now.

## [5.3.0] - 2023-01-05

- Added: You can now open a tracker for other player's inventories in a multiworld session.
- Changed: LogbookNodes are now called HintNodes.

### Metroid Prime

#### Patcher Changes

- Fixed: Spring ball has been nerfed to prevent abusing steep terrain marked as standable.
- Fixed: Spring ball cooldown is now properly reset when morphing/unmorphing.
- Fixed: Vanilla blast shields not being removed in door lock randomizer.

### Metroid Prime 2: Echoes

- Changed: The Auto Tracker icon for Spider Ball now uses the Dark Suit model instead of the Prime 1 model.

#### Logic Database

- Changed: Sand Processing - Screw Attack clip to access the halfpipe from Main Reactor side without Missiles is now Intermediate and without Space Jump (from Expert).
- Fixed: Main Gyro now properly accounts for solving the puzzles.

### Metroid Dread

#### Patcher Changes

- Fixed: Incorrect color during animation of killing an EMMI.

#### Logic Database

- Added: Climbing Z-57 Arena with Spin Boost and Ice Missiles (Beginner).
- Changed: Major/Minor Item Location Updates: Energy Tanks -> Major, Energy Parts -> Minor, Drogyga -> Major, Missile+ Tanks -> Major
- Removed: Water Bomb Jump in Ghavoran - Map Station Access Secret.

## [5.2.1] - 2022-12-01

- Fixed: Exporting Metroid Prime 2 when converting Metroid Prime models now works.
- Fixed: Experimental Metroid Prime 2 patcher no longer errors with some settings.

## [5.2.0] - 2022-12-01

- Added: Help -> Dependencies window, to see all dependencies included in Randovania, including their versions and licenses.
- Added: A warning is now displayed when using presets with unsupported features enabled. These features are not present in the UI.
- Added: When the generated game fails due to the solver, you're now offered to retry, cancel or keep the generated game.
- Changed: Experimental games are no longer available on stable versions.
- Fixed: Solver debug now contains previously missing rollback instances.

### Cave Story

- Nothing.

### Metroid Dread

- Added: The Power Beam tiles in the Artaria EMMI Zone Speed Boost puzzle have been changed to Speed Boost tiles to prevent softlocks.
- Added: Entering Golzuna's arena without releasing the X displays a message explaining why the boss won't spawn.
- Added: All doors locked while fighting an EMMI now unlock immediately upon defeating it.
- Changed: Exporting for Ryujinx now also utilizes the Dread Depackager, for a smaller mod size. This requires an up to date Ryujinx.
- Fixed: You now retain Kraid's item if you reload checkpoint after defeating him. This eliminates a way of rendering a seed impossible to complete.

#### Logic Database

- Added: New Highly Dangerous Logic setting for enabling situations that may be unrecoverable upon saving.
- Added: Cross Bomb alternative for crossing Flash Gates.
- Added: Pseudo-wave beam trick for destroying the bottom blob in Cataris' Central Unit Access.
- Added: Traversal through Ghavoran Total Recharge Station North without Morph Ball, before pulling the grapple block, by destroying the left Enky.
- Changed: Cataris' Thermal Device Room North now forces picking the Energy Tank pickup and the Magnet Wall Thermal Device event before going to the Final Thermal Device, or uses Highly Dangerous Logic.
- Changed: Removed the Cataris EMMI Zone Door Trigger event now that the door remains unsealed.
- Fixed: Going to the red teleporter in Cataris no longer forces needing to use bombs.

### Metroid Prime

- Fixed: The infinite scanning bug has been fixed.

### Metroid Prime 2: Echoes

- Added: A new experimental option, Inverted Aether. In this mode, it's the Light Aether atmosphere that is dangerous! All safe zones are moved to Light Aether, but that's not enough so it's still extremely dangerous. This mode has no logic.

#### Logic Database

- Added: Intermediate Slope Jump and Intermediate Wall Boost to get next to the pickup in Communication Area.
- Added: Beginner Movement for crossing Hall of Combat Mastery from the Portal Side with NSJ Screw Attack after the tunnel is destroyed.
- Changed: Standable Terrain to reach the upper Command Center Access door in Central Mining Station with Space Jump and Screw Attack has had its difficulty decreased from Intermediate to Beginner.

## [5.1.0] - 2022-10-01

- Added: You can now view past versions of the presets and revert your preset to it.
- Added: A Playthrough tab where you can run the validator has been added to the Game Details window.
- Added: Deleting a preset now has a confirmation dialog.
- Added: A development mode for permalinks, to help investigate issues.
- Changed: Discord slash command for FAQ has better usability on mobile.
- Changed: The parent for a preset is now stored in your preferences, instead of in the preset itself.
- Fixed: The solver can no longer consider collecting a location a requirement to collecting itself. This is a regression from 4.3.0.

### Discord Bot

- Added: `/website` command that gives instructions to where Randovania's website is.
- Changed: `/randovania-faq` is now just `/faq`.
- Changed: `/database-inspect` is now just `/database`.

### Cave Story

- Nothing.

### Metroid Dread

- Fixed: The target DNA count is no longer limited to 6 when modifying an existing preset, or changing tabs.
- Fixed: Exporting multiple games at once is not properly prevented with an error message. It was never possible and fail in unclear ways.

#### Logic Database

- Added: Event in Underlava Puzzle Room 2 for breaking the speed blocks so that going between the two parts can be accounted for
- Added: Event for the trigger that reopens the door to Central Unit Access, allowing it logical to go back through
- Added: Other various methods of going through rooms
- Added: New Diffusion Abuse trick for pushing Wide Beam blocks and activating the lava buttons in Cataris.
- Added: Cross Bomb Skip (Advanced) for Dairon's Cross Bomb Puzzle Room item
- Added: Power Bombs method for the Speed Booster Conservation for Dairon's Cross Bomb Puzzle Room item
- Changed: Separated the First Tunnel Blob event into two to account for Diffusion/Wave not needing to be in the tunnel
- Changed: Deleted some unnecessary tile nodes
- Changed: Various instances of Wall Jump (Beginner) to trivial
- Changed: Some Grapple options to include Grapple Movement
- Changed: Some Movement tricks to Climb Sloped Tunnels
- Changed: Some Movement tricks to Skip Cross Bomb
- Changed: Rotating the spinner in Ghavoran - Flipper Room now requires either pulling the grapple block in Right Entrance, or activating the Freezer in Dairon.
- Changed: Allow pickup in Ghavoran Elun Transport Access by charging speed via navigation room
- Changed: Help solver by adding Morph Ball requirment on connections to event to flip the spinner in Ghavoran Flipper Room
- Changed: Shooting occluded objects requires at least Intermediate Knowledge
- Fixed: Accounted for whether the player could have Varia or not when trudging through lava
- Fixed: Accounted for the upper parts of Thermal Device Room North being heated without pressing the lava button
- Fixed: Ghavoran Orange backdoor properly connects to Above Pulse Radar
- Fixed: Purple EMMI Arena properly accounting for Gravity Suit to climb the tower.
- Fixed: Ferenia - Space Jump Room Access properly requires a way of destroying the blocks to get to the lower door.
- Changed: Collecting the item in Burenia - Underneath Drogyga before flooding the room by defeating Drogyga now requires Highly Dangerous Logic to be enabled.

### Metroid Prime

- Fixed: Shuffle Item Position is now properly randomized, along with other things shuffled patcher-side.
- Added: You may now force all Save Station doors to be blue, improving QOL for both random start and door lock rando.

### Metroid Prime 2: Echoes

- Fixed: Exporting multiple games at once is not properly prevented with an error message. It was never possible and fail in unclear ways.
- Added: The winners of the Cross-Game Cup have been added to A-Kul's scan.

## [5.0.2] - 2022-09-19

### Metroid Dread

- Fixed: Exporting Metroid Dread games on the Linux builds no longer causes an error.
- Added: FAQ entry about Speed Booster/Phantom Cloak/Storm Missile not working.
- Added: FAQ entry about Golzuna and Experiment Z-57 spawn conditions.
- Added: FAQ entry about the Wide Beam door in Dairon - Teleport to Cataris.

## [5.0.1] - 2022-09-12

- Fixed: The README and front page now lists Metroid Dread as a supported game.

### Metroid Dread

- Fixed: The differences tab no longer mentions Kraid and Corpius checkpoints being removed, as that's not a thing.
- Fixed: Missing credits in Randovania itself for SkyTheLucario's new map icons.

## [5.0.0] - 2022-09-10

- **Major** - Added: Metroid Dread has been added with full single-player support.
- **Major** - Added: An installer is now provided for Windows. With it rdvgame files are associated to open with Randovania, for ease of use. A shortcut for opening just the auto tracker is also provided.
- **Major** - Changed: The UI has been significantly revamped, with each game having their own section and an easy to use selector.
- Changed: The multi-pickup placement, using the new weighting, is now the default mode. The old behavior has been removed.
- Changed: Error messages when a permalink is incompatible have been improved with more details.
- Changed: The Customize Preset dialog now creates each tab as you click then. This means the dialog is now faster to first open, but there's a short delay when opening certain tabs.
- Changed: Progressive items now have their proper count as the simplified shuffled option.
- Fixed: Hints can now once again be placed during generation.
- Fixed: Exceptions when exporting a game now use the improved error dialog.
- Fixed: Gracefully handle unsupported old versions of the preferences file.
- Fixed: Excluding all copies of a progressive item, or the non-progressive equivalent, no longer hides them from the editor.
- Fixed: Changing the selected backend while it's being used should no longer cause issues.
- Fixed: Unexpected exceptions during generation now properly display an error message.
- Fixed: Trick usage in preset summary now ignores tricks that are hidden from the UI.
- Fixed: /database-inspect command no longer shows EventPickup nodes.
- Fixed: Data Editor is now correctly named Data Editor instead of Data Visualizer.

### Cave Story

- The hints fix affects Cave Story.

### Metroid Prime

- **Major** - Added: Enemy Attribute Rando. Enemy stat values such as speed and scale can be randomized within a range you specify.

### Metroid Prime 2: Echoes

- The hints fix affects Metroid Prime 2: Echoes.

## [4.5.1] - 2022-08-03

- Fixed: The History and Audit Log are now properly updated when joining a game session.
- Fixed: Your connection state is properly updated when joining a game session.

## [4.5.0] - 2022-08-01

- Added: Preferences are now saved separately for each version. This means newer Randovania versions don't break the preferences of older versions.
- Added: Exporting presets now fills in default file name.
- Added: Logging messages when receiving events from the server.
- Changed: Internal changes to server for hopefully less expired sessions.
- Fixed: The discord bot no longer includes the lock nodes.

### Cave Story

- Nothing.

#### Patcher Changes

- Nothing.

#### Logic Database

- Nothing.

### Metroid Prime

- **Major** - Added: Door lock rando. Door locks can now be randomized, with many options to fine-tune your experience. This feature is incompatible with multiworld.
- **Major** - Added: Option to show icons on the map for each uncollected item in the game under "Customize Cosmetic Options..."

#### Patcher Changes

- Fixed: Exporting with `QoL Cosmetic` disabled
- Fixed: Zoid's deadname appearing in credits
- Changed: Patches now consume fewer layers on average

#### Logic Database

- Fixed: Phazon Mining Tunnel now accounts only for Bombs when coming from Fungal Hall B
- Fixed: The Central Dynamo drone event is now accounted for to go through Dynamo Access
- Added: Beginner Wall Boost to lock onto the spider track in Metroid Quarantine A
- Added: Advancing through rooms containing Trooper Pirates now requires either the proper beam(s), basic defensive capabilities (varies slightly by room), or Combat (Intermediate) where appropriate
- Added: Advancing through rooms containing Scatter Bombus now requires Morph Ball, Wave Beam, Movement tricks, or basic defensive capabilities

### Metroid Prime 2: Echoes

- Nothing.

#### Patcher Changes

- Nothing.

#### Logic Database

- Nothing.

## [4.4.2] - 2022-06-05

- Fixed: Generating multiworld games where one Prime 1 player has item in every room while another Prime 1 player doesn't now works properly.
- Fixed: It's no longer possible to configure more than 99 shuffled copies of a major item, as that causes errors.
- Fixed: Using a trick to break a door lock is now properly displayed in the UI.
- Fixed: The description for expansions now mention they can be logical with multi-pickup placement.
- Fixed: The change log tab no longer causes the window to have absurd sizes on macOS.
- Removed: The broken option for enabling required mains for Metroid Prime 1. It was non-functional and incorrectly displayed.

## [4.4.1] - 2022-06-04

- **Major** - Added: When using multi-pickup placement, expansions are now considered for logic.
- Added: New experimental option for a different algorithm for how the generator weights locations for multi-pickup placement.
- Added: "Generate Game" tab now remembers which games and presets were expanded or collapsed.
- Added: The Game Session Window now has a counter for how many pickups it's currently trying to send to the server.
- Changed: Considerable more effort is made to keep hints relevant if there isn't enough things to be hinted in a game.
- Changed: Reduced the lag you get the first time you open the Games tab.
- Changed: Optimized the game generation. As example, Echoes' Starter Preset is 45% faster.
- Changed: Optimized the game validation. As example, Echoes' Starter Preset is 91% faster.
- Changed: The algorithm for how locations lose value over generation has changed. This should have bigger impact in big multiworlds.
- Changed: It's now possible to login again directly in the Game Session Window.
- Removed: The server and discord bot are entirely removed from the distributed executables, reducing its size.
- Removed: Metroid Dread is no longer available in releases, as it was never intended to be considered stable.
- Removed: All auto trackers based on pixel art style were removed by request of their artist.
- Fixed: The "Spoiler: Pickups" tab no longer shows locations that aren't present in the given preset.
- Fixed: The Game Session Window now better handles getting disconnected from the server.

### Cave Story

- Fixed: Hint Locations tab in Help no longer has an empty column named "2".

#### Patcher Changes

- Nothing.

#### Logic Database

- Nothing.

### Metroid Prime

- Added: "Cosmetic" option to force Fusion Suit
- Changed: Converting models from Echoes now always needs to be provided with an ISO.

#### Patcher Changes

- **Major** - Added: Models for Echoes' translators and split beam ammo are now also converted to Prime.
- Fixed: Spawning in Elite Quarters after killing OP no longer spawns the player OoB
- Fixed: Ridley boss random size on PAL/NTSC-J and Trilogy
- Fixed: Many rooms which, when submerged, the water box would be misaligned with the bounding box
- Fixed: Certain rooms where item position randomizer biased towards one side or OoB entirely
- Added: Results screen now shows Randovania version and seed hash

#### Logic Database

- Fixed: Gravityless SJ strat for Cargo Freight Lift to Deck Gamma is no longer dangerous
- Fixed: Main Plaza NSJ Grapple Ledge dash now correctly uses the Wasp damage boost method
- Fixed: Hall of the Elders Boost IUJ typos- BSJ is now IUJ and Combat is now Combat/Scan Dash
- Added: Thardus is now logical if you only have Thermal Visor with the Invisible Objects trick set to Intermediate
- Added: Flaghra now accounts for defeating it both before and after triggering the fight
- Added: Method to reach Main Quarry's crane platform with just Grapple Beam and Beginner Movement
- Added: Method to reach Main Quarry's crane platform with Expert Wall Boosts and Slope Jumps
- Added: Method of getting Crossway with only Boost Ball and Xxpert Movement
- Added: Method of climbing Connection Elevator to Deck Beta gravityless NSJ with Advanced Bomb Jump and Expert Slope Jump
- Added: NSJ/bombless strat of getting Gathering Hall's item with a Hypermode dash
- Added: Method of getting Crossway item with Advanced Bomb Jump and Expert BSJ, Scan Dash, and Standable Terrain
- Added: Method of climbing Reflecting Pool using the Stone Toad's wacky physics as Advanced Movement
- Added: Gravityless NSJ method of leaving Gravity Chamber with Advanced Wall Boost and Expert Slope Jumps and Underwater Movement
- Changed: Increased Elite Quarters BSJ to Advanced
- Changed: Increase lower Great Tree Hall Wall Boost to Hypermode
- Changed: Chozo Ruins Save Station 3 boostless/bombless strat to go through the tunnel has had its difficulty decreased to Advanced Movement and Intermediate Standable Terrain
- Changed: Hive Totem NSJ Slope Jump now uses Beginner Underwater Movement
- Changed: Monitor Station dash to Warrior Shrine is now Beginner with SJ

### Metroid Prime 2: Echoes

- Nothing.

#### Patcher Changes

- Nothing.

#### Logic Database

- Nothing.

## [4.4.0] - Not released

This release was skipped.

## [4.3.2] - 2022-05-13

### Metroid Prime

- Fixed: Lightshow during Chapel IS after Chapel item has been obtained and room has been reloaded

### Metroid Prime 2: Echoes

- Fixed: Significantly reduced lag spikes when loading a room containing Prime1 models.

## [4.3.1] - 2022-05-08

- Added: Phazon Suit hints are now included in the preset description.
- Fixed: Exporting Prime 1 games that have no Phazon Suit no longer fails if it's configured to have a hint.

## [4.3.0] - 2022-05-01

- Added: Destroying door locks is now properly tracked. In Echoes, this means removing a door lock from the back allows for logical access to where you were.
- Added: In Data Visualizer, it's now possible to set tricks to a certain level and simplify all visible connections based on that.
- Fixed: Maximum values for certain preset fields, such as Energy Tank capacity and Superheated Room Probability, can now properly be used.
- Fixed: A race condition with Randovania connected to Nintendont, where Randovania could incorrectly assume the game was idle if memory was read while it was executing the last sent task.
- Fixed: The map tracker now properly handles when multiple nodes gives the same resource/event.
- Changed: Online game list by default only shows 100 sessions, for performance reasons. Press "Refresh" to get all.

### Cave Story

- Nothing.

#### Patcher Changes

- Nothing.

#### Logic Database

- Nothing.

### Metroid Prime

- Added: Option to specify hint for Phazon Suit in Impact Crater (default=Show only area name)
- Added: April Fools Preset
- Added: Map images are now generated and written in the same folder as output ISO when generating room rando seeds and exporting them with spoilers enabled.
- Fixed: Random Superheated, Random Submerged and Dangerous Gravity Suit logic now trigger dialog warning in Multiword sessions
- Fixed: Adjusted min/max boss sizes to prevent softlocks
- Fixed: Default setting for screen Y offset now works
- Changed: The "Items in Every Room" Chaos Option now uses items from the Randovania pool (shows n/293 items when enabled). This means multiworld items can now appear at extra locations, and item text is now consistent with the rest of item placement.
- Changed: Two-way room rando now ensures that all rooms are part of the same network

#### Patcher Changes

- Fixed: Specifying custom heat-damage-per-second now properly affects non-vanilla superheated rooms
- Fixed: Some akward cutscene timing when playing skipped cutscenes in realtime
- Added: Random boss sizes now affects Flaahgra, Plated Beetle and Cloaked Drone
- Changed: Random boss sizes now affects bosses in cutscenes, additionally Omega Pirate's armor plates now scale properly
- Changed: When creating a new save file, the default selection is now "Normal" to help prevent accidentally starting the game on Hard mode
- Changed: Artifacts which do have no need to be collected are removed from the logbook

##### Room Rando
- Added: Include Square Frigate doors and morph ball tunnels during randomization
- Fixed: Crash when opening the map near certain rooms
- Fixed: Crashes due to two large rooms being connected.
- Fixed: Crash when rolling through some doors in morph ball
- Fixed: Central Dynamo reposition soft-lock
- Fixed: Inability to scan vertical doors
- Fixed: Incompatability with "No Doors" + "Room Rando"
- Changed: The door immediately behind the player is unlocked when teleporting to a new room. This gives the player one chance to backtrack before commiting to the warp.

#### Logic Database

- Nothing.

### Metroid Prime 2: Echoes

- Added: Preset descriptions now list custom beam ammo configuration.
- Changed: Optimized how long it takes to export a game that uses Prime 1 models.

#### Patcher Changes

- Nothing.

#### Logic Database

- Nothing.

## [4.2.1] - 2022-04-01

- Fixed: Popup for new changes fixed.

## [4.2.0] - 2022-04-01

- Added: Experimental option to force first progression to be local.
- Added: New pixel icons for the auto tracker.
- Changed: Standard tracker layouts for Prime, Echoes and Corruption now include a few more items.
- Changed: Auto tracker game icons for Echoes beams now use the HUD icons instead of the pickup models.
- Changed: Update to Qt 6.
- Changed: The import preset menu in game sessions now has the presets of a game sorted by name, with the default presets on top.
- Fixed: Randovania no longer hangs on start if there's a loop in the hierarchy of presets.
- Fixed: Generation no longer fails when one player has no pickups assigned during logic.

### Cave Story

- Nothing.

#### Patcher Changes

- Nothing.

#### Logic Database

- Nothing.

### Metroid Prime

- **Major** - Added: In multiworld, pickups from an Echoes player now uses the correct model from Echoes.
- **Major** - Added: **April Fool's Day Special!** New game modification category "Chaos Options" in "Other" tab. Chaos options are patcher-side only, and thus are not accounted for by the seed generator logic.
    - Enable Large Samus
    - Random Boss Sizes
    - Remove Doors
    - Random Superheated Rooms
    - Random Submerged Rooms
    - One-way Room Rando
- Added: Deterministic Maze RNG option for fairer racing
- Fixed: Echoes Combat Visor placed in a Prime player's world now uses the new Combat Visor model.
- Fixed: Deterministic Incinerator Drone RNG setting staying on even when checkbox was unchecked.

#### Patcher Changes

- Fixed: Soft-lock in Artifact Temple with Major Cutscene skips (players could leave during ghost cutscene and abort the layer change)
- Fixed: Items Anywhere could delete Artifact hints in rare cases
- Changed: Updated [Quality of Life documentation](https://github.com/toasterparty/randomprime/blob/randovania/doc/quality_of_life.md)
- Changed: Nerfed "Items in Every Room" (Extra items more likely to be missiles)

#### Logic Database

- Nothing.

### Metroid Prime 2: Echoes

- **Major** - Added: In multiworld, pickups from a Prime player now uses the correct model from Prime.

#### Patcher Changes

- Nothing.

#### Logic Database

- Nothing.

## [4.1.1] - 2022-03-12

- Added: The game details window now displays the Randovania version the game was generated with.
- Added: You can now import a game layout/spoiler file in multiworld sessions.
- Changed: A popup shows up while waiting for the game session list.
- Fixed: The error message when the client is incompatible is now properly displayed.
- Fixed: Player inventory is now properly sent to the server in multiworld sessions.


### Metroid Prime

#### Patcher Changes

- Fixed: Scan visor and X-Ray not displaying properly after taking an elevator when combat visor is shuffled.
- Fixed: Some users receiving OS error when exporting ISO with non-vanilla suit colors.


## [4.1.0] - 2022-03-01

- Added: /randovania-faq command was added to the Discord bot, which sends FAQ messages.
- Added: Randovania now checks if the entire database is strongly connected, allowing for manual exceptions.
- Added: You can now configure the priority given to each major item. Higher values are more likely show up earlier in the progression chain.
- Added: Generation failures now have a lot more details on what was missing for progression, facilitating finding issues with your preset.
- Added: The item pool screen now explicitly tells you expansions are not used for logic.
- Added: Implemented support for changing the title for a game session.
- Added: A button for duplicating a session, including the generated game and all rows.
- Added: Multiworld sessions can now be generated without spoilers.
- Added: Preset descriptions now include if some item has a different number of copies shuffled.
- Changed: Multiworld damage logic incompatibility warning now displays every time.
- Changed: On generation failure, a count of how many nodes are accessible is now displayed.
- Changed: Data Editor now lets you save non-experimental databases with integrity errors.
- Changed: Most command line arguments have been renamed.
- Changed: Simplified the item pool tab, with the usual case now having only a single line per item.
- Changed: Improved the text for quantities for ammo in the item pool tab.
- Changed: Experimental games are only shown in the menu if the option for experimental games is enabled.
- Changed: Only session admins are allowed to copy the permalink of a session.
- Changed: Modified how ConfigurableNodes (In Echoes, the Translator Gates) are handled in logic. This should have no visual differences, other than speeding up generation.
- Changed: Great internal changes were done to how hints are applied to the game. This should have no visible impact.
- Changed: The UI for 1HP Mode now only shows up for Echoes.
- Fixed: Map Tracker now properly handles multiple copies of pickups in all cases.
- Removed: The Database Editor can only be open when running from source. In releases, use `Open -> (Game) -> Data Visualizer` instead.
- Removed: All auto trackers based on pixel art style were removed over concerns about asset licensing.

### Cave Story

- Nothing.

#### Patcher Changes

- Nothing.

#### Logic Database

- Nothing.

### Metroid Prime 1

- Added: Option to use deterministic Incinerator Drone RNG for fairer racing
- Added: Spring Ball. Enable in preset configuration. Must have bombs in inventory to work.

#### Patcher Changes

- Added: QoL Game Breaking - Reserach Lab Aether Pirate now guaranteed to jump through glass when doing room backwards
- Fixed: Players could unmorph in Magmoor Workstation where they should not be able to
- Fixed: Abuse of QoL Game Breaking in Central Dynamo to skip the maze/drone
- Fixed: Exclude Phazon Elite Item from QoL Pickup Scans
- Fixed: Wavesun when playing with shuffled item positions
- Fixed: Main Plaza etank ledge door shield was slightly misaligned
- Fixed: Cannon remaining holstered after grapple when shuffling combat visor
- Fixed: Cannon remaining holstered after a specific type of R-Jump when shuffling combat visor
- Fixed: Unmorphing now returns you to your previous visor instead of default visor when shuffling combat visor for quality of life purposes

#### Logic Database

- Changed: Reduce difficulty of Monitor Station -> Warrior Shrine NSJ/No Bombs to intermediate dash and standable terrain (from advanced dash and expert standable) and included a video.

### Metroid Prime 2: Echoes

- When checking details for a game, the hint spoiler tab now includes the correct text for Dark Temple keys hints.

#### Patcher Changes

- Nothing.

#### Logic Database

- Added: Using Screw Attack as a trickless means to obtain Grand Windchamber item after seeker puzzles

## [4.0.1] - 2022-01-30

- Changed: The UI for 1HP Mode now only shows up for Echoes.
- Fixed: Support for non-NTSC Metroid Prime 1 ISOs restored.

## [4.0.0] - 2022-01-30

- **Major** - Added: Cave Story has been added with full single-player support.
- **Major** - Added: Data Visualizer/Editor now contains a visual representation of the nodes in the area.
This feature comes with plenty of quality of life functionality for editing the database.
- Added: A new tab has been added to the preset editor, Generation Settings, consolidating various settings such as minimal logic, multi-pickup placement, dangerous actions, etc.
- Added: The Logic Database can now have descriptions for nodes.
- Added: Game Details window can now spoil the item order, elevators, translator gates and hints.
- Added: Data Editor can now edit area names.
- Added: Data Editor can now view and edit resources.
- Added: Items now have tooltips in the Auto-Tracker.
- Added: One joke hint.
- Added: Descriptions for Minimal Logic for each game, with a better definition of what Minimal Logic is.
- Added: Randovania is now able to identify for what version of Randovania a given permalink is, if they're similar enough versions.
- Added: Permalinks now contain the seed hash, so Randovania can detect if there's a hash mismatch when importing.
- Changed: In the Game Session Window, the observers tab is now visible by default.
- Changed: The rdvgame file is now considerably more technical in order to require less game-specific code.
- Changed: Editing connections in the Data Editor now has an easier to use selector for non-item resources.
- Fixed: Data Visualizer no longer hides the comment for a single-element Or/And entry.
- Fixed: Data Editor now properly handles areas without nodes.
- Removed: It's no longer possible to delete a game session.
- Removed: It's no longer possible to leave the session when closing the window.

### Metroid Prime

- Added: Start in any (uncrashed) Frigate room
- Added: 1-way cycles and 1-way anywhere elevators can lead to (uncrashed) Frigate rooms
- Added: Essence Death and Frigate Escape Cutscene teleporter destinations can now be shuffled
- Added: Artifact hints can now be configured to show area and room name, just area name, or nothing at all
- Added: Cosmetic Option - Select HUD Color
- Added: Cosmetic Option - Rotate hue of all 4 suit textures and ball glow color
- Added: Cosmetic Option - Set default in-game options like Echoes
- Added: Experimental Option - Shuffle the coordinates of items within their respective rooms. Seeds may not be completable.
- Added: Experimental Option - Add random (non-logical) items to rooms which do not usually have items.
- Added: Shuffle Power Beam
- Added: Shuffle Combat Visor
- Added: New default preset: "Moderate Challenge".
- Changed: Minimal Logic no longer checks for Plasma Beam.
- Changed: Removed "Fewest Changes" preset.
- Changed: Updated "Starter Preset" to better match community preferences.

#### Known Issues:

- Nothing.

#### Patcher Changes

- Added: Support for NTSC-U 0-01, NTSC-J and NTSC-K (Gamecube)
- Added: List of tournament winners on lore scan in Artifact Temple
- Added: QoL Game Breaking now fixes several crashes on Frigate Orpheon
- Added: QoL Game Breaking now fixes the soft-lock in hive totem by making the blocks drop sooner
- Added: Option to disable item loss in Frigate (Enabled by default)
- Added: QoL Pickup Scans - Weeds by item in Landing Site now don't have scan point
- Added: Combat/Scan/Thermal/X-Ray all have unique custom models
- Fixed: Safeguard against blowing past layer limits.
- Fixed: On Major custscene skip, Elite Quarters now stays locked until the player picks up the item. The hudmemo is now tied to the item rather than the death animation.
- Fixed: Ruined fountain not always showing the right scan.
- Fixed: Phazon Suit Small Samus Morph Ball Glow
- Fixed: Vent shaft item not being scannable on QoL Pickup Scans
- Fixed: Automatic crash screen
- Fixed: Wavesun not collecting item/unlocking door
- Fixed: Locked door on Storage Depot B (NTSC 0-02)
- Fixed: Bug in Elite Quarters where game would crash during OP death cutscene if the player changed suit during the fight
- Changed: The vines in arboretum which cover the scan panel remain in the room on the ghost layer to help aid newer players.
- Changed: Exo and Essence stay dead permanently if traversing Impact Crater multiple times
- Changed: Increased Maximum Missile/Etank/Capacity for seeds with more expansion count than is available in vanilla

#### Logic Database

- Fixed: Magma Pool - Added missing suit or heated runs trick requirement for non-grapple methods of crossing the room
- Fixed: HAT - Updated spawn node
- Fixed: Quarantine Cave - Properly model when the fight is required and when it is not
- Fixed: Bug where Biohazard Containment didn't check Power Conduit Requirements if Super Missiles were available
- Fixed: Typo in Frozen Pike - Hunter Cave Access requires Slope Jump (Advanced), not Single-Room OoB (Advanced)
- Added: New Event - Gravity Chamber Item (Lower)
- Added: New Trick Category - Infinite Speed
- Added: Magma Pool - Added standable terrain method to cross the room with a video example
- Added: Main Plaza - Hypermode Dash to get Grapple Ledge
- Added: Elite Quarters - BSJ to skip scan visor
- Added: Reactor Core - NSJ Gravityless Bomb Jumps
- Added: Cargo Freight Lift - NSJ Gravityless Boost or Bombs climbs
- Added: Flick BSJ in watery hall OoB
- Added: NSJ Bombless Lower GTH Climb (Wallboost)
- Added: NSJ Bombless Quarantine Cave Elevator Spider Skip
- Added: NSJ Bombless Gravity Chamber Escape (Gravity Wallboost)
- Added: NSJ Bombless Lower Phen's Edge
- Added: NSJ Bombless Frozen Pike (Mid-Section)
- Added: NSJ Bombless Life Grove (Wallboost)
- Added: NSJ Bombless HOTE Climb (Boost IUJs)
- Added: NSJ Bombless Elite Control Access (Wallboost)
- Added: Elite Control Access Item (Damage Boost)
- Added: Central Dynamo Item w/ Infinite Speed
- Added: Bomb jump to skip grapple in Biotech Research Area 2
- Added: Great Tree Hall - Jump Off Enemies Bomb Jump (Advanced) to reach GTC NSJ
- Added: Wallboost FCS Climb
- Added: Logic for Traversing Twin Fires Tunnel to Workstation NSJ Gravity
- Added: Logic for Traversing Twin Fires Tunnel to Workstation NSJ Bombless
- Added: Logic for Traversing Twin Fires Tunnel to Workstation Missileless Grappless
- Added: Gravityless Grappless Morphless method for crossing FCS
- Added: Waste Disposal Wallboosts
- Added: Climb Connection Elevator to Deck Beta Gravityless
- Added: Combat Requirements for Essence fight
- Added: 2 Additional NSJ methods for reaching FCS item
- Added: Lava Lake Item NSJ Combat Dash
- Added: Triclops Pit Item SJ Beginner Standable
- Added: 3 new ways to climb Tower of Light (L-Jump, R-Jump, Slope Jump)
- Added: Underwater Movement (Beginner) to get to Tower Chamber with Space Jump
- Added: Underwater Movement (Intermediate) for NSJ Tower Chamber
- Added: Frigate Crash Site climb with Space Jump and L-Jump (Intermediate) and Standable Terrain (Beginner)
- Added: More logical paths for Ice Ruins West NSJ
- Added: Ice Ruins West Middle-Left Rooftop to Item Combat/Scan Dash
- Added: Beginner L-Jump to reach Main Quarry Save Station
- Added: Main Quarry Crane Platform to Waste Disposal NSJ Advanced Combat Dash
- Added: Main Quarry Crane Platform to Item Intermediate Scan Dash
- Added: Expert Gravity Wallboost to get to Tower Chamber
- Added: Beginner Gravity Wallboost to get to Watery Hall
- Added: Expert Trick for NSJ+Boost Crossway
- Added: Movement (Intermediate) to skip Spider Ball in Crossway
- Added: L-Jump to skip SJ on 3rd tier of ore processing puzzle
- Added: NSJ Ore Processing with Spider+Bombs (Expert)
- Added: Bombless Ore Processing Puzzle with Wallboost(Advanced)
- Added: Phendrana Canyon Hypermode Boost
- Added: NSJ Combat Dash (Expert) to Temple Entryway from lower part of room
- Added: Various tricks in Uncrashed Frigate
- Added: Ore Processing Door To Elevator Access A to Storage Depot B Standable L-Jump with Power Bombs
- Added: Combat logic for Dynamo Access and Elite Control Elite Pirate fights
- Added: Intermediate/Advanced Standables to enter/escape Elite Control after/without triggering Elite Pirate
- Added: Logic now can expect players to play in just scan visor, using bombs to open doors
- Added: Knowledge/Combat (Intermediate) trick to skip needing Power Beam for Exo fight
- Changed: Renamed Misc Logic Option to "Allow Dangerous Gravity Suit Logic"
- Changed: Increased difficulty of Connection Elevator to Deck Beta DBJs to Advanced
- Changed: HAT Wallboosts can be done using Gravity at the same difficulty
- Changed: Removed under-used "Complex Movement" trick category
- Changed: All Gravityless Slope Jumps are now categorized as "Underwater Movement without Gravity", as opposed to just NSJ ones
- Changed: Knowledge (Beginner) to Traverse Magmoor Workstation without Varia
- Changed: Magma Pool - Gravity Suit lava dive difficulty was reduced to L-Jump (Intermediate) and Standable Terrain (Beginner)
- Changed: Hall of the Elders - Now properly model needing to kill the 1 ghost to leave the room. Chargeless 1 ghost fight combat difficulty reduced to beginner.
- Changed: Added requirement for X-Ray Visor or Invisible Platforms to Triclops Pit Item NSJ tricks
- Changed: Monitor Station climb to Warrior Shrine Bomb Jump difficulty changed from Advanced to Intermediate
- Changed: Monitor Station NSJ Combat Dash to Warrior Shrine lowered difficulty from Advanced to Intermediate
- Changed: Increase the difficulty of Tower of Light climb with combat dash from 'Beginner' to 'Intermediate' lowered Standable Terrain from 'Intermediate' to 'Beginner'
- Changed: Frigate Crash Site Climb Space Jump Slope Jump Standable Terrain difficulty was reduced to Standable Terrain (Beginner)
- Changed: Removed Slope Jump and Standable requirement from Ice Ruins West NSJ
- Changed: Main Quarry Save Station NSJ Movement difficulty from Beginner to Intermediate
- Changed: Main Quarry Crane Platform to Waste Disposal Standable/Slope Jumpe no longer requires L-Jump
- Changed: Main Quarry Crane Platform to Waste Disposal NSJ Scan Dash difficiulty from Advanced to Intermediate
- Changed: Ore Processing Storage Depot B to Waste Disposal NSJ Standable difficulty from Intermediate to Beginner
- Changed: Ore Processing Storage Depot B to Waste Disposal R-Jump to L-Jump
- Changed: Elite Research Spinners without Boost from Advanced to Intermediate
- Changed: Ore Processing Door To Elevator Access A to Storage Depot B Standable difficulty from Intermediate to Advanced
- Changed: Sun Tower Early Wild now requires Intermediate Knowledge on all methods
- Changed: Less damage required for Watery Hall with Gravity Suit

### Metroid Prime 2: Echoes

- Changed: Minimal Logic no longer checks for Light Suit or Agon Keys.

#### Patcher Changes

- Fixed: Exporting an ISO when Randovania is in a read-only path now works properly.
- Added: Ability to set a custom HUD color

#### Logic Database

- Changed: Shrine Access Seeker Door without Seekers is now Hypermode (from Expert).


## [3.2.2] - 2022-01-17

- Fixed: Presets for unknown games (for example, from a dev version of Randovania) are now properly ignored.

## [3.2.1] - 2021-10-23

- Fixed: The spin box for starting Energy Tanks no longer goes above 14.
- Fixed: Errors from the Prime 1 patcher are now properly displayed in error messages.
- Fixed: Converting presets from previous games should no longer cause invalid expansion ammo count.
- Fixed: Converting presets with multiple major items that give ammo no longer cause incorrect per-expansion ammo count.
- Fixed: Changing the default beam in Echoes no longer throws an error with invalid included ammo.
- Fixed: Sky Temple Keys on Guardians/Sub-Guardians are now properly counted for the item pool size.
- Fixed: Sky Temple Keys on Guardians/Sub-Guardians now appears on the preset description.
- Fixed: Safety check that there's enough available locations for all non-progression at the end of generation has been re-added.
- Changed: Improved error message for certain kinds of invalid permalinks.
- Changed: Presets with negative ammo count for expansions are invalid.

### Metroid Prime

#### Patcher Changes

- Fixed: PAL ISOs now correctly work again.

## [3.2.0] - 2021-10-16

- **Major** - Added: The Logic Database can now have comments in requirements.
- **Major** - Changed: Expansions contents are now configured directly, instead of being calculated from a target.
- Added: Files in the "Previously generated games" folder now includes the name of the games used.
- Added: Custom names for Prime 1 elevators
- Added: Support for Minimal Logic has been added for Metroid Prime and Metroid Prime 3.
- Added: New auto tracker layouts for Metroid Prime 2, with two lines and three lines.
- Changed: Force one specific certificate root when connecting to the server.
- Changed: Custom elevator names across both games now used throughout the entire UI
- Changed: Data Editor now raises an error if two Pickup Nodes share the same index.
- Changed: When changing Echoes Goals, the slider of the number of keys is now hidden when "Collect Keys" goal is not selected.
- Changed: Customizing the item pool causes permalinks to not get as long as before.
- Changed: The Qt theme was changed, as the previous one had serious issues on certain platforms and certain elements.
- Fixed: Items that include ammo are now configurable to provide up to the ammo's capacity.
- Fixed: Certain invalid permalinks are now properly recognized as invalid.
- Fixed: In connections editor, changing a requirement to "And/Or" no longer places ui elements in the wrong place.
- Removed: Metroid Prime 2: Echoes FAQ entry about the weird hint categories, as the issue has been fixed.
- Removed: Menu option to open STB's Echoes item tracker in a new window.

### Metroid Prime - Patcher Changes

- Added: New Nothing model.
- Added: Missile Expansions for yourself has a 1 in 1024 of being shiny.
- Fixed: Mine security station softlock so that defeating the purple pirates first doesn't fail to switch the room to the non-cutscene layer.
- Fixed: Qol scan for Ice Ruins West pickup.
- Fixed: Warp-to-start crash.
- Changed: Fewer forced popup alert for multiworld purpose, and popups now lasts 3s instead of 5s.

#### Cutscene Skips

- Added: Cutscene skip for arboretum gate (competitive+).
- Added: Mine Security Station now longer force switches to Combat Visor.
- Changed: Shorelines Tower cutscene skip is now Minor.
- Changed: Workstation cutscene is now Competitive.
- Changed: Wave panel cutscene in Main Quarry is now Competitive.
- Changed: Elevator leaving cutscenes back are now Major.

### Metroid Prime 2: Echoes - Patcher Changes

- Added: Cosmetic option to customize hud color.
- Fixed: Scanning hints now displays the correct, edited categories.

### Metroid Prime - Logic Database

- Added: Method of reaching pickup in Root Cave from Arbor Chamber with a Dash (Intermediate and above).
- Added: Knowledge (Beginner) trick to leave Central Dynamo without completing the maze or fighting the drone.
- Added: Additional Lower Mines NSJ logic.
- Added: Movement tricks for logical forced damage in Magmoor Caverns, Phazon Mines, and Impact Crater.
- Added: Tricks for climbing Research Lab Aether NSJ
- Added: Tricks for traversing Magmoor Workstation bombless NSJ
- Added: More detailed boss/combat logic
- Fixed: Shorelines tower item being accessible from Ruins Entryway and not Temple Entryway.
- Fixed: Backwards Lower Mines logic
- Fixed: Ice Ruins West NSJ logic now accounts for adult sheegoth layer
- Fixed: Added missing requirements for releasing the metroid in Research Lab Aether

### Metroid Prime 2: Echoes - Logic Database

- Added: Method of climbing halfpipe in Meeting Grounds with Space Jump, Screw Attack, and Standable Terrain (Beginner and above)
- Added: Method of killing Quad MBs using Bombs or Power Bombs and Combat (Beginner)
- Added: Method of killing Quad MBs using Screw Attack (Space Jump) and Knowledge (Beginner)
- Added: Requirement to either kill the Quad MBs or defeat Spider Guardian in order to collect the item in Hall of Combat Mastery in the intended way
- Fixed: A few broken Dark Forgotten Bridge paths have now been fixed.
- Changed: Simplified Meeting Grounds logic slightly, by removing the redundant Top of Halfpipe node
- Changed: Killing Quad MBs now uses a template, as it's a complex set of requirements repeated in three separate rooms

### Discord Bot (Caretaker Class Drone)

- Changed: Room images uses two-way arrows if a connection is two-way, instead of two arrows.

## [3.1.4] - 2021-09-19

- Changed: Force one specific certificate root when connecting to the server.
- Fixed: Checking for updated versions will no longer close Randovania when no internet connectivity is present.
- Fixed: The server will properly reject clients with mismatched versions.

## [3.1.3] - 2021-09-19

- Added: Dialog that shows all enabled tricks in a preset and a list of all rooms that have some combination of tricks that ends up active in that preset.
  - This dialog can be accessed by right-clicking a preset on the "Generate Game" tab, or by pressing the "..." menu in the "Game Details" window.
- Added: Multiworld Help entry regarding maximum number of players.
- Added: Metroid Prime FAQ entry regarding the forced popup alert.
- Changed: Long lines of requirements (Check for all artifacts in Artifact Temple) are now word wrapped.
- Changed: When changing Echoes Goals, the slider of the number of keys is now hidden when "Collect Keys" goal is not selected.
- Changed: In the description of Prime 1 presets, Quality of Life now comes before Game Changes.
- Changed: Clarify that only "Two-way, between areas" guarantees that all areas are accessible.
- Changed: Progress bar when generating a game now reports how many actions were taken, instead of how many items are left.
- Fixed: Nodes with no outbound connections now clearly display this in the visualizer, instead of an error.
- Fixed: Updated multiworld damage warning to mention Magmoor Caverns as well.

### Discord Bot (Caretaker Class Drone)

- Added: The bot now responds to permalinks, presets and rdvgame files sent via direct messages.
- Added: Response for permalinks now offers the permalink's presets for download.
- Changed: `/database-inspect` area responses now has a node selection.

## [3.1.2] - 2021-09-15

- Fixed: In game session, pressing the "Generate game" button no longer errors.

### Discord Bot (Caretaker Class Drone)

- Changed: The response to `.rdvgame` files now include the seed hash and permalink.
- Changed: `/database-inspect` response now includes an image of the requested room layout.

## [3.1.1] - 2021-09-12

- Added: When importing a preset in a game session, there's now an option to import directly from a file.
- Added: In game session, it's now possible to export a preset directly to a file.
- Added: In game session, there's now a "Generate game (no retries)" button. This option attempts generation only a single
time, before giving the error message of why it failed. It's useful for investigating bad presets.
- Changed: When multiworld generation fails, the error message is now clearer on which players haven't reached the end.
- Changed: Preset summaries have been split better into categories.
- Removed: The "Never" option for dangerous actions has been removed from the UI, as it currently doesn't work.

### Discord Bot (Caretaker Class Drone)

- Changed: `/database-inspect` response is now more readable and includes the name of who requested it.

## [3.1.0] - 2021-09-05

- **Major** - Added: Setting for requiring a number of actions/progression before artifacts are placed, to prevent early artifacts.
  - Default Prime 1 presets now default to 6 minimum progression for artifacts.
- **Major** - Added: Setting for controlling how dangerous checks are handled in logic.
- Added: Setting for toggling the pickup scan QOL adjustments.
- Added: The seed hash label in Game Sessions is now selectable.
- Added: One joke hint, requested in 2019.
- Added: Data Visualizer now only shows target nodes for selection that are non-impossible.
- Added: Data Visualizer now highlights nodes that have a path to the selected node.
- Added: Improved the error message when the patcher executable is somehow missing.
- Added: New entries to the Multiworld Help for collecting items and cross game.
- Fixed: Randovania no longer errors when the last selected preset is for a hidden game.
- Fixed: Quality of Life page link in Metroid Prime preset customization is now fixed.
- Fixed: The tracker now properly restores states for games other than Echoes.
- Fixed: Fixed a crash that sometimes occurs when deleting presets.
- Fixed: Generator now directly accounts for events weighting actions.
- Changed: Removed customization of Qt theme for decreasing whitespace.
- Changed: Upgrades in the tracker fills an entire column first, instead of filling rows first.
- Changed: Tracker now properly saves the preset used when persisting the state.

### Metroid Prime - Patcher Changes

- Added `Pickup Scans` option to toggle the patching of item locations so that they can always be scanned.
- Magmoor Workstation item scannable through the purple door (QoL Pickup Scan)
- Fixed shorelines tower item custom scan sometimes showing the incorrect text for certain models
- Certain pickups now always have the popup alert on collection during multiworlds.
- If there are multiple pickups for other players next to each other, these pickups are forced to have a popup alert, so Randovania can properly detect they were picked up.
- Fixed PCA crash patch not being applied when playing small samus.

#### Cutscene Skips
- Added `Competitive` cutscene skip option.
- Moved Shorelines Tower cutscene to major (it sometimes has a reposition that is sometimes useful in routing)
- Removed Main Quarry Combat Visor switch
- Speed up opening of gate in ice temple
- Speed up opening of gate in sun tower
- Fixed Thardus cutscene skip softlock

### Metroid Prime - Logic Database

- Added: Method of reaching Ruins Entryway from Plaza Walkway in Phendrana Shorelines with a Dash (Intermediate).
- Added: Easier NSJ trick to climb Ruined Courtyard using the water puzzle platforms.
- Added: Charge Beam requirements were added to the following rooms with combat trick alternatives:
    - (Beginner) Elite research - Phazon Elite
    - (Beginner) Research Entrance
    - (Intermediate) Hall of the Elders - Wave and Ice bomb slots
    - (Intermediate) Sunchamber - Ghosts fight
    - (Intermediate) Mine Security Station with >= 200 energy
    - (Advanced) Mine Security Station
- Fixed: Main Plaza door to Plaza Access is now properly a normal door, instead of a permanently locked door.
- Fixed: Sun tower now requires Knowledge (Intermediate) to collect the Sunchamber layer change event without falling down.
- Fixed: Removed broken/redudant trick for reaching Temple Entryway ledge using cutscene reposition
- Fixed: Trivial logic for Plaza Walkway to Ruins Walkway
- Fixed: Replaced Bomb Jump (Intermediate) with Dash (Beginner) trick to cross the gap to reach the Courtyard Access door in Ice Ruins West.
- Fixed: NSJ logic now accounts for stalactite in Ice Ruins West.
- Fixed: Crossing the gap by Specimen Storage door no longer sometimes requires L-Jump (Intermediate) instead of Beginner.
- Changed: Improved readability of Ruined Courtyard logic.
- Changed: Reorganized Sunchamber logic to improve usage by generator/solver.
- Changed: Picking up Sunchamber Ghosts item NSJ is now L-Jump (Beginner) instead of Intermediate.
- Changed: Crossing TFT to TF with Gravity+SJ now requires Movement (Beginner)
- Changed: FCS Item Scan Dash method is now Intermediate without SJ.
- Added: FCS Grapple strat - Movement (Beginner)

### Metroid Prime 2: Echoes - Patcher Changes

- Added: A-Kul's scan in Sky Temple Gateway now displays a list of previous tournament winners.
- Changed: Echoes now uses a different game ID when saving ISOs with menu mod enabled, preventing issues from incompatible save files.
- Changed: The elevator sound effect is never removed when elevators are vanilla, ignoring the preference.

### Metroid Prime 2: Echoes - Logic Database
- Added: Method of reaching the pickup in Reactor Core with Space Jump, Bombs, Spider Ball, and Standable Terrain (Intermediate and above).
- Fixed: Lore Scan in Meeting Grounds no longer believes that Boost is required to scan it.
- Fixed: Reactor Core has been cleaned up slightly.
- Fixed: Spawn point in Accursed Lake is now correctly set.

### Discord Bot (Caretaker Class Drone)

- Added: The `/database-inspect` command to send the logic of a room to the channel.
- Added: Messages with rdvgame files also get a reply with a summary of the preset.
- Changed: Responses with preset descriptions no longer pings the original message.

## [3.0.4] - 2021-08-10

- Added: Game Sessions now have an accessible audit log, which includes whenever a player accesses the spoiler log.
- Added: Metroid Prime 1 racetime.gg rooms are now viewable in the racetime.gg browser, with filters for each game
- Fixed: Importing a permalink from the racetime.gg browser while a race is currently in progress now selects the correct racetime.gg room

## [3.0.3] - 2021-08-08

- Fixed: "Open FAQ" in the main window now works correctly.
- Fixed: Pressing Yes to ignore invalid configuration now works correctly.
- Changed: Randovania now silently handles some invalid configuration states.
- Changed: Improved handling of corrupted repository for old preset versions.

## [3.0.2] - 2021-08-05

- Added: In-game crashes in Metroid Prime now automatically show the error screen.

- Changed: Game Sessions - The window now uses docks for the different parts, meaning you can resize, reorder and even split off.

- Changed: Use different colors for artifact hints in Metroid Prime, for better readability on both scan box and logbook.

- Fixed: Exporting a Metroid Prime ISO with Warp to Start enabled and starting at certain elevator rooms no longer fails.

## [3.0.1] - 2021-08-01

- Changed: Disabled the option to stop exporting a Prime 1 ISO to avoid crashes.

- Fixed: Server will now re-authenticate with Discord, preventing users from logging with the incorrect account.

- Fixed: Game Sessions - History entries with invalid locations no longer cause error messages.

## [3.0.0] - 2021-07-30

-   **Major** - Metroid Prime 1 is now fully supported, including multiworld and auto tracker!

-   **Major** - Presets are now presented in a tree view, with custom presets being nested under another one. They're also saved separately from Randovania data.

-   **Major** - The auto tracker now have support for different layouts, with their own assets and game support. New themes with icons similar to the game were also added, provided by MaskedKirby.

-   Added: Credits in Metroid Prime 2 now contains a list of where all non-expansions were placed, including possibly other player's for a multiworld. The credits now takes 75 seconds instead of 60 to accomodate this.

-   Added: Button to export the presets used in a game file.

-   Added: Add text description to unusual items in the Item Pool tab.

-   Added: New Help tab with information on how to read the Data Visualizer.

-   Added: In the Map Tracker, it's now possible to right-click a location to see a path from last action to it.

-   Added: A menu option to open the logs folder.

-   Added: The timeout limit is now progressively more forgiving, the more timeouts that happen.

-   Added: Button to set all gates to "Random with Unlocked' for Prime 2.

-   Changed: The items in the starting items popup is now sorted.

-   Changed: Customizing Dark Aether damage is now considered by logic.

-   Changed: Pickup visibility method is now configured in the Item Pool tab.

-   Changed: Multiworld connection is slightly more conservative when giving items.

-   Changed: Updated the Multiworld Nintendont for hopefully more stability.

-   Changed: The session history in multiworld now has different columns for the players involved, pickup and where the pickup was. It's also possible to sort the table by any of these fields.

-   Changed: The ISO prompt dialog now remembers your last used vanilla ISO, for when you delete the internal copy. When opening the file pickers, these start now with the paths from the input fields.

-   Changed: Many Spin/Combo boxes no longer react to the mouse wheel when not focused.

-   Fixed: Closing the dangerous settings warning via the X button is now properly recognized as "don't continue".

-   Fixed: Hint Item Names no longer breaks if you swap games while the table is sorted.

-   Fixed: Hint Item Names now properly list Artifacts and Energy Cells.

-   Fixed: Map Tracker now properly handles unassigned elevators.

-   Fixed: Trick names in the preset are always sorted.

### Metroid Prime 2 - Logic Database Changes

-   **Major** - "Suitless Ingclaw/Ingstorm" trick added to cover traversing rooms with either Ingclaw Vapor or Ingstorm.

#### Added

-   Method of getting over the gate in Mining Station A in reverse with Space Jump and Screw Attack (Expert and above).

-   Method of bypassing the breakable glass in Sand Processing from Main Reactor with Space Jump and Screw Attack (Expert and above).

-   Method of climbing to the top level of Main Gyro Chamber with Space Jump, Screw Attack, and Bombs, and no Scan Visor (Advanced and above).

-   Method of climbing the Sand Processing bomb slot with a Slope Jump for Bombless Bomb Slots (Advanced and above).

-   Method of leaving Dark Agon Temple by opening the gate from OoB with Single Room OoB, Slope Jump, Standable Terrain, Bomb Space Jump, Space Jump, and the Agon Keys (Expert and above).

-   Great Bridge:
    - Method of reaching Abandoned Worksite door with Space Jump and Extended Dash (Advanced and above).
    - Method of reaching Abandoned Worksite and Torvus Map Station doors from Temple Access Dark door with Boost Ball and Boost Jump (Advanced and above).
    - Method of reaching the pickup with Screw Attack and Single Room Out of Bounds (Expert and above).

-   Method of Crossing Grand Windchamber (both ways) Without Space Jump using Extended Dash (Hypermode).

-   Method of reaching the pickup in Watch Station:
    - With Space Jump, Screw Attack, and Single Room OoB (Expert and above).
    - With only Space Jump and Single Room OoB (Hypermode)

-   Alpha Blogg now has proper requirements for multiple difficulties.

-   Method of Bomb Slots without Bombs in Sanctuary Fortress/Ing Hive - Controller Access/Hive Controller Access without Space Jump (Expert and above).

-   Methods of crossing Torvus Bog - Fortress Transport Access with Gravity Boost or Bombs (No Tricks/Advanced and above).

-   Method of traversing Vault without Space Jump or Screw Attack using Extended Dashes (Advanced and above).

-   Method of reaching Windchamber Gateway item with only Scan Visor using Extended Dashes (Expert and above).

-   Method of reaching Kinetic Orb Cannon in Gathering Hall using Extended Dashes (Expert and above).

-   Method of reaching the pickup in Accursed Lake with a dash (Advanced and above).

-   Method of reaching Temple Security Access from the portal in Aerial Training Site with an Extended Dash (Hypermode).

-   Method of reaching the pickup in Mining Plaza with an Extended Dash (Hypermode).

-   Method of completing the Main Gyro Puzzle with only Space Jump and Screw Attack (Advanced and above).

#### Changed

-   Reaching the pickup in Temple Transport B with a Wall Boost is now Hypermode (from Expert).

-   Reaching the pickup in Path of Roots with only Bombs is now Expert (from Hypermode).

-   Reaching the portal in Hydrodynamo Shaft with Air Underwater and Screw Attack is now Hypermode (from Expert).

-   Reaching the pickup in Dark Torvus Arena with a Roll Jump is now Hypermode (from Expert).

-   Trial Grounds, reaching the door:
    - From the portal with Space Jump and a Slope Jump is now Beginner (from Intermediate).
    - From the left safe zone with a Dash is now Intermediate (from Expert) and without anything is now Advanced (from Expert).

-   Opening the Seeker Lock without Seekers in Mine Shaft is now Advanced (From Expert)

-   Opening the Seeker Lock without Seekers in Plain of Dark Worship is now Expert (From Hypermode).

-   Reaching the Windchamber Gateway Door from Windchamber Tunnel with a Boost Jump is now Hypermode (From Expert).

-   Reaching the pickup in Medidation Vista with a Boost Jump is now Expert (From Advanced).

-   Quadraxis and Boost Guardian now have proper health and item requirements with tricks disabled.

-   Activating Controller Access rooms Bomb Slots without Bombs is now Advanced (from Expert).

-   Reaching the Abandoned Worksite/Brooding Ground door from the bridge in Dark/Forgotten Bridge with an Extended Dash is now Hypermode (from Expert).

-   The initial Terminal Fall Abuses in Vault from the scan portal are separate from the final and are now Advanced (from Expert).

-   Catacombs NSJ dash to Transit Tunnel South has been modified to account for Scan Visor, with the original difficulty being raised to Advanced (from Intermediate).

-   Undertemple Shaft NSJ dash from bottom to top of cannon is now Intermediate (from Advanced).

-   Morph Ball is no longer required to reach the portal from the Echo Gate in Profane Path Scan Dash method.

-   Various Standable Terrain tricks (Dark Agon - Portal Site, Temple Grounds - Sacred Path) have been lowered to Beginner/Intermediate (from Advanced). This is to
    attempt to fix an old database limitation from before tricks had their own difficulty levels.

-   The dashes in Gathering Hall from Transit Tunnel South/West to the Kinetic Orb Cannon are now Intermediate (from Advanced).

-   The Bomb Space Jump NSJ to reach Abandoned Worksite in Great Bridge is now Expert (from Hypermode).

-   The dash to reach the portal in Aerial Training Site from Central Hive Transport West is now Hypermode (from Expert).

-   The dash to leave Hive Temple after Quadraxis via Security Station is now Hypermode (from Expert).

-   The dashes in Command Center (top level) and Accursed Lake without Space Jump are now Beginner (from Intermediate).

-   The dash in Mining Station A to reach Temple Access without Space Jump or Missiles is now Advanced (from Intermediate).

-   The dashes in Trial Grounds to Dark Transit Station without Space Jump are now Advanced (from Intermediate).

-   The dashes in Undertemple Shaft to reach Sacrificial Chamber Tunnel (and back) are now Advanced (from Intermediate).

-   The dash in Hall of Combat Mastery to reach the upper area after the glass is now Advanced (from Intermediate).

-   Bomb Guardian now has proper logic when shuffling Power Beam.

## [2.6.1] - 2021-05-05

-   Changed: Invalid values for the Multiworld magic item are ignored when detecting if the game is properly connected.

-   Fixed: "One-way anywhere" no longer shows up twice in preset warnings for multiworld

-   Fixed: Changing starting location to Ship or Save Stations now works again.

-   Fixed: Torvus Gate elevator is now properly hidden instead of Dark Torvus Ammo Station.

## [2.6.0] - 2021-05-02

-   **Major** - Added: New elevator randomization settings:
    * New mode: *One-way, elevator room with replacement*. One way elevator, but loops aren't guaranteed.
    * Select which elevators can be randomized.
    * Select possible destinations for *One-way, anywhere*.
    * Randomize Sky Temple Gateway, Sky Temple Energy Controller, Aerie Transport Station and Aerie elevators. *Warning*: These rooms have some details you must consider. Please read the elevators tab for more information.

-   **Major** - Added: The Energy Controllers in Agon Wastes, Torvus Bog and Sanctuary Fortress are always visible in the map, regardless if map is revealed by default. All regions are also always available for selection. This allows the light beam warps after U-Mos 2 to always be used.

-   **Major** - Added: An user preference (in *Customize in-game settings*) for the map to display names of unvisited rooms.
    When randomizing elevators, the elevator rooms are excluded to prevent spoiling their destinations. An option were added to disallow displaying names entirely, since otherwise you can use a Map Station to find the names.

-   Added: An option to disable the elevator sound effect, preventing it from playing endlessly in certain cases.

-   Added: When a crash happens, the game now displays an error screen instead of just stopping.

-   Added: The *Hint Item Names* tab now supports switching between all 3 Prime games.

-   Added: An option to use an experimental new pickup placement logic, able to place multiple pickups at once.

-   Added: Two additional joke hints. (Thanks CZeke and Geoffistopheles)

-   Added: It's now possible to add Infinite Beam Ammo, Infinite Missiles and Double Damage to the item pool.

-   Added: Player names are now colored yellow in hints.

-   Changed: Elevator names in the tracker uses their customized names, not the vanilla ones.

-   Changed: Optimized Randovania startup time and extensive logging of what's being done during it.

-   Changed: Improve scan text for expansions.

-   Changed: Some hints in multiworld games now also include the player names.

-   Changed: Missiles, Power Bombs and Ship Missiles are now only in logic after their respective main launcher, even if it's not required in game.

-   Changed: You can add up to 99 of any expansion to the pool, up from 64.

-   Fixed: The *Logic damage strictness* multipliers are no longer applied twice.

-   Fixed: *Up to* relative hints are no longer converted into *exactly* if the actual distance matches the displayed number.

-   Fixed: Dark Torvus Bog - Portal Chamber is no longer silently ignored as a starting location.

-   Fixed: Charging your beam to shoot when out of ammo now works even when customizing the ammo type required.

-   Fixed: Having the maximum number allowed of an expansion in a preset no longer causes permalink errors.

-   Fixed: Fixed the game defaulting to Combat Visor after an elevator.

-   Fixed: Multiworld spoiler logs now use 1-indexed player names for locations.

-   Removed: Using Dark Visor as the starting visor is no longer supported. (Game crashes on unmorph for unknown reasons)

### Logic Database Changes

-   Added: Method of reaching the pickup in Hive Gyro Chamber with Space Jump, Boost Ball, and a Boost Jump (Expert and above).

-   Added: Method of climbing Torvus Grove with Space Jump, Screw Attack, and Standable Terrain (Advanced and above).

-   Added: Method of reaching cannon in Great Bridge with Boost Ball and a Boost Jump (Expert and above).

-   Added: Method of reaching the main part of Hall of Combat Mastery with a Scan Dash and after blowing up the glass (Intermediate and above).

-   Added: Method of activating the portal in Portal Terminal with Screw Attack, Slope Jump, and No Bombs or Space Jump (Expert and above).

-   Added: Method of climbing Sacred Bridge with Bombs and a Bomb Space Jump (Advanced and above).

-   Changed: Logic paths that require Screw Attack without Space Jump now make sure to not have Space Jump to be valid.

-   Fixed: Spawn point of Aerie Transport Station is now the door, making DS2 required to take the elevator there.

## [2.5.2] - 2021-02-28

-   Added: The number of items in the pool is now included in the summary.

-   Fixed: Shuffling Combat Visor with item acquisition popups enabled no longer errors.

## [2.5.1] - 2021-02-26

-   Added: Drag and dropping rdvgame and rdvpreset files into the main Randovania window now imports that game file and preset, respectively.

-   Added: Discord bot now posts summary whenever a preset is attached to a message.

## [2.5.0] - 2021-02-19

-   Changed: Preset summary now only include differences from vanilla game.

-   Changed: The relative hint using an item category has been replaced with a relative hint using an area, with up to distance.

### Logic Database Changes

#### Added

-   Method of climbing Sanctuary Temple from the bottom with Bombs and Spider Ball (Intermediate and above).

-   Method of climbing Sanctuary Temple from the bottom with Screw Attack and Single Room Out of Bounds (Expert and above).

-   Method of reaching Worker's Path from the top level in Sanctuary Temple with Scan Visor and an Extended Dash (Expert and above).

-   Method of reaching Windchamber Gateway from Windchamber Tunnel in Grand Windchamber with a Boost Jump (Expert and above).

-   Method of reaching Temple Access in Mining Station A with a Boost Jump (Advanced and above).

-   Method of reaching pickup in Temple Access (Sanctuary) with Space Jump, Screw Attack, and Standable Terrain (Intermediate and above).

-   Method of climbing Temple Access (Sanctuary) with Space Jump, standing on a Rezbit, and dashing off the other Rezbit (Expert and above).

#### Changed

-   Increased weight for Energy Tanks to be selected as progression.

-   Reaching the pickup in Path of Roots from Torvus Lagoon with Gravity Boost, Space Jump, and a Slope Jump is now Intermediate (from Beginner).

-   Reaching the pickup in Grand Windchamber with Space Jump, Screw Attack, Slope Jump, Standable Terrain is now Advanced (from Intermediate).

-   Bomb Jumping over the 2nd light block heading to Hall of Eyes is now Intermediate (from Beginner).

-   Energy Tank requirements for Chykka have been lowered.

#### Fixed

-   Reliquary Grounds now has proper requirements for reaching Ing Reliquary with Light Suit.


## [2.4.2] - 2021-02-08

-   Fixed: Randovania no longer crashes if the connected Dolphin stops emulation.

## [2.4.1] - 2021-02-06

-   Added: Detect if the internal game copy was modified by a future version of Randovania, prompting for the user to press "Delete internal copy".

-   Changed: An error popup now shows up when exporting an ISO fails.

-   Removed: "Automatically track inventory" toggle, as the functionality was already removed.

-   Fixed: Randovania now considers any inventory item with amount above capacity, or capacity above the strict maximum as the game not being connected.

-   Fixed: Error message when the server rejects your client version not being displayed.

-   Fixed: Setting beam ammo expansions to 0 pickups no longer hides the boxes.

## [2.4.0] - 2021-02-01

-   **Major** - Added: The visor and beam you start the game equipped with is now configurable.

-   **Major** - Changed: In multiworld, items are now delivered at the same time as the message. It should also no longer fail to send with Nintendont.

-   Added: Additional joke hints were added.

-   Added: Method to climb to the portal Base Access with just Screw Attack (Intermediate and above).

-   Added: Method to reach the pickup in Grand Windchamber with Space Jump, Screw Attack, and a Slope Jump (Intermediate and above).

-   Added: Method to traverse Ventilation Area B from Bionenergy Production without Bombs by Screw Attacking into the tunnel and destorying the barriers with Missiles (Advanced and above).

-   Added: Method to reach the pickup in Path of Roots from Torvus Lagoon without Morph Ball (Beginner and above).

-   Added: Method to enter the tunnel in Underground Tunnel to Torvus Temple from Torvus Grove with an Instant Morph (Advanced and above).

-   Added: Method to reach the halfpipe pickup in Dark Torvus Arena with Space Jump and a Roll Jump (Expert and above).

-   Added: Method to climb to the upper level in Biostorage Station with Bomb Space Jump (Advanced and above).

-   Added: Method to reach the pickup in Grand Windchamber with a Space Jump, Bomb Space Jump, and a Scan Dash (Expert and above).

-   Added: Method to climb Mining Station B with Space Jump and a Slope Jump (Expert and above).

-   Added: Method to reach the portal in Mining Station B with Space Jump, Scan Visor, and Dashing for Single Room OoB (Expert and above).

-   Added: Method to cross Bitter Well to Phazon Site with Wall Boosts (Hypermode).

-   Added: Method to reach the bomb slot in Training Chamber with Gravity Boost and Air Underwater (Advanced and above).

-   Added: Method to open activate the Bomb Slot in Training Chamber with Darkburst or Sonic Boom (Hypermode).

-   Changed: Auto tracker internally uses a configuration file for the item positions.

-   Changed: The item pool tab when customizing presets now can edit major items directly.

-   Changed: Defeating Quadraxis with Power Bombs is now Advanced (from Beginner).

-   Changed: Bypassing the statue in Training Chamber from the back with Screw Attack and a Bomb Space Jump is now Expert (from Advanced).

-   Changed: Escaping Hive Temple without Spider Ball is now Expert (from Hypermode).

-   Changed: Bomb Space Jump in Great Bridge/Venomous Pond to reach Abandonded Worksite/Brooding Ground is now Expert (from Hypermode).

-   Changed: Using Seeker Missiles now requires either Combat Visor or Dark Visor.

-   Changed: Bomb Slots without Bombs in Sand Processing, Main Gyro Chamber, and Vault are now Advanced (from Expert).

## [2.3.0] - 2021-01-08

-   Added: Method to enter tunnels in Transit Tunnel East/Undertransit One from Catacombs/Dungeon to Training Chamber/Sacrificial Chamber with an Instant Morph (Intermediate and above).

-   Added: Method to reach the pickup on the Screw Attack wall in Aerial Training Site with a Roll Jump (Expert and above).

-   Added: Method to reach the pickup in Abandoned Worksite from the tunnel with a Boost Jump (Advanced and above).

-   Added: Method to bypass the statue in Training Chamber from the back with Screw Attack and a Bomb Space Jump (Advanced and above).

-   Added: Methods to reach the pickup in Mining Station B with Space Jump, Screw Attack, and Standable Terrain or after the puzzle with a Bomb Jump (Advanced and above).

-   Changed: In multiworld, keybearer hints now tells the player and broad category instead of just player.

-   Changed: Dark Alpha Splinter no longer strictly requires Power Beam.

-   Changed: Crossing Main Gyro Chamber with Screw Attack before stopping the gyro is now Hypermode (from Expert).

-   Changed: Phazon Grounds and Transport to Agon Wastes (Torvus) Seeker Locks without Seekers are now Expert (from Hypermode).

-   Fixed: Properly handle invalid ammo configurations in preset editor.

-   Fixed: Randovania no longer instantly crashes on macOS.

-   Fixed: Logic properly considers the Transport A gate being gone after entering from that side in Random Elevators.

## [2.2.0] - 2020-12-20

-   Added: 1 HP Mode, where all Energy Tanks and Save Stations leave you at 1 HP instead of fully healing.

-   Added: Added a detailed report of the generator's state when a game fails to generate.

-   Fixed: Generator will no longer ignore players that have no locations left. This would likely cause multiworld generation to fail more often.

-   Fixed: Error messages are properly shown if a game fails to generate.

-   Fixed: Alerts are now properly saved as displayed.

-   Fixed: Errors in the default preset no longer prevent Randovania from starting.

-   Changed: Optimized game generation, it now takes roughly 2/3 of the time.

-   Changed: Optimized game validation, it now also takes roughly 2/3 of the time.

-   Changed: Relative hints no longer cross portals.

-   Changed: In multiworld, keybearer hints now instead tells the player the item is for, instead of a category.

-   Changed: Decreased the chance of Power Bombs being late in a game.

-   Changed: Account name are updated every time you login via Discord.

-   Changed: Warning about dangerous presets in Multiworld sessions now include the player name.

-   Changed: Roll Jump in Meditation Vista to reach the pickup is now Hypermode (from Expert).

## [2.1.2] - 2020-12-05

-   Added: The Item Pool size now displays a warning if it's above the maximum.

-   Changed: The minimum random starting items is now considered for checking the pool size.

-   Fixed: Being kicked from an online session would leave the window stuck there forever.

-   Fixed: Bulk selecting areas for starting location no longer includes areas that aren't valid starting locations.

## [2.1.1] - 2020-12-02

-   Added: A prompt is now shown asking the user to install the Visual C++ Redistributable if loading the Dolphin backend fails.

-   Fixed: Changing ammo configuration breaks everything.

-   Fixed: Patching ISOs should work again.

-   Fixed: Clean installations can select presets again.

## [2.1.0] - 2020-12-02

-   Changed: Multiworld session history now auto-scrolls to the bottom

-   Changed: The lowest level for a trick is now called "Disabled" instead of "No Tricks".

-   Changed: Minimum Varia Suit Dark Aether is now 0.1, as 0 crashes the game.

-   Changed: Permalinks are now entirely different for different games.

-   Changed: Preset summary now specifies if hidden model uses ETM or random item.

-   Added: A very basic visualization of the map to the tracker.

-   Added: Trick Details can now be used with all 3 games.

-   Fixed: Changing a trick level to No Tricks no longer cause inconsistent behavior with the permalinks.

-   Removed: Intermediate path for reaching item in Main Reactor from Security Station B door without Screw Attack since it was broken and impossible.

-   Changed: Renamed "Before Pickup" to "Next to Pickup" in various locations for more clarity


## [2.0.2] - 2020-11-21

-   Added: Starting locations tab has checkboxes to easily select all locations in an area

-   Added: The map tracker now supports random elevators, translator gates and starting location.

-   Changed: The pickup spoiler in game details is now sorted.

-   Fixed: Multiworld sessions should no longer occasionally duplicate messages.

-   Fixed: Custom safe zone healing should now work in multiworld sessions.

-   Fixed: Occasional error with switching an observer into a player.

## [2.0.1] - Skipped

## [2.0.0] - 2020-11-15

This version is dedicated to SpaghettiToastBook, a great member of our community who sadly lost her life this year.

Her contributions to Randovania were invaluable and she'll be missed.

---

-   **Major** - New game mode: Multiworld. In this co-op multiplayer mode, there's one different world for each player which is filled with items for specific players.

-   **Major** - Tricks are more organized and can be customized more precisely to a player's desire.

### General

-   Removed: Presets no longer have a global trick level. Each trick is now configured separately.

-   Added: Options for configuring usage of new tricks:
    - Bomb Jump (renamed from Difficult Bomb Jump)
    - Bomb Slot without Bombs
    - Boost Jump
    - Combat
    - Difficult Movement
    - Extended Dash
    - Knowledge
    - Open Gates from Behind
    - Respawn Abuse
    - Screw Attack into Tunnels
    - Seeker Locks without Seekers
    - Single Room Out of Bounds
    - Standable Terrain

-   Changed: The following trick level difficulties were renamed:
    - Trivial -> Beginner
    - Easy -> Intermediate
    - Normal -> Advanced
    - Hard -> Expert
    - Minimal Checking -> Minimal Logic

-   Changed: Replaced Beginner Friendly with Starter Preset, which is now the default preset.

-   Fixed: Energy Tanks can now properly be used as progression.

### Hints

-   Added: Relative hints, where an item is described as being some rooms away from another item or room.

-   Added: Guaranteed hints which tells in which areas (Agon Wastes, Ing Hive, etc) contains the keys for each of your dark temples.
    These hints are placed purely randomly, similarly to the guaranteed Temple Bosses hints.

-   Added: Free hint spots after generation now prefer items from late in progression instead of pure random.

-   Removed: Hints with green item names/joke item names have been removed.

-   Removed: Temple Keys are no longer hinted by progression-based Luminoth lore hints.

-   Changed: All games now have precisely 2 joke hints, which no longer randomly replace a progression hint.

-   Changed: Hints from keybearer corpses now uses a broader category, which leaves unclear if it's an expansion or not.

### GUI

-   Added: An automatic item tracker based on a Dolphin running on the same computer or a special Nintendont build on the same Wifi.

-   Added: A dark theme has been added. It can be toggled in the Advanced menu.

-   Added: Requirements in the logic database can now use templates of requirements, allowing for easy re-use.

-   Added: Data Editor can now edit all fields of a node, from type, name and all type specific fields.

-   Added: Data Visualizer and Editor now can operate in the included database for Prime 1 and 3.

-   Added: The Data Editor now displays a warning if you're closing with unsaved changes.

-   Added: Randovania can generate a game by importing permalinks directly from a race on racetime.gg.

-   Added: Some tricks now have a description on the Trick Details popup.

-   Fixed: Some complex combination of requirements with different depths now are displayed correctly.

-   Fixed: The Data Visualizer no longer opens behind the Customize Preset window when using the Trick Details popup.

-   Changed: After generating a game, the details shows up in a new window instead of in a new tab.

-   Changed: In game details, the permalink is now placed inside a line edit, so the window doesn't stretch with long permalinks.

-   Changed: All cosmetic game changes are now configured in the same dialog as the in-game options.

### Quality of Life

-   Added: A button in the Open menu now opens the folder where previously generated games are placed.

-   Added: Charge Beam and Scan Visor now use their respective models in game instead of Energy Transfer Module.

-   Added: The rate of healing for Safe Zones is now configurable.

-   Fixed: Removed Aerie Access and Credits from possible starting locations.

-   Changed: The Mission Final screen now includes the seed hash instead of Permalink, as many permalinks are bigger than the screen.

-   Changed: The elevator scan now includes the world of the connected area.

### Internals/Developer

-   Added: Energy Tanks have doubled weight for the generator.

-   Added: It's now possible to set the default spawn point of an area.

-   Fixed: Fixed solver when an event only connects to a pickup, but that pickup has connections from other nodes.

-   Fixed: The Data Editor no longer errors when saving after creating a new node.

-   Fixed: Certain combinations of item requirements with damage requirements weren't being processed correctly.

-   Fixed: Duplicated requirements are now properly removed when simplifying requirements.

-   Fixed: Exclude from Room Randomizer is now properly set, restoring many logic paths.

-   Changed: Better error messages when there are references to unknown resources in the database.

-   Changed: The `database` command is no longer a subcommand of `echoes`. It also has the `--game` argument to choose which database to use.

-   Changed: The `_locations_internal` field is no longer needed for .rdvgame files.

### Logic Database changes

#### Added

-   General:
    - Methods to open all Seeker Missile Doors with Screw Attack (Advanced and above).
    - Method to activate most Bomb Slots without Bombs (Advanced and above).
    - Dark/Light/Annihilator doors and Dark/Light portals require either ammo or Charge Beam.

-   Sanctum, method to fight Emperor Ing without Spider Ball (Hypermode).

-   Transport A Access, method of reaching Temple Transport A door with a Wall Boost (Advanced and above).

-   Abandoned Base, method of reaching portal with Space Jump and Screw Attack (Intermediate and above).

-   Accursed Lake, method of collecting the item and leaving with Morph Ball, Light Suit, Gravity Boost, and Reverse Air Underwater (Advanced and above).

-   Hall of Honored Dead, method of leaving through the Morph tunnel without Space Jump (Expert and above).

-   Industrial Site, method of opening the gate to Hive Access Tunnel from behind with just Charge Beam (Intermediate and above).

-   Ing Windchamber, method of completing the puzzle with Power Bombs instead of Bombs (Beginner and above).

-   Landing Site, method of reaching Service Access door:
    - With Bombs and Screw Attack (Intermediate and above).
    - With Space Jump and Bomb Space Jump (Intermediate and above).

-   Meeting Grounds, method of reaching the tunnel with Space Jump and a Bomb Space Jump (Intermediate and above).

-   Temple Assembly Site:
    - Methods of reaching Dynamo Chamber door with a Bomb Jump (Beginner and above), a Dash (Intermediate and above), or a Roll Jump (Advanced and above).
    - Methods of reaching the portal without moving the light block with Single Room Out of Bounds and either Screw Attack or Space Jump (Expert and above).
    - Method of leaving from the portal with Single Room Out of Bounds and Screw Attack (Expert and above).

-   Windchamber Gateway:
    - Method of reaching the item with a Boost Jump (Advanced and above) and returning with an Extended Dash (Expert and above).
    - Method of reaching Path of Eyes door from Grand Windchamber door with an Extended Dash (Advanced and above).

-   Bioenergy Production, method to reach Storage C door or item from top level with Extended Dash (Expert and above).

-   Central Station Access/Warrior's Walk, method of climbing the ledge with an Instant Unmorph Jump (Hypermode).

-   Crossroads, method to reach the item from the half pipe with just Screw Attack (Advanced and above).

-   Dark Transit Station, method to reach the ledge from Duelling Range with a Bomb Jump (Beginner and above).

-   Portal Access, method of crossing to Judgement Pit using Screw Attack without Z-Axis (Beginner and above).

-   Doomed Entry, method to climb room with Space Jump and Screw Attack (Beginner and above).

-   Feeding Pit:
    - Method of reaching Ing Cache 1 door with Space Jump and Screw Attack (No Tricks and above).
    - Method of climbing to Watering Hole door without any items (Expert and above).
    - Method of escaping the pool using Light Suit and a Bomb Space Jump no Space Jump or Gravity Boost (Hypermode)

-   Main Reactor, method of reaching Dark Samus 1 fight from Ventilation Area A door with Space Jump, Bombs, and a Bomb Space Jump (Intermediate and above).

-   Mining Station B:
    - Method to climb to the Seeker door without Morph Ball and with Space Jump (Beginner and above).
    - Method to reach the portal without breaking the rock with Single Room Out of Bounds and Screw Attack (Expert and above).

-   Sandcanyon, method to reach the item with Space Jump and Single Room Out of Bounds (Expert and above).

-   Transport Center/Crossroads, method to climb the halfpipe with Space Jump (Advanced and above).

-   Abandoned Worksite:
    - Method of reaching the item with a Bomb Space Jump without Space Jump (Advanced and above).
    - Method of reaching the tunnel from Forgotten Bridge with a Slope Jump (Intermediate and above).

-   Catacombs:
    - Method to reach the Bomb Slot with Air Underwater and Screw Attack (Advanced and above).
    - Method to reach Transit Tunnel East with a Combat/Scan Dash (Advanced and above).
    - Method to reach the portal with Screw Attack (Intermediate and above).
    - Method to reach Transit Tunnel East/South with Morph Ball, Gravity Boost, and Reverse Air Underwater (Advanced and above).
    - Method to reach Transit Tunnel South with Jump Off Enemy (Advanced and above).

-   Dark Arena Tunnel, method of reaching either door with Screw Attack and Single Room Out of Bounds (Advanced and above).

-   Dark Forgotten Bridge:
    - Method to perform the gate clip to Dark Falls/Dark Arena Tunnel with a Ledge Clip Jump (Hypermode).
    - Method to reach Bridge Center from Putrid Alcove door with only Scan Visor (Advanced and above).
    - Method to reach Brooding Ground door from the bridge before rotating and with an Extended Dash (Expert and above).

-   Forgotten Bridge:
    - Method to reach Abandoned Worksite door from the bridge before rotating and with an Extended Dash (Expert and above).
    - Method to reach Bridge Center with Morph Ball, Gravity Boost, and Reverse Air Underwater (Advanced and above).

-   Gathering Hall:
    - Method to reach the Kinetic Orb Cannon with Gravity Boost and Bombs (Expert and above) or Gravity Boost and Space Jump (Beginner and above).
    - Method to reach Transit Tunnel South from Transit Tunnel West with Morph Ball, Gravity Boost, and Reverse Air Underwater (Advanced and above).
    - Method to reach the Spider Ball tracks with Morph Ball, Gravity Boost, and Reverse Air Underwater (Advanced and above).
    - Methods to escape the halfpipe after draining the water with Space Jump and Bomb Space Jump or Space Jump and Screw Attack (Advanced and above).

-   Great Bridge, method of reaching the lower Temple Access door from Path of Roots door with Screw Attack and Slope Jump (Intermediate and above).

-   Main Hydrochamber/Hydrodynamo Station, methods to climb rooms without Gravity Boost and with Air Underwater (Advanced and above), Space Jump, and Screw Attack (Hypermode).

-   Meditation Vista, methods of reaching the item with a Boost Jump (Advanced and above), Roll Jump (Expert and above), or Extended Dash (Hypermode).

-   Path of Roots, method of reaching the item using:
    - Morph Ball, Bombs and Space Jump (Advanced and above).
    - Morph Ball, Gravity Boost, and Reverse Air Underwater (Advanced and above).
    - Morph Ball, Bombs, and Standable Terrain (Hypermode).

-   Plaza Access, method of reaching the doors and the item with Screw Attack and Single Room Out of Bounds (Advanced and above).

-   Portal Chamber (Light World), method of reaching the portal from Torvus Lagoon door with Screw Attack and Single Room Out of Bounds (Advanced and above).

-   Putrid Alcove, method of getting the item and leaving without any items (Expert and above).

-   Sacrificial Chamber, method of crossing gap to Sacrificial Chamber Tunnel with Extended Dash (Expert and above).

-   Torvus Grove, method of climbing the room without Boost Ball (Expert and above).

-   Torvus Plaza:
    - Method of getting the item without Boost Ball and/or Spider Ball (Advanced and above).
    - Method of leaving the room with Space Jump and Bombs (Advanced and above).

-   Torvus Temple, method of reaching the pirate fight from the lower level with Screw Attack and Single Room Out of Bounds (Advanced and above).

-   Training Chamber:
    - Method to exit the spinner with Power Bombs instead of Bombs (Beginner and above).
    - Method to climb to the top of the statue with Gravity Boost and Bombs (Intermediate and above).
    - Method to climb to the top of the statue with Space Jump, Scan Dash, and Underwater Dash (Advanced and above).
    - Method to climb to the top of the statue with Space Jump and Extended Dash (Expert and Above).

-   Underground Tunnel, method to access Torvus Temple from Torvus Grove with Screw Attack (Expert and above).

-   Undertemple, method to have PB Guardian break PB door using bombs (Advanced and above).

-   Undertemple Access, method of reaching the item using Screw Attack and Jump Off Enemy (Hypermode).

-   Venomous Pond, method to reach the key from the Save Station with Screw Attack and Standable Terrain (Beginner and above).

-   Aerial Training Site, methods to cross the room from various nodes with Dashes, Roll Jumps, and Extended Dashes (Intermediate/Expert and above).

-   Aerie, method of collecting the item:
    - Without entering the Dark World (Expert and above).
    - With only Screw Attack (Beginner and above).

-   Dynamo Access, method to cross over the Spider Track with Space Jump and Standable Terrain (Beginner and above).

-   Dynamo Works:
    - Method of collecting the item with a Roll Jump and Instant Morph (Expert and above).
    - Method of reaching the upper door with a Bomb Space Jump (Beginnner and above).

-   Grand Abyss, methods of crossing the gap with Boost Jump (Advanced and above) or Extended Dash (Expert and above).

-   Hall of Combat Mastery:
    - Method of collecting the item with a Wall Boost (Expert and above).
    - Methods of reaching the item, and skipping the Spider Track to and from Central Area Transport East with Screw Attack (Intermediate and above).

-   Hive Entrance, method of reaching the Flying Ing Cache with Screw Attack and Single Room Out of Bounds (Hypermode).

-   Hive Dynamo Works:
    - Method of collecting the Flying Ing Cache item and leaving with Space Jump and Scan Visor (Advanced and above).
    - Method of reaching the Flying Ing Cache from portal side and vice versa with Screw Attack and Single Room Out of Bounds (Expert and above).

-   Hive Summit, method of reaching the portal:
    - With Space Jump and Standable Terrain (Intermediate and above).
    - With Space Jump, Boost Ball, Boost Jump, and Out of Bounds (Expert and above).

-   Hive Temple:
    - Method of fighting Quadraxis with Power Bombs instead of Bombs (Beginner and above).
    - Methods of leaving the room without Spider Ball after Quadraxis with Boost Ball or Space Jump (Hypermode).

-   Judgment Drop, method of reaching the portal with Space Jump and Single Room Out of Bounds (Expert and above).

-   Main Research, method of fighting Caretaker Drone without Bombs (Expert and above).

-   Reactor Core, method of reaching the item with only Space Jump (Expert and above).

-   Sanctuary Entrance, method to reach the cannon to the item with only Morph Ball, Spider Ball, and Power Bombs (Advanced and above).

-   Vault Attack Portal, method to cross either direction with just Screw Attack (Expert and above).

-   Watch Station, method of accessing the Spider Ball track to Watch Station Access door and Sentinel's Path door and back with an Instant Morph (Intermediate and above).

-   Watch Station Access, methods to cross the pit in either direction using:
    - Boost Ball and Boost Jump (Advanced and above).
    - Space Jump, Scan Visor, and Scan Dash (Advanced and above).

-   Workers Path, method of crossing the room from Sanctuary Temple with a Boost Jump (Advanced and above).

#### Fixed

-   Scan Visor Requirements:
    - Dash Requirements in many rooms
    - Grand Abyss Bridge terminal
    - Sand Processing item
    - Staging Area terminal
    - Torvus Lagoon terminal
    - Trooper Security Station Event coming from Communication Area
    - Various Dash Requirements

-   Dark Aether Damage Requirements have been added to every room in the Dark World.

-   Morph Ball requirements added to Morph Ball Doors and various rooms.

-   Invisible Objects and Dark Visor Requirements:
    - Screw Attack without Space Jump in Unseen Way (Intermediate and above)
    - Screw Attack without Space Jump in Phazon Grounds (Advanced and above)

-   Entrance to Agon Map Station now requires Bombs, Power Bombs, or Boost Ball if coming from either direction, or Screw Attack and Space Jump as well if coming from Mining Plaza.

-   Added Charge Beam and Beam Ammo Requirements to Profane Path and Sentinel's Path.

-   Sand Processing:
    - Now requires items to climb the room before draining the sand: Space Jump, with a Bomb Jump (Beginner and above) or with Screw Attack (Intermediate and above)
    - Screw Attacking into the tunnel is now Expert (from Hypermode).

-   Portal Site:
    - Now does not require the gate open to enter from Portal Access.
    - Now does not require the gate closed to enter from Crossroads.

-   Service Access now properly includes Wall Boost to Meeting Grounds from Landing Site on Advanced.

#### Changed

-   Many nodes with missing requirements have been updated/cleaned up.

-   Simplified nodes in many rooms for ease of logic navigation.

-   Various tricks have been changed to more accurately represent the required method.

-   Abandoned Base, Bomb Jump to transport is now Advanced (from Intermediate).

-   Accursed Lake, Dash to Safe Zone from Flying Ing Cache is now Intermediate (from Beginner).

-   Communication Area:
    - Standable Terrain to reach the item is now Beginner (from Intermediate).
    - Screw Attack without Space Jump to reach Storage Cavern A is now Beginner (from Intermediate).
    - Double Bomb Jump up Standable Terrain is now Intermediate (from Advanced).

-   GFMC Compound, Extended Dash to reach the item on the Ship without Space Jump is now Expert (from Hypermode).

-   Grand Windchamber, reaching the pickup with Terminal Fall Abuse after solving the Ing Windchamber puzzle is now Beginner (from Intermediate).

-   Path of Eyes, Bomb Jumps to get over Light blocks are now Beginner (from Intermediate).

-   Service Access, crossing upper tunnel without Boost Ball is now Advanced (from Intermediate).

-   Temple Assembly Site, method to reach the item with Screw Attack is now Beginner (from Intermediate).

-   Agon Temple, Slope Jumps to skip the fight barriers are now Beginner (from Advanced).

-   Battleground, climbing to top safe zone via Standable Terrain is now Beginner (from Intermediate).

-   Central Mining Station, Scan Dash to upper level from Central Station Access is now Expert (from Advanced).

-   Command Center Access, exiting tunnel without Space Jump is now Beginner (from Intermediate).

-   Doomed Entry, Slope Jump to reach the upper level from the portal is now Beginner (from Intermediate).

-   Double Path, crossing lower path without Space Jump is now Beginner (from Intermediate).

-   Feeding Pit, method to climb to Watering Hole with just Screw Attack is now Beginner (from Intermediate).

-   Mining Plaza, climbing the room with Screw Attack is now Beginner (from Intermediate).

-   Mining Station A, reaching Front of Lore Scan from Room Center with a Bomb Jump is now Intermediate (from Advanced).

-   Mining Station B:
    - Reaching Transit Station door from room center with Screw Attack after opening the portal is now Intermediate (from Hypermode).
    - Reaching the bomb slot to open the portal with Standable Terrain and Screw Attack is now Intermediate (from Advanced).
    - Reaching the bomb slot to open the portal with Slope Jump and Space Jump is now Advanced (from Expert).

-   Portal Access, returning from Judgment Pit without Space Jump is now Beginner (from Intermediate).

-   Trial Grounds, Standable Terrain to reach the door from the portal is now Beginner (from Intermediate).

-   Catacombs, reaching the portal with Morph Ball and Reverse Air Underwater is now Advanced (from Expert).

-   Crypt, Bomb Jump to Laser Platfrom from bottom Safe Zone is now Beginner (from Intermediate).

-   Forgotten Bridge, reaching Bridge Center with Bombs and Screw Attack is now Intermediate (from Advanced).

-   Gathering Hall:
    - Reaching Transit Tunnel South/West Doors from top door with Morph Ball and Roll Jump is now Expert (from Advanced).
    - Reaching Transit Tunnel East with Spider Ball and Boost Ball is now Beginner (from Intermediate).

-   Great Bridge:
    - Slope Jumps to reach Map Station from Bottom Level and from Map Station to Upper Level are now Beginner and Intermediate (from Intermediate and Advanced, respectively).
    - Bomb Space Jump with Space Jump to reach the Translator Gate is now Advanced (from Expert).

-   Poisoned Bog, reaching Portal Chamber door with just Screw Attack is now Advanced (from Intermediate).

-   Torvus Lagoon, reaching Portal Chamber from Temple Transport Access is now Intermediate (from Advanced).

-   Training Chamber, Standable Terrain to reach Fortress Transport Access from Top of Statue and back is now Beginner (from Intermediate).

-   Venomous Pond, reaching the key from the Save Station with Screw Attack is now Beginner (from Intermediate).

-   Aerial Training Site, Screw Attack at Z-Axis from Central Hive Area West door to the portal or Temple Security Access door is now Intermediate (from Advanced).

-   Dynamo Access, crossing over the Spider Track with a Slope Jump is now Beginner (from Intermediate).

-   Hall of Combat Mastery, Instant Morph tricks to the item and Central Area Transport East and back are now Advanced (from Intermediate).

-   Hive Dynamo Access, opening Echo Gate from behind is now Beginner (from Intermediate).

-   Hive Dynamo Works:
    - Reaching the Seeker Lock Safe Zone from Hive Dynamo Access door with Terminal Fall Abuse is now Beginner (from Intermediate).
    - Reaching the Flying Ing Cache from the tunnel with Screw Attack is now Beginner (from Intermediate).
    - Reaching the Flying Ing Cache from the tunnel and back with Standable Terrain is now Intermediate (from Advanced).
    - Opening the Seeker Lock from behind is now Beginner (from Intermediate).

-   Hive Summit, Standable Terrain to reach portal inside glass area is now Beginner (from Intermediate).

-   Hive/Temple Access, reaching the upper door with Screw Attack at Z-Axis is now Beginenr (from Intermediate).

-   Transit Station, reaching the top portal with Screw Attack is now Beginner (from Intermediate).

-   Vault:
    - Terminal Fall abuse to reach Grand Abyss door from bridge portal with Space Jump is now Beginner (from Intermediate).
    - Reaching the Bomb Slot with Screw Attack from the bridge portal is now Beginner (from Intermediate).

-   Watch Station, Screw Attack at Z-Axis from Watch Station door to Sentinel's Path door is now Beginner (from Intermediate).

-   Watch Station Access, reaching the Watch Station door from the pickup with just Screw Attack is now Beginner (from Intermediate).

## [1.2.2] - 2020-06-06

-   Changed: Re-organized the tabs in the preset customization window

-   Changed: The reset map tracker menu action is now visible on non-windows platforms.

-   Fixed: Exporting ISOs with Menu Mod should now work on macOS.

## [1.2.1] - 2020-05-30

-   Added: Randovania releases now includes a packages for macOS.

## [1.2.0] - 2020-05-25

-   *Major* - Added: The text of the scan that unlocks an elevator now includes the
    elevators destination.

-   *Major* - Added: Translator gates can be configured as Unlocked: the hologram will be invisible and can be scanned
    without any translator.

-   *Major* - Added: The default in-game options can now be configured from Randovania.

-   *Major* - Added: How much ammo each beam uses to shoot uncharged, charged and charge combos is now configurable,
    along with the ammo it uses.

-   *Major* - Changed: The database now uses a new format which allows for any combination of "Or"/"And" statements.
    The Data Visualizer and Editor were both updated to take advantage of this.

-   Added: An option to connect Sky Temple Gateway directly to the credits, skipping the final bosses.

-   Added: How much energy you get for each Energy Tank is now configurable.

-   Added: The in-game Hint System has been removed. The option for it remains, but does nothing.

-   Changed: The spoiler log now lists the order in which items where placed, with their location and hints,
    instead of a detailed playthrough for completion.

-   Changed: The logbook entries that contains hints are now named after the room they're in, with the categories
    being about which kind of hint they are.
    KNOWN ISSUE: While scanning something, the categories that show up are incorrect.

-   Added: Open -> Trick Details menu entry, similar to what's available in the
    Trick Level tab when customizing a preset.

-   Added: Play -> Import game file, to load spoiler logs.

-   Added: The "Heals?" checkbox in the database editor now works.

-   Added: The permalink import dialog now shows an error message for invalid permalinks.

-   Changed: One-way elevators now have a chance of warping to credits.

-   Changed: Clarified that the item from Space Jump Guardian and Power Bomb Guardian
    must be collected for the appropriate events to be triggered.

-   Changed: In Menu Mod, the list of rooms to warp to is now sorted.

-   Changed: The export-areas command line option now outputs details about requirements for each area.

-   Internal: A human-readable copy of the database is now kept next to the database file, for easier diffs.

-   Fixed: Debug logs can no longer be enabled for non-spoiler permalinks.

-   Added: Missile Expansions have a 1/8192 chance of using Dark Missile Trooper model.

-   Fixed: Progress bar no longer goes to an indefinite status when generation fails.

-   Added: Checkbox for automatically exporting a spoiler log next to the ISO.

-   Fixed: Only the last digit of the game id is changed, instead of the full game id.

### Logic Database changes

-   Fixed: Staging Area is now correctly considered a dark world room.

-   Fixed: The Ing Cache in Dark Oasis now requires Power Bombs.

-   Fixed: Bioenergy Production correctly requires Scan Visor for connections using the racks.

-   Added: In Bioenergy Production, method of reaching the Storage C door with Space Jump and Screw Attack (Easy and above)

-   Added: In Bioenergy Production, method of reaching the Storage C door using a roll jump (Normal and above).

-   Added: In Bioenergy Production, method of reaching the Ventilation Area B door using Screw Attack without Space Jump (Normal and above).

-   Added: In Bioenergy Production, additional upper level connections using Space Jump and Screw Attack.

-   Added: In Sandcanyon, method of reaching the center platform using a roll jump and boost ball (Hard and above).

-   Changed: In Command Center Access, the wall boosts to reach the lower Central Mining Station and Command Center doors from the morph ball tunnel are now Normal difficulty (from Hard).

-   Changed: In Portal Chamber (both light and dark Torvus) , all wall boosts are now Normal difficulty (from Hard).

-   Changed: In Undertransit Two, all wall boosts are now Easy difficulty (from Hard).

-   Changed: In Temple Security Access, all wall boosts are now Normal difficulty (from Hard).

-   Changed: In Watch Station, all wall boosts are now Normal difficulty (from Hard).

-   Added: In Watch Station, a wall boost method of reaching the Watch Station Access door from the Sentinel's Path door using Spider Ball and Boost Ball (Normal and above).

-   Changed: In Service Access, methods using a wall boost to reach the Meeting Grounds door from the upper Morph Ball tunnel are now Normal difficulty (from Hard).

-   Changed: In Great Bridge, the wall boost to reach the lower Temple Access Door from the Path of Roots door is now Easy difficulty (from Hard).

-   Changed: In Transit Tunnel East, the wall boost to reach the Training Chamber door from the Catacombs door is now Easy dififculty (from Hard).

-   Changed: In Transit Tunnel South, all wall boosts are now Easy difficulty (from Hard).

-   Added: In Hall of Honored Dead, a method of obtaining the item with Power Bombs (Trivial and above).

-   Added: Many Light Ammo/Dark Ammo/Morph Ball/Charge Beam requirements.

-   Added: In Bioenergy Production, methods of reaching the item and the door to Ventilation Area B using a Bomb Space Jump and Screw Attack without Space Jump (Hypermode).

-   Fixed: Biostorage Station now requires Space Jump or Scan Visor to reach the upper level (No Tricks and above).

-   Changed: In Sand Processing, the method of reaching the item without Boost Ball requires the Bomb Space Jump trick, and no longer requires Screw Attack.

-   Added: In GFMC Compound, a method of reaching the ship item with Screw Attack (Normal and above).

-   Added: In Main Gyro Chamber, a method of reaching the bottom of the gyro area from the middle of the room with Screw Attack (Easy and above).

-   Changed: In Workers Path, Morph Ball Bomb is no longer required.

-   Changed: In Main Reactor, unlocking the gate no longer requires Space Jump, and is now Trivial difficulty (from Easy).

-   Added: In Landing Site, a method of reaching the door to Service Access using Morph Ball Bomb and a Slope Jump (Normal and above).

-   Added: Methods of climbing Central Station Access and Warrior's Walk using Screw Attack (Hard and above) and a wall boost (Hypermode).

-   Added: A method of opening the echo gate in Hive Dynamo Access from the Hive Gyro chamber side using Sonic Boom or Darkburst (Easy and above).

-   Changed: In Reliquary Grounds, the method of reaching the door to Ing Reliquary using Screw Attack is now Normal difficulty (from Hard).

-   Added: In Reliquary Grounds, a method of reaching the door to Ing Reliquary using Morph Ball Bomb and Screw Attack without Space Jump (Easy and above).

-   Added: In Phazon Pit, a method of reaching the door to Phazon Grounds using a roll jump and boost ball (Hard and above).

-   Changed: Climbing Hall of Stairs with Space Jump is now Trivial difficulty (from Easy).

-   Added: In Transport Center, a method of reaching the elevator door from the portal using Screw Attack without Space Jump (Trivial and above).

-   Added: In Mining Station A, a method to reach the Temple Access door using Screw Attack (Trivial and above).

-   Added: In Gathering Hall, a method to reach the Transit Tunnel South from the Gathering Access door using Space Jump (Easy and above).

-   Added: In Industrial Site, a method of opening the Industrial Site gate from the wrong side using a missile (Trivial and above).

-   Fixed: Removing the Aerial Training Site barrier requires Scan Visor.



## [1.1.1] - 2020-03-11

-   Added: The preset summary now includes if menu mod is enabled.

-   Fixed: The cursor no longer snaps to the end on all changes, in the permalink
    input field.

-   Fixed: "Starting Items" is now properly implemented in the preset summary.

-   Changed: "Custom Items" is now "Item Pool" in the preset summary, and lists all
    deviations from the standard item pool.

## [1.1.0] - 2020-03-10

-   Added: The pickup notice for a locked expansion is more clear of what's going on.

-   Added: The "Save ISO" dialog now remembers the last output directory used.

-   Added: A copy of the game file is automatically saved to
    `%LOCALAPPDATA%\Randovania\game_history` whenever a game is generated. There's no
    interface in Randovania to view this history.

-   Changed: The "Save Spoiler" button now provides a default name for the game file.

-   Changed: Shortened permalinks with customized starting locations.

-   Changed: Preset are now exported to `.rdvpreset` files, to avoid Discord truncating the
    file names.

-   Fixed: When changing a preset name, the cursor no longer moves to end after any change.

### Logic Database changes

-   Fixed: The pickup in Undertransit One now requires Power Bombs, to avoid soft locks.

-   Fixed: The second Portal Chamber is now correctly considered a Dark Torvus Bog room.

## [1.0.0] - 2020-02-09

-   *Major* - Added: Support for multiple presets of options, as well as saving your own presets.

-   *Major* - Changed: The user experience for creating a new game has been changed completely.

-   Added: Three new methods of shuffling elevators: *Two-way, unchecked*, *One-way, elevator room*
    and *One-way, anywhere*. The elevators tab has more details of how these work.

-   Added: Add a setting for how strict the damage requirements are.

-   Added: It's now possible to exclude locations from having any progression on them.

-   Added: You can choose an arbitrary number of locations to choose randomly from for starting location.

-   Changed: A Luminoth Lore scan is less likely to have hints for what was already accessible
    when that scan was found.

-   Changed: Power Bombs and Progressive Grapple are now slightly more likely to appear earlier.

-   Changed: The hints randomly assigned at the end of generation are less likely to be repeats.

-   Changed: Loading a new game will automatically clear any existing one.

-   Changed: Minimal Checking now also checks of Dark Agon Temple Keys and Dark Torvus Temple Keys.

-   Removed: The Progressive Launcher has been removed.

-   Removed: The settings for fixing the translator gates have been removed for now, to be re-added
    on a future "Advanced" tab.

-   Removed: The create-permalink command line argument has been removed.

### Logic Database changes

-   Fixed: Spider Guardian fight now requires Dynamo Works Quads Gone to be triggered.

-   Fixed: Boost Guardian now properly requires Bombs.

-   Added: Escaping Dark Torvus Arena with a BSJ, for Normal. (See #581).

-   Added: Activating the Industrial Site gate backwards, using charged Annihilator Beam, for Trivial. (See #582).

## [0.29.1] - 2019-10-01

-   Fixed: Fix AttributeError preventing major/minor randomization from working.

-   Fixed: Seeds where no progression is needed to finish should no longer fail to generate.

## [0.29.0] - 2019-10-01

-   *Major* - There is now an option for a major/minor split randomization mode, in which expansions and
    non-expansion items are shuffled separately.

-   *Major* - Changed: Item hints and Sky Temple Key hints now distinguish between the light and dark worlds.
    For example, the room in which Quadraxis resides will be shown as "Ing Hive - Hive Temple" rather than
    "Sanctuary Fortress - Hive Temple".

-   *Major* - Added: the "Invisible Objects" trick in places where a visor would otherwise be used to be able to see
    something (such as an invisible platform).

-   *Major* - Added: Title screen now shows a three-word representation of the seed hash.

-   Added: As an experimental feature, it is now possible to shuffle Power Beam, Charge Beam, Scan Visor and Morph Ball.
    These items use Energy Transfer Module model in game.

-   Added: You can now place a pickup that temporarily gives Cannon Ball when collected. It uses Boost Ball's model.

-   Changed: Some item categories were given clearer names:
    - Dark Agon Keys, Dark Torvus Keys, and Ing Hive Keys are now referred to as "red Temple Keys" instead of
    "Temple Keys".
    - Items that aren't keys or expansions are collectively referred to as "major upgrades" instead of "major items".
    - Red Temple Keys and Sky Temple Keys are now collectively referred to as "Dark Temple Keys" instead of "keys".

-   Fixed: "Beam combos" are now called "charge combos".

-   Changed: The hints acquired from keybearer corpses now clarify that the item is the one contained in a Flying
    Ing Cache.

-   Changed: Each hint for the items guarded by Amorbis, Chykka, and Quadraxis now contains the corresponding
    Guardian's name.

-   Changed: The hint for the vanilla Light Suit location now has special text.

-   Changed: Item names in hints are now colored orange instead of red.

-   Changed: Some hints were added, some removed, and some modified.

-   Changed: Item scans were slightly edited.

-   Changed: The Sky Temple Key hints no longer use ordinal numbers.

-   Added: The seed hash is shown in Randovania's GUI after patching is done.

-   Changed: Generation will now be retried more times before giving up.

-   Changed: Joke hints are now used at most once each when placing hints.

-   Changed: The generator is now more likely to fill the worlds evenly.

-   Fixed: Added proper default nodes for rooms that were missing one, allowing those rooms to be selected as the
    starting room.

-   Fixed: Minimal Checking now correctly handles progressive suit and grapple.

-   Fixed: Config files with invalid JSON are now correctly dealt with.

-   Changed: Improved the performance of the resolver considerably.

-   Added: In the data visualizer, the damage requirements now have more descriptive names.

-   Added: In the data visualizer, requirements are now described with simpler to understand terms.

-   Changed: Windows releases are now created with PyInstaller 3.5.

-   Changed: The generator is now more likely to fill the worlds evenly.

### Logic Database changes

-   Changed: All NTSC-specific tricks are now in logic. These are always in logic, since the fixes from other versions
    are patched out.

-   Changed: Screw Attacking without Space Jump Boots in Hive Temple is no longer required on No Tricks.

-   Changed: In Hive Temple, scan dashing to the door to Temple Security Access is now Hypermode difficulty,
    from Hard and above.

-   Changed: The method to get the Main Research item with only Spider Ball was removed.

-   Fixed: Using charged Light Beam shots to get the item in Hazing Cliff now requires 5 or more Light Ammo.

-   Added: Method to open the gate in Main Reactor with Space Jump Boots and Screw Attack.

-   Changed: Opening the barrier in Crypt with Screw Attack is now always Easy and above.

-   Added: Method to climb to the door to Crypt Tunnel in Crypt via a Bomb Space Jump (Normal and above).

-   Added: Method to open Seeker Launcher blast shields with four missiles, Seeker Launcher, and Screw Attack (Easy
    and above). Underwater, the trick Air Underwater is also required, and the difficulty is Normal and above.

-   Fixed: Dark world damage during the Quadraxis fight is now correctly calculated.

-   Fixed: Requirements for crossing Sacred Path were added.

-   Added: Method to cross gap in the upper level of Command Center using Screw Attack without Space Jump Boots
    (Trivial and above).

-   Added: In Central Mining Station, a method to get to upper door to Command Center Access using a
    Bomb Space Jump (Easy and above) and another using Space Jump Boots and Screw Attack (Easy and above).

-   Added: Methods to climb Mining Plaza using the Morph Ball Bomb (Trivial and above) and using Screw Attack
    without Space Jump Boots (Easy and above).

-   Changed: In Forgotten Bridge, the difficulty of scan dashing to the door to Abandoned Worksite or the portal to
    Dark Forgotten Bridge was lowered to Easy, from Normal.

-   Added: In Forgotten Bridge, a method to get to the door to Grove Access from the portal to Dark Forgotten Bridge
    using only Screw Attack (Easy and above).

-   Added: In Forgotten Bridge, a method to get to the door to Abandoned Worksite via a roll jump (Easy and above).

-   Added: In Forgotten Bridge, a method to get to the bridge center from the door to Grove Access via a scan dash
    (Easy and above).

-   Added: In Hydrodynamo Station, a method to get from the room's top to the door to Save Station B with Screw Attack
    without Space Jump Boots (Trivial and above).

-   Changed: Climbing Hydrodynamo Station with only Gravity Boost and before all three locks are unlocked is now
    Trivial difficulty (from No Tricks).

-   Changed: Getting to the three doors in the middle section of Hydrodynamo Station using Air Underwater is now
    Normal difficulty (from Hard).

-   Fixed: A method to get the item in the Sunburst location by abusing terminal fall now has a damage requirement.

-   Added: A method to get to the turret in Sanctuary Entrance with only Space Jump Boots and Screw Attack, even
    after the bridge is destroyed.

-   Fixed: Lowering the portal barrier in Hive Dynamo Works now requires five missiles.

-   Added: Methods to cross Hive Dynamo Works using a roll jump (Easy and above) and using Space Jump Boots and
    Screw Attack (No Tricks).

-   Added: In Hive Dynamo Works, a method to cross the gap from the door to Hive Dynamo Access by abusing terminal
    fall (Easy and above).

-   Changed: In Hive Dynamo Works, returning from the Flying Ing Cache location using Space Jump Boots and
    Screw Attack is now Trivial difficulty (from Easy).

-   Added: Method to cross Watch Station Access from the door to Main Gyro Chamber using a Bomb Space Jump and
    Screw Attack without Space Jump Boots (Normal and above).

-   Added: In Watch Station Access, method to get from the scan post to the door to Watch Station by bomb jumping
    (Trivial and above) and by using Screw Attack without Space Jump Boots (Easy and above).

-   Fixed: The instant morph into the Morph Ball tunnel in Hall of Honored Dead now lists the Instant Morph trick.

-   Added: Method to get into the Morph Ball tunnel in Hall of Honored Dead using Space Jump Boots and Screw Attack
    (Easy and above).

-   Added: In Phazon Site, methods to get to the door to Bitter Well and to remove the barrier using Screw Attack
    without Space Jump Boots (both Easy difficulty).

-   Changed: The method to go over the Training Chamber statue from the back using Boost Ball and Spider Ball is
    now Normal difficulty (from Hard).

-   Added: In Phazon Site, a method to get to the door to Bitter Well by bomb jumping (Trivial and above).

-   Added: Many connections in Sacrificial Chamber.

-   Added: A method to get to the door to Fortress Transport Access from the top of the statue in Training Chamber
    using only Space Jump Boots (Easy and above). Morph Ball is also required if the statue hasn't been moved.

-   Added: A method to get to the doors to Transit Tunnel West/East in Training Chamber using Air Underwater (Normal
    and above).

-   Fixed: The method to get to the top of the Training Chamber statue using Gravity Boost and Spider Ball now lists
    the Instant Morph trick.

-   Added: In Training Chamber, a method of getting to the top of the statue from the door to Fortress Transport Access
    using just Space Jump Boots (Easy and above).

-   Added: Many connections in Windchamber Gateway.

-   Added: Method to get from the Kinetic Orb Cannon to the door to Transit Tunnel West via Grapple Beam in
    Gathering Hall.

-   Fixed: The slope jump in Abandoned Base now has a damage requirement.

-   Added: Method of getting the Temple Assembly Site item with Screw Attack and without Space Jump Boots.

-   Changed: The slope jump to get to the item in Temple Assembly Site is now Normal difficulty (from Hard).

-   Fixed: Requirements for crossing Dynamo Access were added.

-   Added: In Landing Site, method of reaching the door to Service Access from the Save Station using Space Jump and
    Screw Attack (No Tricks and above).

-   Fixed: The Culling Chamber item now has a damage requirement.

-   Changed: The trick to shoot the Seeker targets in Hive Dynamo Works from the wrong side is now Easy (from Trivial).

-   Fixed: The Watch Station Access roll jump now has a damage requirement.

-   Changed: The Watch Station Access roll jump is now Normal (from Easy).

-   Fixed: Added missing Space Jump Boots requirement for a Bomb Space Jump in Mining Station B.

-   Added: Method to unblock the portal in Mining Station B without Scan Visor (Normal and above).

-   Added: Method to get to the Darkburst location in Mining Station B with just Space Jump Boots and Screw Attack,
    and without using slope jumps or bomb space jumps (Hypermode difficulty).

-   Added: Method to manipulate Power Bomb Guardian into opening the Power Bomb Blast Shield on the door to
    Undertemple Access, using Boost Ball (Normal and above).

-   Fixed: The method to open the Hydrodynamo Station Seeker door using Screw Attack without Seeker Launcher now
    requires Gravity Boost to not have been collected.

-   Added: Method to get to the portal in Mining Station B with Space Jump Boots and Screw Attack (Trivial and above).

-   Fixed: Transport A Access, Collapsed Tunnel, Dynamo Chamber, Trooper Security Station, Mining Station Access, and
    Portal Access A now correctly require Morph Ball.

-   Fixed: Elevator rooms with missing Scan Visor requirements now have them.

-   Fixed: Removed erroneously added method to cross Sanctuary Entrance with Screw Attack without Space Jump Boots.

-   Fixed: Going through Sacred Bridge on No Tricks now requires Scan Visor and Morph Ball when coming from GFMC
    Compound.

-   Added: Method to skip Scan Visor and Morph Ball using Space Jump Boots in Sacred Bridge, when coming from GFMC
    Compound (Easy and above).

-   Fixed: Added Scan Visor requirement in Temple Transport Access (Sanctuary).

-   Changed: Connections in Venomous Pond were redone.

-   Changed: Getting to the door to Dark Transit Station in Trial Grounds with no items is now Hard difficulty, from
    Easy.

-   Added: Methods to get to the door to Dark Transit Station in Trial Grounds with Screw Attack without Space Jump
    Boots (Easy and above) and with a Bomb Space Jump (Normal and above).

-   Fixed: Added missing requirements for the Dark Samus 3 and 4 fight.

-   Changed: Fighting Dark Samus 2 with only Echo Visor is now Trivial difficulty, from Easy.

-   Fixed: Power Bomb doors now require Morph Ball, and Super Missile doors now require Power Beam and Charge Beam.

-   Added: Method to destroy the second web in Hive Tunnel when going through the room backwards using Sonic Boom
    (Easy and above).

## [0.28.1] - 2019-06-14

-   Fixed: Resetting settings would leave the launchers' configuration in an invalid state.

## [0.28.0] - 2019-06-12

-   *Major* - Changed: The resolver now keeps track of current energy during resolution.
    This ensures you'll always have enough Energy Tanks for trips to Dark Aether.

-   *Major* - Added: Scanning a keybearer corpse provides a hint of what is in the matching Flying
    Ing Cache.

-   Added: The tracker now persists the current state.

-   Added: Some generation failures are now automatically retried, using the same permalink.

-   Added: Buttons to see what a difficulty unlocks that doesn't involve tricks at all.

-   Changed: Increased Hint Scan value for logic to the intended value from the previous
    change.

-   Changed: There's no more hints with joke locations.

-   Changed: The lore hint in Mining Station A is now able to be scanned from the room center.

-   Added: A warning is now displayed when trying to disable validation.

-   Fixed: Seeker Missile's included missiles now respect the "needs Missile Launcher"
    option.

-   Changed: Progressive Launcher is now disabled by default.

-   Fixed: Clicking the connection's link in the Data Visualizer should now always work.

-   Changed: Hint Locations page now has a more usable UI.

-   Changed: On No Tricks, the logic will ensure that you can get Missiles, Seeker Launcher, and either
    Grapple Beam or both Space Jump Boots and Screw Attack before fighting Chykka.

-   Added: Methods to cross Workers Path with Screw Attack.

## [0.27.1] - 2019-05-30

-   Fixed: Specific trick levels are now persisted correctly across multiple sessions.

## [0.27.0] - 2019-05-28

-   *Major* - Changed: Optimized the seed generation step. It should now take roughly
    half as long or even faster.

-   *Major* - Added: It's now possible to configure the difficulty on a per-trick basis.

-   *Major* - Added: It's now possible to check where a certain trick is used on each
    difficulty.

-   Added: Hint Scans are valued more by the logic, making Translators more likely.

-   Changed: Joke item and locations now have a `(?)` added to make then slightly more
    obvious they're not serious.

-   Changed: Average ammo provided per expansion is now shown with more precision.

-   Added: `randovania echoes database list-dangerous-usage` command to list all
    paths that require a resource to not be collected.

-   Added: Methods to get to Sunburst location by reaching the platform with the cannon
    with a scan dash (Normal and above) or with just Space Jump Boots (Easy and above).

-   Added: Method to leave and enter the arena in Agon Temple with only Space Jump Boots
    (Trivial and above to enter; Easy and above to leave).

-   Added: Method to get to Darkburst location in Mining Station B via a Bomb Space Jump
    and without Screw Attack (Easy and above).

-   Fixed: In Hydrodynamo Station, going from the door to Hydrodynamo Shaft to the door to
    Save Station B now always requires all three locks in Hydrodynamo Station to be unlocked.

-   Added: Method to cross Phazon Pit using a Bomb Space Jump (Easy and above).

-   Added: Method to open the Seeker door in Hydrodynamo Station without the Seeker Launcher,
    using Screw Attack and one missile (Hard and Above).

-   Changed: The Ing Windchamber puzzle now only requires four missiles instead of five.

-   Changed: The cannon in Sanctuary Temple Access now only requires four missiles to
    activate instead of five.

-   Changed: Sanctuary Temple Access now requires a way to defeat the Quad to get through.

-   Added: Support for damage requirements without exactly one damage reduction item.

-   Changed: Seed validation should run faster and with fewer errors now.

-   Added: Another joke hint.

-   Changed: Updated credits.

-   Fixed: Crossing Sanctuary Entrance via the Spider Ball Track now requires Boost Ball.

-   Added: Method to cross Sanctuary Entrance with Screw Attack and without Space Jump Boots
    (Trivial and above).

-   Added: Method to cross Sanctuary Entrance, from the door to Power Junction to the door to
    Temple Transport Access, with Spider Ball and Power Bombs (Easy and above).

-   Fixed: The method to get the Sanctuary Entrance item without Spider Ball now requires
    Spider Guardian to not have been defeated.

-   Added: Method to get to and use the Vigilance Class Turret in Sanctuary Entrance using
    Space Jump Boots, Screw Attack, and Spider Ball. Spider Ball isn't required if Spider
    Guardian hasn't been defeated.

-   Fixed: In Sanctuary Entrance, going up the Spider Ball Track near the lore scan via the
    intended method now requires Boost Ball and the Morph Ball Bomb.

-   Added: Methods to go up the Spider Ball Track near the lore scan in Sanctuary Entrance
    with Spider Ball and only one of the following items:
    - Morph Ball Bomb (Trivial and above);
    - Boost Ball (Trivial and above);
    - Space Jump Boots (Easy and above).

-   Changed: In Sanctuary Temple, getting to the door to Controller Access via scan dashing
    is now Hard and above, from Normal and above.

-   Added: A tab with all change logs.

## [0.26.3] - 2019-05-10

-   Changed: Tracker now raises an error if the current configuration is unsupported.

-   Fixed: Tracker no longer shows an error when opening.

## [0.26.2] - 2019-05-07

-   Fixed: An empty box no longer shows up when starting a game with no
    extra starting items.

-   Fixed: A potential crash involving HUD Memos when a game is randomized
    multiple times.


## [0.26.1] - 2019-05-05

-   Fixed: The in-app changelog and new version checker now works again.

-   Fixed: Patching with HUD text on and using expansions locked by major item now works.

-   Changed: Missile target default is now 175, since Seeker Launcher now defaults to
    giving 5 missiles.


## [0.26.0] - 2019-05-05

-   **MAJOR** - Added: Option to require Missile Launcher and main Power Bombs for the
    respective expansions to work.

-   **MAJOR** - Added: Option to change which translator each translator gate in the
    game needs, including choosing a random one.

-   **MAJOR** - Added: Luminoth Lore scans now includes hints for where major items
    are located, as well as what the Temple Guardians bosses drop and vanilla Light Suit.

-   Added: Welcome tab, with instructions on how to use Randovania.

-   Added: Option to specify how many items Randovania will randomly place on your
    starting inventory.

-   Added: Option to change how much damage you take from Dark Aether when using
    Varia Suit and Dark Suit.

-   Added: Progressive Launcher: a progression between Missile Launcher and Seeker Launcher.

-   Changed: Logic considers the Translator Gates in GFMC Compound and Torvus Temple
    to be up from the start, preventing potential softlocks.

-   Changed: Escaping Main Hydrochamber after the Alpha Blogg with a Roll Jump is
    now Hard and above, from Easy and above.

-   Changed: The no-Boost return method in Dark Arena Tunnel is now Normal and above only.

-   Changed: The Slope Jump method in Great Bridge for Abandoned Worksite is now Hard
    and above, from Normal.

-   Changed: Crossing the statue in Training Chamber before it's moved with Boost and
    Spider is now Hard and above, from Hypermode.

-   Added: Option to disable the Sky Temple Key hints or to hide the Area name.

-   Changed: The location in the Sky Temple Key hint is now colored.

-   Changed: There can now be a total of 99 of any single Major Item, up from 9.

-   Changed: Improved elevator room names. There's now a short and clear name for all
    elevators.

-   Changed: The changed room names now apply for when elevators are vanilla as well.

-   Fixed: Going from randomized elevators to vanilla elevators no longer requires a
    clean unpack.

-   Added: `randovania echoes database list-resource-usage` now supports all types of
    resources.

-   Added: `list-resource-usage` and `list-difficulty-usage` now has the `--print-only-area`
    argument.

-   Changed: Areas with names starting with !! are now hidden in the Data Visualizer.

-   Added: Docks and Elevators now have usable links in the Data Visualizer. These links
    brings you to the matching node.

-   Added: The message when collecting the item in Mining Station B now displays when in
    the wrong layer.

-   Added: A warning now shows when going on top of the ship in GFMC Compound before
    beating Jump Guardian.

## [0.25.0] - 2019-03-24

-   Changed: Reworked requirements for getting the Missile in Crossroads from the doors. You can:
    - On Normal and above, with Boost, Bombs, Space Jump and Screw Attack
    - On Hard and above, with Bombs, Space Jump and Screw Attack
    - On Hypermode, with Bombs and Space Jump

-   Changed: Logic requirements for Dark Samus 2 fight are now the following:
    - On all trick levels, Dark Visor
    - On Easy and above, Echo Visor
    - On Normal and above, no items

-   Changed: The Slope Jump in Temple Assembly Site is now Hard and above, from Normal and above.

-   Changed: All occurrences of Wall Boost are now locked behind Hard or above.

-   Added: Added method to get the Power Bomb in Sanctuary Entrance with just Space Jump
    and Screw Attack. (See [#29](https://github.com/randovania/randovania/issues/29))

-   Added: Added method to cross Dark Arena Tunnel in the other direction without Boost.
    (See [#47](https://github.com/randovania/randovania/issues/47))

-   Added: Basic support for running Randovania on non-Windows platforms.

-   Added: You can now create Generic Nodes in the Data Editor.

-   Changed: Drop down selection of resources are now sorted in the Data Editor.

-   Changed: Shareable hash is now based only on the game modifications part of the seed log.

-   Fixed: Python wheel wasn't including required files due to mising \_\_init__.py

-   Fixed: error when shuffling more than 2 copies of any Major Item

-   Fixed: permalinks were using the the ammo id instead of the configured

## [0.24.1] - 2019-03-22

-    **MAJOR**: New configuration GUI for Major Items:
     - For each item, you can now choose between:
        - You start with it
        - It's in the vanilla location
        - It's shuffled and how many copies there are
        - It's missing
     - Configure how much beam ammo Light Beam, Dark Beam and Annihilator Beam gives when picked.
        - The same for Seeker Launcher and missiles.

-    **MAJOR**: New configuration GUI for Ammo:
     - For each ammo type, you choose a target total count and how many pickups there will be.

        Randovania will ensure if you collect every single pickup and every major item that gives
        that ammo, you'll have the target total count.

-    **MAJOR**: Added progressive items. These items gives different items when you collect then,
        based on how many you've already collected. There are two:
     - Progressive Suit: Gives Dark Suit and then Light Suit.
     - Progressive Grapple: Gives Grapple Beam and then Screw Attack.

-    **MAJOR**: Add option to split the Beam Ammo Expansion into a Dark Ammo Expansion and
        Light Ammo Expansion.

        By default there's 10 of each, with less missiles instead.


-    **MAJOR**: Improvements for accessibility:
     - All translator gates are now colored with the correct translator gate color they need.
     - Translators you have now show up under "Visors" in the inventory menu.
     - An option to start the game with all maps open, as if you used all map stations.
     - An option to add pickup markers on the map, that identifies where items are and if
        you've collected them already.
     - When elevators are randomized, the room name in the map now says where that elevator goes.
     - Changed the model for the Translator pickups: now the translator color is very prominent and easy to identify.

-    Added: Option to choose where you start the game

-    Added: Option to hide what items are, going from just changing the model, to including the
    scan and even the pickup text.

     You can choose to replace the model with ETM or with a random other item, for even more troll.

-    Added: Configure how many count of how many Sky Temple Keys you need to finish the game

-    Changed: Choosing "All Guardians" only 3 keys now

-    Changed: Timeout for generating a seed is now 5 minutes, up from 2.

0.24.0 was a beta only version.

## [0.23.0] - 2019-02-10

-   Added: New option to enable the "Warp to Start" feature.
-   Added: A "What's new" popup is displayed when launching a new version for the first time.
-   Fixed: changed text in Logic Settings to mention there _are_ hints for Sky Temple Keys.
-   Changed: Updated Claris' Randomizer, for the following fixes:
    -   Added the ability to warp to the starting room from save stations (-t).
    -   Major bug fix: The game will no longer immediately crash when not playing with Menu Mod.

## [0.22.0] - 2019-02-06

-   Changed: "Faster credits" and "Skip item acquisitions popups" are no longer included in permalinks.
-   Changed: Updated Claris' Randomizer, for the following fixes:
    -   Fixed an issue with two of the Sky Temple Key hints being accidentally switched.
    -   FrontEnd editing now works properly for PAL and Japanese versions.
    -   Attract video removal is now integrated directly into the Randomizer.
    -   Getting the Torvus Energy Controller item will no longer block you from getting the Torvus Temple item.

## [0.21.0] - 2019-01-31

-   **Major**: now using Claris' Randomizer version 4.0. See [Changelog](https://pastebin.com/HdK9jdps).

-   Added: Randovania now changes the game id to G2ME0R, ensuring it has different saves.
-   Added: Game name is now changed to 'Metroid Prime 2: Randomizer - SEEDHASH'. Seed hash is a 8 letter/number
      combination that identifies the seed being played.
-   Changed: the ISO name now uses the seed hash instead of the permalink. This avoids issues with the permalink containing /
-   Changed: Removed Agon Temple door lock after fighting Bomb Guardian, since this has been fixed in the Randomizer.
-   Fixed: Selecting an non-existent directory for Output Directory had inconsistent results

## [0.20.2] - 2019-01-26

-   Fixed: changed release zip to not use BZIP2. This fixes the native windows zip client being unable to extract.

0.20.1 was skipped due to technical issues.

## [0.20.0] - 2019-01-13

-   Added: an icon! Thanks to Dyceron for the icon.
-   Added: a simple Tracker to allow knowing where you can go with a given item state
-   Changed: Don't consider that Seeker Launcher give missiles for logic, so it's never
      considered a missile source.

## [0.19.1] - 2019-01-06

-   Fixed: Hydrodynamo Station's Door to Training Access now correctly needs Seekers
-   Added: New alternatives with tricks to get the pickup in Mining Plaza A.
-   Added: Trick to cross the Mining Plaza A backwards while it's closed.
-   Changed: Added a chance for Temple Keys not being always placed last.
-   Changed: Light Suit now has a decreased chance of being placed early.

0.19.0 was skipped due to technical issues.

## [0.18.0] - 2019-01-02

-   Added: Editor for Randovania's database. This allows for modifications and contributions to be made easily.
      There's currently no way to use the modified database directly.
-   Added: Options to place the Sky Temple Keys on Guardians + Sub-Guardians or just on Guardians.
-   Changed: Removed Space Jump method from Training Chamber.
-   Changed: Added Power Bomb as option for pickup in Hive Chamber B.
-   Changed: Shortened Permalinks when pickup quantities aren't customized.
-   Added: Permalinks now include the database version they were created for.
-   Fixed: Logic mistake in item distribution that made some impossible seeds.
-   Changed: For now, don't consider Chykka a "can only do once" event, since Floaty is not used.
-   Fixed: Permalinks now properly ignore the Energy Transfer Module.

## [0.17.2] - 2018-12-27

-   Fixed: 'Clear loaded game' now properly does its job.
-   Changed: Add an error message to capture potential Randomizer failures.
-   Changed: Improved README.

## [0.17.1] - 2018-12-24

-   Fixed: stray tooltips in GUI elements were removed.
-   Fixed: multiple typos in GUI elements.

## [0.17.0] - 2018-12-23

-   New: Reorganized GUI!
    -   Seed Details and Data Visualizer are now different windows opened via the menu bar.
    -   There are now three tabs: ROM Settings, Logic Settings and Item Quantities.
-   New: Option to disable generating an spoiler.
-   New: All options can now be exported and imported via a permalink.
-   Changed: Renamed "Logic" to "Trick Level" and "No Glitches" to "No Tricks". Appropriate labels in the GUI and files
    changed to match.
-   Internal: no longer using the py.path and dataset libraries

## [0.16.2] - 2018-12-01

-   Fixed: adding multiples of an item now works properly.

## [0.16.1] - 2018-11-25

-   Fixed: pressing the Reset button in the Item Quantity works properly.
-   Fixed: hiding help in Layout Generation will no longer hide the item names in Item Quantity.

## [0.16.0] - 2018-11-20

-   Updated item distribution: seeds are now less likely to have all items in the beginning, and some items less likely to appear in vanilla locations.
-   Item Mode (Standard/Major Items) removed for now.

## [0.15.0] - 2018-10-27

-   Added a timeout of 2 minutes to seed generation.
-   Added two new difficulties:
    -   Trivial: An expansion of No Glitches, where no tricks are used but some clever abuse of room layouts are used.
    -   Hypermode: The highest difficulty tricks, mostly including ways to skip Space Jump, are now exclusive to this difficulty.
-   Removed Controller Reset tricks. This trick doesn't work with Nintendont. This will return later as an additional configuration.

## [0.14.0] - 2018-10-07

-   **Major**: Added support for randomizing elevators.
-   Fixed spin boxes for item quantities changing while user scrolled the window.
    It is now needed to click on them before using the mouse wheel to change their values.
-   Fixed some texts being truncated in the Layout Generation window.
-   Fixed generation failing when adding multiple of some items.
-   Added links to where to find the Menu Mod.
-   Changed the order of some fields in the Seed Log.

## [0.13.2] - 2018-06-28

-   Fixed logic missing Amber Translator being required to pass by Path of Eyes.

## [0.13.1] - 2018-06-27

-   Fixed logic errors due to inability to reload Main Reactor after defeating Dark Samus 1.
-   Added prefix when loading resources based on type, improving logs and Data Visualizer.

## [0.13.0] - 2018-06-26

-   Added new logic: "Minimal Validation". This logic only checks if Dark Visor, Light Suit and Screw Attack won't lock each other.
-   Added option to include the Claris' Menu Mod to the ISO.
-   Added option to control how many of each item is added to the game.

## [0.12.0] - 2018-09-23

-   Improved GUI usability
-   Fixed Workers Path not requiring Cobalt Translator to enter

## [0.11.0] - 2018-07-30

-   Randovania should no longe create invalid ISOs when the game files are bigger than the maximum ISO size: an error is properly reported in that case.
-   When exporting a Metroid Prime 2: Echoes ISO if the maximum size is reached there's is now an automatic attempt to fix the issue by running Claris' "Disable Echoes Attract Videos" tool from the Menu Mod.
-   The layout log is automatically added to the game's files when randomizing.
-   Simplified ISO patching: by default, Randovania now asks for an input ISO and an output path and does everything else automatically.

## [0.10.0] - 2018-07-15

-   This release includes the capability to generate layouts from scratch and these to the game, skipping the entire searching step!

## [0.9.2] - 2018-07-10

-   Added: After killing Bomb Guardian, collecting the pickup from Agon Energy Controller is necessary to unlock the Agon Temple door to Temple Access.
-   Added a version check. Once a day, the application will check GitHub if there's a new version.
-   Preview feature: option to create item layouts, instead of searching for seeds. This is much more CPU friendly and faster than searching for seeds, but is currently experimental: generation is prone to errors and items concentrated in early locations. To use, open with randovania.exe gui --preview from a terminal. Even though there are many configuration options, only the Item Loss makes any difference.

## [0.9.1] - 2018-07-21

-   Fixed the Ing Cache in Accursed Lake didn't need Dark Visor.

## [0.9.0] - 2018-05-31

-   Added a fully featured GUI.

## [0.8.2] - 2017-10-19

-   Stupid mistake.

## [0.8.1] - 2017-10-19

-   Fix previous release.

## [0.8.0] - 2017-10-19

-   Save preferences.
-   Added Claris Randomizer to the binary release.

## [0.7.1] - 2017-10-17

-   Fixed the interactive .bat

## [0.7.0] - 2017-10-14

-   Added an interactive shell.
-   Releases now include the README.

## [0.5.0] - 2017-10-10

-   Releases now include standalone windows binaries<|MERGE_RESOLUTION|>--- conflicted
+++ resolved
@@ -14,7 +14,6 @@
 
 - Fixed: Bug that could lead to timeouts or longer resolving time in some cases.
 
-<<<<<<< HEAD
 ### Metroid Dread
 
 #### Logic Database
@@ -23,7 +22,7 @@
 
 - Changed: Flipper Room: The Morph Ball Launcher now connects to the door to Navigation Station and is trivial, instead ot connecting to the door to Elun Transport Access and requiring that the Flipper has been rotated.
 - Changed: Flipper Room: Spinning the Flipper with the ledge warp from below now connects from the door to Elun Transport Access instead of from the Tunnel to Spider Magnet Elevator. It is now also logical to the ledge warp from below when Transport Randomizer is disabled.
-=======
+
 ### Metroid: Samus Returns
 
 - Changed: Display the number of remaining DNA in the DNA message before entering the final boss.
@@ -37,7 +36,6 @@
 ### Cave Story
 
 - Fixed: A regression introduced in 9.1.0 that made all received pickups in multiworld behave as Nothings.
->>>>>>> 3cfec618
 
 ## [9.1.0] - 2025-05-01
 
