# Change Log

All notable changes to this project will be documented in this file.

The format is based on [Keep a Changelog](https://keepachangelog.com/en/1.0.0/)
and this project adheres to [Semantic Versioning](https://semver.org/spec/v2.0.0.html).

## [5.5.0] - 2023-??-??

<<<<<<< HEAD
=======
- Changed: Certain spoiler tabs in Game Details now only show up when relevant, such as Elevators spoiler only when elevators are shuffled.
- Changed: Generation Order in Game Details is now hidden when there's incompatible settings, such as Door Lock rando.
- Fixed: Customizing an included preset should properly place the resulting preset nested to that preset.
- Fixed: Customizing a preset should no longer reset where it's been placed at.
>>>>>>> e9dd4c67
- Fixed: Generated games now keep track of extra starting pickups instead of starting items, fixing some cases you'd start with the middle of a progressive chain.
- Fixed: Changing trick filters in the Data Visualizer no longer resets the selected connection.
- Fixed: Using trick filters in the Data Visualizer no longer unnecessarily expands templates or remove comments.
- Fixed: Using trick filters in the Data Visualizer now properly removes extra requirements when tricks are removed.
- Fixed: Hiding the pickup collection message now correctly works for other player's pickups in a multiworld. 

### Metroid Prime

<<<<<<< HEAD
#### Logic Database

- Added: 47 videos to logic database, bringing the total available via the [Video Directory](https://randovania.github.io/Metroid%20Prime/) 168

##### Tallon Overworld

- Fixed: Landing Site - PAL SJF is now only logical if Dock Rando is disabled
- Added: Life Grove - Alternate method to skip Bombs and SJ (Scan Dash Expert) to reach item *Found by Vertigo* 
- Added: Life Grove - Trick to skip wallboosts when also skipping SJ and Bombs *Found by Vertigo*

##### Chozo Ruins

- Changed: Main Plaza - Lowered Half-Pipe roll-in to Expert ([See Video](https://youtu.be/ne8ap0xa_UE))
- Changed: Ruined Shrine - Wave door to half-pipe item is now L-Jump instead of R-Jump
- Added: Hive Totem - Fight Skip Intermediate Combat Dash
- Added: Hive Totem - Fight Skip "TAS Walk" Advanced Movement+Knowledge
- Added: Crossway Access West - Advanced Standable Terrain (Skips Morph) *Found by toasterparty*

##### Magmoor Caverns

- Fixed: Twin Fires Tunnel - Combat dash is now only logical if Dock Rando is disabled
- Added: Monitor Station - NSJ Heat Run Expert *Found by JustinDM*
- Added: Twin Fires Tunnel - NSJ Bunny Hop Expert Movement *Found by JustinDM*

##### Phendrana Drifts

- Changed: Quarantine Cave - More detailed Thardus Fight requirements (e.g. Plasma Beam, PBs, Boost)
- Changed: Labs - More detailed combat requirements
- Added: Chozo Ice Temple - Expert NSJ Bombless Climb *Found by MeriKatt*
- Added: Quarantine Cave - Thardus Skip Hypermode Slope Jump *Found by JustinDM*
- Added: Quarantine Cave - Expert R-Jumps to skip grapple *Found by toasterparty*
- Added: Control Tower - SJ/DBJ/BSJ/Wallboost tricks(s) to skip fight both ways
- Added: Transport to Magmoor Caverns South - Alternate NSJ Spider Skip BSJ Advanced *Found by Cyberpod*

##### Phazon Mines

- Fixed: Mine Security Station - Starting Room/Elevator doesn't account for doors locking
- Fixed: Mine Security Station - Entering from Storage Depot A doesn't check for lowered barrier
- Fixed: Metroid Quarantine A - Wallboost doesn't require Spider Ball
- Added: Main Quarry - Intermediate Wallboost to skip Bombs for item
- Added: Main Quarry - Intermediate Knowledge+Movement to skip Bombs for item *Found by toasterparty*
- Added: Metroid Quarantine A - Advanced Dashes to skip PBs
- Added: Metroid Quarantine A - Alternate R-Jump from item to door
- Added: Metroid Quarantine A - NSJ Expert Dashes from item to door
- Added: Fungal Hall Access - NSJ Advanced BSJs *Found by JustinDM*
=======
#### Patcher Changes

- Fixed: Several soft-locks and janky cutscenes when shuffling the Essence elevator
- Fixed: Research Lab Aether wall not breaking when approached from behind (QoL Game Breaking)
- Fixed: Watery Hall lore scan being replaced with QoL Scan Point text
- Fixed: Escape sequence counting up instead of down
- Fixed: Small Samus spawning in ship instead of on top
- Added: Ridley shorelines, biotech research 2, and exterior docking hangar actors now scale with boss size
>>>>>>> e9dd4c67

### Metroid Prime 2: Echoes

- Added: Updated A-Kul's scan with the 2022 Echoes Randomizer tournament winner.
- Added: When the experimental patcher is enabled, Dynamo Chamber and Trooper Security Station now start in post-layer change state.
- Added: Updated A-Kul's scan with the 2022 Echoes Randomizer tournament winner.

### Metroid Dread

- Added: A new cosmetic option for adding an in-game death counter to the HUD.
- Added: Exporting with a custom path now checks for conflicts with the input path.

### Metroid Dread

- **Major** - Added: Door Lock randomizer has been added. In this mode, the weapons needed to open doors in the game are also changed, with full support of our logic database. 
- Added: A new cosmetic option for adding an in-game death counter to the HUD.
- Added: Exporting with a custom path now checks for conflicts with the input path.
- Fixed: Ryujinx no longer hangs when stopping emulation.

## [5.4.1] - 2023-02-16

- Added: Linux releases are now also published to Flathub.
- Fixed: Canceling the prompt from "View previous versions" no longer causes an error.

## [5.4.0] - 2023-02-06

- Added: Experimental generation setting for staggering the placement of selected pickups.
- Added: Experimental generation setting for removing redundant possible actions.
- Added: Automatic reporting of exceptions for the client, and monitoring for requests to the server.
- Added: New pixel icons for Prime 1 & 2 autotracker
- Added: New 8x3 layouts for all Prime 1 & 2 autotracker styles
- Fixed: The minor/major split setting is obeyed much more accurately by the generator.
- Fixed: Starting with ammo no longer causes all requirements for that ammo to be ignored. 
- Fixed: The generator no longer attempts placing pickups based on alternatives to satisfied requirements, such as Missile Expansions for Quadraxis while already having Light Beam.
- Fixed: Minor typos in the UI are fixed.
- Fixed: Canceling certain actions will no longer cause the UI to react as if it were an error.
- Changed: Unsupported features are now restricted to dev builds.
- Changed: Requirements where different amount of the same item, such as both Missile = 5 and Missile = 1, are expected are now properly simplified. 

  This results in certain pickup combinations no longer being considered for placement in the generator, such as Sunburst for unlocking the Industrial Site from behind. 

### Metroid Prime

- Changed: All included presets now have "Unlocked Save Station doors" enabled.
- Changed: "Unlocked Save Station doors" no longer remove the lock in Chozo Ruins - Save Station 3.

#### Patcher Changes

- Added: CGC Tournament Winners to Artifact Temple lore scan
- Fixed: Chapel IS giving the player lightshow on 2nd pass
- Fixed: Items in every room incompatibility with shuffled essence elevator
- Changed: Always apply Elite Quarters item softlock patch regardless of cutscene skip mode

#### Logic Database

- Fixed: Collecting the Missile Expansion in Burn Dome before the fight no longer causes the generation to fail.

### Metroid Prime 2: Echoes

- Changed: Inverted Aether is now an unsupported feature.

### Metroid Dread

- Fixed: Energy Parts are now considered minor items, and Missile+ Tanks are now considered major items.

#### Patcher Changes

- Changed: Main Power Bomb has a different color than Power Bomb tanks
- Changed: Cutscene in Hanubia - Tank Room was removed because it teleports the player to the lower section, which can softlock the player
- Fixed: You now retain Drogyga's and Corpius's item if you reload checkpoint after defeating them. This eliminates a way of rendering a seed impossible to complete.

#### Logic Database

- Added: New trick "Flash Shift Skip" to account for skipping Flash Shift gates.
- Added: Traverse to the bottom of Ferenia: Space Jump Room Access with some more options.
- Added: Pseudo-Wave Beam (Beginner) for the two blobs in Cataris - Teleport to Dairon.
- Added: Water Bomb Jump to reach the item in Cataris - Teleport to Dairon without Gravity Suit.
- Added: Flash Shift (Intermediate), Morph Ball (Intermediate), and Spin Boost (Beginner) wall jumps for climbing up Experiment Z-57's arena.
- Added: Spin Boost and Slide Jump (Beginner) for climbing the upper part of Experiment Z-57's room.
- Added: Speedbooster Conservation (Intermediate) for climbing to either the top platform or Double Obsydomithon Room in Cataris - Teleport to Artaria (Blue).
- Added: Grapple Movement (Beginner) to climb Cataris - Moving Magnet Walls (Tall).
- Added: Flash Shift (Intermediate), Morph Ball (Advanced), and Spin Boost with Spider Magnet wall jumps to climb Cataris - Moving Magnet Walls (Tall).
- Added: Speedbooster Conservation (Beginner) to collect the lower item in Cataris - Teleport to Ghavoran without Gravity Suit.
- Added: Damage Boost (Intermediate) for reaching the teleport in Cataris - Teleport to Ghavoran with Spider Magnet.
- Added: "Adam Skip" added to logic as Wall Jump (Advanced) in Cataris - Moving Magnet Walls (Small).
- Added: Space Jump method of Cross Bomb Skip (Hypermode) to skip needing Speed for the item in Cataris - EMMI Zone Item Tunnel.
- Added: Spin Boost Movement (Intermediate) and Speedbooster Conservation (Beginner) for getting up Hanubia - Central Unit without Space Jump or Infinite Bomb Jump.
- Added: Spin Boost method to climb Hanubia - Escape Room 3.
- Added: Morph Ball Single-Wall Walljumps to get to the Nav Station in Itorash - Transport to Hanubia.
- Added: Flash Shift Skip (Intermediate) with Bombs to skip the Flash Shift gate in Teleport to Ferenia.
- Added: Aim Down Clips (Intermediate/Advanced) to go to and from Storm Missile Gate Room without Morph Ball.
- Added: Shine Sink Clip/Aim Down Clip (Intermediate) and Speedbooster Conservation (Advanced) to reach the bottom of Teleport to Ghavoran from the top level.
- Added: Aim Down Clip (Expert) to reach the blobs in Gravity Suit Tower from the top level.
- Added: Aim Down Clip (Intermediate) in Main Hub Tower Middle to Main Hub Tower Bottom.
- Added: Shine Sink Clip/Aim Down Clip (Intermediate) in Gravity Suit room top door to bottom door.
- Added: Climb Golzuna Tower using Spin Boost and Flash Shift using Wall Jump (Intermediate).
- Added: Movement (Intermediate), Simple IBJ, or Spin Boost to reach top tunnel in Vertical Bomb Maze.
- Added: Flash Shift Skip (Beginner) in Purple EMMI Introduction; (Intermediate) with normal bombs.
- Added: Moving from Ferenia - Transport to Ghavoran to Pitfall Puzzle Room with Spin Boost, Flash Shift, or Speed Booster.
- Added: Using Normal Bomb Jump with a Cross Bomb at the top, for sideways movement, to reach the item in Artaria Proto EMMI Introduction.
- Changed: Increased difficulty of Flash Shift Walljump to reach the Raven Beak elevator from Intermediate to Advanced.
- Changed: Simplified many room nodes and connections.
- Changed: Shine Sink Clip in Main Hub Tower Middle to Main Hub Tower Bottom is now Intermediate (from Expert).
- Changed: Using Flash Shift to collect the fan pickup in Burenia Hub to Dairon is now Advanced (from Beginner).
- Changed: All three fan skips are now classified as Movement instead of Infinite Bomb Jump.
- Changed: Convert most of the harder IBJ instances to new Diagonal Bomb Jump trick.
- Changed: Increase difficulty of the few harder IBJs that weren't changed to Diagonal Bomb Jumps. This should better reflect the fact that Intermediate IBJ is applied for performing Simple IBJ with Normal Bombs.
- Fixed: Correctly require Morph Ball in all cases where Power Bombs are used.
- Fixed: Replace some instances of Beginner Infinite Bomb Jump in Ferenia with the Simple Infinite Bomb Jump template. This ensures that the missing bomb or cross bomb item is required.
- Fixed: Reaching the upper tunnel in Ferenia - Speedboost Slopes Maze properly accounts for the ability to destroy the beamblocks using Wave Beam, Diffusion Beam, explosives, or Movement (Beginner)
- Fixed: Usage of Infinite Bomb Jump in Ferenia Separate Tunnels Room now correctly requires the respective Bomb type. The trick is now set at different difficulty depending on which bomb type is being used.
- Removed: Infinite Bomb Jump for reaching Wave Beam Tutorial from the cold rooms.
- Removed: Shinespark in Ghavoran Total Recharge Station North. This one requires either short boost or charging speed in the room to the left. Removing this for now.

## [5.3.0] - 2023-01-05

- Added: You can now open a tracker for other player's inventories in a multiworld session.
- Changed: LogbookNodes are now called HintNodes.

### Metroid Prime

#### Patcher Changes

- Fixed: Spring ball has been nerfed to prevent abusing steep terrain marked as standable.
- Fixed: Spring ball cooldown is now properly reset when morphing/unmorphing.
- Fixed: Vanilla blast shields not being removed in door lock randomizer.

### Metroid Prime 2: Echoes

- Changed: The Auto Tracker icon for Spider Ball now uses the Dark Suit model instead of the Prime 1 model.

#### Logic Database

- Changed: Sand Processing - Screw Attack clip to access the halfpipe from Main Reactor side without Missiles is now Intermediate and without Space Jump (from Expert).
- Fixed: Main Gyro now properly accounts for solving the puzzles.

### Metroid Dread

#### Patcher Changes

- Fixed: Incorrect color during animation of killing an EMMI.

#### Logic Database

- Added: Climbing Z-57 Arena with Spin Boost and Ice Missiles (Beginner).
- Changed: Major/Minor Item Location Updates: Energy Tanks -> Major, Energy Parts -> Minor, Drogyga -> Major, Missile+ Tanks -> Major
- Removed: Water Bomb Jump in Ghavoran - Map Station Access Secret.

## [5.2.1] - 2022-12-01

- Fixed: Exporting Metroid Prime 2 when converting Metroid Prime models now works.
- Fixed: Experimental Metroid Prime 2 patcher no longer errors with some settings.

## [5.2.0] - 2022-12-01

- Added: Help -> Dependencies window, to see all dependencies included in Randovania, including their versions and licenses.
- Added: A warning is now displayed when using presets with unsupported features enabled. These features are not present in the UI.
- Added: When the generated game fails due to the solver, you're now offered to retry, cancel or keep the generated game.
- Changed: Experimental games are no longer available on stable versions.
- Fixed: Solver debug now contains previously missing rollback instances.

### Cave Story

- Nothing.

### Metroid Dread
 
- Added: The Power Beam tiles in the Artaria EMMI Zone Speed Boost puzzle have been changed to Speed Boost tiles to prevent softlocks.
- Added: Entering Golzuna's arena without releasing the X displays a message explaining why the boss won't spawn.
- Added: All doors locked while fighting an EMMI now unlock immediately upon defeating it.
- Changed: Exporting for Ryujinx now also utilizes the Dread Depackager, for a smaller mod size. This requires an up to date Ryujinx.
- Fixed: You now retain Kraid's item if you reload checkpoint after defeating him. This eliminates a way of rendering a seed impossible to complete.

#### Logic Database

- Added: New Highly Dangerous Logic setting for enabling situations that may be unrecoverable upon saving.
- Added: Cross Bomb alternative for crossing Flash Gates.
- Added: Pseudo-wave beam trick for destroying the bottom blob in Cataris' Central Unit Access.
- Added: Traversal through Ghavoran Total Recharge Station North without Morph Ball, before pulling the grapple block, by destroying the left Enky.
- Changed: Cataris' Thermal Device Room North now forces picking the Energy Tank pickup and the Magnet Wall Thermal Device event before going to the Final Thermal Device, or uses Highly Dangerous Logic.
- Changed: Removed the Cataris EMMI Zone Door Trigger event now that the door remains unsealed.
- Fixed: Going to the red teleporter in Cataris no longer forces needing to use bombs.

### Metroid Prime

- Fixed: The infinite scanning bug has been fixed.

### Metroid Prime 2: Echoes

- Added: A new experimental option, Inverted Aether. In this mode, it's the Light Aether atmosphere that is dangerous! All safe zones are moved to Light Aether, but that's not enough so it's still extremely dangerous. This mode has no logic.

#### Logic Database

- Added: Intermediate Slope Jump and Intermediate Wall Boost to get next to the pickup in Communication Area.
- Added: Beginner Movement for crossing Hall of Combat Mastery from the Portal Side with NSJ Screw Attack after the tunnel is destroyed. 
- Changed: Standable Terrain to reach the upper Command Center Access door in Central Mining Station with Space Jump and Screw Attack has had its difficulty decreased from Intermediate to Beginner.

## [5.1.0] - 2022-10-01

- Added: You can now view past versions of the presets and revert your preset to it.
- Added: A Playthrough tab where you can run the validator has been added to the Game Details window.
- Added: Deleting a preset now has a confirmation dialog.
- Added: A development mode for permalinks, to help investigate issues.
- Changed: Discord slash command for FAQ has better usability on mobile.
- Changed: The parent for a preset is now stored in your preferences, instead of in the preset itself.
- Fixed: The solver can no longer consider collecting a location a requirement to collecting itself. This is a regression from 4.3.0.

### Discord Bot

- Added: `/website` command that gives instructions to where Randovania's website is.
- Changed: `/randovania-faq` is now just `/faq`.
- Changed: `/database-inspect` is now just `/database`.

### Cave Story

- Nothing.

### Metroid Dread
 
- Fixed: The target DNA count is no longer limited to 6 when modifying an existing preset, or changing tabs.
- Fixed: Exporting multiple games at once is not properly prevented with an error message. It was never possible and fail in unclear ways.

#### Logic Database

- Added: Event in Underlava Puzzle Room 2 for breaking the speed blocks so that going between the two parts can be accounted for
- Added: Event for the trigger that reopens the door to Central Unit Access, allowing it logical to go back through
- Added: Other various methods of going through rooms
- Added: New Diffusion Abuse trick for pushing Wide Beam blocks and activating the lava buttons in Cataris.
- Added: Cross Bomb Skip (Advanced) for Dairon's Cross Bomb Puzzle Room item
- Added: Power Bombs method for the Speedbooster Conservation for Dairon's Cross Bomb Puzzle Room item
- Changed: Separated the First Tunnel Blob event into two to account for Diffusion/Wave not needing to be in the tunnel
- Changed: Deleted some unnecessary tile nodes
- Changed: Various instances of Walljump (Beginner) to trivial
- Changed: Some Grapple options to include Grapple Movement
- Changed: Some Movement tricks to Climb Sloped Tunnels
- Changed: Some Movement tricks to Skip Cross Bomb
- Changed: Rotating the spinner in Ghavoran - Flipper Room now requires either pulling the grapple block in Right Entrance, or activating the Freezer in Dairon.
- Changed: Allow pickup in Ghavoran Elun Transport Access by charging speed via navigation room
- Changed: Help solver by adding Morph Ball requirment on connections to event to flip the spinner in Ghavoran Flipper Room
- Changed: Shooting occluded objects requires at least Intermediate Knowledge
- Fixed: Accounted for whether the player could have Varia or not when trudging through lava
- Fixed: Accounted for the upper parts of Thermal Device Room North being heated without pressing the lava button
- Fixed: Ghavoran Orange backdoor properly connects to Above Pulse Radar
- Fixed: Purple EMMI Arena properly accounting for Gravity Suit to climb the tower.
- Fixed: Ferenia - Space Jump Room Access properly requires a way of destroying the blocks to get to the lower door.
- Changed: Collecting the item in Burenia - Underneath Drogyga before flooding the room by defeating Drogyga now requires Highly Dangerous Logic to be enabled.

### Metroid Prime

- Fixed: Shuffle Item Position is now properly randomized, along with other things shuffled patcher-side.
- Added: You may now force all Save Station doors to be blue, improving QOL for both random start and door lock rando.

### Metroid Prime 2: Echoes

- Fixed: Exporting multiple games at once is not properly prevented with an error message. It was never possible and fail in unclear ways.
- Added: The winners of the Cross-Game Cup have been added to A-Kul's scan.

## [5.0.2] - 2022-09-19

### Metroid Dread

- Fixed: Exporting Metroid Dread games on the Linux builds no longer causes an error.
- Added: FAQ entry about Speed Booster/Phantom Cloak/Storm Missile not working.
- Added: FAQ entry about Golzuna and Experiment Z-57 spawn conditions.
- Added: FAQ entry about the Wide Beam door in Dairon - Teleport to Cataris.

## [5.0.1] - 2022-09-12

- Fixed: The README and front page now lists Metroid Dread as a supported game.

### Metroid Dread

- Fixed: The differences tab no longer mentions Kraid and Corpius checkpoints being removed, as that's not a thing.
- Fixed: Missing credits in Randovania itself for SkyTheLucario's new map icons.

## [5.0.0] - 2022-09-10

- **Major** - Added: Metroid Dread has been added with full single-player support.
- **Major** - Added: An installer is now provided for Windows. With it rdvgame files are associated to open with Randovania, for ease of use. A shortcut for opening just the auto tracker is also provided.
- **Major** - Changed: The UI has been significantly revamped, with each game having their own section and an easy to use selector.
- Changed: The multi-pickup placement, using the new weighting, is now the default mode. The old behavior has been removed.
- Changed: Error messages when a permalink is incompatible have been improved with more details.
- Changed: The Customize Preset dialog now creates each tab as you click then. This means the dialog is now faster to first open, but there's a short delay when opening certain tabs.
- Changed: Progressive items now have their proper count as the simplified shuffled option.
- Fixed: Hints can now once again be placed during generation.
- Fixed: Exceptions when exporting a game now use the improved error dialog.
- Fixed: Gracefully handle unsupported old versions of the preferences file.
- Fixed: Excluding all copies of a progressive item, or the non-progressive equivalent, no longer hides them from the editor.
- Fixed: Changing the selected backend while it's being used should no longer cause issues.
- Fixed: Unexpected exceptions during generation now properly display an error message.
- Fixed: Trick usage in preset summary now ignores tricks that are hidden from the UI.
- Fixed: /database-inspect command no longer shows EventPickup nodes.
- Fixed: Data Editor is now correctly named Data Editor instead of Data Visualizer.

### Cave Story

- The hints fix affects Cave Story.

### Metroid Prime

- **Major** - Added: Enemy Attribute Rando. Enemy stat values such as speed and scale can be randomized within a range you specify.

### Metroid Prime 2: Echoes

- The hints fix affects Metroid Prime 2: Echoes.

## [4.5.1] - 2022-08-03

- Fixed: The History and Audit Log are now properly updated when joining a game session.
- Fixed: Your connection state is properly updated when joining a game session.

## [4.5.0] - 2022-08-01

- Added: Preferences are now saved separately for each version. This means newer Randovania versions don't break the preferences of older versions. 
- Added: Exporting presets now fills in default file name.
- Added: Logging messages when receiving events from the server.
- Changed: Internal changes to server for hopefully less expired sessions.
- Fixed: The discord bot no longer includes the lock nodes.

### Cave Story

- Nothing.

#### Patcher Changes

- Nothing.

#### Logic Database

- Nothing.

### Metroid Prime

- **Major** - Added: Door lock rando. Door locks can now be randomized, with many options to fine-tune your experience. This feature is incompatible with multiworld.
- **Major** - Added: Option to show icons on the map for each uncollected item in the game under "Customize Cosmetic Options..."

#### Patcher Changes

- Fixed: Exporting with `QoL Cosmetic` disabled
- Fixed: Zoid's deadname appearing in credits
- Changed: Patches now consume fewer layers on average

#### Logic Database

- Fixed: Phazon Mining Tunnel now accounts only for Bombs when coming from Fungal Hall B
- Fixed: The Central Dynamo drone event is now accounted for to go through Dynamo Access
- Added: Beginner Wall Boost to lock onto the spider track in Metroid Quarantine A
- Added: Advancing through rooms containing Trooper Pirates now requires either the proper beam(s), basic defensive capabilities (varies slightly by room), or Combat (Intermediate) where appropriate
- Added: Advancing through rooms containing Scatter Bombus now requires Morph Ball, Wave Beam, Movement tricks, or basic defensive capabilities

### Metroid Prime 2: Echoes

- Nothing.

#### Patcher Changes

- Nothing.

#### Logic Database

- Nothing.

## [4.4.2] - 2022-06-05

- Fixed: Generating multiworld games where one Prime 1 player has item in every room while another Prime 1 player doesn't now works properly.
- Fixed: It's no longer possible to configure more than 99 shuffled copies of a major item, as that causes errors.
- Fixed: Using a trick to break a door lock is now properly displayed in the UI.
- Fixed: The description for expansions now mention they can be logical with multi-pickup placement.
- Fixed: The change log tab no longer causes the window to have absurd sizes on macOS.
- Removed: The broken option for enabling required mains for Metroid Prime 1. It was non-functional and incorrectly displayed.

## [4.4.1] - 2022-06-04

- **Major** - Added: When using multi-pickup placement, expansions are now considered for logic.
- Added: New experimental option for a different algorithm for how the generator weights locations for multi-pickup placement.
- Added: "Generate Game" tab now remembers which games and presets were expanded or collapsed.
- Added: The Game Session Window now has a counter for how many pickups it's currently trying to send to the server.
- Changed: Considerable more effort is made to keep hints relevant if there isn't enough things to be hinted in a game.
- Changed: Reduced the lag you get the first time you open the Games tab.
- Changed: Optimized the game generation. As example, Echoes' Starter Preset is 45% faster.
- Changed: Optimized the game validation. As example, Echoes' Starter Preset is 91% faster.
- Changed: The algorithm for how locations lose value over generation has changed. This should have bigger impact in big multiworlds.
- Changed: It's now possible to login again directly in the Game Session Window.
- Removed: The server and discord bot are entirely removed from the distributed executables, reducing its size.
- Removed: Metroid Dread is no longer available in releases, as it was never intended to be considered stable.
- Removed: All auto trackers based on pixel art style were removed by request of their artist.
- Fixed: The "Spoiler: Pickups" tab no longer shows locations that aren't present in the given preset.
- Fixed: The Game Session Window now better handles getting disconnected from the server.

### Cave Story

- Fixed: Hint Locations tab in Help no longer has an empty column named "2".

#### Patcher Changes

- Nothing.

#### Logic Database

- Nothing.

### Metroid Prime

- Added: "Cosmetic" option to force Fusion Suit
- Changed: Converting models from Echoes now always needs to be provided with an ISO.

#### Patcher Changes

- **Major** - Added: Models for Echoes' translators and split beam ammo are now also converted to Prime.
- Fixed: Spawning in Elite Quarters after killing OP no longer spawns the player OoB
- Fixed: Ridley boss random size on PAL/NTSC-J and Trilogy
- Fixed: Many rooms which, when submerged, the water box would be misaligned with the bounding box
- Fixed: Certain rooms where item position randomizer biased towards one side or OoB entirely
- Added: Results screen now shows Randovania version and seed hash

#### Logic Database

- Fixed: Gravityless SJ strat for Cargo Freight Lift to Deck Gamma is no longer dangerous
- Fixed: Main Plaza NSJ Grapple Ledge dash now correctly uses the Wasp damage boost method
- Fixed: Hall of the Elders Boost IUJ typos- BSJ is now IUJ and Combat is now Combat/Scan Dash
- Added: Thardus is now logical if you only have Thermal Visor with the Invisible Objects trick set to Intermediate
- Added: Flaghra now accounts for defeating it both before and after triggering the fight
- Added: Method to reach Main Quarry's crane platform with just Grapple Beam and Beginner Movement
- Added: Method to reach Main Quarry's crane platform with Expert Wall Boosts and Slope Jumps
- Added: Method of getting Crossway with only Boost Ball and Xxpert Movement
- Added: Method of climbing Connection Elevator to Deck Beta gravityless NSJ with Advanced Bomb Jump and Expert Slope Jump
- Added: NSJ/bombless strat of getting Gathering Hall's item with a Hypermode dash
- Added: Method of getting Crossway item with Advanced Bomb Jump and Expert BSJ, Scan Dash, and Standable Terrain
- Added: Method of climbing Reflecting Pool using the Stone Toad's wacky physics as Advanced Movement
- Added: Gravityless NSJ method of leaving Gravity Chamber with Advanced Wall Boost and Expert Slope Jumps and Underwater Movement
- Changed: Increased Elite Quarters BSJ to Advanced
- Changed: Increase lower Great Tree Hall Wall Boost to Hypermode
- Changed: Chozo Ruins Save Station 3 boostless/bombless strat to go through the tunnel has had its difficulty decreased to Advanced Movement and Intermediate Standable Terrain
- Changed: Hive Totem NSJ Slope Jump now uses Beginner Underwater Movement
- Changed: Monitor Station dash to Warrior Shrine is now Beginner with SJ

### Metroid Prime 2: Echoes

- Nothing.

#### Patcher Changes

- Nothing.

#### Logic Database

- Nothing.

## [4.4.0] - Not released

This release was skipped.

## [4.3.2] - 2022-05-13

### Metroid Prime

- Fixed: Lightshow during Chapel IS after Chapel item has been obtained and room has been reloaded

### Metroid Prime 2: Echoes

- Fixed: Significantly reduced lag spikes when loading a room containing Prime1 models.

## [4.3.1] - 2022-05-08

- Added: Phazon Suit hints are now included in the preset description.
- Fixed: Exporting Prime 1 games that have no Phazon Suit no longer fails if it's configured to have a hint.

## [4.3.0] - 2022-05-01

- Added: Destroying door locks is now properly tracked. In Echoes, this means removing a door lock from the back allows for logical access to where you were.
- Added: In Data Visualizer, it's now possible to set tricks to a certain level and simplify all visible connections based on that.
- Fixed: Maximum values for certain preset fields, such as Energy Tank capacity and Superheated Room Probability, can now properly be used.
- Fixed: A race condition with Randovania connected to Nintendont, where Randovania could incorrectly assume the game was idle if memory was read while it was executing the last sent task.
- Fixed: The map tracker now properly handles when multiple nodes gives the same resource/event.
- Changed: Online game list by default only shows 100 sessions, for performance reasons. Press "Refresh" to get all.

### Cave Story

- Nothing.

#### Patcher Changes

- Nothing.

#### Logic Database

- Nothing.

### Metroid Prime

- Added: Option to specify hint for Phazon Suit in Impact Crater (default=Show only area name)
- Added: April Fools Preset
- Added: Map images are now generated and written in the same folder as output ISO when generating room rando seeds and exporting them with spoilers enabled.
- Fixed: Random Superheated, Random Submerged and Dangerous Gravity Suit logic now trigger dialog warning in Multiword sessions
- Fixed: Adjusted min/max boss sizes to prevent softlocks
- Fixed: Default setting for screen Y offset now works
- Changed: The "Items in Every Room" Chaos Option now uses items from the Randovania pool (shows n/293 items when enabled). This means multiworld items can now appear at extra locations, and item text is now consistent with the rest of item placement.
- Changed: Two-way room rando now ensures that all rooms are part of the same network

#### Patcher Changes

- Fixed: Specifying custom heat-damage-per-second now properly affects non-vanilla superheated rooms
- Fixed: Some akward cutscene timing when playing skipped cutscenes in realtime
- Added: Random boss sizes now affects Flaahgra, Plated Beetle and Cloaked Drone
- Changed: Random boss sizes now affects bosses in cutscenes, additionally Omega Pirate's armor plates now scale properly
- Changed: When creating a new save file, the default selection is now "Normal" to help prevent accidentally starting the game on Hard mode
- Changed: Artifacts which do have no need to be collected are removed from the logbook

##### Room Rando
- Added: Include Square Frigate doors and morph ball tunnels during randomization
- Fixed: Crash when opening the map near certain rooms
- Fixed: Crashes due to two large rooms being connected.
- Fixed: Crash when rolling through some doors in morph ball
- Fixed: Central Dynamo reposition soft-lock
- Fixed: Inability to scan vertical doors
- Fixed: Incompatability with "No Doors" + "Room Rando"
- Changed: The door immediately behind the player is unlocked when teleporting to a new room. This gives the player one chance to backtrack before commiting to the warp.

#### Logic Database

- Nothing.

### Metroid Prime 2: Echoes

- Added: Preset descriptions now list custom beam ammo configuration.
- Changed: Optimized how long it takes to export a game that uses Prime 1 models.

#### Patcher Changes

- Nothing.

#### Logic Database

- Nothing.

## [4.2.1] - 2022-04-01

- Fixed: Popup for new changes fixed.

## [4.2.0] - 2022-04-01

- Added: Experimental option to force first progression to be local.
- Added: New pixel icons for the auto tracker.
- Changed: Standard tracker layouts for Prime, Echoes and Corruption now include a few more items.
- Changed: Auto tracker game icons for Echoes beams now use the HUD icons instead of the pickup models.
- Changed: Update to Qt 6.
- Changed: The import preset menu in game sessions now has the presets of a game sorted by name, with the default presets on top.
- Fixed: Randovania no longer hangs on start if there's a loop in the hierarchy of presets.
- Fixed: Generation no longer fails when one player has no pickups assigned during logic.

### Cave Story

- Nothing.

#### Patcher Changes

- Nothing.

#### Logic Database

- Nothing.

### Metroid Prime

- **Major** - Added: In multiworld, pickups from an Echoes player now uses the correct model from Echoes.
- **Major** - Added: **April Fool's Day Special!** New game modification category "Chaos Options" in "Other" tab. Chaos options are patcher-side only, and thus are not accounted for by the seed generator logic.
    - Enable Large Samus
    - Random Boss Sizes
    - Remove Doors
    - Random Superheated Rooms
    - Random Submerged Rooms
    - One-way Room Rando
- Added: Deterministic Maze RNG option for fairer racing
- Fixed: Echoes Combat Visor placed in a Prime player's world now uses the new Combat Visor model.
- Fixed: Deterministic Incinerator Drone RNG setting staying on even when checkbox was unchecked.

#### Patcher Changes

- Fixed: Soft-lock in Artifact Temple with Major Cutscene skips (players could leave during ghost cutscene and abort the layer change)
- Fixed: Items Anywhere could delete Artifact hints in rare cases
- Changed: Updated [Quality of Life documentation](https://github.com/toasterparty/randomprime/blob/randovania/doc/quality_of_life.md)
- Changed: Nerfed "Items in Every Room" (Extra items more likely to be missiles)

#### Logic Database

- Nothing.

### Metroid Prime 2: Echoes

- **Major** - Added: In multiworld, pickups from a Prime player now uses the correct model from Prime.

#### Patcher Changes

- Nothing.

#### Logic Database

- Nothing.

## [4.1.1] - 2022-03-12

- Added: The game details window now displays the Randovania version the game was generated with.
- Added: You can now import a game layout/spoiler file in multiworld sessions.
- Changed: A popup shows up while waiting for the game session list.
- Fixed: The error message when the client is incompatible is now properly displayed.
- Fixed: Player inventory is now properly sent to the server in multiworld sessions.


### Metroid Prime

#### Patcher Changes

- Fixed: Scan visor and X-Ray not displaying properly after taking an elevator when combat visor is shuffled.
- Fixed: Some users receiving OS error when exporting ISO with non-vanilla suit colors.


## [4.1.0] - 2022-03-01

- Added: /randovania-faq command was added to the Discord bot, which sends FAQ messages.
- Added: Randovania now checks if the entire database is strongly connected, allowing for manual exceptions.
- Added: You can now configure the priority given to each major item. Higher values are more likely show up earlier in the progression chain.
- Added: Generation failures now have a lot more details on what was missing for progression, facilitating finding issues with your preset.
- Added: The item pool screen now explicitly tells you expansions are not used for logic.
- Added: Implemented support for changing the title for a game session.
- Added: A button for duplicating a session, including the generated game and all rows.
- Added: Multiworld sessions can now be generated without spoilers.
- Added: Preset descriptions now include if some item has a different number of copies shuffled.
- Changed: Multiworld damage logic incompatibility warning now displays every time.
- Changed: On generation failure, a count of how many nodes are accessible is now displayed.
- Changed: Data Editor now lets you save non-experimental databases with integrity errors.
- Changed: Most command line arguments have been renamed.
- Changed: Simplified the item pool tab, with the usual case now having only a single line per item.
- Changed: Improved the text for quantities for ammo in the item pool tab.
- Changed: Experimental games are only shown in the menu if the option for experimental games is enabled.
- Changed: Only session admins are allowed to copy the permalink of a session.
- Changed: Modified how ConfigurableNodes (In Echoes, the Translator Gates) are handled in logic. This should have no visual differences, other than speeding up generation.
- Changed: Great internal changes were done to how hints are applied to the game. This should have no visible impact.
- Changed: The UI for 1HP Mode now only shows up for Echoes.
- Fixed: Map Tracker now properly handles multiple copies of pickups in all cases.
- Removed: The Database Editor can only be open when running from source. In releases, use `Open -> (Game) -> Data Visualizer` instead.
- Removed: All auto trackers based on pixel art style were removed over concerns about asset licensing.

### Cave Story

- Nothing.

#### Patcher Changes

- Nothing.

#### Logic Database

- Nothing.

### Metroid Prime 1

- Added: Option to use deterministic Incinerator Drone RNG for fairer racing
- Added: Spring Ball. Enable in preset configuration. Must have bombs in inventory to work.

#### Patcher Changes

- Added: QoL Game Breaking - Reserach Lab Aether Pirate now guaranteed to jump through glass when doing room backwards
- Fixed: Players could unmorph in Magmoor Workstation where they should not be able to
- Fixed: Abuse of QoL Game Breaking in Central Dynamo to skip the maze/drone
- Fixed: Exclude Phazon Elite Item from QoL Pickup Scans
- Fixed: Wavesun when playing with shuffled item positions
- Fixed: Main Plaza etank ledge door shield was slightly misaligned
- Fixed: Cannon remaining holstered after grapple when shuffling combat visor
- Fixed: Cannon remaining holstered after a specific type of R-Jump when shuffling combat visor
- Fixed: Unmorphing now returns you to your previous visor instead of default visor when shuffling combat visor for quality of life purposes

#### Logic Database

- Changed: Reduce difficulty of Monitor Station -> Warrior Shrine NSJ/No Bombs to intermediate dash and standable terrain (from advanced dash and expert standable) and included a video.

### Metroid Prime 2: Echoes

- When checking details for a game, the hint spoiler tab now includes the correct text for Dark Temple keys hints.

#### Patcher Changes

- Nothing.

#### Logic Database

- Added: Using Screw Attack as a trickless means to obtain Grand Windchamber item after seeker puzzles

## [4.0.1] - 2022-01-30

- Changed: The UI for 1HP Mode now only shows up for Echoes.
- Fixed: Support for non-NTSC Metroid Prime 1 ISOs restored.

## [4.0.0] - 2022-01-30

- **Major** - Added: Cave Story has been added with full single-player support.
- **Major** - Added: Data Visualizer/Editor now contains a visual representation of the nodes in the area.
This feature comes with plenty of quality of life functionality for editing the database.
- Added: A new tab has been added to the preset editor, Generation Settings, consolidating various settings such as minimal logic, multi-pickup placement, dangerous actions, etc.
- Added: The Logic Database can now have descriptions for nodes.
- Added: Game Details window can now spoil the item order, elevators, translator gates and hints.
- Added: Data Editor can now edit area names.
- Added: Data Editor can now view and edit resources.
- Added: Items now have tooltips in the Auto-Tracker.
- Added: One joke hint.
- Added: Descriptions for Minimal Logic for each game, with a better definition of what Minimal Logic is.
- Added: Randovania is now able to identify for what version of Randovania a given permalink is, if they're similar enough versions.
- Added: Permalinks now contain the seed hash, so Randovania can detect if there's a hash mismatch when importing.
- Changed: In the Game Session Window, the observers tab is now visible by default.
- Changed: The rdvgame file is now considerably more technical in order to require less game-specific code.
- Changed: Editing connections in the Data Editor now has an easier to use selector for non-item resources.
- Fixed: Data Visualizer no longer hides the comment for a single-element Or/And entry.
- Fixed: Data Editor now properly handles areas without nodes.
- Removed: It's no longer possible to delete a game session.
- Removed: It's no longer possible to leave the session when closing the window.

### Metroid Prime

- Added: Start in any (uncrashed) Frigate room
- Added: 1-way cycles and 1-way anywhere elevators can lead to (uncrashed) Frigate rooms
- Added: Essence Death and Frigate Escape Cutscene teleporter destinations can now be shuffled
- Added: Artifact hints can now be configured to show area and room name, just area name, or nothing at all
- Added: Cosmetic Option - Select HUD Color
- Added: Cosmetic Option - Rotate hue of all 4 suit textures and ball glow color
- Added: Cosmetic Option - Set default in-game options like Echoes
- Added: Experimental Option - Shuffle the coordinates of items within their respective rooms. Seeds may not be completable.
- Added: Experimental Option - Add random (non-logical) items to rooms which do not usually have items.
- Added: Shuffle Power Beam
- Added: Shuffle Combat Visor
- Added: New default preset: "Moderate Challenge".
- Changed: Minimal Logic no longer checks for Plasma Beam.
- Changed: Removed "Fewest Changes" preset.
- Changed: Updated "Starter Preset" to better match community preferences.

#### Known Issues:

- Nothing.

#### Patcher Changes

- Added: Support for NTSC-U 0-01, NTSC-J and NTSC-K (Gamecube)
- Added: List of tournament winners on lore scan in Artifact Temple
- Added: QoL Game Breaking now fixes several crashes on Frigate Orpheon
- Added: QoL Game Breaking now fixes the soft-lock in hive totem by making the blocks drop sooner
- Added: Option to disable item loss in Frigate (Enabled by default)
- Added: QoL Pickup Scans - Weeds by item in Landing Site now don't have scan point
- Added: Combat/Scan/Thermal/X-Ray all have unique custom models
- Fixed: Safeguard against blowing past layer limits.
- Fixed: On Major custscene skip, Elite Quarters now stays locked until the player picks up the item. The hudmemo is now tied to the item rather than the death animation.
- Fixed: Ruined fountain not always showing the right scan.
- Fixed: Phazon Suit Small Samus Morph Ball Glow
- Fixed: Vent shaft item not being scannable on QoL Pickup Scans
- Fixed: Automatic crash screen
- Fixed: Wavesun not collecting item/unlocking door
- Fixed: Locked door on Storage Depot B (NTSC 0-02)
- Fixed: Bug in Elite Quarters where game would crash during OP death cutscene if the player changed suit during the fight
- Changed: The vines in arboretum which cover the scan panel remain in the room on the ghost layer to help aid newer players.
- Changed: Exo and Essence stay dead permanently if traversing Impact Crater multiple times
- Changed: Increased Maximum Missile/Etank/Capacity for seeds with more expansion count than is available in vanilla

#### Logic Database

- Fixed: Magma Pool - Added missing suit or heated runs trick requirement for non-grapple methods of crossing the room
- Fixed: HAT - Updated spawn node
- Fixed: Quarantine Cave - Properly model when the fight is required and when it is not
- Fixed: Bug where Biohazard Containment didn't check Power Conduit Requirements if Super Missiles were available
- Fixed: Typo in Frozen Pike - Hunter Cave Access requires Slope Jump (Advanced), not Single-Room OoB (Advanced)
- Added: New Event - Gravity Chamber Item (Lower)
- Added: New Trick Category - Infinite Speed
- Added: Magma Pool - Added standable terrain method to cross the room with a video example
- Added: Main Plaza - Hypermode Dash to get Grapple Ledge
- Added: Elite Quarters - BSJ to skip scan visor
- Added: Reactor Core - NSJ Gravityless Bomb Jumps
- Added: Cargo Freight Lift - NSJ Gravityless Boost or Bombs climbs
- Added: Flick BSJ in watery hall OoB
- Added: NSJ Bombless Lower GTH Climb (Wallboost)
- Added: NSJ Bombless Quarantine Cave Elevator Spider Skip
- Added: NSJ Bombless Gravity Chamber Escape (Gravity Wallboost)
- Added: NSJ Bombless Lower Phen's Edge
- Added: NSJ Bombless Frozen Pike (Mid-Section)
- Added: NSJ Bombless Life Grove (Wallboost)
- Added: NSJ Bombless HOTE Climb (Boost IUJs)
- Added: NSJ Bombless Elite Control Access (Wallboost)
- Added: Elite Control Access Item (Damage Boost)
- Added: Central Dynamo Item w/ Infinite Speed
- Added: Bomb jump to skip grapple in Biotech Research Area 2
- Added: Great Tree Hall - Jump Off Enemies Bomb Jump (Advanced) to reach GTC NSJ
- Added: Wallboost FCS Climb
- Added: Logic for Traversing Twin Fires Tunnel to Workstation NSJ Gravity
- Added: Logic for Traversing Twin Fires Tunnel to Workstation NSJ Bombless
- Added: Logic for Traversing Twin Fires Tunnel to Workstation Missileless Grappless
- Added: Gravityless Grappless Morphless method for crossing FCS
- Added: Waste Disposal Wallboosts
- Added: Climb Connection Elevator to Deck Beta Gravityless
- Added: Combat Requirements for Essence fight
- Added: 2 Additional NSJ methods for reaching FCS item
- Added: Lava Lake Item NSJ Combat Dash
- Added: Triclops Pit Item SJ Beginner Standable
- Added: 3 new ways to climb Tower of Light (L-Jump, R-Jump, Slope Jump)
- Added: Underwater Movement (Beginner) to get to Tower Chamber with Space Jump
- Added: Underwater Movement (Intermediate) for NSJ Tower Chamber
- Added: Frigate Crash Site climb with Space Jump and L-Jump (Intermediate) and Standable Terrain (Beginner)
- Added: More logical paths for Ice Ruins West NSJ
- Added: Ice Ruins West Middle-Left Rooftop to Item Combat/Scan Dash
- Added: Beginner L-Jump to reach Main Quarry Save Station
- Added: Main Quarry Crane Platform to Waste Disposal NSJ Advanced Combat Dash
- Added: Main Quarry Crane Platform to Item Intermediate Scan Dash
- Added: Expert Gravity Wallboost to get to Tower Chamber
- Added: Beginner Gravity Wallboost to get to Watery Hall
- Added: Expert Trick for NSJ+Boost Crossway
- Added: Movement (Intermediate) to skip Spider Ball in Crossway
- Added: L-Jump to skip SJ on 3rd tier of ore processing puzzle
- Added: NSJ Ore Processing with Spider+Bombs (Expert)
- Added: Bombless Ore Processing Puzzle with Wallboost(Advanced)
- Added: Phendrana Canyon Hypermode Boost
- Added: NSJ Combat Dash (Expert) to Temple Entryway from lower part of room
- Added: Various tricks in Uncrashed Frigate
- Added: Ore Processing Door To Elevator Access A to Storage Depot B Standable L-Jump with Power Bombs
- Added: Combat logic for Dynamo Access and Elite Control Elite Pirate fights
- Added: Intermediate/Advanced Standables to enter/escape Elite Control after/without triggering Elite Pirate
- Added: Logic now can expect players to play in just scan visor, using bombs to open doors
- Added: Knowledge/Combat (Intermediate) trick to skip needing Power Beam for Exo fight
- Changed: Renamed Misc Logic Option to "Allow Dangerous Gravity Suit Logic"
- Changed: Increased difficulty of Connection Elevator to Deck Beta DBJs to Advanced
- Changed: HAT Wallboosts can be done using Gravity at the same difficulty
- Changed: Removed under-used "Complex Movement" trick category
- Changed: All Gravityless Slope Jumps are now categorized as "Underwater Movement without Gravity", as opposed to just NSJ ones
- Changed: Knowledge (Beginner) to Traverse Magmoor Workstation without Varia
- Changed: Magma Pool - Gravity Suit lava dive difficulty was reduced to L-Jump (Intermediate) and Standable Terrain (Beginner)
- Changed: Hall of the Elders - Now properly model needing to kill the 1 ghost to leave the room. Chargeless 1 ghost fight combat difficulty reduced to beginner.
- Changed: Added requirement for X-Ray Visor or Invisible Platforms to Triclops Pit Item NSJ tricks
- Changed: Monitor Station climb to Warrior Shrine Bomb Jump difficulty changed from Advanced to Intermediate
- Changed: Monitor Station NSJ Combat Dash to Warrior Shrine lowered difficulty from Advanced to Intermediate
- Changed: Increase the difficulty of Tower of Light climb with combat dash from 'Beginner' to 'Intermediate' lowered Standable Terrain from 'Intermediate' to 'Beginner'
- Changed: Frigate Crash Site Climb Space Jump Slope Jump Standable Terrain difficulty was reduced to Standable Terrain (Beginner)
- Changed: Removed Slope Jump and Standable requirement from Ice Ruins West NSJ
- Changed: Main Quarry Save Station NSJ Movement difficulty from Beginner to Intermediate
- Changed: Main Quarry Crane Platform to Waste Disposal Standable/Slope Jumpe no longer requires L-Jump
- Changed: Main Quarry Crane Platform to Waste Disposal NSJ Scan Dash difficiulty from Advanced to Intermediate
- Changed: Ore Processing Storage Depot B to Waste Disposal NSJ Standable difficulty from Intermediate to Beginner
- Changed: Ore Processing Storage Depot B to Waste Disposal R-Jump to L-Jump
- Changed: Elite Research Spinners without Boost from Advanced to Intermediate
- Changed: Ore Processing Door To Elevator Access A to Storage Depot B Standable difficulty from Intermediate to Advanced
- Changed: Sun Tower Early Wild now requires Intermediate Knowledge on all methods
- Changed: Less damage required for Watery Hall with Gravity Suit

### Metroid Prime 2: Echoes

- Changed: Minimal Logic no longer checks for Light Suit or Agon Keys.

#### Patcher Changes

- Fixed: Exporting an ISO when Randovania is in a read-only path now works properly.
- Added: Ability to set a custom HUD color

#### Logic Database

- Changed: Shrine Access Seeker Door without Seekers is now Hypermode (from Expert).


## [3.2.2] - 2022-01-17

- Fixed: Presets for unknown games (for example, from a dev version of Randovania) are now properly ignored.

## [3.2.1] - 2021-10-23

- Fixed: The spin box for starting Energy Tanks no longer goes above 14.
- Fixed: Errors from the Prime 1 patcher are now properly displayed in error messages.
- Fixed: Converting presets from previous games should no longer cause invalid expansion ammo count.
- Fixed: Converting presets with multiple major items that give ammo no longer cause incorrect per-expansion ammo count.
- Fixed: Changing the default beam in Echoes no longer throws an error with invalid included ammo.
- Fixed: Sky Temple Keys on Guardians/Sub-Guardians are now properly counted for the item pool size.
- Fixed: Sky Temple Keys on Guardians/Sub-Guardians now appears on the preset description.
- Fixed: Safety check that there's enough available locations for all non-progression at the end of generation has been re-added.
- Changed: Improved error message for certain kinds of invalid permalinks.
- Changed: Presets with negative ammo count for expansions are invalid.

### Metroid Prime

#### Patcher Changes

- Fixed: PAL ISOs now correctly work again.

## [3.2.0] - 2021-10-16

- **Major** - Added: The Logic Database can now have comments in requirements.
- **Major** - Changed: Expansions contents are now configured directly, instead of being calculated from a target.
- Added: Files in the "Previously generated games" folder now includes the name of the games used.
- Added: Custom names for Prime 1 elevators
- Added: Support for Minimal Logic has been added for Metroid Prime and Metroid Prime 3.
- Added: New auto tracker layouts for Metroid Prime 2, with two lines and three lines.
- Changed: Force one specific certificate root when connecting to the server.
- Changed: Custom elevator names across both games now used throughout the entire UI
- Changed: Data Editor now raises an error if two Pickup Nodes share the same index.
- Changed: When changing Echoes Goals, the slider of the number of keys is now hidden when "Collect Keys" goal is not selected.
- Changed: Customizing the item pool causes permalinks to not get as long as before.
- Changed: The Qt theme was changed, as the previous one had serious issues on certain platforms and certain elements.
- Fixed: Items that include ammo are now configurable to provide up to the ammo's capacity.
- Fixed: Certain invalid permalinks are now properly recognized as invalid.
- Fixed: In connections editor, changing a requirement to "And/Or" no longer places ui elements in the wrong place.
- Removed: Metroid Prime 2: Echoes FAQ entry about the weird hint categories, as the issue has been fixed.
- Removed: Menu option to open STB's Echoes item tracker in a new window.

### Metroid Prime - Patcher Changes

- Added: New Nothing model.
- Added: Missile Expansions for yourself has a 1 in 1024 of being shiny.
- Fixed: Mine security station softlock so that defeating the purple pirates first doesn't fail to switch the room to the non-cutscene layer.
- Fixed: Qol scan for Ice Ruins West pickup.
- Fixed: Warp-to-start crash.
- Changed: Fewer forced popup alert for multiworld purpose, and popups now lasts 3s instead of 5s.

#### Cutscene Skips

- Added: Cutscene skip for arboretum gate (competitive+).
- Added: Mine Security Station now longer force switches to Combat Visor.
- Changed: Shorelines Tower cutscene skip is now Minor.
- Changed: Workstation cutscene is now Competitive.
- Changed: Wave panel cutscene in Main Quarry is now Competitive.
- Changed: Elevator leaving cutscenes back are now Major.

### Metroid Prime 2: Echoes - Patcher Changes

- Added: Cosmetic option to customize hud color.
- Fixed: Scanning hints now displays the correct, edited categories.

### Metroid Prime - Logic Database

- Added: Method of reaching pickup in Root Cave from Arbor Chamber with a Dash (Intermediate and above).
- Added: Knowledge (Beginner) trick to leave Central Dynamo without completing the maze or fighting the drone.
- Added: Additional Lower Mines NSJ logic.
- Added: Movement tricks for logical forced damage in Magmoor Caverns, Phazon Mines, and Impact Crater.
- Added: Tricks for climbing Research Lab Aether NSJ
- Added: Tricks for traversing Magmoor Workstation bombless NSJ
- Added: More detailed boss/combat logic
- Fixed: Shorelines tower item being accessible from Ruins Entryway and not Temple Entryway.
- Fixed: Backwards Lower Mines logic
- Fixed: Ice Ruins West NSJ logic now accounts for adult sheegoth layer
- Fixed: Added missing requirements for releasing the metroid in Research Lab Aether

### Metroid Prime 2: Echoes - Logic Database

- Added: Method of climbing halfpipe in Meeting Grounds with Space Jump, Screw Attack, and Standable Terrain (Beginner and above)
- Added: Method of killing Quad MBs using Bombs or Power Bombs and Combat (Beginner)
- Added: Method of killing Quad MBs using Screw Attack (Space Jump) and Knowledge (Beginner)
- Added: Requirement to either kill the Quad MBs or defeat Spider Guardian in order to collect the item in Hall of Combat Mastery in the intended way
- Fixed: A few broken Dark Forgotten Bridge paths have now been fixed.
- Changed: Simplified Meeting Grounds logic slightly, by removing the redundant Top of Halfpipe node
- Changed: Killing Quad MBs now uses a template, as it's a complex set of requirements repeated in three separate rooms

### Discord Bot (Caretaker Class Drone)

- Changed: Room images uses two-way arrows if a connection is two-way, instead of two arrows.

## [3.1.4] - 2021-09-19

- Changed: Force one specific certificate root when connecting to the server.
- Fixed: Checking for updated versions will no longer close Randovania when no internet connectivity is present.
- Fixed: The server will properly reject clients with mismatched versions.

## [3.1.3] - 2021-09-19

- Added: Dialog that shows all enabled tricks in a preset and a list of all rooms that have some combination of tricks that ends up active in that preset.
  - This dialog can be accessed by right-clicking a preset on the "Generate Game" tab, or by pressing the "..." menu in the "Game Details" window.
- Added: Multiworld Help entry regarding maximum number of players.
- Added: Metroid Prime FAQ entry regarding the forced popup alert.
- Changed: Long lines of requirements (Check for all artifacts in Artifact Temple) are now word wrapped.
- Changed: When changing Echoes Goals, the slider of the number of keys is now hidden when "Collect Keys" goal is not selected.
- Changed: In the description of Prime 1 presets, Quality of Life now comes before Game Changes.
- Changed: Clarify that only "Two-way, between areas" guarantees that all areas are accessible.
- Changed: Progress bar when generating a game now reports how many actions were taken, instead of how many items are left.
- Fixed: Nodes with no outbound connections now clearly display this in the visualizer, instead of an error.
- Fixed: Updated multiworld damage warning to mention Magmoor Caverns as well.

### Discord Bot (Caretaker Class Drone)

- Added: The bot now responds to permalinks, presets and rdvgame files sent via direct messages.
- Added: Response for permalinks now offers the permalink's presets for download.
- Changed: `/database-inspect` area responses now has a node selection.

## [3.1.2] - 2021-09-15

- Fixed: In game session, pressing the "Generate game" button no longer errors.

### Discord Bot (Caretaker Class Drone)

- Changed: The response to `.rdvgame` files now include the seed hash and permalink.
- Changed: `/database-inspect` response now includes an image of the requested room layout.

## [3.1.1] - 2021-09-12

- Added: When importing a preset in a game session, there's now an option to import directly from a file.
- Added: In game session, it's now possible to export a preset directly to a file.
- Added: In game session, there's now a "Generate game (no retries)" button. This option attempts generation only a single
time, before giving the error message of why it failed. It's useful for investigating bad presets.
- Changed: When multiworld generation fails, the error message is now clearer on which players haven't reached the end.
- Changed: Preset summaries have been split better into categories.
- Removed: The "Never" option for dangerous actions has been removed from the UI, as it currently doesn't work.

### Discord Bot (Caretaker Class Drone)

- Changed: `/database-inspect` response is now more readable and includes the name of who requested it.

## [3.1.0] - 2021-09-05

- **Major** - Added: Setting for requiring a number of actions/progression before artifacts are placed, to prevent early artifacts.
  - Default Prime 1 presets now default to 6 minimum progression for artifacts.
- **Major** - Added: Setting for controlling how dangerous checks are handled in logic.
- Added: Setting for toggling the pickup scan QOL adjustments.
- Added: The seed hash label in Game Sessions is now selectable.
- Added: One joke hint, requested in 2019.
- Added: Data Visualizer now only shows target nodes for selection that are non-impossible.
- Added: Data Visualizer now highlights nodes that have a path to the selected node.
- Added: Improved the error message when the patcher executable is somehow missing.
- Added: New entries to the Multiworld Help for collecting items and cross game.
- Fixed: Randovania no longer errors when the last selected preset is for a hidden game.
- Fixed: Quality of Life page link in Metroid Prime preset customization is now fixed.
- Fixed: The tracker now properly restores states for games other than Echoes.
- Fixed: Fixed a crash that sometimes occurs when deleting presets.
- Fixed: Generator now directly accounts for events weighting actions.
- Changed: Removed customization of Qt theme for decreasing whitespace.
- Changed: Upgrades in the tracker fills an entire column first, instead of filling rows first.
- Changed: Tracker now properly saves the preset used when persisting the state.

### Metroid Prime - Patcher Changes

- Added `Pickup Scans` option to toggle the patching of item locations so that they can always be scanned.
- Magmoor Workstation item scannable through the purple door (QoL Pickup Scan)
- Fixed shorelines tower item custom scan sometimes showing the incorrect text for certain models
- Certain pickups now always have the popup alert on collection during multiworlds.
- If there are multiple pickups for other players next to each other, these pickups are forced to have a popup alert, so Randovania can properly detect they were picked up.
- Fixed PCA crash patch not being applied when playing small samus.

#### Cutscene Skips
- Added `Competitive` cutscene skip option.
- Moved Shorelines Tower cutscene to major (it sometimes has a reposition that is sometimes useful in routing)
- Removed Main Quarry Combat Visor switch
- Speed up opening of gate in ice temple
- Speed up opening of gate in sun tower
- Fixed Thardus cutscene skip softlock

### Metroid Prime - Logic Database

- Added: Method of reaching Ruins Entryway from Plaza Walkway in Phendrana Shorelines with a Dash (Intermediate).
- Added: Easier NSJ trick to climb Ruined Courtyard using the water puzzle platforms.
- Added: Charge Beam requirements were added to the following rooms with combat trick alternatives:
    - (Beginner) Elite research - Phazon Elite
    - (Beginner) Research Entrance
    - (Intermediate) Hall of the Elders - Wave and Ice bomb slots
    - (Intermediate) Sunchamber - Ghosts fight
    - (Intermediate) Mine Security Station with >= 200 energy
    - (Advanced) Mine Security Station
- Fixed: Main Plaza door to Plaza Access is now properly a normal door, instead of a permanently locked door.
- Fixed: Sun tower now requires Knowledge (Intermediate) to collect the Sunchamber layer change event without falling down.
- Fixed: Removed broken/redudant trick for reaching Temple Entryway ledge using cutscene reposition
- Fixed: Trivial logic for Plaza Walkway to Ruins Walkway
- Fixed: Replaced Bomb Jump (Intermediate) with Dash (Beginner) trick to cross the gap to reach the Courtyard Access door in Ice Ruins West.
- Fixed: NSJ logic now accounts for stalactite in Ice Ruins West.
- Fixed: Crossing the gap by Specimen Storage door no longer sometimes requires L-Jump (Intermediate) instead of Beginner.
- Changed: Improved readability of Ruined Courtyard logic.
- Changed: Reorganized Sunchamber logic to improve usage by generator/solver.
- Changed: Picking up Sunchamber Ghosts item NSJ is now L-Jump (Beginner) instead of Intermediate.
- Changed: Crossing TFT to TF with Gravity+SJ now requires Movement (Beginner)
- Changed: FCS Item Scan Dash method is now Intermediate without SJ.
- Added: FCS Grapple strat - Movement (Beginner)

### Metroid Prime 2: Echoes - Patcher Changes

- Added: A-Kul's scan in Sky Temple Gateway now displays a list of previous tournament winners.
- Changed: Echoes now uses a different game ID when saving ISOs with menu mod enabled, preventing issues from incompatible save files.
- Changed: The elevator sound effect is never removed when elevators are vanilla, ignoring the preference.

### Metroid Prime 2: Echoes - Logic Database
- Added: Method of reaching the pickup in Reactor Core with Space Jump, Bombs, Spider Ball, and Standable Terrain (Intermediate and above).
- Fixed: Lore Scan in Meeting Grounds no longer believes that Boost is required to scan it.
- Fixed: Reactor Core has been cleaned up slightly.
- Fixed: Spawn point in Accursed Lake is now correctly set.

### Discord Bot (Caretaker Class Drone)

- Added: The `/database-inspect` command to send the logic of a room to the channel.
- Added: Messages with rdvgame files also get a reply with a summary of the preset.
- Changed: Responses with preset descriptions no longer pings the original message.

## [3.0.4] - 2021-08-10

- Added: Game Sessions now have an accessible audit log, which includes whenever a player accesses the spoiler log.
- Added: Metroid Prime 1 racetime.gg rooms are now viewable in the racetime.gg browser, with filters for each game
- Fixed: Importing a permalink from the racetime.gg browser while a race is currently in progress now selects the correct racetime.gg room

## [3.0.3] - 2021-08-08

- Fixed: "Open FAQ" in the main window now works correctly.
- Fixed: Pressing Yes to ignore invalid configuration now works correctly.
- Changed: Randovania now silently handles some invalid configuration states.
- Changed: Improved handling of corrupted repository for old preset versions.

## [3.0.2] - 2021-08-05

- Added: In-game crashes in Metroid Prime now automatically show the error screen.

- Changed: Game Sessions - The window now uses docks for the different parts, meaning you can resize, reorder and even split off.

- Changed: Use different colors for artifact hints in Metroid Prime, for better readability on both scan box and logbook.

- Fixed: Exporting a Metroid Prime ISO with Warp to Start enabled and starting at certain elevator rooms no longer fails.

## [3.0.1] - 2021-08-01

- Changed: Disabled the option to stop exporting a Prime 1 ISO to avoid crashes.

- Fixed: Server will now re-authenticate with Discord, preventing users from logging with the incorrect account.

- Fixed: Game Sessions - History entries with invalid locations no longer cause error messages.

## [3.0.0] - 2021-07-30

-   **Major** - Metroid Prime 1 is now fully supported, including multiworld and auto tracker!

-   **Major** - Presets are now presented in a tree view, with custom presets being nested under another one. They're also saved separately from Randovania data.

-   **Major** - The auto tracker now have support for different layouts, with their own assets and game support. New themes with icons similar to the game were also added, provided by MaskedKirby.

-   Added: Credits in Metroid Prime 2 now contains a list of where all non-expansions were placed, including possibly other player's for a multiworld. The credits now takes 75 seconds instead of 60 to accomodate this.

-   Added: Button to export the presets used in a game file.

-   Added: Add text description to unusual items in the Item Pool tab.

-   Added: New Help tab with information on how to read the Data Visualizer.

-   Added: In the Map Tracker, it's now possible to right-click a location to see a path from last action to it.

-   Added: A menu option to open the logs folder.

-   Added: The timeout limit is now progressively more forgiving, the more timeouts that happen.

-   Added: Button to set all gates to "Random with Unlocked' for Prime 2.

-   Changed: The items in the starting items popup is now sorted.

-   Changed: Customizing Dark Aether damage is now considered by logic.

-   Changed: Pickup visibility method is now configured in the Item Pool tab.

-   Changed: Multiworld connection is slightly more conservative when giving items.

-   Changed: Updated the Multiworld Nintendont for hopefully more stability.

-   Changed: The session history in multiworld now has different columns for the players involved, pickup and where the pickup was. It's also possible to sort the table by any of these fields.

-   Changed: The ISO prompt dialog now remembers your last used vanilla ISO, for when you delete the internal copy. When opening the file pickers, these start now with the paths from the input fields.

-   Changed: Many Spin/Combo boxes no longer react to the mouse wheel when not focused.

-   Fixed: Closing the dangerous settings warning via the X button is now properly recognized as "don't continue".

-   Fixed: Hint Item Names no longer breaks if you swap games while the table is sorted.

-   Fixed: Hint Item Names now properly list Artifacts and Energy Cells.

-   Fixed: Map Tracker now properly handles unassigned elevators.

-   Fixed: Trick names in the preset are always sorted.

### Metroid Prime 2 - Logic Database Changes

-   **Major** - "Suitless Ingclaw/Ingstorm" trick added to cover traversing rooms with either Ingclaw Vapor or Ingstorm.

#### Added

-   Method of getting over the gate in Mining Station A in reverse with Space Jump and Screw Attack (Expert and above).

-   Method of bypassing the breakable glass in Sand Processing from Main Reactor with Space Jump and Screw Attack (Expert and above).

-   Method of climbing to the top level of Main Gyro Chamber with Space Jump, Screw Attack, and Bombs, and no Scan Visor (Advanced and above).

-   Method of climbing the Sand Processing bomb slot with a Slope Jump for Bombless Bomb Slots (Advanced and above).

-   Method of leaving Dark Agon Temple by opening the gate from OoB with Single Room OoB, Slope Jump, Standable Terrain, Bomb Space Jump, Space Jump, and the Agon Keys (Expert and above).

-   Great Bridge:
    - Method of reaching Abandoned Worksite door with Space Jump and Extended Dash (Advanced and above).
    - Method of reaching Abandoned Worksite and Torvus Map Station doors from Temple Access Dark door with Boost Ball and Boost Jump (Advanced and above).
    - Method of reaching the pickup with Screw Attack and Single Room Out of Bounds (Expert and above).

-   Method of Crossing Grand Windchamber (both ways) Without Space Jump using Extended Dash (Hypermode).

-   Method of reaching the pickup in Watch Station:
    - With Space Jump, Screw Attack, and Single Room OoB (Expert and above).
    - With only Space Jump and Single Room OoB (Hypermode)

-   Alpha Blogg now has proper requirements for multiple difficulties.

-   Method of Bomb Slots without Bombs in Sanctuary Fortress/Ing Hive - Controller Access/Hive Controller Access without Space Jump (Expert and above).

-   Methods of crossing Torvus Bog - Fortress Transport Access with Gravity Boost or Bombs (No Tricks/Advanced and above).

-   Method of traversing Vault without Space Jump or Screw Attack using Extended Dashes (Advanced and above).

-   Method of reaching Windchamber Gateway item with only Scan Visor using Extended Dashes (Expert and above).

-   Method of reaching Kinetic Orb Cannon in Gathering Hall using Extended Dashes (Expert and above).

-   Method of reaching the pickup in Accursed Lake with a dash (Advanced and above).

-   Method of reaching Temple Security Access from the portal in Aerial Training Site with an Extended Dash (Hypermode).

-   Method of reaching the pickup in Mining Plaza with an Extended Dash (Hypermode).

-   Method of completing the Main Gyro Puzzle with only Space Jump and Screw Attack (Advanced and above).

#### Changed

-   Reaching the pickup in Temple Transport B with a Wall Boost is now Hypermode (from Expert).

-   Reaching the pickup in Path of Roots with only Bombs is now Expert (from Hypermode).

-   Reaching the portal in Hydrodynamo Shaft with Air Underwater and Screw Attack is now Hypermode (from Expert).

-   Reaching the pickup in Dark Torvus Arena with a Roll Jump is now Hypermode (from Expert).

-   Trial Grounds, reaching the door:
    - From the portal with Space Jump and a Slope Jump is now Beginner (from Intermediate).
    - From the left safe zone with a Dash is now Intermediate (from Expert) and without anything is now Advanced (from Expert).

-   Opening the Seeker Lock without Seekers in Mine Shaft is now Advanced (From Expert)

-   Opening the Seeker Lock without Seekers in Plain of Dark Worship is now Expert (From Hypermode).

-   Reaching the Windchamber Gateway Door from Windchamber Tunnel with a Boost Jump is now Hypermode (From Expert).

-   Reaching the pickup in Medidation Vista with a Boost Jump is now Expert (From Advanced).

-   Quadraxis and Boost Guardian now have proper health and item requirements with tricks disabled.

-   Activating Controller Access rooms Bomb Slots without Bombs is now Advanced (from Expert).

-   Reaching the Abandoned Worksite/Brooding Ground door from the bridge in Dark/Forgotten Bridge with an Extended Dash is now Hypermode (from Expert).

-   The initial Terminal Fall Abuses in Vault from the scan portal are separate from the final and are now Advanced (from Expert).

-   Catacombs NSJ dash to Transit Tunnel South has been modified to account for Scan Visor, with the original difficulty being raised to Advanced (from Intermediate).

-   Undertemple Shaft NSJ dash from bottom to top of cannon is now Intermediate (from Advanced).

-   Morph Ball is no longer required to reach the portal from the Echo Gate in Profane Path Scan Dash method.

-   Various Standable Terrain tricks (Dark Agon - Portal Site, Temple Grounds - Sacred Path) have been lowered to Beginner/Intermediate (from Advanced). This is to
    attempt to fix an old database limitation from before tricks had their own difficulty levels.

-   The dashes in Gathering Hall from Transit Tunnel South/West to the Kinetic Orb Cannon are now Intermediate (from Advanced).

-   The Bomb Space Jump NSJ to reach Abandoned Worksite in Great Bridge is now Expert (from Hypermode).

-   The dash to reach the portal in Aerial Training Site from Central Hive Transport West is now Hypermode (from Expert).

-   The dash to leave Hive Temple after Quadraxis via Security Station is now Hypermode (from Expert).

-   The dashes in Command Center (top level) and Accursed Lake without Space Jump are now Beginner (from Intermediate).

-   The dash in Mining Station A to reach Temple Access without Space Jump or Missiles is now Advanced (from Intermediate).

-   The dashes in Trial Grounds to Dark Transit Station without Space Jump are now Advanced (from Intermediate).

-   The dashes in Undertemple Shaft to reach Sacrificial Chamber Tunnel (and back) are now Advanced (from Intermediate).

-   The dash in Hall of Combat Mastery to reach the upper area after the glass is now Advanced (from Intermediate).

-   Bomb Guardian now has proper logic when shuffling Power Beam.

## [2.6.1] - 2021-05-05

-   Changed: Invalid values for the Multiworld magic item are ignored when detecting if the game is properly connected.

-   Fixed: "One-way anywhere" no longer shows up twice in preset warnings for multiworld

-   Fixed: Changing starting location to Ship or Save Stations now works again.

-   Fixed: Torvus Gate elevator is now properly hidden instead of Dark Torvus Ammo Station.

## [2.6.0] - 2021-05-02

-   **Major** - Added: New elevator randomization settings:
    * New mode: *One-way, elevator room with replacement*. One way elevator, but loops aren't guaranteed.
    * Select which elevators can be randomized.
    * Select possible destinations for *One-way, anywhere*.
    * Randomize Sky Temple Gateway, Sky Temple Energy Controller, Aerie Transport Station and Aerie elevators. *Warning*: These rooms have some details you must consider. Please read the elevators tab for more information.

-   **Major** - Added: The Energy Controllers in Agon Wastes, Torvus Bog and Sanctuary Fortress are always visible in the map, regardless if map is revealed by default. All regions are also always available for selection. This allows the light beam warps after U-Mos 2 to always be used.

-   **Major** - Added: An user preference (in *Customize in-game settings*) for the map to display names of unvisited rooms.
    When randomizing elevators, the elevator rooms are excluded to prevent spoiling their destinations. An option were added to disallow displaying names entirely, since otherwise you can use a Map Station to find the names.

-   Added: An option to disable the elevator sound effect, preventing it from playing endlessly in certain cases.

-   Added: When a crash happens, the game now displays an error screen instead of just stopping.

-   Added: The *Hint Item Names* tab now supports switching between all 3 Prime games.

-   Added: An option to use an experimental new pickup placement logic, able to place multiple pickups at once.

-   Added: Two additional joke hints. (Thanks CZeke and Geoffistopheles)

-   Added: It's now possible to add Infinite Beam Ammo, Infinite Missiles and Double Damage to the item pool.

-   Added: Player names are now colored yellow in hints.

-   Changed: Elevator names in the tracker uses their customized names, not the vanilla ones.

-   Changed: Optimized Randovania startup time and extensive logging of what's being done during it.

-   Changed: Improve scan text for expansions.

-   Changed: Some hints in multiworld games now also include the player names.

-   Changed: Missiles, Power Bombs and Ship Missiles are now only in logic after their respective main launcher, even if it's not required in game.

-   Changed: You can add up to 99 of any expansion to the pool, up from 64.

-   Fixed: The *Logic damage strictness* multipliers are no longer applied twice.

-   Fixed: *Up to* relative hints are no longer converted into *exactly* if the actual distance matches the displayed number.

-   Fixed: Dark Torvus Bog - Portal Chamber is no longer silently ignored as a starting location.

-   Fixed: Charging your beam to shoot when out of ammo now works even when customizing the ammo type required.

-   Fixed: Having the maximum number allowed of an expansion in a preset no longer causes permalink errors.

-   Fixed: Fixed the game defaulting to Combat Visor after an elevator.

-   Fixed: Multiworld spoiler logs now use 1-indexed player names for locations.

-   Removed: Using Dark Visor as the starting visor is no longer supported. (Game crashes on unmorph for unknown reasons)

### Logic Database Changes

-   Added: Method of reaching the pickup in Hive Gyro Chamber with Space Jump, Boost Ball, and a Boost Jump (Expert and above).

-   Added: Method of climbing Torvus Grove with Space Jump, Screw Attack, and Standable Terrain (Advanced and above).

-   Added: Method of reaching cannon in Great Bridge with Boost Ball and a Boost Jump (Expert and above).

-   Added: Method of reaching the main part of Hall of Combat Mastery with a Scan Dash and after blowing up the glass (Intermediate and above).

-   Added: Method of activating the portal in Portal Terminal with Screw Attack, Slope Jump, and No Bombs or Space Jump (Expert and above).

-   Added: Method of climbing Sacred Bridge with Bombs and a Bomb Space Jump (Advanced and above).

-   Changed: Logic paths that require Screw Attack without Space Jump now make sure to not have Space Jump to be valid.

-   Fixed: Spawn point of Aerie Transport Station is now the door, making DS2 required to take the elevator there.

## [2.5.2] - 2021-02-28

-   Added: The number of items in the pool is now included in the summary.

-   Fixed: Shuffling Combat Visor with item acquisition popups enabled no longer errors.

## [2.5.1] - 2021-02-26

-   Added: Drag and dropping rdvgame and rdvpreset files into the main Randovania window now imports that game file and preset, respectively.

-   Added: Discord bot now posts summary whenever a preset is attached to a message.

## [2.5.0] - 2021-02-19

-   Changed: Preset summary now only include differences from vanilla game.

-   Changed: The relative hint using an item category has been replaced with a relative hint using an area, with up to distance.

### Logic Database Changes

#### Added

-   Method of climbing Sanctuary Temple from the bottom with Bombs and Spider Ball (Intermediate and above).

-   Method of climbing Sanctuary Temple from the bottom with Screw Attack and Single Room Out of Bounds (Expert and above).

-   Method of reaching Worker's Path from the top level in Sanctuary Temple with Scan Visor and an Extended Dash (Expert and above).

-   Method of reaching Windchamber Gateway from Windchamber Tunnel in Grand Windchamber with a Boost Jump (Expert and above).

-   Method of reaching Temple Access in Mining Station A with a Boost Jump (Advanced and above).

-   Method of reaching pickup in Temple Access (Sanctuary) with Space Jump, Screw Attack, and Standable Terrain (Intermediate and above).

-   Method of climbing Temple Access (Sanctuary) with Space Jump, standing on a Rezbit, and dashing off the other Rezbit (Expert and above).

#### Changed

-   Increased weight for Energy Tanks to be selected as progression.

-   Reaching the pickup in Path of Roots from Torvus Lagoon with Gravity Boost, Space Jump, and a Slope Jump is now Intermediate (from Beginner).

-   Reaching the pickup in Grand Windchamber with Space Jump, Screw Attack, Slope Jump, Standable Terrain is now Advanced (from Intermediate).

-   Bomb Jumping over the 2nd light block heading to Hall of Eyes is now Intermediate (from Beginner).

-   Energy Tank requirements for Chykka have been lowered.

#### Fixed

-   Reliquary Grounds now has proper requirements for reaching Ing Reliquary with Light Suit.


## [2.4.2] - 2021-02-08

-   Fixed: Randovania no longer crashes if the connected Dolphin stops emulation.

## [2.4.1] - 2021-02-06

-   Added: Detect if the internal game copy was modified by a future version of Randovania, prompting for the user to press "Delete internal copy".

-   Changed: An error popup now shows up when exporting an ISO fails.

-   Removed: "Automatically track inventory" toggle, as the functionality was already removed.

-   Fixed: Randovania now considers any inventory item with amount above capacity, or capacity above the strict maximum as the game not being connected.

-   Fixed: Error message when the server rejects your client version not being displayed.

-   Fixed: Setting beam ammo expansions to 0 pickups no longer hides the boxes.

## [2.4.0] - 2021-02-01

-   **Major** - Added: The visor and beam you start the game equipped with is now configurable.

-   **Major** - Changed: In multiworld, items are now delivered at the same time as the message. It should also no longer fail to send with Nintendont.

-   Added: Additional joke hints were added.

-   Added: Method to climb to the portal Base Access with just Screw Attack (Intermediate and above).

-   Added: Method to reach the pickup in Grand Windchamber with Space Jump, Screw Attack, and a Slope Jump (Intermediate and above).

-   Added: Method to traverse Ventilation Area B from Bionenergy Production without Bombs by Screw Attacking into the tunnel and destorying the barriers with Missiles (Advanced and above).

-   Added: Method to reach the pickup in Path of Roots from Torvus Lagoon without Morph Ball (Beginner and above).

-   Added: Method to enter the tunnel in Underground Tunnel to Torvus Temple from Torvus Grove with an Instant Morph (Advanced and above).

-   Added: Method to reach the halfpipe pickup in Dark Torvus Arena with Space Jump and a Roll Jump (Expert and above).

-   Added: Method to climb to the upper level in Biostorage Station with Bomb Space Jump (Advanced and above).

-   Added: Method to reach the pickup in Grand Windchamber with a Space Jump, Bomb Space Jump, and a Scan Dash (Expert and above).

-   Added: Method to climb Mining Station B with Space Jump and a Slope Jump (Expert and above).

-   Added: Method to reach the portal in Mining Station B with Space Jump, Scan Visor, and Dashing for Single Room OoB (Expert and above).

-   Added: Method to cross Bitter Well to Phazon Site with Wall Boosts (Hypermode).

-   Added: Method to reach the bomb slot in Training Chamber with Gravity Boost and Air Underwater (Advanced and above).

-   Added: Method to open activate the Bomb Slot in Training Chamber with Darkburst or Sonic Boom (Hypermode).

-   Changed: Auto tracker internally uses a configuration file for the item positions.

-   Changed: The item pool tab when customizing presets now can edit major items directly.

-   Changed: Defeating Quadraxis with Power Bombs is now Advanced (from Beginner).

-   Changed: Bypassing the statue in Training Chamber from the back with Screw Attack and a Bomb Space Jump is now Expert (from Advanced).

-   Changed: Escaping Hive Temple without Spider Ball is now Expert (from Hypermode).

-   Changed: Bomb Space Jump in Great Bridge/Venomous Pond to reach Abandonded Worksite/Brooding Ground is now Expert (from Hypermode).

-   Changed: Using Seeker Missiles now requires either Combat Visor or Dark Visor.

-   Changed: Bomb Slots without Bombs in Sand Processing, Main Gyro Chamber, and Vault are now Advanced (from Expert).

## [2.3.0] - 2021-01-08

-   Added: Method to enter tunnels in Transit Tunnel East/Undertransit One from Catacombs/Dungeon to Training Chamber/Sacrificial Chamber with an Instant Morph (Intermediate and above).

-   Added: Method to reach the pickup on the Screw Attack wall in Aerial Training Site with a Roll Jump (Expert and above).

-   Added: Method to reach the pickup in Abandoned Worksite from the tunnel with a Boost Jump (Advanced and above).

-   Added: Method to bypass the statue in Training Chamber from the back with Screw Attack and a Bomb Space Jump (Advanced and above).

-   Added: Methods to reach the pickup in Mining Station B with Space Jump, Screw Attack, and Standable Terrain or after the puzzle with a Bomb Jump (Advanced and above).

-   Changed: In multiworld, keybearer hints now tells the player and broad category instead of just player.

-   Changed: Dark Alpha Splinter no longer strictly requires Power Beam.

-   Changed: Crossing Main Gyro Chamber with Screw Attack before stopping the gyro is now Hypermode (from Expert).

-   Changed: Phazon Grounds and Transport to Agon Wastes (Torvus) Seeker Locks without Seekers are now Expert (from Hypermode).

-   Fixed: Properly handle invalid ammo configurations in preset editor.

-   Fixed: Randovania no longer instantly crashes on macOS.

-   Fixed: Logic properly considers the Transport A gate being gone after entering from that side in Random Elevators.

## [2.2.0] - 2020-12-20

-   Added: 1 HP Mode, where all Energy Tanks and Save Stations leave you at 1 HP instead of fully healing.

-   Added: Added a detailed report of the generator's state when a game fails to generate.

-   Fixed: Generator will no longer ignore players that have no locations left. This would likely cause multiworld generation to fail more often.

-   Fixed: Error messages are properly shown if a game fails to generate.

-   Fixed: Alerts are now properly saved as displayed.

-   Fixed: Errors in the default preset no longer prevent Randovania from starting.

-   Changed: Optimized game generation, it now takes roughly 2/3 of the time.

-   Changed: Optimized game validation, it now also takes roughly 2/3 of the time.

-   Changed: Relative hints no longer cross portals.

-   Changed: In multiworld, keybearer hints now instead tells the player the item is for, instead of a category.

-   Changed: Decreased the chance of Power Bombs being late in a game.

-   Changed: Account name are updated every time you login via Discord.

-   Changed: Warning about dangerous presets in Multiworld sessions now include the player name.

-   Changed: Roll Jump in Meditation Vista to reach the pickup is now Hypermode (from Expert).

## [2.1.2] - 2020-12-05

-   Added: The Item Pool size now displays a warning if it's above the maximum.

-   Changed: The minimum random starting items is now considered for checking the pool size.

-   Fixed: Being kicked from an online session would leave the window stuck there forever.

-   Fixed: Bulk selecting areas for starting location no longer includes areas that aren't valid starting locations.

## [2.1.1] - 2020-12-02

-   Added: A prompt is now shown asking the user to install the Visual C++ Redistributable if loading the Dolphin backend fails.

-   Fixed: Changing ammo configuration breaks everything.

-   Fixed: Patching ISOs should work again.

-   Fixed: Clean installations can select presets again.

## [2.1.0] - 2020-12-02

-   Changed: Multiworld session history now auto-scrolls to the bottom

-   Changed: The lowest level for a trick is now called "Disabled" instead of "No Tricks".

-   Changed: Minimum Varia Suit Dark Aether is now 0.1, as 0 crashes the game.

-   Changed: Permalinks are now entirely different for different games.

-   Changed: Preset summary now specifies if hidden model uses ETM or random item.

-   Added: A very basic visualization of the map to the tracker.

-   Added: Trick Details can now be used with all 3 games.

-   Fixed: Changing a trick level to No Tricks no longer cause inconsistent behavior with the permalinks.

-   Removed: Intermediate path for reaching item in Main Reactor from Security Station B door without Screw Attack since it was broken and impossible.

-   Changed: Renamed "Before Pickup" to "Next to Pickup" in various locations for more clarity


## [2.0.2] - 2020-11-21

-   Added: Starting locations tab has checkboxes to easily select all locations in an area

-   Added: The map tracker now supports random elevators, translator gates and starting location.

-   Changed: The pickup spoiler in game details is now sorted.

-   Fixed: Multiworld sessions should no longer occasionally duplicate messages.

-   Fixed: Custom safe zone healing should now work in multiworld sessions.

-   Fixed: Occasional error with switching an observer into a player.

## [2.0.1] - Skipped

## [2.0.0] - 2020-11-15

This version is dedicated to SpaghettiToastBook, a great member of our community who sadly lost her life this year.

Her contributions to Randovania were invaluable and she'll be missed.

---

-   **Major** - New game mode: Multiworld. In this co-op multiplayer mode, there's one different world for each player which is filled with items for specific players.

-   **Major** - Tricks are more organized and can be customized more precisely to a player's desire.

### General

-   Removed: Presets no longer have a global trick level. Each trick is now configured separately.

-   Added: Options for configuring usage of new tricks:
    - Bomb Jump (renamed from Difficult Bomb Jump)
    - Bomb Slot without Bombs
    - Boost Jump
    - Combat
    - Difficult Movement
    - Extended Dash
    - Knowledge
    - Open Gates from Behind
    - Respawn Abuse
    - Screw Attack into Tunnels
    - Seeker Locks without Seekers
    - Single Room Out of Bounds
    - Standable Terrain

-   Changed: The following trick level difficulties were renamed:
    - Trivial -> Beginner
    - Easy -> Intermediate
    - Normal -> Advanced
    - Hard -> Expert
    - Minimal Checking -> Minimal Logic

-   Changed: Replaced Beginner Friendly with Starter Preset, which is now the default preset.

-   Fixed: Energy Tanks can now properly be used as progression.

### Hints

-   Added: Relative hints, where an item is described as being some rooms away from another item or room.

-   Added: Guaranteed hints which tells in which areas (Agon Wastes, Ing Hive, etc) contains the keys for each of your dark temples.
    These hints are placed purely randomly, similarly to the guaranteed Temple Bosses hints.

-   Added: Free hint spots after generation now prefer items from late in progression instead of pure random.

-   Removed: Hints with green item names/joke item names have been removed.

-   Removed: Temple Keys are no longer hinted by progression-based Luminoth lore hints.

-   Changed: All games now have precisely 2 joke hints, which no longer randomly replace a progression hint.

-   Changed: Hints from keybearer corpses now uses a broader category, which leaves unclear if it's an expansion or not.

### GUI

-   Added: An automatic item tracker based on a Dolphin running on the same computer or a special Nintendont build on the same Wifi.

-   Added: A dark theme has been added. It can be toggled in the Advanced menu.

-   Added: Requirements in the logic database can now use templates of requirements, allowing for easy re-use.

-   Added: Data Editor can now edit all fields of a node, from type, name and all type specific fields.

-   Added: Data Visualizer and Editor now can operate in the included database for Prime 1 and 3.

-   Added: The Data Editor now displays a warning if you're closing with unsaved changes.

-   Added: Randovania can generate a game by importing permalinks directly from a race on racetime.gg.

-   Added: Some tricks now have a description on the Trick Details popup.

-   Fixed: Some complex combination of requirements with different depths now are displayed correctly.

-   Fixed: The Data Visualizer no longer opens behind the Customize Preset window when using the Trick Details popup.

-   Changed: After generating a game, the details shows up in a new window instead of in a new tab.

-   Changed: In game details, the permalink is now placed inside a line edit, so the window doesn't stretch with long permalinks.

-   Changed: All cosmetic game changes are now configured in the same dialog as the in-game options.

### Quality of Life

-   Added: A button in the Open menu now opens the folder where previously generated games are placed.

-   Added: Charge Beam and Scan Visor now use their respective models in game instead of Energy Transfer Module.

-   Added: The rate of healing for Safe Zones is now configurable.

-   Fixed: Removed Aerie Access and Credits from possible starting locations.

-   Changed: The Mission Final screen now includes the seed hash instead of Permalink, as many permalinks are bigger than the screen.

-   Changed: The elevator scan now includes the world of the connected area.

### Internals/Developer

-   Added: Energy Tanks have doubled weight for the generator.

-   Added: It's now possible to set the default spawn point of an area.

-   Fixed: Fixed solver when an event only connects to a pickup, but that pickup has connections from other nodes.

-   Fixed: The Data Editor no longer errors when saving after creating a new node.

-   Fixed: Certain combinations of item requirements with damage requirements weren't being processed correctly.

-   Fixed: Duplicated requirements are now properly removed when simplifying requirements.

-   Fixed: Exclude from Room Randomizer is now properly set, restoring many logic paths.

-   Changed: Better error messages when there are references to unknown resources in the database.

-   Changed: The `database` command is no longer a subcommand of `echoes`. It also has the `--game` argument to choose which database to use.

-   Changed: The `_locations_internal` field is no longer needed for .rdvgame files.

### Logic Database changes

#### Added

-   General:
    - Methods to open all Seeker Missile Doors with Screw Attack (Advanced and above).
    - Method to activate most Bomb Slots without Bombs (Advanced and above).
    - Dark/Light/Annihilator doors and Dark/Light portals require either ammo or Charge Beam.

-   Sanctum, method to fight Emperor Ing without Spider Ball (Hypermode).

-   Transport A Access, method of reaching Temple Transport A door with a Wall Boost (Advanced and above).

-   Abandoned Base, method of reaching portal with Space Jump and Screw Attack (Intermediate and above).

-   Accursed Lake, method of collecting the item and leaving with Morph Ball, Light Suit, Gravity Boost, and Reverse Air Underwater (Advanced and above).

-   Hall of Honored Dead, method of leaving through the Morph tunnel without Space Jump (Expert and above).

-   Industrial Site, method of opening the gate to Hive Access Tunnel from behind with just Charge Beam (Intermediate and above).

-   Ing Windchamber, method of completing the puzzle with Power Bombs instead of Bombs (Beginner and above).

-   Landing Site, method of reaching Service Access door:
    - With Bombs and Screw Attack (Intermediate and above).
    - With Space Jump and Bomb Space Jump (Intermediate and above).

-   Meeting Grounds, method of reaching the tunnel with Space Jump and a Bomb Space Jump (Intermediate and above).

-   Temple Assembly Site:
    - Methods of reaching Dynamo Chamber door with a Bomb Jump (Beginner and above), a Dash (Intermediate and above), or a Roll Jump (Advanced and above).
    - Methods of reaching the portal without moving the light block with Single Room Out of Bounds and either Screw Attack or Space Jump (Expert and above).
    - Method of leaving from the portal with Single Room Out of Bounds and Screw Attack (Expert and above).

-   Windchamber Gateway:
    - Method of reaching the item with a Boost Jump (Advanced and above) and returning with an Extended Dash (Expert and above).
    - Method of reaching Path of Eyes door from Grand Windchamber door with an Extended Dash (Advanced and above).

-   Bioenergy Production, method to reach Storage C door or item from top level with Extended Dash (Expert and above).

-   Central Station Access/Warrior's Walk, method of climbing the ledge with an Instant Unmorph Jump (Hypermode).

-   Crossroads, method to reach the item from the half pipe with just Screw Attack (Advanced and above).

-   Dark Transit Station, method to reach the ledge from Duelling Range with a Bomb Jump (Beginner and above).

-   Portal Access, method of crossing to Judgement Pit using Screw Attack without Z-Axis (Beginner and above).

-   Doomed Entry, method to climb room with Space Jump and Screw Attack (Beginner and above).

-   Feeding Pit:
    - Method of reaching Ing Cache 1 door with Space Jump and Screw Attack (No Tricks and above).
    - Method of climbing to Watering Hole door without any items (Expert and above).
    - Method of escaping the pool using Light Suit and a Bomb Space Jump no Space Jump or Gravity Boost (Hypermode)

-   Main Reactor, method of reaching Dark Samus 1 fight from Ventilation Area A door with Space Jump, Bombs, and a Bomb Space Jump (Intermediate and above).

-   Mining Station B:
    - Method to climb to the Seeker door without Morph Ball and with Space Jump (Beginner and above).
    - Method to reach the portal without breaking the rock with Single Room Out of Bounds and Screw Attack (Expert and above).

-   Sandcanyon, method to reach the item with Space Jump and Single Room Out of Bounds (Expert and above).

-   Transport Center/Crossroads, method to climb the halfpipe with Space Jump (Advanced and above).

-   Abandoned Worksite:
    - Method of reaching the item with a Bomb Space Jump without Space Jump (Advanced and above).
    - Method of reaching the tunnel from Forgotten Bridge with a Slope Jump (Intermediate and above).

-   Catacombs:
    - Method to reach the Bomb Slot with Air Underwater and Screw Attack (Advanced and above).
    - Method to reach Transit Tunnel East with a Combat/Scan Dash (Advanced and above).
    - Method to reach the portal with Screw Attack (Intermediate and above).
    - Method to reach Transit Tunnel East/South with Morph Ball, Gravity Boost, and Reverse Air Underwater (Advanced and above).
    - Method to reach Transit Tunnel South with Jump Off Enemy (Advanced and above).

-   Dark Arena Tunnel, method of reaching either door with Screw Attack and Single Room Out of Bounds (Advanced and above).

-   Dark Forgotten Bridge:
    - Method to perform the gate clip to Dark Falls/Dark Arena Tunnel with a Ledge Clip Jump (Hypermode).
    - Method to reach Bridge Center from Putrid Alcove door with only Scan Visor (Advanced and above).
    - Method to reach Brooding Ground door from the bridge before rotating and with an Extended Dash (Expert and above).

-   Forgotten Bridge:
    - Method to reach Abandoned Worksite door from the bridge before rotating and with an Extended Dash (Expert and above).
    - Method to reach Bridge Center with Morph Ball, Gravity Boost, and Reverse Air Underwater (Advanced and above).

-   Gathering Hall:
    - Method to reach the Kinetic Orb Cannon with Gravity Boost and Bombs (Expert and above) or Gravity Boost and Space Jump (Beginner and above).
    - Method to reach Transit Tunnel South from Transit Tunnel West with Morph Ball, Gravity Boost, and Reverse Air Underwater (Advanced and above).
    - Method to reach the Spider Ball tracks with Morph Ball, Gravity Boost, and Reverse Air Underwater (Advanced and above).
    - Methods to escape the halfpipe after draining the water with Space Jump and Bomb Space Jump or Space Jump and Screw Attack (Advanced and above).

-   Great Bridge, method of reaching the lower Temple Access door from Path of Roots door with Screw Attack and Slope Jump (Intermediate and above).

-   Main Hydrochamber/Hydrodynamo Station, methods to climb rooms without Gravity Boost and with Air Underwater (Advanced and above), Space Jump, and Screw Attack (Hypermode).

-   Meditation Vista, methods of reaching the item with a Boost Jump (Advanced and above), Roll Jump (Expert and above), or Extended Dash (Hypermode).

-   Path of Roots, method of reaching the item using:
    - Morph Ball, Bombs and Space Jump (Advanced and above).
    - Morph Ball, Gravity Boost, and Reverse Air Underwater (Advanced and above).
    - Morph Ball, Bombs, and Standable Terrain (Hypermode).

-   Plaza Access, method of reaching the doors and the item with Screw Attack and Single Room Out of Bounds (Advanced and above).

-   Portal Chamber (Light World), method of reaching the portal from Torvus Lagoon door with Screw Attack and Single Room Out of Bounds (Advanced and above).

-   Putrid Alcove, method of getting the item and leaving without any items (Expert and above).

-   Sacrificial Chamber, method of crossing gap to Sacrificial Chamber Tunnel with Extended Dash (Expert and above).

-   Torvus Grove, method of climbing the room without Boost Ball (Expert and above).

-   Torvus Plaza:
    - Method of getting the item without Boost Ball and/or Spider Ball (Advanced and above).
    - Method of leaving the room with Space Jump and Bombs (Advanced and above).

-   Torvus Temple, method of reaching the pirate fight from the lower level with Screw Attack and Single Room Out of Bounds (Advanced and above).

-   Training Chamber:
    - Method to exit the spinner with Power Bombs instead of Bombs (Beginner and above).
    - Method to climb to the top of the statue with Gravity Boost and Bombs (Intermediate and above).
    - Method to climb to the top of the statue with Space Jump, Scan Dash, and Underwater Dash (Advanced and above).
    - Method to climb to the top of the statue with Space Jump and Extended Dash (Expert and Above).

-   Underground Tunnel, method to access Torvus Temple from Torvus Grove with Screw Attack (Expert and above).

-   Undertemple, method to have PB Guardian break PB door using bombs (Advanced and above).

-   Undertemple Access, method of reaching the item using Screw Attack and Jump Off Enemy (Hypermode).

-   Venomous Pond, method to reach the key from the Save Station with Screw Attack and Standable Terrain (Beginner and above).

-   Aerial Training Site, methods to cross the room from various nodes with Dashes, Roll Jumps, and Extended Dashes (Intermediate/Expert and above).

-   Aerie, method of collecting the item:
    - Without entering the Dark World (Expert and above).
    - With only Screw Attack (Beginner and above).

-   Dynamo Access, method to cross over the Spider Track with Space Jump and Standable Terrain (Beginner and above).

-   Dynamo Works:
    - Method of collecting the item with a Roll Jump and Instant Morph (Expert and above).
    - Method of reaching the upper door with a Bomb Space Jump (Beginnner and above).

-   Grand Abyss, methods of crossing the gap with Boost Jump (Advanced and above) or Extended Dash (Expert and above).

-   Hall of Combat Mastery:
    - Method of collecting the item with a Wall Boost (Expert and above).
    - Methods of reaching the item, and skipping the Spider Track to and from Central Area Transport East with Screw Attack (Intermediate and above).

-   Hive Entrance, method of reaching the Flying Ing Cache with Screw Attack and Single Room Out of Bounds (Hypermode).

-   Hive Dynamo Works:
    - Method of collecting the Flying Ing Cache item and leaving with Space Jump and Scan Visor (Advanced and above).
    - Method of reaching the Flying Ing Cache from portal side and vice versa with Screw Attack and Single Room Out of Bounds (Expert and above).

-   Hive Summit, method of reaching the portal:
    - With Space Jump and Standable Terrain (Intermediate and above).
    - With Space Jump, Boost Ball, Boost Jump, and Out of Bounds (Expert and above).

-   Hive Temple:
    - Method of fighting Quadraxis with Power Bombs instead of Bombs (Beginner and above).
    - Methods of leaving the room without Spider Ball after Quadraxis with Boost Ball or Space Jump (Hypermode).

-   Judgment Drop, method of reaching the portal with Space Jump and Single Room Out of Bounds (Expert and above).

-   Main Research, method of fighting Caretaker Drone without Bombs (Expert and above).

-   Reactor Core, method of reaching the item with only Space Jump (Expert and above).

-   Sanctuary Entrance, method to reach the cannon to the item with only Morph Ball, Spider Ball, and Power Bombs (Advanced and above).

-   Vault Attack Portal, method to cross either direction with just Screw Attack (Expert and above).

-   Watch Station, method of accessing the Spider Ball track to Watch Station Access door and Sentinel's Path door and back with an Instant Morph (Intermediate and above).

-   Watch Station Access, methods to cross the pit in either direction using:
    - Boost Ball and Boost Jump (Advanced and above).
    - Space Jump, Scan Visor, and Scan Dash (Advanced and above).

-   Workers Path, method of crossing the room from Sanctuary Temple with a Boost Jump (Advanced and above).

#### Fixed

-   Scan Visor Requirements:
    - Dash Requirements in many rooms
    - Grand Abyss Bridge terminal
    - Sand Processing item
    - Staging Area terminal
    - Torvus Lagoon terminal
    - Trooper Security Station Event coming from Communication Area
    - Various Dash Requirements

-   Dark Aether Damage Requirements have been added to every room in the Dark World.

-   Morph Ball requirements added to Morph Ball Doors and various rooms.

-   Invisible Objects and Dark Visor Requirements:
    - Screw Attack without Space Jump in Unseen Way (Intermediate and above)
    - Screw Attack without Space Jump in Phazon Grounds (Advanced and above)

-   Entrance to Agon Map Station now requires Bombs, Power Bombs, or Boost Ball if coming from either direction, or Screw Attack and Space Jump as well if coming from Mining Plaza.

-   Added Charge Beam and Beam Ammo Requirements to Profane Path and Sentinel's Path.

-   Sand Processing:
    - Now requires items to climb the room before draining the sand: Space Jump, with a Bomb Jump (Beginner and above) or with Screw Attack (Intermediate and above)
    - Screw Attacking into the tunnel is now Expert (from Hypermode).

-   Portal Site:
    - Now does not require the gate open to enter from Portal Access.
    - Now does not require the gate closed to enter from Crossroads.

-   Service Access now properly includes Wall Boost to Meeting Grounds from Landing Site on Advanced.

#### Changed

-   Many nodes with missing requirements have been updated/cleaned up.

-   Simplified nodes in many rooms for ease of logic navigation.

-   Various tricks have been changed to more accurately represent the required method.

-   Abandoned Base, Bomb Jump to transport is now Advanced (from Intermediate).

-   Accursed Lake, Dash to Safe Zone from Flying Ing Cache is now Intermediate (from Beginner).

-   Communication Area:
    - Standable Terrain to reach the item is now Beginner (from Intermediate).
    - Screw Attack without Space Jump to reach Storage Cavern A is now Beginner (from Intermediate).
    - Double Bomb Jump up Standable Terrain is now Intermediate (from Advanced).

-   GFMC Compound, Extended Dash to reach the item on the Ship without Space Jump is now Expert (from Hypermode).

-   Grand Windchamber, reaching the pickup with Terminal Fall Abuse after solving the Ing Windchamber puzzle is now Beginner (from Intermediate).

-   Path of Eyes, Bomb Jumps to get over Light blocks are now Beginner (from Intermediate).

-   Service Access, crossing upper tunnel without Boost Ball is now Advanced (from Intermediate).

-   Temple Assembly Site, method to reach the item with Screw Attack is now Beginner (from Intermediate).

-   Agon Temple, Slope Jumps to skip the fight barriers are now Beginner (from Advanced).

-   Battleground, climbing to top safe zone via Standable Terrain is now Beginner (from Intermediate).

-   Central Mining Station, Scan Dash to upper level from Central Station Access is now Expert (from Advanced).

-   Command Center Access, exiting tunnel without Space Jump is now Beginner (from Intermediate).

-   Doomed Entry, Slope Jump to reach the upper level from the portal is now Beginner (from Intermediate).

-   Double Path, crossing lower path without Space Jump is now Beginner (from Intermediate).

-   Feeding Pit, method to climb to Watering Hole with just Screw Attack is now Beginner (from Intermediate).

-   Mining Plaza, climbing the room with Screw Attack is now Beginner (from Intermediate).

-   Mining Station A, reaching Front of Lore Scan from Room Center with a Bomb Jump is now Intermediate (from Advanced).

-   Mining Station B:
    - Reaching Transit Station door from room center with Screw Attack after opening the portal is now Intermediate (from Hypermode).
    - Reaching the bomb slot to open the portal with Standable Terrain and Screw Attack is now Intermediate (from Advanced).
    - Reaching the bomb slot to open the portal with Slope Jump and Space Jump is now Advanced (from Expert).

-   Portal Access, returning from Judgment Pit without Space Jump is now Beginner (from Intermediate).

-   Trial Grounds, Standable Terrain to reach the door from the portal is now Beginner (from Intermediate).

-   Catacombs, reaching the portal with Morph Ball and Reverse Air Underwater is now Advanced (from Expert).

-   Crypt, Bomb Jump to Laser Platfrom from bottom Safe Zone is now Beginner (from Intermediate).

-   Forgotten Bridge, reaching Bridge Center with Bombs and Screw Attack is now Intermediate (from Advanced).

-   Gathering Hall:
    - Reaching Transit Tunnel South/West Doors from top door with Morph Ball and Roll Jump is now Expert (from Advanced).
    - Reaching Transit Tunnel East with Spider Ball and Boost Ball is now Beginner (from Intermediate).

-   Great Bridge:
    - Slope Jumps to reach Map Station from Bottom Level and from Map Station to Upper Level are now Beginner and Intermediate (from Intermediate and Advanced, respectively).
    - Bomb Space Jump with Space Jump to reach the Translator Gate is now Advanced (from Expert).

-   Poisoned Bog, reaching Portal Chamber door with just Screw Attack is now Advanced (from Intermediate).

-   Torvus Lagoon, reaching Portal Chamber from Temple Transport Access is now Intermediate (from Advanced).

-   Training Chamber, Standable Terrain to reach Fortress Transport Access from Top of Statue and back is now Beginner (from Intermediate).

-   Venomous Pond, reaching the key from the Save Station with Screw Attack is now Beginner (from Intermediate).

-   Aerial Training Site, Screw Attack at Z-Axis from Central Hive Area West door to the portal or Temple Security Access door is now Intermediate (from Advanced).

-   Dynamo Access, crossing over the Spider Track with a Slope Jump is now Beginner (from Intermediate).

-   Hall of Combat Mastery, Instant Morph tricks to the item and Central Area Transport East and back are now Advanced (from Intermediate).

-   Hive Dynamo Access, opening Echo Gate from behind is now Beginner (from Intermediate).

-   Hive Dynamo Works:
    - Reaching the Seeker Lock Safe Zone from Hive Dynamo Access door with Terminal Fall Abuse is now Beginner (from Intermediate).
    - Reaching the Flying Ing Cache from the tunnel with Screw Attack is now Beginner (from Intermediate).
    - Reaching the Flying Ing Cache from the tunnel and back with Standable Terrain is now Intermediate (from Advanced).
    - Opening the Seeker Lock from behind is now Beginner (from Intermediate).

-   Hive Summit, Standable Terrain to reach portal inside glass area is now Beginner (from Intermediate).

-   Hive/Temple Access, reaching the upper door with Screw Attack at Z-Axis is now Beginenr (from Intermediate).

-   Transit Station, reaching the top portal with Screw Attack is now Beginner (from Intermediate).

-   Vault:
    - Terminal Fall abuse to reach Grand Abyss door from bridge portal with Space Jump is now Beginner (from Intermediate).
    - Reaching the Bomb Slot with Screw Attack from the bridge portal is now Beginner (from Intermediate).

-   Watch Station, Screw Attack at Z-Axis from Watch Station door to Sentinel's Path door is now Beginner (from Intermediate).

-   Watch Station Access, reaching the Watch Station door from the pickup with just Screw Attack is now Beginner (from Intermediate).

## [1.2.2] - 2020-06-06

-   Changed: Re-organized the tabs in the preset customization window

-   Changed: The reset map tracker menu action is now visible on non-windows platforms.

-   Fixed: Exporting ISOs with Menu Mod should now work on macOS.

## [1.2.1] - 2020-05-30

-   Added: Randovania releases now includes a packages for macOS.

## [1.2.0] - 2020-05-25

-   *Major* - Added: The text of the scan that unlocks an elevator now includes the
    elevators destination.

-   *Major* - Added: Translator gates can be configured as Unlocked: the hologram will be invisible and can be scanned
    without any translator.

-   *Major* - Added: The default in-game options can now be configured from Randovania.

-   *Major* - Added: How much ammo each beam uses to shoot uncharged, charged and charge combos is now configurable,
    along with the ammo it uses.

-   *Major* - Changed: The database now uses a new format which allows for any combination of "Or"/"And" statements.
    The Data Visualizer and Editor were both updated to take advantage of this.

-   Added: An option to connect Sky Temple Gateway directly to the credits, skipping the final bosses.

-   Added: How much energy you get for each Energy Tank is now configurable.

-   Added: The in-game Hint System has been removed. The option for it remains, but does nothing.

-   Changed: The spoiler log now lists the order in which items where placed, with their location and hints,
    instead of a detailed playthrough for completion.

-   Changed: The logbook entries that contains hints are now named after the room they're in, with the categories
    being about which kind of hint they are.
    KNOWN ISSUE: While scanning something, the categories that show up are incorrect.

-   Added: Open -> Trick Details menu entry, similar to what's available in the
    Trick Level tab when customizing a preset.

-   Added: Play -> Import game file, to load spoiler logs.

-   Added: The "Heals?" checkbox in the database editor now works.

-   Added: The permalink import dialog now shows an error message for invalid permalinks.

-   Changed: One-way elevators now have a chance of warping to credits.

-   Changed: Clarified that the item from Space Jump Guardian and Power Bomb Guardian
    must be collected for the appropriate events to be triggered.

-   Changed: In Menu Mod, the list of rooms to warp to is now sorted.

-   Changed: The export-areas command line option now outputs details about requirements for each area.

-   Internal: A human-readable copy of the database is now kept next to the database file, for easier diffs.

-   Fixed: Debug logs can no longer be enabled for non-spoiler permalinks.

-   Added: Missile Expansions have a 1/8192 chance of using Dark Missile Trooper model.

-   Fixed: Progress bar no longer goes to an indefinite status when generation fails.

-   Added: Checkbox for automatically exporting a spoiler log next to the ISO.

-   Fixed: Only the last digit of the game id is changed, instead of the full game id.

### Logic Database changes

-   Fixed: Staging Area is now correctly considered a dark world room.

-   Fixed: The Ing Cache in Dark Oasis now requires Power Bombs.

-   Fixed: Bioenergy Production correctly requires Scan Visor for connections using the racks.

-   Added: In Bioenergy Production, method of reaching the Storage C door with Space Jump and Screw Attack (Easy and above)

-   Added: In Bioenergy Production, method of reaching the Storage C door using a roll jump (Normal and above).

-   Added: In Bioenergy Production, method of reaching the Ventilation Area B door using Screw Attack without Space Jump (Normal and above).

-   Added: In Bioenergy Production, additional upper level connections using Space Jump and Screw Attack.

-   Added: In Sandcanyon, method of reaching the center platform using a roll jump and boost ball (Hard and above).

-   Changed: In Command Center Access, the wall boosts to reach the lower Central Mining Station and Command Center doors from the morph ball tunnel are now Normal difficulty (from Hard).

-   Changed: In Portal Chamber (both light and dark Torvus) , all wall boosts are now Normal difficulty (from Hard).

-   Changed: In Undertransit Two, all wall boosts are now Easy difficulty (from Hard).

-   Changed: In Temple Security Access, all wall boosts are now Normal difficulty (from Hard).

-   Changed: In Watch Station, all wall boosts are now Normal difficulty (from Hard).

-   Added: In Watch Station, a wall boost method of reaching the Watch Station Access door from the Sentinel's Path door using Spider Ball and Boost Ball (Normal and above).

-   Changed: In Service Access, methods using a wall boost to reach the Meeting Grounds door from the upper Morph Ball tunnel are now Normal difficulty (from Hard).

-   Changed: In Great Bridge, the wall boost to reach the lower Temple Access Door from the Path of Roots door is now Easy difficulty (from Hard).

-   Changed: In Transit Tunnel East, the wall boost to reach the Training Chamber door from the Catacombs door is now Easy dififculty (from Hard).

-   Changed: In Transit Tunnel South, all wall boosts are now Easy difficulty (from Hard).

-   Added: In Hall of Honored Dead, a method of obtaining the item with Power Bombs (Trivial and above).

-   Added: Many Light Ammo/Dark Ammo/Morph Ball/Charge Beam requirements.

-   Added: In Bioenergy Production, methods of reaching the item and the door to Ventilation Area B using a Bomb Space Jump and Screw Attack without Space Jump (Hypermode).

-   Fixed: Biostorage Station now requires Space Jump or Scan Visor to reach the upper level (No Tricks and above).

-   Changed: In Sand Processing, the method of reaching the item without Boost Ball requires the Bomb Space Jump trick, and no longer requires Screw Attack.

-   Added: In GFMC Compound, a method of reaching the ship item with Screw Attack (Normal and above).

-   Added: In Main Gyro Chamber, a method of reaching the bottom of the gyro area from the middle of the room with Screw Attack (Easy and above).

-   Changed: In Workers Path, Morph Ball Bomb is no longer required.

-   Changed: In Main Reactor, unlocking the gate no longer requires Space Jump, and is now Trivial difficulty (from Easy).

-   Added: In Landing Site, a method of reaching the door to Service Access using Morph Ball Bomb and a Slope Jump (Normal and above).

-   Added: Methods of climbing Central Station Access and Warrior's Walk using Screw Attack (Hard and above) and a wall boost (Hypermode).

-   Added: A method of opening the echo gate in Hive Dynamo Access from the Hive Gyro chamber side using Sonic Boom or Darkburst (Easy and above).

-   Changed: In Reliquary Grounds, the method of reaching the door to Ing Reliquary using Screw Attack is now Normal difficulty (from Hard).

-   Added: In Reliquary Grounds, a method of reaching the door to Ing Reliquary using Morph Ball Bomb and Screw Attack without Space Jump (Easy and above).

-   Added: In Phazon Pit, a method of reaching the door to Phazon Grounds using a roll jump and boost ball (Hard and above).

-   Changed: Climbing Hall of Stairs with Space Jump is now Trivial difficulty (from Easy).

-   Added: In Transport Center, a method of reaching the elevator door from the portal using Screw Attack without Space Jump (Trivial and above).

-   Added: In Mining Station A, a method to reach the Temple Access door using Screw Attack (Trivial and above).

-   Added: In Gathering Hall, a method to reach the Transit Tunnel South from the Gathering Access door using Space Jump (Easy and above).

-   Added: In Industrial Site, a method of opening the Industrial Site gate from the wrong side using a missile (Trivial and above).

-   Fixed: Removing the Aerial Training Site barrier requires Scan Visor.



## [1.1.1] - 2020-03-11

-   Added: The preset summary now includes if menu mod is enabled.

-   Fixed: The cursor no longer snaps to the end on all changes, in the permalink
    input field.

-   Fixed: "Starting Items" is now properly implemented in the preset summary.

-   Changed: "Custom Items" is now "Item Pool" in the preset summary, and lists all
    deviations from the standard item pool.

## [1.1.0] - 2020-03-10

-   Added: The pickup notice for a locked expansion is more clear of what's going on.

-   Added: The "Save ISO" dialog now remembers the last output directory used.

-   Added: A copy of the game file is automatically saved to
    `%LOCALAPPDATA%\Randovania\game_history` whenever a game is generated. There's no
    interface in Randovania to view this history.

-   Changed: The "Save Spoiler" button now provides a default name for the game file.

-   Changed: Shortened permalinks with customized starting locations.

-   Changed: Preset are now exported to `.rdvpreset` files, to avoid Discord truncating the
    file names.

-   Fixed: When changing a preset name, the cursor no longer moves to end after any change.

### Logic Database changes

-   Fixed: The pickup in Undertransit One now requires Power Bombs, to avoid soft locks.

-   Fixed: The second Portal Chamber is now correctly considered a Dark Torvus Bog room.

## [1.0.0] - 2020-02-09

-   *Major* - Added: Support for multiple presets of options, as well as saving your own presets.

-   *Major* - Changed: The user experience for creating a new game has been changed completely.

-   Added: Three new methods of shuffling elevators: *Two-way, unchecked*, *One-way, elevator room*
    and *One-way, anywhere*. The elevators tab has more details of how these work.

-   Added: Add a setting for how strict the damage requirements are.

-   Added: It's now possible to exclude locations from having any progression on them.

-   Added: You can choose an arbitrary number of locations to choose randomly from for starting location.

-   Changed: A Luminoth Lore scan is less likely to have hints for what was already accessible
    when that scan was found.

-   Changed: Power Bombs and Progressive Grapple are now slightly more likely to appear earlier.

-   Changed: The hints randomly assigned at the end of generation are less likely to be repeats.

-   Changed: Loading a new game will automatically clear any existing one.

-   Changed: Minimal Checking now also checks of Dark Agon Temple Keys and Dark Torvus Temple Keys.

-   Removed: The Progressive Launcher has been removed.

-   Removed: The settings for fixing the translator gates have been removed for now, to be re-added
    on a future "Advanced" tab.

-   Removed: The create-permalink command line argument has been removed.

### Logic Database changes

-   Fixed: Spider Guardian fight now requires Dynamo Works Quads Gone to be triggered.

-   Fixed: Boost Guardian now properly requires Bombs.

-   Added: Escaping Dark Torvus Arena with a BSJ, for Normal. (See #581).

-   Added: Activating the Industrial Site gate backwards, using charged Annihilator Beam, for Trivial. (See #582).

## [0.29.1] - 2019-10-01

-   Fixed: Fix AttributeError preventing major/minor randomization from working.

-   Fixed: Seeds where no progression is needed to finish should no longer fail to generate.

## [0.29.0] - 2019-10-01

-   *Major* - There is now an option for a major/minor split randomization mode, in which expansions and
    non-expansion items are shuffled separately.

-   *Major* - Changed: Item hints and Sky Temple Key hints now distinguish between the light and dark worlds.
    For example, the room in which Quadraxis resides will be shown as "Ing Hive - Hive Temple" rather than
    "Sanctuary Fortress - Hive Temple".

-   *Major* - Added: the "Invisible Objects" trick in places where a visor would otherwise be used to be able to see
    something (such as an invisible platform).

-   *Major* - Added: Title screen now shows a three-word representation of the seed hash.

-   Added: As an experimental feature, it is now possible to shuffle Power Beam, Charge Beam, Scan Visor and Morph Ball.
    These items use Energy Transfer Module model in game.

-   Added: You can now place a pickup that temporarily gives Cannon Ball when collected. It uses Boost Ball's model.

-   Changed: Some item categories were given clearer names:
    - Dark Agon Keys, Dark Torvus Keys, and Ing Hive Keys are now referred to as "red Temple Keys" instead of
    "Temple Keys".
    - Items that aren't keys or expansions are collectively referred to as "major upgrades" instead of "major items".
    - Red Temple Keys and Sky Temple Keys are now collectively referred to as "Dark Temple Keys" instead of "keys".

-   Fixed: "Beam combos" are now called "charge combos".

-   Changed: The hints acquired from keybearer corpses now clarify that the item is the one contained in a Flying
    Ing Cache.

-   Changed: Each hint for the items guarded by Amorbis, Chykka, and Quadraxis now contains the corresponding
    Guardian's name.

-   Changed: The hint for the vanilla Light Suit location now has special text.

-   Changed: Item names in hints are now colored orange instead of red.

-   Changed: Some hints were added, some removed, and some modified.

-   Changed: Item scans were slightly edited.

-   Changed: The Sky Temple Key hints no longer use ordinal numbers.

-   Added: The seed hash is shown in Randovania's GUI after patching is done.

-   Changed: Generation will now be retried more times before giving up.

-   Changed: Joke hints are now used at most once each when placing hints.

-   Changed: The generator is now more likely to fill the worlds evenly.

-   Fixed: Added proper default nodes for rooms that were missing one, allowing those rooms to be selected as the
    starting room.

-   Fixed: Minimal Checking now correctly handles progressive suit and grapple.

-   Fixed: Config files with invalid JSON are now correctly dealt with.

-   Changed: Improved the performance of the resolver considerably.

-   Added: In the data visualizer, the damage requirements now have more descriptive names.

-   Added: In the data visualizer, requirements are now described with simpler to understand terms.

-   Changed: Windows releases are now created with PyInstaller 3.5.

-   Changed: The generator is now more likely to fill the worlds evenly.

### Logic Database changes

-   Changed: All NTSC-specific tricks are now in logic. These are always in logic, since the fixes from other versions
    are patched out.

-   Changed: Screw Attacking without Space Jump Boots in Hive Temple is no longer required on No Tricks.

-   Changed: In Hive Temple, scan dashing to the door to Temple Security Access is now Hypermode difficulty,
    from Hard and above.

-   Changed: The method to get the Main Research item with only Spider Ball was removed.

-   Fixed: Using charged Light Beam shots to get the item in Hazing Cliff now requires 5 or more Light Ammo.

-   Added: Method to open the gate in Main Reactor with Space Jump Boots and Screw Attack.

-   Changed: Opening the barrier in Crypt with Screw Attack is now always Easy and above.

-   Added: Method to climb to the door to Crypt Tunnel in Crypt via a Bomb Space Jump (Normal and above).

-   Added: Method to open Seeker Launcher blast shields with four missiles, Seeker Launcher, and Screw Attack (Easy
    and above). Underwater, the trick Air Underwater is also required, and the difficulty is Normal and above.

-   Fixed: Dark world damage during the Quadraxis fight is now correctly calculated.

-   Fixed: Requirements for crossing Sacred Path were added.

-   Added: Method to cross gap in the upper level of Command Center using Screw Attack without Space Jump Boots
    (Trivial and above).

-   Added: In Central Mining Station, a method to get to upper door to Command Center Access using a
    Bomb Space Jump (Easy and above) and another using Space Jump Boots and Screw Attack (Easy and above).

-   Added: Methods to climb Mining Plaza using the Morph Ball Bomb (Trivial and above) and using Screw Attack
    without Space Jump Boots (Easy and above).

-   Changed: In Forgotten Bridge, the difficulty of scan dashing to the door to Abandoned Worksite or the portal to
    Dark Forgotten Bridge was lowered to Easy, from Normal.

-   Added: In Forgotten Bridge, a method to get to the door to Grove Access from the portal to Dark Forgotten Bridge
    using only Screw Attack (Easy and above).

-   Added: In Forgotten Bridge, a method to get to the door to Abandoned Worksite via a roll jump (Easy and above).

-   Added: In Forgotten Bridge, a method to get to the bridge center from the door to Grove Access via a scan dash
    (Easy and above).

-   Added: In Hydrodynamo Station, a method to get from the room's top to the door to Save Station B with Screw Attack
    without Space Jump Boots (Trivial and above).

-   Changed: Climbing Hydrodynamo Station with only Gravity Boost and before all three locks are unlocked is now
    Trivial difficulty (from No Tricks).

-   Changed: Getting to the three doors in the middle section of Hydrodynamo Station using Air Underwater is now
    Normal difficulty (from Hard).

-   Fixed: A method to get the item in the Sunburst location by abusing terminal fall now has a damage requirement.

-   Added: A method to get to the turret in Sanctuary Entrance with only Space Jump Boots and Screw Attack, even
    after the bridge is destroyed.

-   Fixed: Lowering the portal barrier in Hive Dynamo Works now requires five missiles.

-   Added: Methods to cross Hive Dynamo Works using a roll jump (Easy and above) and using Space Jump Boots and
    Screw Attack (No Tricks).

-   Added: In Hive Dynamo Works, a method to cross the gap from the door to Hive Dynamo Access by abusing terminal
    fall (Easy and above).

-   Changed: In Hive Dynamo Works, returning from the Flying Ing Cache location using Space Jump Boots and
    Screw Attack is now Trivial difficulty (from Easy).

-   Added: Method to cross Watch Station Access from the door to Main Gyro Chamber using a Bomb Space Jump and
    Screw Attack without Space Jump Boots (Normal and above).

-   Added: In Watch Station Access, method to get from the scan post to the door to Watch Station by bomb jumping
    (Trivial and above) and by using Screw Attack without Space Jump Boots (Easy and above).

-   Fixed: The instant morph into the Morph Ball tunnel in Hall of Honored Dead now lists the Instant Morph trick.

-   Added: Method to get into the Morph Ball tunnel in Hall of Honored Dead using Space Jump Boots and Screw Attack
    (Easy and above).

-   Added: In Phazon Site, methods to get to the door to Bitter Well and to remove the barrier using Screw Attack
    without Space Jump Boots (both Easy difficulty).

-   Changed: The method to go over the Training Chamber statue from the back using Boost Ball and Spider Ball is
    now Normal difficulty (from Hard).

-   Added: In Phazon Site, a method to get to the door to Bitter Well by bomb jumping (Trivial and above).

-   Added: Many connections in Sacrificial Chamber.

-   Added: A method to get to the door to Fortress Transport Access from the top of the statue in Training Chamber
    using only Space Jump Boots (Easy and above). Morph Ball is also required if the statue hasn't been moved.

-   Added: A method to get to the doors to Transit Tunnel West/East in Training Chamber using Air Underwater (Normal
    and above).

-   Fixed: The method to get to the top of the Training Chamber statue using Gravity Boost and Spider Ball now lists
    the Instant Morph trick.

-   Added: In Training Chamber, a method of getting to the top of the statue from the door to Fortress Transport Access
    using just Space Jump Boots (Easy and above).

-   Added: Many connections in Windchamber Gateway.

-   Added: Method to get from the Kinetic Orb Cannon to the door to Transit Tunnel West via Grapple Beam in
    Gathering Hall.

-   Fixed: The slope jump in Abandoned Base now has a damage requirement.

-   Added: Method of getting the Temple Assembly Site item with Screw Attack and without Space Jump Boots.

-   Changed: The slope jump to get to the item in Temple Assembly Site is now Normal difficulty (from Hard).

-   Fixed: Requirements for crossing Dynamo Access were added.

-   Added: In Landing Site, method of reaching the door to Service Access from the Save Station using Space Jump and
    Screw Attack (No Tricks and above).

-   Fixed: The Culling Chamber item now has a damage requirement.

-   Changed: The trick to shoot the Seeker targets in Hive Dynamo Works from the wrong side is now Easy (from Trivial).

-   Fixed: The Watch Station Access roll jump now has a damage requirement.

-   Changed: The Watch Station Access roll jump is now Normal (from Easy).

-   Fixed: Added missing Space Jump Boots requirement for a Bomb Space Jump in Mining Station B.

-   Added: Method to unblock the portal in Mining Station B without Scan Visor (Normal and above).

-   Added: Method to get to the Darkburst location in Mining Station B with just Space Jump Boots and Screw Attack,
    and without using slope jumps or bomb space jumps (Hypermode difficulty).

-   Added: Method to manipulate Power Bomb Guardian into opening the Power Bomb Blast Shield on the door to
    Undertemple Access, using Boost Ball (Normal and above).

-   Fixed: The method to open the Hydrodynamo Station Seeker door using Screw Attack without Seeker Launcher now
    requires Gravity Boost to not have been collected.

-   Added: Method to get to the portal in Mining Station B with Space Jump Boots and Screw Attack (Trivial and above).

-   Fixed: Transport A Access, Collapsed Tunnel, Dynamo Chamber, Trooper Security Station, Mining Station Access, and
    Portal Access A now correctly require Morph Ball.

-   Fixed: Elevator rooms with missing Scan Visor requirements now have them.

-   Fixed: Removed erroneously added method to cross Sanctuary Entrance with Screw Attack without Space Jump Boots.

-   Fixed: Going through Sacred Bridge on No Tricks now requires Scan Visor and Morph Ball when coming from GFMC
    Compound.

-   Added: Method to skip Scan Visor and Morph Ball using Space Jump Boots in Sacred Bridge, when coming from GFMC
    Compound (Easy and above).

-   Fixed: Added Scan Visor requirement in Temple Transport Access (Sanctuary).

-   Changed: Connections in Venomous Pond were redone.

-   Changed: Getting to the door to Dark Transit Station in Trial Grounds with no items is now Hard difficulty, from
    Easy.

-   Added: Methods to get to the door to Dark Transit Station in Trial Grounds with Screw Attack without Space Jump
    Boots (Easy and above) and with a Bomb Space Jump (Normal and above).

-   Fixed: Added missing requirements for the Dark Samus 3 and 4 fight.

-   Changed: Fighting Dark Samus 2 with only Echo Visor is now Trivial difficulty, from Easy.

-   Fixed: Power Bomb doors now require Morph Ball, and Super Missile doors now require Power Beam and Charge Beam.

-   Added: Method to destroy the second web in Hive Tunnel when going through the room backwards using Sonic Boom
    (Easy and above).

## [0.28.1] - 2019-06-14

-   Fixed: Resetting settings would leave the launchers' configuration in an invalid state.

## [0.28.0] - 2019-06-12

-   *Major* - Changed: The resolver now keeps track of current energy during resolution.
    This ensures you'll always have enough Energy Tanks for trips to Dark Aether.

-   *Major* - Added: Scanning a keybearer corpse provides a hint of what is in the matching Flying
    Ing Cache.

-   Added: The tracker now persists the current state.

-   Added: Some generation failures are now automatically retried, using the same permalink.

-   Added: Buttons to see what a difficulty unlocks that doesn't involve tricks at all.

-   Changed: Increased Hint Scan value for logic to the intended value from the previous
    change.

-   Changed: There's no more hints with joke locations.

-   Changed: The lore hint in Mining Station A is now able to be scanned from the room center.

-   Added: A warning is now displayed when trying to disable validation.

-   Fixed: Seeker Missile's included missiles now respect the "needs Missile Launcher"
    option.

-   Changed: Progressive Launcher is now disabled by default.

-   Fixed: Clicking the connection's link in the Data Visualizer should now always work.

-   Changed: Hint Locations page now has a more usable UI.

-   Changed: On No Tricks, the logic will ensure that you can get Missiles, Seeker Launcher, and either
    Grapple Beam or both Space Jump Boots and Screw Attack before fighting Chykka.

-   Added: Methods to cross Workers Path with Screw Attack.

## [0.27.1] - 2019-05-30

-   Fixed: Specific trick levels are now persisted correctly across multiple sessions.

## [0.27.0] - 2019-05-28

-   *Major* - Changed: Optimized the seed generation step. It should now take roughly
    half as long or even faster.

-   *Major* - Added: It's now possible to configure the difficulty on a per-trick basis.

-   *Major* - Added: It's now possible to check where a certain trick is used on each
    difficulty.

-   Added: Hint Scans are valued more by the logic, making Translators more likely.

-   Changed: Joke item and locations now have a `(?)` added to make then slightly more
    obvious they're not serious.

-   Changed: Average ammo provided per expansion is now shown with more precision.

-   Added: `randovania echoes database list-dangerous-usage` command to list all
    paths that require a resource to not be collected.

-   Added: Methods to get to Sunburst location by reaching the platform with the cannon
    with a scan dash (Normal and above) or with just Space Jump Boots (Easy and above).

-   Added: Method to leave and enter the arena in Agon Temple with only Space Jump Boots
    (Trivial and above to enter; Easy and above to leave).

-   Added: Method to get to Darkburst location in Mining Station B via a Bomb Space Jump
    and without Screw Attack (Easy and above).

-   Fixed: In Hydrodynamo Station, going from the door to Hydrodynamo Shaft to the door to
    Save Station B now always requires all three locks in Hydrodynamo Station to be unlocked.

-   Added: Method to cross Phazon Pit using a Bomb Space Jump (Easy and above).

-   Added: Method to open the Seeker door in Hydrodynamo Station without the Seeker Launcher,
    using Screw Attack and one missile (Hard and Above).

-   Changed: The Ing Windchamber puzzle now only requires four missiles instead of five.

-   Changed: The cannon in Sanctuary Temple Access now only requires four missiles to
    activate instead of five.

-   Changed: Sanctuary Temple Access now requires a way to defeat the Quad to get through.

-   Added: Support for damage requirements without exactly one damage reduction item.

-   Changed: Seed validation should run faster and with fewer errors now.

-   Added: Another joke hint.

-   Changed: Updated credits.

-   Fixed: Crossing Sanctuary Entrance via the Spider Ball Track now requires Boost Ball.

-   Added: Method to cross Sanctuary Entrance with Screw Attack and without Space Jump Boots
    (Trivial and above).

-   Added: Method to cross Sanctuary Entrance, from the door to Power Junction to the door to
    Temple Transport Access, with Spider Ball and Power Bombs (Easy and above).

-   Fixed: The method to get the Sanctuary Entrance item without Spider Ball now requires
    Spider Guardian to not have been defeated.

-   Added: Method to get to and use the Vigilance Class Turret in Sanctuary Entrance using
    Space Jump Boots, Screw Attack, and Spider Ball. Spider Ball isn't required if Spider
    Guardian hasn't been defeated.

-   Fixed: In Sanctuary Entrance, going up the Spider Ball Track near the lore scan via the
    intended method now requires Boost Ball and the Morph Ball Bomb.

-   Added: Methods to go up the Spider Ball Track near the lore scan in Sanctuary Entrance
    with Spider Ball and only one of the following items:
    - Morph Ball Bomb (Trivial and above);
    - Boost Ball (Trivial and above);
    - Space Jump Boots (Easy and above).

-   Changed: In Sanctuary Temple, getting to the door to Controller Access via scan dashing
    is now Hard and above, from Normal and above.

-   Added: A tab with all change logs.

## [0.26.3] - 2019-05-10

-   Changed: Tracker now raises an error if the current configuration is unsupported.

-   Fixed: Tracker no longer shows an error when opening.

## [0.26.2] - 2019-05-07

-   Fixed: An empty box no longer shows up when starting a game with no
    extra starting items.

-   Fixed: A potential crash involving HUD Memos when a game is randomized
    multiple times.


## [0.26.1] - 2019-05-05

-   Fixed: The in-app changelog and new version checker now works again.

-   Fixed: Patching with HUD text on and using expansions locked by major item now works.

-   Changed: Missile target default is now 175, since Seeker Launcher now defaults to
    giving 5 missiles.


## [0.26.0] - 2019-05-05

-   **MAJOR** - Added: Option to require Missile Launcher and main Power Bombs for the
    respective expansions to work.

-   **MAJOR** - Added: Option to change which translator each translator gate in the
    game needs, including choosing a random one.

-   **MAJOR** - Added: Luminoth Lore scans now includes hints for where major items
    are located, as well as what the Temple Guardians bosses drop and vanilla Light Suit.

-   Added: Welcome tab, with instructions on how to use Randovania.

-   Added: Option to specify how many items Randovania will randomly place on your
    starting inventory.

-   Added: Option to change how much damage you take from Dark Aether when using
    Varia Suit and Dark Suit.

-   Added: Progressive Launcher: a progression between Missile Launcher and Seeker Launcher.

-   Changed: Logic considers the Translator Gates in GFMC Compound and Torvus Temple
    to be up from the start, preventing potential softlocks.

-   Changed: Escaping Main Hydrochamber after the Alpha Blogg with a Roll Jump is
    now Hard and above, from Easy and above.

-   Changed: The no-Boost return method in Dark Arena Tunnel is now Normal and above only.

-   Changed: The Slope Jump method in Great Bridge for Abandoned Worksite is now Hard
    and above, from Normal.

-   Changed: Crossing the statue in Training Chamber before it's moved with Boost and
    Spider is now Hard and above, from Hypermode.

-   Added: Option to disable the Sky Temple Key hints or to hide the Area name.

-   Changed: The location in the Sky Temple Key hint is now colored.

-   Changed: There can now be a total of 99 of any single Major Item, up from 9.

-   Changed: Improved elevator room names. There's now a short and clear name for all
    elevators.

-   Changed: The changed room names now apply for when elevators are vanilla as well.

-   Fixed: Going from randomized elevators to vanilla elevators no longer requires a
    clean unpack.

-   Added: `randovania echoes database list-resource-usage` now supports all types of
    resources.

-   Added: `list-resource-usage` and `list-difficulty-usage` now has the `--print-only-area`
    argument.

-   Changed: Areas with names starting with !! are now hidden in the Data Visualizer.

-   Added: Docks and Elevators now have usable links in the Data Visualizer. These links
    brings you to the matching node.

-   Added: The message when collecting the item in Mining Station B now displays when in
    the wrong layer.

-   Added: A warning now shows when going on top of the ship in GFMC Compound before
    beating Jump Guardian.

## [0.25.0] - 2019-03-24

-   Changed: Reworked requirements for getting the Missile in Crossroads from the doors. You can:
    - On Normal and above, with Boost, Bombs, Space Jump and Screw Attack
    - On Hard and above, with Bombs, Space Jump and Screw Attack
    - On Hypermode, with Bombs and Space Jump

-   Changed: Logic requirements for Dark Samus 2 fight are now the following:
    - On all trick levels, Dark Visor
    - On Easy and above, Echo Visor
    - On Normal and above, no items

-   Changed: The Slope Jump in Temple Assembly Site is now Hard and above, from Normal and above.

-   Changed: All occurrences of Wall Boost are now locked behind Hard or above.

-   Added: Added method to get the Power Bomb in Sanctuary Entrance with just Space Jump
    and Screw Attack. (See [#29](https://github.com/randovania/randovania/issues/29))

-   Added: Added method to cross Dark Arena Tunnel in the other direction without Boost.
    (See [#47](https://github.com/randovania/randovania/issues/47))

-   Added: Basic support for running Randovania on non-Windows platforms.

-   Added: You can now create Generic Nodes in the Data Editor.

-   Changed: Drop down selection of resources are now sorted in the Data Editor.

-   Changed: Shareable hash is now based only on the game modifications part of the seed log.

-   Fixed: Python wheel wasn't including required files due to mising \_\_init__.py

-   Fixed: error when shuffling more than 2 copies of any Major Item

-   Fixed: permalinks were using the the ammo id instead of the configured

## [0.24.1] - 2019-03-22

-    **MAJOR**: New configuration GUI for Major Items:
     - For each item, you can now choose between:
        - You start with it
        - It's in the vanilla location
        - It's shuffled and how many copies there are
        - It's missing
     - Configure how much beam ammo Light Beam, Dark Beam and Annihilator Beam gives when picked.
        - The same for Seeker Launcher and missiles.

-    **MAJOR**: New configuration GUI for Ammo:
     - For each ammo type, you choose a target total count and how many pickups there will be.

        Randovania will ensure if you collect every single pickup and every major item that gives
        that ammo, you'll have the target total count.

-    **MAJOR**: Added progressive items. These items gives different items when you collect then,
        based on how many you've already collected. There are two:
     - Progressive Suit: Gives Dark Suit and then Light Suit.
     - Progressive Grapple: Gives Grapple Beam and then Screw Attack.

-    **MAJOR**: Add option to split the Beam Ammo Expansion into a Dark Ammo Expansion and
        Light Ammo Expansion.

        By default there's 10 of each, with less missiles instead.


-    **MAJOR**: Improvements for accessibility:
     - All translator gates are now colored with the correct translator gate color they need.
     - Translators you have now show up under "Visors" in the inventory menu.
     - An option to start the game with all maps open, as if you used all map stations.
     - An option to add pickup markers on the map, that identifies where items are and if
        you've collected them already.
     - When elevators are randomized, the room name in the map now says where that elevator goes.
     - Changed the model for the Translator pickups: now the translator color is very prominent and easy to identify.

-    Added: Option to choose where you start the game

-    Added: Option to hide what items are, going from just changing the model, to including the
    scan and even the pickup text.

     You can choose to replace the model with ETM or with a random other item, for even more troll.

-    Added: Configure how many count of how many Sky Temple Keys you need to finish the game

-    Changed: Choosing "All Guardians" only 3 keys now

-    Changed: Timeout for generating a seed is now 5 minutes, up from 2.

0.24.0 was a beta only version.

## [0.23.0] - 2019-02-10

-   Added: New option to enable the "Warp to Start" feature.
-   Added: A "What's new" popup is displayed when launching a new version for the first time.
-   Fixed: changed text in Logic Settings to mention there _are_ hints for Sky Temple Keys.
-   Changed: Updated Claris' Randomizer, for the following fixes:
    -   Added the ability to warp to the starting room from save stations (-t).
    -   Major bug fix: The game will no longer immediately crash when not playing with Menu Mod.

## [0.22.0] - 2019-02-06

-   Changed: "Faster credits" and "Skip item acquisitions popups" are no longer included in permalinks.
-   Changed: Updated Claris' Randomizer, for the following fixes:
    -   Fixed an issue with two of the Sky Temple Key hints being accidentally switched.
    -   FrontEnd editing now works properly for PAL and Japanese versions.
    -   Attract video removal is now integrated directly into the Randomizer.
    -   Getting the Torvus Energy Controller item will no longer block you from getting the Torvus Temple item.

## [0.21.0] - 2019-01-31

-   **Major**: now using Claris' Randomizer version 4.0. See [Changelog](https://pastebin.com/HdK9jdps).

-   Added: Randovania now changes the game id to G2ME0R, ensuring it has different saves.
-   Added: Game name is now changed to 'Metroid Prime 2: Randomizer - SEEDHASH'. Seed hash is a 8 letter/number
      combination that identifies the seed being played.
-   Changed: the ISO name now uses the seed hash instead of the permalink. This avoids issues with the permalink containing /
-   Changed: Removed Agon Temple door lock after fighting Bomb Guardian, since this has been fixed in the Randomizer.
-   Fixed: Selecting an non-existent directory for Output Directory had inconsistent results

## [0.20.2] - 2019-01-26

-   Fixed: changed release zip to not use BZIP2. This fixes the native windows zip client being unable to extract.

0.20.1 was skipped due to technical issues.

## [0.20.0] - 2019-01-13

-   Added: an icon! Thanks to Dyceron for the icon.
-   Added: a simple Tracker to allow knowing where you can go with a given item state
-   Changed: Don't consider that Seeker Launcher give missiles for logic, so it's never
      considered a missile source.

## [0.19.1] - 2019-01-06

-   Fixed: Hydrodynamo Station's Door to Training Access now correctly needs Seekers
-   Added: New alternatives with tricks to get the pickup in Mining Plaza A.
-   Added: Trick to cross the Mining Plaza A backwards while it's closed.
-   Changed: Added a chance for Temple Keys not being always placed last.
-   Changed: Light Suit now has a decreased chance of being placed early.

0.19.0 was skipped due to technical issues.

## [0.18.0] - 2019-01-02

-   Added: Editor for Randovania's database. This allows for modifications and contributions to be made easily.
      There's currently no way to use the modified database directly.
-   Added: Options to place the Sky Temple Keys on Guardians + Sub-Guardians or just on Guardians.
-   Changed: Removed Space Jump method from Training Chamber.
-   Changed: Added Power Bomb as option for pickup in Hive Chamber B.
-   Changed: Shortened Permalinks when pickup quantities aren't customized.
-   Added: Permalinks now include the database version they were created for.
-   Fixed: Logic mistake in item distribution that made some impossible seeds.
-   Changed: For now, don't consider Chykka a "can only do once" event, since Floaty is not used.
-   Fixed: Permalinks now properly ignore the Energy Transfer Module.

## [0.17.2] - 2018-12-27

-   Fixed: 'Clear loaded game' now properly does its job.
-   Changed: Add an error message to capture potential Randomizer failures.
-   Changed: Improved README.

## [0.17.1] - 2018-12-24

-   Fixed: stray tooltips in GUI elements were removed.
-   Fixed: multiple typos in GUI elements.

## [0.17.0] - 2018-12-23

-   New: Reorganized GUI!
    -   Seed Details and Data Visualizer are now different windows opened via the menu bar.
    -   There are now three tabs: ROM Settings, Logic Settings and Item Quantities.
-   New: Option to disable generating an spoiler.
-   New: All options can now be exported and imported via a permalink.
-   Changed: Renamed "Logic" to "Trick Level" and "No Glitches" to "No Tricks". Appropriate labels in the GUI and files
    changed to match.
-   Internal: no longer using the py.path and dataset libraries

## [0.16.2] - 2018-12-01

-   Fixed: adding multiples of an item now works properly.

## [0.16.1] - 2018-11-25

-   Fixed: pressing the Reset button in the Item Quantity works properly.
-   Fixed: hiding help in Layout Generation will no longer hide the item names in Item Quantity.

## [0.16.0] - 2018-11-20

-   Updated item distribution: seeds are now less likely to have all items in the beginning, and some items less likely to appear in vanilla locations.
-   Item Mode (Standard/Major Items) removed for now.

## [0.15.0] - 2018-10-27

-   Added a timeout of 2 minutes to seed generation.
-   Added two new difficulties:
    -   Trivial: An expansion of No Glitches, where no tricks are used but some clever abuse of room layouts are used.
    -   Hypermode: The highest difficulty tricks, mostly including ways to skip Space Jump, are now exclusive to this difficulty.
-   Removed Controller Reset tricks. This trick doesn't work with Nintendont. This will return later as an additional configuration.

## [0.14.0] - 2018-10-07

-   **Major**: Added support for randomizing elevators.
-   Fixed spin boxes for item quantities changing while user scrolled the window.
    It is now needed to click on them before using the mouse wheel to change their values.
-   Fixed some texts being truncated in the Layout Generation window.
-   Fixed generation failing when adding multiple of some items.
-   Added links to where to find the Menu Mod.
-   Changed the order of some fields in the Seed Log.

## [0.13.2] - 2018-06-28

-   Fixed logic missing Amber Translator being required to pass by Path of Eyes.

## [0.13.1] - 2018-06-27

-   Fixed logic errors due to inability to reload Main Reactor after defeating Dark Samus 1.
-   Added prefix when loading resources based on type, improving logs and Data Visualizer.

## [0.13.0] - 2018-06-26

-   Added new logic: "Minimal Validation". This logic only checks if Dark Visor, Light Suit and Screw Attack won't lock each other.
-   Added option to include the Claris' Menu Mod to the ISO.
-   Added option to control how many of each item is added to the game.

## [0.12.0] - 2018-09-23

-   Improved GUI usability
-   Fixed Workers Path not requiring Cobalt Translator to enter

## [0.11.0] - 2018-07-30

-   Randovania should no longe create invalid ISOs when the game files are bigger than the maximum ISO size: an error is properly reported in that case.
-   When exporting a Metroid Prime 2: Echoes ISO if the maximum size is reached there's is now an automatic attempt to fix the issue by running Claris' "Disable Echoes Attract Videos" tool from the Menu Mod.
-   The layout log is automatically added to the game's files when randomizing.
-   Simplified ISO patching: by default, Randovania now asks for an input ISO and an output path and does everything else automatically.

## [0.10.0] - 2018-07-15

-   This release includes the capability to generate layouts from scratch and these to the game, skipping the entire searching step!

## [0.9.2] - 2018-07-10

-   Added: After killing Bomb Guardian, collecting the pickup from Agon Energy Controller is necessary to unlock the Agon Temple door to Temple Access.
-   Added a version check. Once a day, the application will check GitHub if there's a new version.
-   Preview feature: option to create item layouts, instead of searching for seeds. This is much more CPU friendly and faster than searching for seeds, but is currently experimental: generation is prone to errors and items concentrated in early locations. To use, open with randovania.exe gui --preview from a terminal. Even though there are many configuration options, only the Item Loss makes any difference.

## [0.9.1] - 2018-07-21

-   Fixed the Ing Cache in Accursed Lake didn't need Dark Visor.

## [0.9.0] - 2018-05-31

-   Added a fully featured GUI.

## [0.8.2] - 2017-10-19

-   Stupid mistake.

## [0.8.1] - 2017-10-19

-   Fix previous release.

## [0.8.0] - 2017-10-19

-   Save preferences.
-   Added Claris Randomizer to the binary release.

## [0.7.1] - 2017-10-17

-   Fixed the interactive .bat

## [0.7.0] - 2017-10-14

-   Added an interactive shell.
-   Releases now include the README.

## [0.5.0] - 2017-10-10

-   Releases now include standalone windows binaries<|MERGE_RESOLUTION|>--- conflicted
+++ resolved
@@ -7,13 +7,10 @@
 
 ## [5.5.0] - 2023-??-??
 
-<<<<<<< HEAD
-=======
 - Changed: Certain spoiler tabs in Game Details now only show up when relevant, such as Elevators spoiler only when elevators are shuffled.
 - Changed: Generation Order in Game Details is now hidden when there's incompatible settings, such as Door Lock rando.
 - Fixed: Customizing an included preset should properly place the resulting preset nested to that preset.
 - Fixed: Customizing a preset should no longer reset where it's been placed at.
->>>>>>> e9dd4c67
 - Fixed: Generated games now keep track of extra starting pickups instead of starting items, fixing some cases you'd start with the middle of a progressive chain.
 - Fixed: Changing trick filters in the Data Visualizer no longer resets the selected connection.
 - Fixed: Using trick filters in the Data Visualizer no longer unnecessarily expands templates or remove comments.
@@ -22,7 +19,15 @@
 
 ### Metroid Prime
 
-<<<<<<< HEAD
+#### Patcher Changes
+
+- Fixed: Several soft-locks and janky cutscenes when shuffling the Essence elevator
+- Fixed: Research Lab Aether wall not breaking when approached from behind (QoL Game Breaking)
+- Fixed: Watery Hall lore scan being replaced with QoL Scan Point text
+- Fixed: Escape sequence counting up instead of down
+- Fixed: Small Samus spawning in ship instead of on top
+- Added: Ridley shorelines, biotech research 2, and exterior docking hangar actors now scale with boss size
+
 #### Logic Database
 
 - Added: 47 videos to logic database, bringing the total available via the [Video Directory](https://randovania.github.io/Metroid%20Prime/) 168
@@ -68,16 +73,6 @@
 - Added: Metroid Quarantine A - Alternate R-Jump from item to door
 - Added: Metroid Quarantine A - NSJ Expert Dashes from item to door
 - Added: Fungal Hall Access - NSJ Advanced BSJs *Found by JustinDM*
-=======
-#### Patcher Changes
-
-- Fixed: Several soft-locks and janky cutscenes when shuffling the Essence elevator
-- Fixed: Research Lab Aether wall not breaking when approached from behind (QoL Game Breaking)
-- Fixed: Watery Hall lore scan being replaced with QoL Scan Point text
-- Fixed: Escape sequence counting up instead of down
-- Fixed: Small Samus spawning in ship instead of on top
-- Added: Ridley shorelines, biotech research 2, and exterior docking hangar actors now scale with boss size
->>>>>>> e9dd4c67
 
 ### Metroid Prime 2: Echoes
 
