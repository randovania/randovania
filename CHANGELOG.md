# Change Log

All notable changes to this project will be documented in this file.

The format is based on [Keep a Changelog](https://keepachangelog.com/en/1.0.0/)
and this project adheres to [Semantic Versioning](https://semver.org/spec/v2.0.0.html).

## [7.4.0] - 2024-03-??

- Added: A warning will be shown when trying to generate a game where more items are in the pool than the maximum amount of items.
<<<<<<< HEAD
- Fixed: The collection text displayed when mixing Hide All model style with Random models and a cross-game multiworld is now always a generic message when your own pickup is disguised as a pickup of another game.
- TODO: Fill.
- Fixed: Changelog window properly displays images
=======
- Fixed: In the Item Pool tab, selecting Shuffled now works properly for non-progressive entries with multiple copies and certain other items.
- Fixed: Changelog window properly displays images.
- Fixed: Cancelling connecting to the server is better handled now.

### Resolver

- Fixed: Some cases of resolver timeout.
>>>>>>> c2158662

### Cave Story

#### Logic Database

##### Egg Corridor

- Added: Health requirements for the Igor boss fight.

##### Mimiga Village

- Added: Health requirements for the Balrog 1 boss fight.

### Metroid Dread

#### Logic Database

##### Ghavoran

- Added: In Spin Boost Tower: Expert Speed Booster Conservation from Ledge Below PB Tank to Pickup (PB Tank), as well as a video for this trick.

## [7.3.2] - 2024-02-??

- TODO: fill out or remove.

## [7.3.1] - 2024-02-07

### AM2R

- Fixed: Receiving a suit in a Multiworld session will not place you in the most upper-left position of a room anymore.

## [7.3.0] - 2024-02-07

- Added: Ability to turn off changing "to" Normal Doors in Door Type dock rando.
- Fixed: For Linux and macOS, the auto tracker tooltip will not show black text on black background anymore.
- Fixed: Searching for your own pickup in multiworld sessions will now show only pickups which match *exactly* the name, instead of showing pickups which start with that name.
- Fixed: The import in a multiworld session is blocked if it contains an unsupported game.
- Fixed: Opening the webbrowser for Discord Login doesn't fail on Linux anymore.
- Changed: Scanning ammo in the Prime games will now show nicer text for items that provide negative ammo or multiple positive ammo.
- Fixed: For Windows, the game select tooltip will not render as grey text on grey background in dark mode.
- Added: Games display a banner if they are multiworld compatible.

### Resolver

- Fixed: Some cases of resolver timeout.

### AM2R

- **Major** - Added: Multiworld support for AM2R.
- Added: Auto-Tracker functionality.
- Added: A "Hints"-tab, which describes the hint system used in AM2R in detail.
- Added: A "Hint Item Names"-tab, which describes which names are used to describe the items in offworld hints.
- Changed: Minimal Logic has been adjusted. It now also checks for Morph Ball, Missile Launcher, the DNA and the Baby collection.
- Changed: The Baby now checks for all DNA being collected and will display a message if not.
- Changed: Progressive Suits and Progressive Jumps now display custom sprites instead of Space Jump / Gravity Suit sprites in order to make them more distinct.
- Changed: The yams.json file will not be present anymore for race seeds.
- Fixed: The shell script after exporting works now on Flatpak environments.
- Fixed: Typos in FAQ.

#### Logic Database

- Added: 20 Videos to the Logic Database.

##### Main Caves

- Fixed: In Surface Hi-Jump Challenge: Now correctly uses normal damage instead of lava damage for damage boost.
- Fixed: In Drivel Drive: Intended Ballspark now requires Gravity.
- Changed: In Drivel Drive: Bumped mockball method to Expert.
- Changed: In Western Cave Shaft: Bumped health requirement for the descent to require an Energy Tank in trickless.

##### Golden Temple

- Added: In Guardian Arena: Now accounts for Speed Booster quick kill with Intermediate Knowledge.

##### Hydro Station

- Fixed: In Breeding Grounds Entrance: Activating the EMP Slot now properly accounts for Missiles.

##### Industrial Complex

- Fixed: Renamed the room `Spazer Beam` to `Spazer Beam Chamber`.
- Changed: Upper Factory Gamma Nest: Shinesparking from the room below to get the top item is now an intermediate shinesparking trick.

##### The Tower

- Changed: In Tester Arena, the fight requirements have been restructured with more thorough combat and health requirements.

##### Distribution Center

- Changed: In Dual Gamma Nest, the fight now requires Gravity suit on Trickless Combat. Health requirements adjusted around this change.
- Changed: Distribution Center Exterior West: Shinesparking to get the top Missile Tank is now an intermediate shinesparking trick.
- Changed: Bullet Hell Room Access: Shinesparking to get from `Door to Bullet Hell Room` to `Door to Distribution Facility Intersection` now requires an intermediate shinesparking trick.

### Cave Story

- Fixed: The name for Puppy locations and Labyrinth Shop locations will now be shown correctly on the Location Pool tab.

### Metroid Dread

- Added: Changing the volume of the music, SFX and background ambience is now possible via cosmetic options.
- Changed: Speed Booster Upgrades and Flash Shift Upgrades are now considered minor items instead of major.

#### Logic Database

- Removed: It's no longer logical to push Wide Beam Blocks with Wave Beam without Wide Beam.
- Fixed: All usages of Missiles now require the Missile Launcher.
  - Affects:
    - Fighting Corpius with Normal Missiles.
    - The part of the Z57 fight where you use Storm Missiles to stop the healing.
    - Breaking the Missile Blocks in Dairon - Transport to Artaria.
    - Fighting Escue with Normal Missiles.
    - Fighting Golzuna with Storm Missiles and Normal Missiles.
    - Fighting Central Units.

##### Artaria

- Added: Single Wall Jump (Beginner) to cross the pillar left to right in White EMMI Introduction.
- Added: Using Speed Booster in White EMMI Introduction to get over the pillar left to right, from the BallSpark Hallway Room, also available in Door Lock Rando.
- Fixed: Using Speed Booster in White EMMI Introduction to get over the pillar left to right, from the Teleport to Dairon Room now requires Door Lock Rando to be disabled.

##### Cataris

- Added: The Wide Beam Block in Dairon Transport Access can now be traversed with a Diffusion Abuse trick from below.

##### Ferenia

- Changed: Using Speed Booster to reach the item at the top of Purple EMMI Introduction now requires Speed Booster Conservation (Intermediate).
- Fixed: Energy Recharge Station (Gate): Clearing the Grapple Block from the Upper Bomb Ledge now additionally requires the Main Power Bomb instead of only Power Bomb Ammo.
  - All the other usages of Power Bombs in this area also now require the Main Power Bomb.

##### Ghavoran

- Added: Bomb Jump in Right Entrance, out of the water to the Grapple Block Alcove. Requires Diagonal Bomb Jump and either Out of Water Bomb Jump or Gravity Suit.
- Added: Video showing the Grapple Movement trick in Right Entrance.

### Metroid Prime

- Added: It is now possible to have a seperate total amount and required amount of Artifacts.
- Changed: Minimal Logic now also checks for the Ridley event.
- Fixed: Rare softlock/glitches regarding Central Dynamo maze

### Metroid Prime 2: Echoes

- Added: Having Double Damage no longer causes the morph ball to glow.
- Added: 7 more joke hints.
- Changed: Minimal Logic now also checks for the Emperor Ing event.

#### Logic Database

- Added: 12 videos to the database

##### Torvus Bog

- Added: In Great Bridge: Rolljump method to reach Abandoned Worksite from Temple Access (Top)

## [7.2.0] - 2024-01-05

- **Major** - Added: Rebranded Randovania icons.
- Fixed: Bug where tooltips did not show uncollected item names in the autotracker.
- Changed: Update to the Database Video Directory site to eliminate lag and add modern styling.
- Changed: Autotracker tooltips now display text in black instead of gray.

### Metroid Dread

#### Logic Database

##### Artaria

- Added: In Screw Attack Room: Break the blob with Slide Turnaround Pseudo Wave Beam, requires Gravity Suit. Beginner from the left and Intermediate from the right.
- Fixed: The Advanced Pseudo Wave Beam to break the Blob in Screw Attack Room from the right now handles it not working with Gravity Suit.
- Fixed: Add Slide as a requirement for the Pseudo Wave Beam usages in Melee Tutorial Room and Early Cloak Room.

##### Burenia

- Added: Pseudo Wave Beam to break the bottom right blob in Burenia Hub to Dairon. Requires Slide and Gravity Suit or Diffusion Beam.
- Fixed: When using Power Bomb to break the bottom right blob in Burenia Hub to Dairon, also require the ability to shoot a beam.
- Fixed: Burenia Hub to Dairon: Getting the item in the fan with only Flash Shift now requires at least one Flash Shift Upgrade as well, and also only requires Intermediate movement (instead of Advanced).
- Changed: Main Hub Tower Middle: Climbing out of the water from Left of Central Grapple Block without any items now requires Advanced Movement, up from Intermediate.

##### Ferenia

- Added: In Space Jump Room: Use Grapple Beam to jump out of water above Underwater Ledge Left, and use Single Wall Jump, Spin Boost or Flash Shift to reach Dock to Transport to Ghavoran. Video included. 
- Changed: In Space Jump Room: Can traverse from Underwater Ledge Left to Dock to Transport to Ghavoran using Spider Magnet, with either Flash Shift and Wall Jump or Morph Ball and Single Wall Jump. 
- Changed: In Space Jump Room: Added a video for reaching the Missile Tank with only Morph Ball and Bombs
- Changed: In Space Jump Room: Added a video traversing from Underwater Bottom to Underwater Ledge Left with only Grapple Beam.

##### Ghavoran

- Fixed: Getting the Energy Part Pickup in Golzuna Tower using Spin Boost and Shinespark Conservation Beginner now correctly requires Morph Ball.
- Changed: Opening the door to Orange Teleportal directly from below, in Golzuna Tower, requires Diffusion Beam.
- Added: The door to Orange Teleportal can be opened from inside the tunnel left after breaking the Speed Booster Blocks, in Golzuna Tower. This requires Charge Beam and either Wave Beam or Pseudo Wave Beam Beginner.

### AM2R

- Added: Research Site Open Hatches as available doors for Door Lock Rando.
- Added: New option to place DNA anywhere.
- Added: New option to force Save Station doors to be normal doors.
- Added: New option to force doors in Genetics Laboratory to be normal doors.
- Added: If the user starts with random items, then an item collection screen will now be shown, telling the player which items they start with.
- Added: Clearer GUI symbols, when expansions have been collected, but not their corresponding launcher.
- Added: When softlock prevention is active, then the first two crumble blocks in Super Missile Chamber will be shoot blocks instead.
- Changed: "Distribution Center - Energy Distribution Emergency Exit" has updated behavior when 'Softlock Prevention' is enabled. Before, only the bottom row of Speed Booster blocks were removed. Now, all of them have been removed, except for the leftmost pillar. 
- Fixed: When spinjumping into a progressive Space Jump, the spinjump SFX is not being infinitely looped anymore.
- Fixed: Entering "Hatchling Room Underside" will now show the Metroid scan notification only once.

#### Logic Database

- Added: 15 Videos to the Logic Database.

##### Main Caves

- Added: In Surface Hi-Jump Challenge: Shinespark conservation method to reach item.

##### Hydro Station

- Added: In Inner Alpha Nest South: IBJ method to reach item.
- Changed: In Arachnus Arena: New health and dodging requirements for fighting Arachnus.

##### Industrial Complex

- Added: In Lower Factory Intersection: Can now climb the room by shinesparking after a short charge.
- Added: In Treadmill Room: Going from right to left is now possible via a beginner Shinespark or an intermediate Morph Glide.
- Fixed: In Lower Factory Intersection: Climbing the room now correctly needs a damage boost for wall jumps.
- Fixed: In Shirk Prisons: Going from right to left, now requires Morph Ball, or 4 (Super) Missiles.
- Fixed: In Treadmill Room: Going from right to left via Movement is now impossible.
- Changed: In Torizo Arena: New weapon, health, and dodging requirements for fighting Torizo.

##### Genetics Labratory

- Changed: In Queen Arena: Additional Beam requirements and dodging requirements for fighting Queen trickless.

### Metroid Prime 2: Echoes

#### Logic Database

##### Dark Agon Wastes

- Added: Requirements to trigger the Amorbis fight from below: Spacejump, NSJ Z-Axis Screw Attack or BSJ, and bomb jumps or standable terrain with the energy taken.
- Added: Advanced combat to fight Amorbis after the energy has been taken.
- Changed: Revised Amorbis combat requirements (trickless requires a good weapon + 2 E, beginner requires a weapon and 1 E, intermediate neither)
- Changed: Skipping the Amorbis trigger, or touching it to trigger the fight from below, requires Knowledge set to Intermediate.

### Metroid Prime

#### Logic Database

##### Tallon Overworld

- Added: Advanced Single Room OoB to reach Landing Site item without Morph Ball

## [7.1.1] - 2023-12-26

### Metroid Prime

- Added: A more stream-friendly autotracker layout
- Fixed: Reverted Warrior Shrine -> Monitor Station loading improvement which could sometimes cause crashes
- Fixed: Export compatibility with legacy cutscene skip options
- Fixed: Music issues in Frigate Orpheon, Artifact Temple, Arboretum, Sunchamber Lobby, Burn Dome and Lava Lake
- Fixed: [PAL] Issue with the Artifact Temple teleporter arrival cutscene
- Fixed: Non-NTSC text issues
  - Seed hash not showing on main menu
  - Credits not showing seed spoiler
  - [JP] Font size
- Added: `qolGeneral` improvements
  - Ice wall in Phendrana Shorelines now shatters instead of melting when shot
  - Better Save Station load trigger in Phendrana Shorelines
  - Better door open triggers in Arboretum
- Changed: Back-to-back cutscenes in Artifact Temple now skip as one

### Metroid Prime 2: Echoes

- Added: A more stream-friendly autotracker layout

## [7.1.0] - 2023-12-01

- Fixed: Bug with progressive suits in the autotracker always highlighting first suit
- Changed: "Remove redundant pickup alternatives" and "Stagger placement of pickups" are no longer experimental options and will be included in all presets moving forwards.

### AM2R

- Added: Shell script to make launching randomized games easier on Flatpak.
- Added: Plasma Beam Chamber's crumble blocks will be gone when the softlock prevention setting is turned on.
- Fixed: Visual time of day discrepancy with Septoggs and the tileset if started at GFS Thoth.
- Fixed: A flipped water turbine if the vanilla water turbine was set to be changed to one.
- Fixed: Crash when starting the game and loading a save room which contains a destroyed water turbine.
- Fixed: "Cancel" button not working properly on "Toggle" Missile-Mode.

#### Logic Database

- Changed: Zeta and Omegas combat rebalanced for lower difficulties.

### Metroid Dread

- Added: Power Bomb Limitations now shows up on the Preset Summary when enabled.

#### Logic Database

##### Artaria

- Added: In Screw Attack Room: Get from Door to Freezer(Power) to Start Point 2 by sliding.
- Added: In Screw Attack Room: Get from Start Point 2 to Early SA Platform with Space Jump.
- Added: In Screw Attack Room: Get from Door to Freezer(Power) to Screw Attack Pickup by using Shinespark. Requires Speed Booster Conservation Beginner and Disabled Door Lock Randomizer.
- Added: In EMMI Zone Hub: Get to the item pickup and the top left door from Door to Ballspark Hallway, using Shinespark, Speed Booster Conservation Beginner.
- Added: In EMMI Zone Hub: Get to the item pickup from Door to Ballspark Hallway using Speed Booster and Spider Magnet.
- Fixed: In EMMI Zone Hub: Getting to the item pickup from Door to Ballspark Hallway using Flash Shift and Single Wall Jump is now separated from the Grapple Movement alternative.
- Fixed: In EMMI Zone Hub: Getting to the item pickup from Door to Ballspark Hallway using Flash Shift and Single Wall Jump now requires a Flash Shift Upgrade.
- Fixed: In EMMI Zone Hub: Getting to the item pickup from the lower door to Wide Beam Block Room using a Shinespark now requires Door Lock Rando to be disabled.
- Removed: In EMMI Zone Hub: Redundant option: getting from the lower to the upper Door to EMMI Zone Exit Southwest using Speed Booster when Door Lock Rando is disabled.

##### Burenia

- Added: In Gravity Suit Tower: Getting from the Lower door to Ammo Station South to the Upper door to Gravity Suit Room is in logic with either Power Bombs or after breaking the floor.
- Changed: In Gravity Suit Tower: Getting from the Lower door to Ammo Station South to the Lower door to Gravity Suit Room is now locked behind Highly Dangerous Logic

##### Cataris
- Added: In Underlava Puzzle Room 2: Use Speed Booster with at least one upgrade to shinespark through the speed blocks from the right. 

##### Ferenia

- Added: In EMMI Zone Exit Middle: Use Wave Beam and Charge Beam or Power Bombs to open the Upper Door to EMMI Zone Exit West, then traverse through that room to get to the upper door.
- Added: In Purple EMMI Arena: Use Water Space Jump (Intermediate) to jump out of the water to reach the door.
- Changed: In EMMI Zone Exit Middle: Going from the Dock to Map Station to the Door to EMMI ZONE Exit West (Lower) is now trivial.
- Changed: In Purple EMMI Arena: Jumping out of the Water to reach the door using Cross Bombs now requires Water Bomb Jump Beginner. Using Normal Bombs no longer requires Spin Boost.

##### Ghavoran

- Changed: Golzuna logic has been overhauled to include Storm Missiles, Bombs, or Cross Bombs to fight it and forcing Flash Shift, Spin Boost, or Space Jump to dodge its attacks if not using shinesparks to defeat it.
- Fixed: Missing check on PB limitations to get to Orange Teleportal by opening the door from the tunnels below.

### Metroid Prime

- Fixed: Some rooms not appearing on map when "Open map from start" export option is selected
- Fixed: Parasite Queen permadeath when skipping death cutscene
- Fixed: Black bar in Control Tower cutscene
- Fixed: Minor PAL issues regarding Skippable Cutscenes in Exterior Docking Hangar and Sunchamber
- Added: Preset option to force Normal or Hard difficulty in the Main Menu
- Added: More Base QoL
  - All rooms now automatically play music appropriate to the area, even if the original music trigger has not been touched
  - The bomb blocks in Lava Lake and Chapel Tunnel are gone forever once destroyed
  - Fix Arboretum rune scan not always appearing when vines are retracted
  - Fix broken load trigger in Aether Lab Entryway
  - Tweaked the size of some door open and loading triggers
  - Sun Tower Access Ghost can now be seen after performing Early Wild
  - Better music timing of Elite Pirate breakout
  - Fix Chapel of the Elder's item platform not rising up all the way
  - Removed more "flashbang" effects
- Changed: Research Core item acquisition cutscene removed in Competitive Skippable Cutscenes
- Changed: Reintroduce and improve loading trigger optimization in Warrior Shrine
- Changed: Update in-game text when refilling PBs at missile stations
- Changed: The Missile Launcher's broad category is now "missile system" instead of "missile-related upgrade".

#### Logic Database

- Added: Database logic for Hard Mode

##### Chozo Ruins

- Added: Vault NSJ with Wallboosts
- Changed: Decreased Difficulty of Tower of Light NSJ Slope Jump

##### Magmoor Caverns

- Added: Fiery Shores wallcrawl to reach Upper Item

##### Phazon Mines

- Added: Difficult HBJ in MQB Phazon Pit
- Added: Elite Research Single Room OOB to Item
- Added: Upper Elite Research Dash to Reach Item NSJ

##### Phendrana Drifts

- Changed: Thardus Thermaless with Bombs and w/o adjusted
- Added: Phendrana Canyon NSJ Scanless Damage Boost
- Added: Phendrana's Edge NSJ Grappleless BSJ
- Added: Ruined Courtyard NSJ Climb UBJ
- Added: Thardus Skip NSJ from North Quarantine Tunnel

##### Tallon Overworld

- Added: Great Tree Hall Lower NSJ Climb BSJ
- Added: Landing Site B Hop to Reach Gully NSJ

### Metroid Prime 2: Echoes

#### Logic Database

- Changed: Climbing Transport A Access using slope jump + NSJ SA no longer incorrectly requires SJ as well

## [7.0.1] - 2023-11-??

- To be decided if it will be necessary.

## [7.0.0] - 2023-11-03

- **Major** - Added: AM2R has been added with full single player support. Includes Door Lock Rando, some toggleable patches and more.
- Changed: The Changelog window has received a slight overhaul. The date of each release is shown, hyperlinks are fixed, and patch notes are now accessed through a drop-down box (previously used vertical tabs).
- Changed: Trick level sliders ignore mouse scroll inputs, preventing unintended preset changes. 
- Changed: The Trick Details list in the menu bar no longer displays tricks that shouldn't be visible in the UI.
- Changed: For Multiworld, sending collected locations to the server can no longer fail if there's an error encoding the inventory.
- Changed: The directory layout has now changed, moving everything that isn't the executable to an `_internal` folder.
- Changed: When verifying the installation, missing files and modified files are listed in the console and log. 
- Changed: An explicit error is now displayed when a preset has minimum random starting items higher than the maximum.
- Fixed: Map tracker selects the correct start location if the preset has only one start location that is not the default.
- Fixed: When verifying the installation, the title of the popup now properly says "Verifying installation".
- Fixed: Exporting with hidden item models in a multiworld now works properly.

### Resolver

- Fixed: Bug where damage constraints in chains were not understood correctly.
- Fixed: Damage reductions from multiple suits are no longer multiplied together.
- Improved: The output from the resolver now includes the node with the victory condition.
- Improved: When using verbosity level High or above, the energy is displayed in the output.
- Improved: Speed up resolving of hard seeds by allowing skipping of more kinds of unsatisfied requirements.

### Cave Story

- **Major** - Added: Multiworld support. Currently only supports the version of freeware provided by Randovania.
- Fixed: Exporting Cave Story no longer causes a runtime error.
- Fixed: Presets that start in Camp no longer error in generation.
- Changed: The bookshelf in Prefab House now returns you to Prefab Building, before the boss rush.
- Fixed: Alt-tabbing while in fullscreen no longer crashes the game.
- Fixed: You can no longer select a negative weapon slot from the inventory.
- Fixed: The teleporter menu no longer flickers.

### Metroid Dread

- Fixed: Custom shields now use the correct shader and texture effects and no longer a black background
- Fixed: Issues with negative amount for ammo items. The current amount was set to a wrong value and you had to use a ammo refill station. This also caused issues with the auto tracker and multiworld. 

#### Logic Database

- Fixed: The "Power Bomb Limitations" setting is now respected for opening Charge Beam Doors.

##### Artaria

- Changed: Going to Transport to Dairon with Speed Booster now requires the Speed Booster Conservation trick set to Beginner.
- Changed: The item above Proto EMMI now requires Speed Booster Conservation set to Beginner when reaching it with Speed from the top.
- Changed: Using Speed Booster to reach the pickup in EMMI Zone First Entrance now requires either the EMMI defeated or Speed Booster Conservation set to Beginner.

##### Burenia

- Added: Use Spin Boost with Wall Jump to climb from left to right at the top of Gravity Suit Tower.
- Changed: The Early Gravity sequence now requires the Speed Booster Conservation trick set to Beginner.

##### Cataris

- Added: Ledge warp out of the Diffusion Beam Room to avoid being trapped by the one way door and the blob.
- Changed: The item in Dairon Transport Access now requires the Speed Booster Conservation trick set to Beginner.
- Changed: The speed blocks leading to Underlava Puzzle Room 2 now require the Speed Booster Conservation trick set to Beginner or Power Bombs.

##### Dairon

- Changed: The lower item in the Freezer now requires the Speed Booster Conservation trick set to Beginner.
- Changed: The item in Ghavoran Transport Access now requires the Speed Booster Conservation trick set to Beginner when using Space Jump.
- Changed: The item in Storm Missile Gate Room now requires the Speed Booster Conservation trick set to Beginner when coming from above.

##### Elun

- Added: Elun's Save Station is now a valid starting room.
- Changed: The item in Fan Room now requires the Speed Booster Conservation trick set to Beginner.

##### Ferenia

- Added: Emmi Zone West Exit now has a Damage Boost trick to move from the center platform to the west door.
- Changed: The item in Fan Room now requires the Speed Booster Conservation trick set to Beginner or Gravity Suit with door lock rando disabled.
- Changed: The item in Speedboost Slopes Maze now requires the Speed Booster Conservation trick set to Beginner.
- Changed: The Missile+ Tank in Space Jump Room now requires the Speed Booster Conservation trick set to Beginner.

##### Ghavoran

- Changed: Going up Right Entrance with Speed Booster now requires the Speed Booster Conservation trick set to Beginner.
- Changed: The upper item in Golzuna Tower now requires the Speed Booster Conservation trick set to Beginner when using Spin Boost from the top.

### Metroid Prime

- Changed: In the Auto-Tracker Pixel Theme, visors are now pilled, Boost Ball icon with a proper trail, improvements to Power Bomb icon.
- Fixed: Counting normal damage reductions from suits twice.
- Fixed: Item position randomizer not being random.
- Fixed: Foreign object in ruined shrine
- Fixed: Room rando + cutscene skip compatibility
- Fixed: Crash when exporting a seed with a blast shield in phazon infusion chamber and essence death teleporter
- Fixed: [PAL/JP] Restored Missile and Charge shot stun in one hit on Ridley
- Fixed: [PAL/JP] Restored Wavebuster cheese on Ridley
- Fixed: When customizing cosmetic options, the labels are now properly updated. 

### Metroid Prime 2: Echoes

- Added: One new Joke Hint referring to Raven Beak added to the pool
- Changed: In the Auto-Tracker Pixel Theme, visors are now pilled, Boost Ball icon with a proper trail, Screw Attack icon now faces clockwise, dedicated Power Beam icon.
- Changed: Damage Requirements for Warrior's Walk Item Pickup has been lowered from 80 to 60 dmg in total (30 energy getting the item and 30 energy going back)

## [6.4.1] - 2023-10-12

### Metroid Dread

- Removed: The "Power Bomb Limitations" has been disabled due to issues. This will be re-added in the future.

## [6.4.0] - 2023-10-05

### Metroid Dread

- Fixed: The "Power Bomb Limitations" setting is now accounted for by logic.

### Metroid Prime:

- Fixed: When room rando is enabled, cutscenes are no longer skippable to avoid a bug with elevators. This will be properly fixed in the future.

## [6.3.0] - 2023-10-02

- Added: During generation, if no alternatives have a non-zero weight, try weighting by how many additional Nodes are reachable.
- Added: Data Visualizer now has a very visible checkbox to quickly toggle if the selected trick filters are enabled.
- Added: When trick filters are enabled, a line is added indicating how many requirements are being filtered.
- Changed: The generator will now consider placing Energy Tanks, if there's a damage requirement that's exactly high enough to kill the player.
- Fixed: The menu option for viewing all Randovania dependencies and their licenses has been restored.
- Fixed: The generator should now handle cases with negative requirements a little better.
- Fixed: Map tracker works again for Metroid Dread and Metroid Prime.

### Resolver

- Fixed: Bug where nested requirements were combined wrongly.
- Improved: Order of exploring certain dangerous events.

### Metroid Dread

- Added: Enky and Charge Beam Doors can be made immune to Power Bombs. This is enabled in the Starter Preset, and can be toggled in Preset -> Game Modifications -> Other -> Miscellaneous -> Power Bomb Limitations.
- Added: Warning in the FAQ about custom text not displaying if the game is played in languages other than English.
- Changed: Exporting games is now significantly faster.

#### Logic Database

- Added: 3 videos to the logic the database for a diagonal bomb jump in Ghavoran, a single-wall jump in Cataris, and a diffusion abuse trick in Artaria.

##### Artaria

- Changed: EMMI Zone Spinner: The connection to the pickup that is available before flipping the spinner now also requires door lock rando and Highly Dangerous Logic to be enabled.

##### Burenia

- Changed: Teleport to Ferenia: Using Speed Booster to get past the Shutter Gate now requires Speed Booster Conservation Beginner.

##### Cataris

- Changed: Thermal Device Room South: The connections to the thermal door that closes after using the thermal device now logically remains open when door lock rando is disabled and the "Can Slide" and "Shoot Beam" templates are satisfied. This is a handwave that makes the thermal device no longer a dangerous resource.
- Changed: Single-wall Jump trick in Cataris Teleport to Artaria (Blue) now requires a slide jump.
- Changed: Exclude Door above First Thermal Device from Door Randomization. Effectively making the First Thermal Device a safe action also when doors are randomized.

##### Dairon

- Changed: Yellow EMMI Introduction: Using Speed Booster to go through the Shutter Gate, right to left, no longer requires Flash Shift Skip.

##### Ferenia

- Changed: Purple EMMI Introduction: Using Speed Booster to get past the Shutter Gate now requires Speed Booster Conservation Intermediate instead of Flash Shift Skip Beginner.

##### Ghavoran

- Changed: The connection of EMMI Zone Exit Southeast and EMMI Zone Exit West is now a proper door. This enables it to now be shuffled in door lock rando.
- Changed: Going backwards through the Eyedoor now requires having first destroyed it, Flash Shift and Intermediate Movement, or being able to tank the damage.

### Metroid Prime

- Fixed: Door from Quarantine Access A to Central Dynamo being inoperable with Reverse Lower Mines enabled.
- Fixed: Minor issues with new skippable cutscenes option.
- Fixed: PAL export with skippable cutscenes
- Fixed: Flaahgra crash with skippable cutscenes (fingers crossed)
- Fixed: Warrior shrine loading behavior
- Changed: Remove white screen flash effect when crates explode.
- Changed: Skippable cutscene modes are no longer experimental. Skippable is the new default. Competitive cutscene mode has been updated appropriately.
- Changed: Update tournament winner scan in Artifact Temple
- Changed: Improve loading times when leaving MQB
- Changed: Parasite Queen no longer respawns on 2nd pass
- Changed: The post-Parasite Queen layer in Biotech Research Area 1 now prevents backtracking through Emergency Evacuation Area (1-way door)
- Removed: Major/Minor Cutscene Mode (Major hidden behind experimental options)

#### Logic Database

##### Impact Crater

- Added: The Metroid Prime Exoskeleton fight has full combat logic.

##### Chozo Ruins

- Added: Sun Tower Sessamoharu Complex Bomb Jump to Skip Super Missiles/Scan Visor

##### Phazon Mines

- Added: Phazon Processing Center between Pickup and Maintenance Tunnel Door
- Fixed: Traversing from the Spider Track Bridge to the Quarantine Access A door in Metroid Quarantine A now properly requires the barrier to be removed or `Backwards Lower Mines` to be enabled.

##### Phendrana Drifts

- Added: New Thardus Skip Method from Room Center
- Added: Quarantine Monitor to North Quarantine Tunnel Thardus Skip
- Added: Phendrana Shorelines Spider Track item without spider ball out of bounds trick

### Metroid Prime 2: Echoes

- Changed: When Progressive Grapple is enabled, it will now show `2 shuffled copies` rather than `Shuffled` for better consistency.
- Changed: A proper error message is displayed when mono is not found, when exporting a game on macOS and Linux.

#### Logic Database

- Added: 22 videos to the logic database. see the [Video Directory]
(https://randovania.github.io/Metroid%20Prime%202%20Echoes/) for the full collection
- Added: Comments to some Beginner Bomb Jump tricks
- Changed: The trick setting "Suitless Ingclaw/Ingstorm" got renamed to "Suitless Dark Aether" with the intention to cover more tight Dark Aether energy requirements outside of Ingclaw or Ingstorm related checks.

##### Sky Temple Grounds:

- Changed: War Ritual Grounds, Shrine Access, Lake Access, Accursed Lake, Phazon Pit and Phazon Grounds will now require a Suit on trickless settings

##### Agon Wastes:

- Added: Main Reactor: Scan Dash (Advanced) to reach the Luminoth Corpse which allows to reach the item through Slope Jumps and Standable Terrain (Advanced).
- Added: Main Reactor: It is now possible to get to the item with only Spider Ball, Morph Ball Bombs, Standable Terrain (Intermediate) and Bomb Space Jump (Expert) without Space Jump.

##### Dark Agon Wastes:

- Added: Hall of Stairs: Bomb Space Jump (Advanced) to reach Save Station 3 Door without Space Jump

##### Dark Torvus Bog:

- Added: Portal Chamber (Dark): It is now possible to reach the Portal with a Slope Jump (Intermediate) and Screw Attack without Space Jump.

##### Sanctuary Fortress:

- Added: Main Gyro Chamber: Instant Morph (Hypermode) into boost, to destroy the glass to Checkpoint Station
- Added: Reactor Core Item pickup now possible with just Spider Ball and Morph Ball Bombs via Standable Terrain (Intermediate) and Bomb Jump (Intermediate)
- Added: Vault: Extended Dash (Expert) and Boost Jump (Expert) Method to reach the Spinner Side
- Added: Accessing the portal in Watch Station with a Bomb Space Jump (Advanced) to reach the Spider Track, Standable Terrain (Advanced) to reach the Bomb Slot, and an Instant Morph (Advanced)

##### Ing Hive:

- Added: Hive Temple Access: Slope Jump (Expert) into Screw Attack to skip Hive Temple Key Gate
- Changed: Temple Security Access: Z-Axis Screw Attack Trick is changed into Screw Attack into Tunnels (Advanced)
- Changed: Culling Chamber and Hazing Cliff will now require a Suit on trickless settings

## [6.2.0] - 2023-09-02

- Added: "Help -> Verify Installation" menu option, to verify that your Randovania installation is correct. This is only present on Windows.
- Changed: Game generation is now up to 150% faster.
- Changed: The resolver now tries otherwise safe actions behind a point of no return before it tries actions that give dangerous resources. This makes the solve faster by avoiding some cases of backtracking.
- Changed: Comments no longer prevent And/Or requirements from being displayed as short form.
- Fixed: Auto Tracker icons that were supposed to be always visible no longer show as disabled.
- Fixed: Opening race rdvgame files from older Randovania versions now works properly.
- Fixed: Exporting games with hidden Nothing models don't crash during the exporting process anymore.
- Fixed: For macOS, exporting Metroid Prime 2: Echoes games does not require you to run Randovania from within a terminal anymore to see the Mono installation.

### Metroid Dread

- **Major** - Added: Elevator and Shuttle randomizer. The destination is shown on the elevator/shuttle's minimap icon and in the room name, if enabled. This will show different area names to the logic database for some items.
- **Major** - Added: Split beams and missiles. When playing with non-progressive beams or missiles, each individual upgrade provides a unique effect instead of providing the effects of all previous upgrades.
- Added: An in-game icon will appear if the player becomes disconnected from the multiworld server.
- Changed: The Starter Preset and April Fools 2023 preset now have non-progressive beams and missiles, instead of progressive.
- Changed: Bomb Shields are no longer vulnerable to Cross Bombs.
- Fixed: The door model for certain door types now uses the intended textures correctly.
- Fixed: The save file percentage counter and the per-region percentage counter are now all updated correctly.

#### Logic Database

- Added: Diagonal Bomb Jump in Ferenia - Speedboost Slopes Maze.
- Added: Diagonal Bomb Jump in Burenia - Main Hub Tower Top, to the Missile Tank, using either Gravity Suit or an out of water bomb jump.
- Added: In Dairon - West Transport to Ferenia, use Wave Beam to push the Wide Beam Block from above, without Wide Beam.
- Added: Logic to handle having Ice Missiles without Super Missile.
- Added: In Ghavoran - Teleport to Burenia, Cross Bomb Skip using just Morph Ball to get to and from the Pickup. Rated one level higher than the corresponding usage with Flash Shift or Spin Boost.
- Added: Ledge Warp usage to flip the spinner in Ghavoran next the Transport to Elun, and in Elun to release the X.
- Added: All Chozo-X encounters now have energy requirements.
- Changed: Added Wide Beam to missile farming during Kraid's fight.
- Changed: Fighting Kraid in Phase 2 without going up is moved from Beginner Combat to Intermediate.
- Changed: Fighting Kraid with no energy is now Intermediate Combat. Fighting with 1 Energy Tank is Beginner.
- Changed: Dodging in all Chozo-X fights now has Flash Shift as trivial, Spin Boost with Beginner Combat, and nothing with Intermediate.
- Changed: In Dairon - Teleport to Artaria, breaking the speed blocks is no longer "dangerous". This is done by removing the "Before Event" condition on breaking the blocks from above.
- Changed: In Artaria - Water Reservoir, breaking the blob is no longer "dangerous", as long as Slide is not randomized. This was previously dangerous because there's a connection in EMMI Zone Exit Southwest that makes use of Speed Booster, however, by simply adding a "Can Slide" option on the same condition, the logic now sees the blob as safe.
- Changed: In Burenia: Fighting Drogyga is now only "dangerous" if Highly Dangerous Logic is enabled. This is achieved by adding a Highly Dangerous Logic constraint on all instances where the logic uses "Before Drogyga" on connections in the Underneath Drogyga room.
- Changed: Move victory condition to after Raven Beak, and encode all requirements to finish the escape sequence to that connection. This avoids having a "dangerous" resource at the end of the game.
- Changed: In Burenia - Main Hub Tower Middle, lowering the Spider Magnet Wall is now "dangerous" only when Highly Dangerous Logic is enabled. The connection from the bottom of the room to the Pickup Platform that uses Grapple Movement requires the Spider Magnet Wall to not be lowered now requires Highly Dangerous Logic. The randomizer currently doesn't have the necessary options to make this connection mandatory in any seeds anyway.
- Changed: Most instances of pushing Wide Beam Blocks by using Wave Beam through walls now no longer need Wide Beam. Notable exception is Dairon - West Transport to Ferenia, from below.
- Changed: Boss fight logic using Ice Missile without Super Missile is no longer an option, and effectively requires as many missiles as with normal Missiles.
- Changed: Boss fight logic now understands how damage values work with Split Beams behavior.
  - Affected bosses: Robot Chozo fights, Chozo X fights and Raven Beak.
  - Having only Plasma Beam or only Wave Beam is only used to fight the Robot Chozos, at Combat Intermediate.
  - Having both Plasma Beam and Wave Beam is considered as the same bracket as only Wide Beam.
  - Having Wide Beam and Wave Beam is considered as the same bracket as Wide Beam and Plasma Beam.
- Changed: Exclude Ghavoran door between Flipper Room and Elun Transport Access from being shuffled as a Grapple Beam door in Door Lock rando. This is to enable a Ledge Warp to flip the Spinner from below.
- Changed: In Ghavoran - Flipper Room, rotating the flipper the normal way can now be in logic before having pulled the Grapple Block at Right Entrance or having turned on Power Switch 2 in Dairon, if Transport Randomizer is enabled.
- Changed: Revised logic for fighting Corpius
  - When using missiles without an ammo requirement, the X must not have been released.
  - Using Cross Bomb is moved to Combat Beginner
  - For Missiles, Super Missiles and Ice Missiles, the number of required missiles is reduced by 1, which matches the pre-existing comments. These alternatives remain Combat Intermediate.
  - For Missiles, Super Missiles and Ice Missiles, these can now also be used without combat tricks, but you need 1.5x as many units of Missiles ammo as the combat trick version.
  - Added Storm Missiles.
- Fixed: A typo in the room name Ferenia - East Transport to Dairon has been changed from East Transport to Darion.
- Fixed: In Burenia - Teleport to Ghavoran, to open the Plasma Beam door from below, add requirement to have Plasma Beam. This becomes relevant with Separate Beam Behavior.
- Fixed: In Artaria - Teleport to Dairon, to enter the teleport itself using Wave Beam, add requirements to have Wide Beam and Door Lock Rando being disabled. The former becomes relevant with Separate Beam Behavior.
- Fixed: In Cataris - Kraid Area, when using Wave Beam to fight Kraid from behind, you now also need the rest of the rest of the requirements to fight Kraid.

### Metroid Prime

- Fixed: One-way elevator mode not able to generate
- Fixed: Doors openable underneath blast shields
- Fixed: Doors and Blast shields hurting the player with reflected shots
- Fixed: Starting items getting  ignored when starting in Connection Elevator to Deck Alpha
- Fixed: Skipping the cutscene in Connection Elevator to Deck Alpha also skips item loss
- Fixed: Doors in Omega Research not locking
- Fixed: Elite Control entry Barrier activating again
- Fixed: Hall of the Elders "New Path Opened" HUD Memo not appearing
- Fixed: Some unskippable cutscenes
- Fixed: Removed HUD Memos in Emergency Evacuation Area
- Fixed: Timing of Metroids in Metroid Quarantine A
- Fixed: Stuck camera in control tower
- Fixed: Timing of flying pirates in control tower
- Fixed: Echoes Unlimited Missiles model now appears larger
- Added: More Quality of life improvements over vanilla
  - Colorblind friendlier flamethrower model
  - Power Bombs now have a heat signature
  - Power Conduits activate even if only 1 of 3 wave particles hit
  - Main Quarry power conduit no longer reflects charged wave
  - Added lock to top door during Phazon Elite fight
  - Doors unlock from picking up the artifact item instead of the Phazon Elite dying

#### Logic Database

##### Chozo Ruins

- Added: Reverse Flaahgra in Sun Tower is now logical
- Added: Furnace E Tank Wall Boost Escape
- Added: Transport Access North Wallboost to Hive Totem from Elevator
- Added: Trigger Ghosts from Sun Tower Access without Bombs or Spider

##### Phazon Mines

- Added: Fungal Hall A now has Energy and Combat Logic
- Added: Fungal Hall A SJ Scan Dash Grapple Skip
- Added: Fungal Hall Access NSJ Bombless Escape to Fungal Hall A

##### Phendrana Drifts

- Changed: Phendrana Canyon Pickup NSJ Bombless Triple Boost Adjustments
- Changed: Control Tower Plasma Skip is now Beginner
- Added: Hunter Cave Bunny Hop to reach Hunter Cave Access from Lower Edge Tunnel
- Added: Hunter Cave Slope Jump to reach Chamber Access from Lake Tunnel

##### Tallon Overworld

- Added: Root Cave Climb NSJ Boost Strat

### Metroid Prime 2: Echoes

- Added: New cosmetic suit options. Please note that these suits require the experimental patcher to be enabled.
- Added: The internal game copy is automatically deleted when exporting a game fails in certain situations.

#### Logic Database

- Added: 307 videos to the logic database. see the [Video Directory]
(https://randovania.github.io/Metroid%20Prime%202%20Echoes/) for the full collection.

##### Temple Grounds

- Added:  NSJ Extended Dash (Expert) to cross Grand Windchamber through the middle platform.

##### Sky Temple Ground

- Removed: Phazon Grounds NSJ, No SA -> Invisibil Objects (Hypermode) or Movement (Expert) and Dark Visor. Doesn't exist.

##### Agon Wastes

- Added: NSJ Extended Dash (Advanced) to reach Temple Access Door in Mining Station A.

##### Sanctuary Fortress

- Added: Extended Dash (Expert) to reach the Scan Post in Watch Station Access from Main Gyro Chamber Door.
- Added: Extended Dash (Expert) to reach Main Gyro Chamber Door in Watch Station Access from the Scan Post Side.
- Added: Workers Path - Screw Attack from Z-Axis (Intermediate) now requires Bomb Space Jump (Intermediate) from Dynamo Works
- Added: Workers Path - Bomb Jump (Advanced) method added to reach cannon NSJ from landing platform

## [6.1.1] - 2023-08-07


- Changed: Improve performance significantly when opening a Multiworld session with long history.
- Changed: Slightly improve performance when opening game details.
- Fixed: The correct error is displayed when the incorrect password is provided for Multiworld Sessions.

### Metroid Dread

- Fixed: The progress bar when exporting no longer reaches 100% earlier than intended in some situations.
- Added: Racetime seeds can now be directly imported into Randovania

## [6.1.0] - 2023-08-02

- **Major** - Removed: Starting sessions is no longer necessary and has been removed as an option. It's now always possible to clear a generated game.
- Added: Importing permalinks and rdvgames in a multiworld session now creates new worlds if missing.
- Added: The Generation Order spoiler now has a field to filter it.
- Added: An "Export Game" button has been added to "Session and Connectivity" tab as a shortcut to export any of your worlds.
- Added: It's now possible to filter the history tab in a Multiworld session.
- Added: Add Ready checkbox for Multiworld sessions.
- Added: A new tool was added to the Pickup tab of Game Details that lets you quickly find in which worlds your pickups are.
- Added: The time a world last had any activity is now displayed in the Multiworld session.
- Added: A toggle for allowing anyone to claim worlds in a Multiworld session.
- Added: Sending pickups to an offline world now updates the auto tracker.
- Added: Warnings now show up in Multiworld sessions if you're not connected to any of your worlds.
- Changed: The popup when replacing a preset for a Multiworld Session now has the same features as the solo game interface.
- Changed: Text prompts now default to accepting when pressing enter.
- Changed: Reorganized the top menu bar. The Advanced menu is now called Preferences, with an Advanced sub-menu. Opening the Login window is now in the Open menu.
- Changed: The handling for presets that can't be loaded have been improved.
- Changed: Finishing a session is now called hiding a session, and now can be undone.
- Fixed: Multiworld now properly respects major/minor configuration of each world.
- Fixed: The generation order for multiworld session now correctly handles any kind of names.
- Fixed: Any buttons for changing presets or deleting worlds are properly disabled when a game is being generated.
- Fixed: Import rdvgames for games that uses certain features, like Sky Temple Keys on Bosses or Metroid DNA in Dread, now works properly.
- Fixed: Session Browser now properly sorts by creation date and user count. It also now properly defaults to showing recent sessions first.
- Fixed: Tracking another user's inventory now properly keeps working after a connection loss.
- Fixed: Sorting the session history and audit log now works properly.
- Fixed: In Multiworld session, the Claim world button is now properly disabled when you don't have permissions.
- Fixed: Changing a preset no longer causes it to lose its position in the tree.
- Removed: Connecting to Dolphin on Linux executable builds is now hidden on known situations that it doesn't work properly.

### Metroid Dread

- **Major** - Added: Multiworld support for Dread.
- Changed: Ryujinx (Legacy) is disabled when auto-tracker support is on, or in a multiworld.
- Fixed: Dairon - Navigation Station North can no longer be assigned a hint, which would then be replaced with DNA Hints.
- Added: A new auto-tracker layout featuring progressive items.
- Added: Custom shields now have alternate and more accessible models, which can be toggled per-shield in Cosmetic Options.

#### Logic Database

- Added: 2 videos to the database
- Added: Slide from right to left in Cataris - Total Recharge Station South.
- Added: Grapple Movement to get from Lower Door to Wide Beam Block Room to Upper Door in Artaria - EMMI Zone Hub.
- Added: Crossing the water gap in Ferenia EMMI Zone Exit East with just Bombs (Hypermode IBJ and DBJ) or Cross Bombs and a Slide Bomb Boost (currently Movement Advanced).
- Added: Use Speed Booster and Gravity Suit to escape Cataris - Kraid Arena after fighting Kraid.
- Added: Using Wall Jump to get past the Flash Shift gate in Burenia - Teleport to Ferenia.
- Changed: Make it possible to get to the Diffusion Beam location without Morph Ball.
- Fixed: Entering Hanubia Orange EMMI Introduction from the right now requires having beaten the Red Chozo.
- Fixed: The Pseudo Wave Beam in Burenia - Burenia Hub to Dairon now correctly requires Wide Beam.
- Fixed: Logic issues surrounding ending the Chain Reaction sequence in Artaria, aka the Vanilla Varia Suit area.
- Removed: In Cataris - Green EMMI Introduction, the advanced Pseudo Wave Beam to break the blob from below is removed.
- Removed: In Ghavoran - Blue EMMI Introduction, the trickless Ballspark to climb the room has been removed.

### Metroid Prime

- Added: Experimental Option - `Skippable` Cutscene Mode. Keeps all cutscenes in the game but makes it so they can be skipped with the START button
- Added: Experimental Option - `Competitive (Experimental)` Cutscene Mode Removes some cutscenes from the game which hinder the flow of competitive play. All others are skippable. This will eventually replace the existing Competitive implementation.
- Added: Introduction of non-critical fixes and improvements to the base game such as fixed sound effects and removed tutorial popups. Those wanting an untainted experience of the vanilla game may still do so at their own risk by activating "Legacy Mode". For technical description of what's changed, see [qol.jsonc](https://github.com/toasterparty/randomprime/blob/randovania/generated/json_data/qol.jsonc)
- Added: Completely overhauled how custom Blast Shields and Doors look
- Added: Morph Ball Bomb and Charge Beam door locks now use Blast Shields so that they only need to be opened once with that weapon
- Added: New "Gamecube" pickup model which acts as a placeholder for all non-nothing items without a suitable model which can be displayed natively
- Added: The "Hints" page in the "Game" window now lists the location of the Phazon Suit hint.
- Changed: Non-NTSC enemies now have their health reset to match NTSC 0-00
- Changed: Blast Shields are much more visible in dark rooms
- Fixed: Random Elevators settings should no longer have mismatches between the UI and the preset regarding which elevators are excluded.
- Fixed: HoTE statue door can now handle a blast shield cover
- Fixed: Old scan points lingering in Door Lock Rando
- Fixed: Door Lock Rando shields now make explosion sounds

#### Logic Database

- Added: 52 videos to logic database, bringing the total available via the [Video Directory](https://randovania.github.io/Metroid%20Prime/) to 276

##### Chozo Ruins

- Added: The Hall of the Elders Ghost Skip from Reflecting Pool Access to reach Crossway Access South, using advanced level tricks.
- Added: Knowledge (Intermediate) for reaching Elder Chamber without fighting the Chozo Ghost.
- Added: Main Plaza - Tree item OoB logic.
- Added: Crossway - Easier boost only method for item.
- Changed: Tower of Light - Reduced gravityless SJ slope jump to tower chamber to Beginner.
- Fixed: Ice Beam has been removed from the connection to Elder Chamber in Hall of the Elders.
- Fixed: The Door in Tower of Light Access that leads to Ruined Shrine is now a normal Door instead of a Wave Beam Door.
- Changed: Ruined Nursery Bombless Standables Logic Adjustments
- Added: Ruined Nursery Bombless w/ Boost strat
- Added: Training Chamber Ghost Skip

##### Phendrana Drifts

- Changed: Quarantine Cave - Various cleanup with Thardus fight logic. Reworked visor requirements. Added Missile strategy (allows Ice Beam only fight logically).
- Added: Added Quarantine Cave NSJ Scan Dash to Q-Mon Tunnel
- Added: Dash to Q Mon from Room Center with SJ
- Added: Reverse Thardus Skip Logic (Scan and Scanless)
- Added: Thardus Hop
- Changed: Ice Ruins West Baby Sheegoth Jump Damage Requirements and Trick Adjustments
- Added: Gravity Chamber Pickup (Missile) NSJ w/o Grapple/Plasma Dash Method and Bombu Method

##### Phazon Mines

- Added: Metroid Hop to reach Missile from Quarantine Access A
- Changed: Various Metroid Quarantine A logic adjustments
- Fixed: NSJ Phazon Processing Center having too few requirements

### Metroid Prime 2: Echoes

- Added: Tracker layout "Debug Info", which also shows details useful for investigating errors.
- Added: The Coin Chest model from multiplayer is now used for offworld items instead of the ETM model.
- Changed: The Power Beam and the Morph Ball now use the Coin Chest model when shuffled, instead of the ETM model.
- Added: 4 new joke hints in the pool.
- Fixed: The gate in Command Center now opens correctly when using the new patcher.
- Fixed: Doors in Venomous Pond can no longer become blast shields.
- Fixed: The door from Sacrificial Chamber Tunnel to Sacrificial Chamber has been excluded from door lock rando.
- Fixed: Random Elevators settings should no longer have mismatches between the UI and the preset regarding which elevators are excluded.

#### Logic Database

- Added: 4 videos to logic database, see the [Video Directory](https://randovania.github.io/Metroid%20Prime%202%20Echoes/) for the full collection

## [6.0.1] - 2023-07-04

- Added: Option for disabling crash reporting and monitoring.
- Added: In multiworld sessions, you're prevented from selecting a preset that is incompatible with multiworld.
- Added: In multiworld sessions, world names must now be unique.
- Changed: The Privacy Policy has been updated to mention crash reporting and monitoring.
- Changed: Tweaked the error reporting for generating and exporting games.
- Fixed: Importing permalinks and spoilers in multiworld no longer fails.
- Fixed: Generation order is no longer hidden when Door Lock is enabled with Types mode.
- Fixed: Pickups providing negative resources can now be sent in multiworld games.
- Fixed: The prompt for a session name no longer deletes spaces at the end, making it easier to split words.
- Fixed: In multiworld sessions, the copy permalink button is properly disabled before a game is available.

## [6.0.0] - 2023-07-03

- **Major** - Multiworld support has been significantly changed! New features include:
  *  Sessions now have Worlds instead of rows with users, and users can be associated with any number of Worlds.
     * This means it's now possible to play a Multiworld entirely solo.
  *  You can connect to one Dolphin and any number of Nintendont at the same time.
  *  Multiple sessions can be opened at the same time.
  *  A session window is no longer required to be kept open. As long as Randovania is connected to a game, the server communication works.
- Added: It's now possible to drag presets directly into the root of the presets.
- Added: The order you place presets when drag and dropping is now saved.
- Added: New command line arguments `--local-data` and `--user-data` to allow configuring where Randovania saves its data.
- Added: New Door Lock rando mode - Types. In this mode, every single door of a type is swapped with another type. Generation times should be fast and be compatible with multiworld.
- Added: Interface to customize preset description.
- Added: It's now possible to save rdvgame files for race games. This is not available for multiworld.
- Added: When editing a Pickup Node, there's now a button to find an unused pickup index.
- Added: When viewing the spoiler log in a Multiworld session, it will now display the names for each world rather than "Player 1", "Player 2", etc.
- Changed: Discord login is now performed via your browser, instead of the Discord client.
- Changed: Door Lock mode Two-way is now named Doors. The functionality is unchanged.
- Changed: Improved preset descriptions, making them significantly simpler.
- Changed: Some preset options which are not ready for wide consumption have been hidden by default. To show all preset options, please select `Advanced > Show Experimental Settings`.
- Changed: In the Data Visualizer, requirements are now displayed using a tree widget, which allows for collapsing the and/or blocks.
- Changed: Optimized the solver by allowing more resources as additional resources, allowing more actions to be skipped until the necessary resources are found.
- Changed: For Multiworld, it's now preferred to have an additional pickups than placing it in another player's game, when there's no locations left in your game.
- Changed: Randovania now internally uses the term `Region` for what used to be called a `World`. This is mostly an internal change.
- Changed: Connecting to Dolphin is now hidden on macOS, as it never was supported.
- Changed: Door Lock rando generation is now up to 50% faster.
- Fixed: Issue where the resolver didn't find the paths that lead to taking the least damage.
- Fixed: The resolver no longer allows events as additional requirements. This fixes a problem that could lead to an event locking itself.
- Fixed: The `database render-region-graph` command now works properly.

### Cave Story

- Nothing.

### Metroid Dread

- **Major** - Added: Random Starting Locations is now supported. This enables all Save Stations, Navigation Stations, and Map Stations as possible starting options.
- Added: New cosmetic option to display Randovania's area names on the HUD, either always or after room transitions.
- Added: Door Lock Randomizer can randomize doors to be weak to Ice Missile, Storm Missile, Diffusion Beam, Bombs, Cross Bombs, Power Bombs.
- Added: New option under "Game Modifications" to choose how inconsistencies in Raven Beak's damage resistance are handled.
- Added: Auto tracker is now supported via a new game connection choice.
- Added: Exporting now checks if the RomFS folder has some required files.
- Changed: The doors in Itorash are now excluded from being shuffled in Door Lock Randomizer.

#### Patcher Changes

- Added: Belated April Fools 2023 preset. Enables door rando by default, as well as some surprise changes to the item pool. Make sure to see what advice ADAM has to give!
- Changed: Pickups can be configured to take away some of an item instead of giving more (e.g. missile tanks could take away missiles when collected).
- Fixed: Using Morph Ball in Proto Emmi sequence no longer crashes the game.

#### Logic Database

- Added: Grapple Movement (Beginner) for going up the left side of Burenia - Main Hub Tower Middle.
- Added: Movement (Intermediate) and Water Bomb Jump (Intermediate) for getting out of the water at the same spot.
- Added: Grapple Movement (Beginner) for the Grapple only method of reaching the Missile Tank in Main Hub Tower Top.
- Added: Use Speed Booster to skip breaking the blob submerged in water in Artaria Early Cloak room, requires Speed Booster Conservation (Beginner).
- Added: Use Flash Shift to go right after getting the pickup in Artaria EMMI Zone Spinner.
- Added: Use Flash Shift and Slide Jump to go from Artaria White EMMMI Arena to the top door to EMMI Zone Spinner.
- Added: A new way to reach the tunnel in EMMI Hub Zone with Spider Magnet, Flash Shift and Single-wall Wall Jump (Advanced).
- Added: Use a Shinespark to climb up from Above Screw Attack Blocks in Burenia Main Hub Tower Bottom with only Gravity Suit.
- Added: Use a Shinespark to climb up from Alcove Across Grapple Block in Burenia Main Hub Tower Bottom with only Speed Booster using Speed Booster Conservation Beginner.
- Added: Use a Shinespark with Gravity Suit to reach Ammo Recharge South at the bottom of Burenia Gravity Suit Tower before the Destroy Gravity Suit Floor event.
- Added: Use Spin Boost And Gravity Suit with different trick strategies to cross the big gap in Burenia Main Hub Tower Middle.
- Added: Use a Shinespark with Gravity Suit to reach the Spider Magnet wall in Burenia Main Hub Tower Middle from the bottom of the room.
- Added: Climb up to the Charge Beam Door in Burenia Main Hub Tower Middle using Gravity Suit and Flash Shift.
- Added: Climb up from the Charge Beam Door in Burenia Main Hub Tower Middle using Gravity Suit, a Slide Jump, Spin Boost and a Wall Jump.
- Added: Allow using Shinesparks in Gravity Suit Tower by storing speed in the upper part of Gravity Suit Room, also when Door Lock rando is enabled.
- Added: Pseudo-Wave Beam to break the blob in Ferenia Wave Beam Tutorial, from the right.
- Added: Use Spider Magnet with Grapple Beam in Ghavoran Spider Magnet Elevator.
- Added: Use Speed Booster to get past the pool of water in Dairon Freezer before turning on the power.
- Added: Various trick alternatives to get past the pool of water in Dairon Freezer with Bomb Jumps.
- Added: Water Bomb Jump in Burenia Underneath Drogyga to get up to the left ledge with Normal Bomb, rated as Intermediate.
- Changed: Wall Jump from Flash Shift for reaching the left Dock to Main Hub Tower Top in Main Hub Tower Middle has been removed; it is now trickless.
- Changed: Wall Jump from Flash Shift for reaching the left Dock to Main Hub Tower Top in Main Hub Tower Middle has been removed; it is now trickless.
- Changed: Avoid treating Gravity Suit as a dangerous resource, by removing the "No Gravity Suit" constraint from the "Perform WBJ" template.
- Changed: Going through Artaria Lower Path to Cataris using Damage Boost no longer requires Morph Ball.
- Changed: Reduced the difficulty of the Wall Jump in Dairon Teleporter to Artaria, to reach the pickup from the teleporter, from Advanced to Intermediate.
- Changed: Using Wall Jump Advanced to climb across Moving Magnet Walls (Small) in Cataris, aka Adam Skip, now correctly requires Spider Magnet.
- Changed: The Upper Tunnel from Burenia Teleport to Ghavoran to Main Hub Tower Middle has been converted from a Morph Ball Tunnel to a Slide Tunnel. In order to use this tunnel with Slide, Gravity Suit is also required.
- Changed: In Burenia Teleport to Ghavoran, using Power Bombs to get back up from Early Gravity Speedboost Room now requires 2 ammo units of Power Bomb. The purpose is to account for using one unit on the way down in the first place.
- Changed: Water Bomb Jump in Artaria First Tutorial, after adding the water has been changed to Infinite Bomb Jump.
- Changed: Infinite Bomb Jump in Artaria Screw Attack Room to jump out of the water under the Recharge Station has been changed to Water Bomb Jump.
- Changed: Water Bomb Jump in Burenia Underneath Drogyga to get the pickup is now Beginner with Cross Bombs.
- Changed: Water Bomb Jump in Burenia Underneath Drogyga to get up to the left ledge with Cross Bomb is now Beginner.
- Changed: Bomb Jumping to the upper part of Ghavoran Map Station Access now requires Water Bomb Jump Intermediate with Normal Bomb and Beginner with Cross Bomb. This was previously trivial with both of those.
- Changed: Bomb Jumping to the upper part of Ghavoran EMMI Zone Exit Southeast with Cross Bombs is changed from trivial to Water Bomb Jump Intermediate.
- Changed: Bomb Jumping to the upper part of Ghavoran EMMI Zone Exit Southeast with Normal Bombs is changed from Infinite Bomb Jump Intermediate to both Water Bomb Jump Intermediate and Diagonal Bomb Jump Intermediate.
- Fixed: Correctly require breaking the blob in Burenia Teleport to Ghavoran to be able to go from Main Hub Tower Middle to Teleport to Ghavoran through the upper Tunnel.
- Fixed: Burenia Hub to Dairon Transport Blob from Below giving the wrong event resource.
- Removed: Use Cross Bombs to skip the blob submerged in water in Artaria Early Cloak room. The point of this connection is to skip breaking the blob, which is no longer dangerous when you have the Morph Ball.

### Metroid Prime

- Changed: Divided the "Other" tab into "Quality of Life" and "Chaos".
- Changed: QoL Game Breaking, QoL Cosmetic, QoL pickup scans, Varia-only Heat Protection and Deterministic RNG settings are now always enabled. A new chaos option "Legacy Mode" has been added as a catch-all replacement, including the PB Refill from 5.8.0.
- Changed: Pickups can be configured to take away some of an item instead of giving more (e.g. missile tanks could take away missiles when collected).
- Removed: One-Way door lock randomizer has been removed. This has actually been the case since 5.3.0!
- Fixed: The "Unlock Save Station doors" option should now correctly unlock them.

#### Logic Database

##### Chozo Ruins

- Changed: Reorganized Morph Ball pickup in Ruined Shrine to better fit database good practices.

### Metroid Prime 2: Echoes

- **Major** - Added: Door Lock randomizer has been added. Note that this feature requires enabling the new patcher.
- Added: New random elevators mode: Shuffle Regions. In this mode, we keep the game world consistent by shuffling the regions around Temple Grounds, and then changing the elevators to match. See [this map](randovania/data/gui_assets/echoes_elevator_map.png) for reference.
- Added: When the new patcher is enabled, Security Station B starts in the post-Dark Samus appearance. This change is supported by logic.
- Changed: Pickups can be configured to take away some of an item instead of giving more (e.g. missile tanks could take away missiles when collected).
- Changed: When the new patcher is enabled, some cosmetic effects are removed from Torvus Temple in an attempt to make it crash less.
- Changed: For Multiworld ISOs, the game name now mentions the session name and world name.
- Removed: The elevator sound effect removal is no longer an option and is now automatically enabled in the appropriate circumstances.
- Fixed: The progress bar when exporting a seed is now much more accurate.

#### Logic Database

- Fixed: Re-Added Vanilla Method to access Storage C to logic.
- Changed: Movement trick level for reaching the door to Security Station B from Bioenergy Production with a NSJ Screw jump extension from Advanced to Beginner.
- Changed: Combat/Scan Dash trick level for reaching the door to Security Station B from Bioenergy Production with a Scan Dash from Expert to Intermediate.
- Added: 142 videos to the logic database
- Added: Method to climb Forgotten Bridge with Jump Off Enemy (Advanced)
- Added: Scan Dash to grab the half pipe item in Dark Torvus Arena with Combat/Scan Dash (Intermediate)
- Added: Method to collect the pickup in Reactor Core using the top Rezbit, Bombs, Bomb Space Jump (Advanced), Standable Terrain (Advanced), Movement (Advanced), and Jump Off Enemies (Expert).
- Added: Method to reach the top cannon in Sanctuary Entrance using Bombs, Space Jump Boots, Bomb Space Jump (Advanced), and Standable Terrain (Advanced).
- Added: Method to collect the pickup in Abandoned Worksite using just Screw Attack, and Screw Attack into Tunnels/Openings (Advanced).
- Added: Method to collect the pickup in Bioenergy Production using Boost Ball, Spider Ball, Screw Attack, and Movement (Advanced).

## [5.8.0] - 2023-06-05

- Added: It's now possible to save rdvgame files for race games. This is not available for multiworld.
- Changed: Use the user's new discord display name instead of their username, for users that migrated.
- Fixed: Batch generation now properly prevents Windows from going to sleep.

### Metroid Prime

- Fixed: Generator unable to pass through one-way permanently locked doors such as the ones in uncrashed Frigate
- Fixed: Exporting games with both Door Lock Rando and Room Rando will now preserve both modifications
- Added: Missile Stations refill Power Bomb. In this version, this is always enabled.

#### Logic Database

- Added: 55 videos to logic database, bringing the total available via the [Video Directory](https://randovania.github.io/Metroid%20Prime/) to 224

##### Tallon Overworld

- Added: Biotech Research Area 1 - Easier gravityless NSJ method from room center to Deck Beta Security Hall
- Added: Root Cave - L-Jump method to reach upper area

#### Magmoor Caverns

- Added: Twin Fires Tunnel - Transport to Talon -> Twin Fires, NSJ & SJ dashes now require standable terrain

##### Phendrana Drifts

- Added: Hunter Cave - Lower Edge Tunnel -> Hunter Cave Access, NSJ requires a slope jump or bomb jump after the grapple point to reach the platform with the doors.
- Added: Hunter Cave - Hunter Cave Access -> Lower Edge Tunnell, NSJ requires an L-Jump to reach the platforms across the water without falling in. Added Gravity logic if falling in (matches Lake Tunnel -> Lower Edge Tunnel).

##### Phazon Mines

- Fixed: Fungal Hall B - Scan dash method now requires scan visor
- Fixed: Ventillation Shaft - Combat dash to climb room now requires door lock rando to be off

## [5.7.0] - 2023-05-05

- Added: Skip usual Door Lock randomizer logic when the only valid lock option is unlocked doors.
- Added: When major/minor mode is enabled, the count of majors and minors is also displayed next to how many items are the in the pool.
- Fixed: Unsupported features are now disallowed from use in Multiworld sessions.

### Cave Story

- Fixed: Exporting on Linux no longer fails due to Rest Area in Plantation using "lounge" instead of "Lounge".

### Metroid Dread

- Fixed: All pickups in the pool are now correctly assigned major or minor.

#### Logic Database

- Fixed: Experiment Z-57's pickup is now a major item location in Major/Minor split.

### Metroid Prime

- Added: Selecting an ISO that isn't for Metroid Prime is now explicitly refused when exporting.
- Fixed: All pickups in the pool are now correctly assigned major or minor.
- Fixed: Room Rando no longer overrides the results of Door Lock Rando when exporting.

#### Logic Database

- Fixed: The Artifact of Truth pickup is now a major location for Major/Minor split.

### Metroid Prime 2: Echoes

- Added: Selecting an ISO that isn't for Metroid Prime 2 is now explicitly refused when exporting.
- Fixed: Energy Tanks are now considered major items in Major/Minor split.

## [5.6.1] - 2023-04-??

- Nothing.

## [5.6.0] - 2023-04-02

- Added: Trick Details popup now lists the usages in each area.
- Added: Opening the Data Visualizer from the Trick Details while customizing a preset now automatically configured the trick filters based on the preset being edited.
- Changed: Setting trick filters in the Data Visualizer based on a preset now sets all tricks, even those at disabled.
- Changed: Optimize Solver by choosing actions in a smarter order. Prefer actions of types that are likely to progress th. Postpone dangerous actions. This should make the solver able to validate seeds where it previously timed out. Solving should in general be faster in general.
- Fixed: Solver bug that made it unable to detect dangerous actions, which could result in some possible seeds being considered impossible.
- Fixed: Searching for Multiworld sessions by name is no longer case sensitive.

### Metroid Prime 2: Echoes

#### Logic Database

- Added: Proper combat requirements for the Amorbis fight.
- Removed: Incorrect and improper connections to and from the Amorbis fight.

### Metroid Prime

#### Logic Database

- Added: 48 videos to logic database, bringing the total available via the [Video Directory](https://randovania.github.io/Metroid%20Prime/) 216

### Metroid Dread

#### Logic Database

- Added: Use Flash Shift and Spin Boost with Wall Jump (Beginner) in Burenia Main Hub Tower Bottom to reach the tunnel.
- Changed: The logic for Spin Boost Room in Ghavoran now requires either the template to fight the Chozo X or Highly Dangerous logic to climb out of the room.
- Changed: Simplified various database connections.
- Changed: All three kinds of Chozo X fights now consider Use Spin Boost a valid means of dodging.
- Fixed: Missile ammo requirement when fighting Chozo X with Storm Missile. The numbers were previously too high and the numbers with and without the combat trick were swapped.
- Fixed: Resolve bug with fighting the Twin Robots fights, where to fight them using only missiles for damage always required both the expert level combat trick and the 153 missiles that are intended for trickless.
- Fixed: Add missing fight requirement to fight the Chozo X in Elun when entering the arena from the left.
- Fixed: Add missing requirement to release the X before leaving Elun.

## [5.5.1] - 2023-02-28

- Added: Game Details now contains a tab describing all door locks, when Door Lock rando is enabled.
- Changed: Certain spoiler tabs in Game Details now only show up when relevant, such as Elevators spoiler only when elevators are shuffled.
- Changed: Generation Order in Game Details is now hidden when there's incompatible settings, such as Door Lock rando.
- Changed: A nicer error message is now given when generating with a preset with configuration errors, such as no starting locations.
- Changed: A nicer error message is now given when an error occurs when loading a game layout file.
- Fixed: Customizing an included preset should properly place the resulting preset nested to that preset.
- Fixed: Customizing a preset should no longer reset where it's been placed at.
- Fixed: Generated games now keep track of extra starting pickups instead of starting items, fixing some cases you'd start with the middle of a progressive chain.
- Fixed: Changing trick filters in the Data Visualizer no longer resets the selected connection.
- Fixed: Using trick filters in the Data Visualizer no longer unnecessarily expands templates or remove comments.
- Fixed: Using trick filters in the Data Visualizer now properly removes extra requirements when tricks are removed.
- Fixed: Hiding the pickup collection message now correctly works for other player's pickups in a multiworld.

### Metroid Prime

#### Patcher Changes

- Fixed: Several soft-locks and janky cutscenes when shuffling the Essence elevator
- Fixed: Research Lab Aether wall not breaking when approached from behind (QoL Game Breaking)
- Fixed: Watery Hall lore scan being replaced with QoL Scan Point text
- Fixed: Escape sequence counting up instead of down
- Fixed: Small Samus spawning in ship instead of on top
- Added: Ridley shorelines, biotech research 2, and exterior docking hangar actors now scale with boss size

#### Logic Database

##### Tallon Overworld

- Fixed: Landing Site - PAL SJF is now only logical if Dock Rando is disabled
- Added: Life Grove - Alternate method to skip Bombs and SJ (Scan Dash Expert) to reach item *Found by Vertigo*
- Added: Life Grove - Trick to skip wallboosts when also skipping SJ and Bombs *Found by Vertigo*

##### Chozo Ruins

- Changed: Main Plaza - Lowered Half-Pipe roll-in to Expert ([See Video](https://youtu.be/ne8ap0xa_UE))
- Changed: Ruined Shrine - Wave door to half-pipe item is now L-Jump instead of R-Jump
- Added: Hive Totem - Fight Skip Intermediate Combat Dash
- Added: Hive Totem - Fight Skip "TAS Walk" Advanced Movement+Knowledge
- Added: Crossway Access West - Advanced Standable Terrain (Skips Morph) *Found by toasterparty*

##### Magmoor Caverns

- Fixed: Twin Fires Tunnel - Combat dash is now only logical if Dock Rando is disabled
- Added: Monitor Station - NSJ Heat Run Expert *Found by JustinDM*
- Added: Twin Fires Tunnel - NSJ Bunny Hop Expert Movement *Found by JustinDM*

##### Phendrana Drifts

- Changed: Quarantine Cave - More detailed Thardus Fight requirements (e.g. Plasma Beam, PBs, Boost)
- Changed: Labs - More detailed combat requirements
- Added: Chozo Ice Temple - Expert NSJ Bombless Climb *Found by MeriKatt*
- Added: Quarantine Cave - Thardus Skip Hypermode Slope Jump *Found by JustinDM*
- Added: Quarantine Cave - Expert R-Jumps to skip grapple *Found by toasterparty*
- Added: Control Tower - SJ/DBJ/BSJ/Wallboost tricks(s) to skip fight both ways
- Added: Transport to Magmoor Caverns South - Alternate NSJ Spider Skip BSJ Advanced *Found by Cyberpod*

##### Phazon Mines

- Fixed: Mine Security Station - Starting Room/Elevator doesn't account for doors locking
- Fixed: Mine Security Station - Entering from Storage Depot A doesn't check for lowered barrier
- Fixed: Metroid Quarantine A - Wallboost doesn't require Spider Ball
- Added: Main Quarry - Intermediate Wallboost to skip Bombs for item
- Added: Main Quarry - Intermediate Knowledge+Movement to skip Bombs for item *Found by toasterparty*
- Added: Metroid Quarantine A - Advanced Dashes to skip PBs
- Added: Metroid Quarantine A - Alternate R-Jump from item to door
- Added: Metroid Quarantine A - NSJ Expert Dashes from item to door
- Added: Fungal Hall Access - NSJ Advanced BSJs *Found by JustinDM*

### Metroid Prime 2: Echoes

- Added: Updated A-Kul's scan with the 2022 Echoes Randomizer tournament winner.
- Added: When the experimental patcher is enabled, Dynamo Chamber and Trooper Security Station now start in post-layer change state.

### Metroid Dread

- **Major** - Added: Door Lock randomizer has been added. In this mode, the weapons needed to open doors in the game are also changed, with full support of our logic database.
- Added: A new cosmetic option for adding an in-game death counter to the HUD.
- Added: Exporting with a custom path now checks for conflicts with the input path.
- Fixed: Ryujinx no longer hangs when stopping emulation.

## [5.5.0] - Skipped

## [5.4.1] - 2023-02-16

- Added: Linux releases are now also published to Flathub.
- Fixed: Canceling the prompt from "View previous versions" no longer causes an error.

## [5.4.0] - 2023-02-06

- Added: Experimental generation setting for staggering the placement of selected pickups.
- Added: Experimental generation setting for removing redundant possible actions.
- Added: Automatic reporting of exceptions for the client, and monitoring for requests to the server.
- Added: New pixel icons for Prime 1 & 2 autotracker
- Added: New 8x3 layouts for all Prime 1 & 2 autotracker styles
- Fixed: The minor/major split setting is obeyed much more accurately by the generator.
- Fixed: Starting with ammo no longer causes all requirements for that ammo to be ignored.
- Fixed: The generator no longer attempts placing pickups based on alternatives to satisfied requirements, such as Missile Expansions for Quadraxis while already having Light Beam.
- Fixed: Minor typos in the UI are fixed.
- Fixed: Canceling certain actions will no longer cause the UI to react as if it were an error.
- Changed: Unsupported features are now restricted to dev builds.
- Changed: Requirements where different amount of the same item, such as both Missile = 5 and Missile = 1, are expected are now properly simplified.

  This results in certain pickup combinations no longer being considered for placement in the generator, such as Sunburst for unlocking the Industrial Site from behind.

### Metroid Prime

- Changed: All included presets now have "Unlocked Save Station doors" enabled.
- Changed: "Unlocked Save Station doors" no longer remove the lock in Chozo Ruins - Save Station 3.

#### Patcher Changes

- Added: CGC Tournament Winners to Artifact Temple lore scan
- Fixed: Chapel IS giving the player lightshow on 2nd pass
- Fixed: Items in every room incompatibility with shuffled essence elevator
- Changed: Always apply Elite Quarters item softlock patch regardless of cutscene skip mode

#### Logic Database

- Fixed: Collecting the Missile Expansion in Burn Dome before the fight no longer causes the generation to fail.

### Metroid Prime 2: Echoes

- Changed: Inverted Aether is now an unsupported feature.

### Metroid Dread

- Fixed: Energy Parts are now considered minor items, and Missile+ Tanks are now considered major items.

#### Patcher Changes

- Changed: Main Power Bomb has a different color than Power Bomb tanks
- Changed: Cutscene in Hanubia - Tank Room was removed because it teleports the player to the lower section, which can softlock the player
- Fixed: You now retain Drogyga's and Corpius's item if you reload checkpoint after defeating them. This eliminates a way of rendering a seed impossible to complete.

#### Logic Database

- Added: New trick "Flash Shift Skip" to account for skipping Flash Shift gates.
- Added: Traverse to the bottom of Ferenia: Space Jump Room Access with some more options.
- Added: Pseudo-Wave Beam (Beginner) for the two blobs in Cataris - Teleport to Dairon.
- Added: Water Bomb Jump to reach the item in Cataris - Teleport to Dairon without Gravity Suit.
- Added: Flash Shift (Intermediate), Morph Ball (Intermediate), and Spin Boost (Beginner) wall jumps for climbing up Experiment Z-57's arena.
- Added: Spin Boost and Slide Jump (Beginner) for climbing the upper part of Experiment Z-57's room.
- Added: Speed Booster Conservation (Intermediate) for climbing to either the top platform or Double Obsydomithon Room in Cataris - Teleport to Artaria (Blue).
- Added: Grapple Movement (Beginner) to climb Cataris - Moving Magnet Walls (Tall).
- Added: Flash Shift (Intermediate), Morph Ball (Advanced), and Spin Boost with Spider Magnet wall jumps to climb Cataris - Moving Magnet Walls (Tall).
- Added: Speed Booster Conservation (Beginner) to collect the lower item in Cataris - Teleport to Ghavoran without Gravity Suit.
- Added: Damage Boost (Intermediate) for reaching the teleport in Cataris - Teleport to Ghavoran with Spider Magnet.
- Added: "Adam Skip" added to logic as Wall Jump (Advanced) in Cataris - Moving Magnet Walls (Small).
- Added: Space Jump method of Cross Bomb Skip (Hypermode) to skip needing Speed for the item in Cataris - EMMI Zone Item Tunnel.
- Added: Spin Boost Movement (Intermediate) and Speed Booster Conservation (Beginner) for getting up Hanubia - Central Unit without Space Jump or Infinite Bomb Jump.
- Added: Spin Boost method to climb Hanubia - Escape Room 3.
- Added: Morph Ball Single-Wall Wall Jumps to get to the Nav Station in Itorash - Transport to Hanubia.
- Added: Flash Shift Skip (Intermediate) with Bombs to skip the Flash Shift gate in Teleport to Ferenia.
- Added: Aim Down Clips (Intermediate/Advanced) to go to and from Storm Missile Gate Room without Morph Ball.
- Added: Shine Sink Clip/Aim Down Clip (Intermediate) and Speed Booster Conservation (Advanced) to reach the bottom of Teleport to Ghavoran from the top level.
- Added: Aim Down Clip (Expert) to reach the blobs in Gravity Suit Tower from the top level.
- Added: Aim Down Clip (Intermediate) in Main Hub Tower Middle to Main Hub Tower Bottom.
- Added: Shine Sink Clip/Aim Down Clip (Intermediate) in Gravity Suit room top door to bottom door.
- Added: Climb Golzuna Tower using Spin Boost and Flash Shift using Wall Jump (Intermediate).
- Added: Movement (Intermediate), Simple IBJ, or Spin Boost to reach top tunnel in Vertical Bomb Maze.
- Added: Flash Shift Skip (Beginner) in Purple EMMI Introduction; (Intermediate) with normal bombs.
- Added: Moving from Ferenia - Transport to Ghavoran to Pitfall Puzzle Room with Spin Boost, Flash Shift, or Speed Booster.
- Added: Using Normal Bomb Jump with a Cross Bomb at the top, for sideways movement, to reach the item in Artaria Proto EMMI Introduction.
- Changed: Increased difficulty of Flash Shift Wall Jump to reach the Raven Beak elevator from Intermediate to Advanced.
- Changed: Simplified many room nodes and connections.
- Changed: Shine Sink Clip in Main Hub Tower Middle to Main Hub Tower Bottom is now Intermediate (from Expert).
- Changed: Using Flash Shift to collect the fan pickup in Burenia Hub to Dairon is now Advanced (from Beginner).
- Changed: All three fan skips are now classified as Movement instead of Infinite Bomb Jump.
- Changed: Convert most of the harder IBJ instances to new Diagonal Bomb Jump trick.
- Changed: Increase difficulty of the few harder IBJs that weren't changed to Diagonal Bomb Jumps. This should better reflect the fact that Intermediate IBJ is applied for performing Simple IBJ with Normal Bombs.
- Fixed: Correctly require Morph Ball in all cases where Power Bombs are used.
- Fixed: Replace some instances of Beginner Infinite Bomb Jump in Ferenia with the Simple Infinite Bomb Jump template. This ensures that the missing bomb or cross bomb item is required.
- Fixed: Reaching the upper tunnel in Ferenia - Speedboost Slopes Maze properly accounts for the ability to destroy the beamblocks using Wave Beam, Diffusion Beam, explosives, or Movement (Beginner)
- Fixed: Usage of Infinite Bomb Jump in Ferenia Separate Tunnels Room now correctly requires the respective Bomb type. The trick is now set at different difficulty depending on which bomb type is being used.
- Removed: Infinite Bomb Jump for reaching Wave Beam Tutorial from the cold rooms.
- Removed: Shinespark in Ghavoran Total Recharge Station North. This one requires either short boost or charging speed in the room to the left. Removing this for now.

## [5.3.0] - 2023-01-05

- Added: You can now open a tracker for other player's inventories in a multiworld session.
- Changed: LogbookNodes are now called HintNodes.

### Metroid Prime

#### Patcher Changes

- Fixed: Spring ball has been nerfed to prevent abusing steep terrain marked as standable.
- Fixed: Spring ball cooldown is now properly reset when morphing/unmorphing.
- Fixed: Vanilla blast shields not being removed in door lock randomizer.

### Metroid Prime 2: Echoes

- Changed: The Auto Tracker icon for Spider Ball now uses the Dark Suit model instead of the Prime 1 model.

#### Logic Database

- Changed: Sand Processing - Screw Attack clip to access the halfpipe from Main Reactor side without Missiles is now Intermediate and without Space Jump (from Expert).
- Fixed: Main Gyro now properly accounts for solving the puzzles.

### Metroid Dread

#### Patcher Changes

- Fixed: Incorrect color during animation of killing an EMMI.

#### Logic Database

- Added: Climbing Z-57 Arena with Spin Boost and Ice Missiles (Beginner).
- Changed: Major/Minor Item Location Updates: Energy Tanks -> Major, Energy Parts -> Minor, Drogyga -> Major, Missile+ Tanks -> Major
- Removed: Water Bomb Jump in Ghavoran - Map Station Access Secret.

## [5.2.1] - 2022-12-01

- Fixed: Exporting Metroid Prime 2 when converting Metroid Prime models now works.
- Fixed: Experimental Metroid Prime 2 patcher no longer errors with some settings.

## [5.2.0] - 2022-12-01

- Added: Help -> Dependencies window, to see all dependencies included in Randovania, including their versions and licenses.
- Added: A warning is now displayed when using presets with unsupported features enabled. These features are not present in the UI.
- Added: When the generated game fails due to the solver, you're now offered to retry, cancel or keep the generated game.
- Changed: Experimental games are no longer available on stable versions.
- Fixed: Solver debug now contains previously missing rollback instances.

### Cave Story

- Nothing.

### Metroid Dread

- Added: The Power Beam tiles in the Artaria EMMI Zone Speed Boost puzzle have been changed to Speed Boost tiles to prevent softlocks.
- Added: Entering Golzuna's arena without releasing the X displays a message explaining why the boss won't spawn.
- Added: All doors locked while fighting an EMMI now unlock immediately upon defeating it.
- Changed: Exporting for Ryujinx now also utilizes the Dread Depackager, for a smaller mod size. This requires an up to date Ryujinx.
- Fixed: You now retain Kraid's item if you reload checkpoint after defeating him. This eliminates a way of rendering a seed impossible to complete.

#### Logic Database

- Added: New Highly Dangerous Logic setting for enabling situations that may be unrecoverable upon saving.
- Added: Cross Bomb alternative for crossing Flash Gates.
- Added: Pseudo-wave beam trick for destroying the bottom blob in Cataris' Central Unit Access.
- Added: Traversal through Ghavoran Total Recharge Station North without Morph Ball, before pulling the grapple block, by destroying the left Enky.
- Changed: Cataris' Thermal Device Room North now forces picking the Energy Tank pickup and the Magnet Wall Thermal Device event before going to the Final Thermal Device, or uses Highly Dangerous Logic.
- Changed: Removed the Cataris EMMI Zone Door Trigger event now that the door remains unsealed.
- Fixed: Going to the red teleporter in Cataris no longer forces needing to use bombs.

### Metroid Prime

- Fixed: The infinite scanning bug has been fixed.

### Metroid Prime 2: Echoes

- Added: A new experimental option, Inverted Aether. In this mode, it's the Light Aether atmosphere that is dangerous! All safe zones are moved to Light Aether, but that's not enough so it's still extremely dangerous. This mode has no logic.

#### Logic Database

- Added: Intermediate Slope Jump and Intermediate Wall Boost to get next to the pickup in Communication Area.
- Added: Beginner Movement for crossing Hall of Combat Mastery from the Portal Side with NSJ Screw Attack after the tunnel is destroyed.
- Changed: Standable Terrain to reach the upper Command Center Access door in Central Mining Station with Space Jump and Screw Attack has had its difficulty decreased from Intermediate to Beginner.

## [5.1.0] - 2022-10-01

- Added: You can now view past versions of the presets and revert your preset to it.
- Added: A Playthrough tab where you can run the validator has been added to the Game Details window.
- Added: Deleting a preset now has a confirmation dialog.
- Added: A development mode for permalinks, to help investigate issues.
- Changed: Discord slash command for FAQ has better usability on mobile.
- Changed: The parent for a preset is now stored in your preferences, instead of in the preset itself.
- Fixed: The solver can no longer consider collecting a location a requirement to collecting itself. This is a regression from 4.3.0.

### Discord Bot

- Added: `/website` command that gives instructions to where Randovania's website is.
- Changed: `/randovania-faq` is now just `/faq`.
- Changed: `/database-inspect` is now just `/database`.

### Cave Story

- Nothing.

### Metroid Dread

- Fixed: The target DNA count is no longer limited to 6 when modifying an existing preset, or changing tabs.
- Fixed: Exporting multiple games at once is not properly prevented with an error message. It was never possible and fail in unclear ways.

#### Logic Database

- Added: Event in Underlava Puzzle Room 2 for breaking the speed blocks so that going between the two parts can be accounted for
- Added: Event for the trigger that reopens the door to Central Unit Access, allowing it logical to go back through
- Added: Other various methods of going through rooms
- Added: New Diffusion Abuse trick for pushing Wide Beam blocks and activating the lava buttons in Cataris.
- Added: Cross Bomb Skip (Advanced) for Dairon's Cross Bomb Puzzle Room item
- Added: Power Bombs method for the Speed Booster Conservation for Dairon's Cross Bomb Puzzle Room item
- Changed: Separated the First Tunnel Blob event into two to account for Diffusion/Wave not needing to be in the tunnel
- Changed: Deleted some unnecessary tile nodes
- Changed: Various instances of Wall Jump (Beginner) to trivial
- Changed: Some Grapple options to include Grapple Movement
- Changed: Some Movement tricks to Climb Sloped Tunnels
- Changed: Some Movement tricks to Skip Cross Bomb
- Changed: Rotating the spinner in Ghavoran - Flipper Room now requires either pulling the grapple block in Right Entrance, or activating the Freezer in Dairon.
- Changed: Allow pickup in Ghavoran Elun Transport Access by charging speed via navigation room
- Changed: Help solver by adding Morph Ball requirment on connections to event to flip the spinner in Ghavoran Flipper Room
- Changed: Shooting occluded objects requires at least Intermediate Knowledge
- Fixed: Accounted for whether the player could have Varia or not when trudging through lava
- Fixed: Accounted for the upper parts of Thermal Device Room North being heated without pressing the lava button
- Fixed: Ghavoran Orange backdoor properly connects to Above Pulse Radar
- Fixed: Purple EMMI Arena properly accounting for Gravity Suit to climb the tower.
- Fixed: Ferenia - Space Jump Room Access properly requires a way of destroying the blocks to get to the lower door.
- Changed: Collecting the item in Burenia - Underneath Drogyga before flooding the room by defeating Drogyga now requires Highly Dangerous Logic to be enabled.

### Metroid Prime

- Fixed: Shuffle Item Position is now properly randomized, along with other things shuffled patcher-side.
- Added: You may now force all Save Station doors to be blue, improving QOL for both random start and door lock rando.

### Metroid Prime 2: Echoes

- Fixed: Exporting multiple games at once is not properly prevented with an error message. It was never possible and fail in unclear ways.
- Added: The winners of the Cross-Game Cup have been added to A-Kul's scan.

## [5.0.2] - 2022-09-19

### Metroid Dread

- Fixed: Exporting Metroid Dread games on the Linux builds no longer causes an error.
- Added: FAQ entry about Speed Booster/Phantom Cloak/Storm Missile not working.
- Added: FAQ entry about Golzuna and Experiment Z-57 spawn conditions.
- Added: FAQ entry about the Wide Beam door in Dairon - Teleport to Cataris.

## [5.0.1] - 2022-09-12

- Fixed: The README and front page now lists Metroid Dread as a supported game.

### Metroid Dread

- Fixed: The differences tab no longer mentions Kraid and Corpius checkpoints being removed, as that's not a thing.
- Fixed: Missing credits in Randovania itself for SkyTheLucario's new map icons.

## [5.0.0] - 2022-09-10

- **Major** - Added: Metroid Dread has been added with full single-player support.
- **Major** - Added: An installer is now provided for Windows. With it rdvgame files are associated to open with Randovania, for ease of use. A shortcut for opening just the auto tracker is also provided.
- **Major** - Changed: The UI has been significantly revamped, with each game having their own section and an easy to use selector.
- Changed: The multi-pickup placement, using the new weighting, is now the default mode. The old behavior has been removed.
- Changed: Error messages when a permalink is incompatible have been improved with more details.
- Changed: The Customize Preset dialog now creates each tab as you click then. This means the dialog is now faster to first open, but there's a short delay when opening certain tabs.
- Changed: Progressive items now have their proper count as the simplified shuffled option.
- Fixed: Hints can now once again be placed during generation.
- Fixed: Exceptions when exporting a game now use the improved error dialog.
- Fixed: Gracefully handle unsupported old versions of the preferences file.
- Fixed: Excluding all copies of a progressive item, or the non-progressive equivalent, no longer hides them from the editor.
- Fixed: Changing the selected backend while it's being used should no longer cause issues.
- Fixed: Unexpected exceptions during generation now properly display an error message.
- Fixed: Trick usage in preset summary now ignores tricks that are hidden from the UI.
- Fixed: /database-inspect command no longer shows EventPickup nodes.
- Fixed: Data Editor is now correctly named Data Editor instead of Data Visualizer.

### Cave Story

- The hints fix affects Cave Story.

### Metroid Prime

- **Major** - Added: Enemy Attribute Rando. Enemy stat values such as speed and scale can be randomized within a range you specify.

### Metroid Prime 2: Echoes

- The hints fix affects Metroid Prime 2: Echoes.

## [4.5.1] - 2022-08-03

- Fixed: The History and Audit Log are now properly updated when joining a game session.
- Fixed: Your connection state is properly updated when joining a game session.

## [4.5.0] - 2022-08-01

- Added: Preferences are now saved separately for each version. This means newer Randovania versions don't break the preferences of older versions.
- Added: Exporting presets now fills in default file name.
- Added: Logging messages when receiving events from the server.
- Changed: Internal changes to server for hopefully less expired sessions.
- Fixed: The discord bot no longer includes the lock nodes.

### Cave Story

- Nothing.

#### Patcher Changes

- Nothing.

#### Logic Database

- Nothing.

### Metroid Prime

- **Major** - Added: Door lock rando. Door locks can now be randomized, with many options to fine-tune your experience. This feature is incompatible with multiworld.
- **Major** - Added: Option to show icons on the map for each uncollected item in the game under "Customize Cosmetic Options..."

#### Patcher Changes

- Fixed: Exporting with `QoL Cosmetic` disabled
- Fixed: Zoid's deadname appearing in credits
- Changed: Patches now consume fewer layers on average

#### Logic Database

- Fixed: Phazon Mining Tunnel now accounts only for Bombs when coming from Fungal Hall B
- Fixed: The Central Dynamo drone event is now accounted for to go through Dynamo Access
- Added: Beginner Wall Boost to lock onto the spider track in Metroid Quarantine A
- Added: Advancing through rooms containing Trooper Pirates now requires either the proper beam(s), basic defensive capabilities (varies slightly by room), or Combat (Intermediate) where appropriate
- Added: Advancing through rooms containing Scatter Bombus now requires Morph Ball, Wave Beam, Movement tricks, or basic defensive capabilities

### Metroid Prime 2: Echoes

- Nothing.

#### Patcher Changes

- Nothing.

#### Logic Database

- Nothing.

## [4.4.2] - 2022-06-05

- Fixed: Generating multiworld games where one Prime 1 player has item in every room while another Prime 1 player doesn't now works properly.
- Fixed: It's no longer possible to configure more than 99 shuffled copies of a major item, as that causes errors.
- Fixed: Using a trick to break a door lock is now properly displayed in the UI.
- Fixed: The description for expansions now mention they can be logical with multi-pickup placement.
- Fixed: The change log tab no longer causes the window to have absurd sizes on macOS.
- Removed: The broken option for enabling required mains for Metroid Prime 1. It was non-functional and incorrectly displayed.

## [4.4.1] - 2022-06-04

- **Major** - Added: When using multi-pickup placement, expansions are now considered for logic.
- Added: New experimental option for a different algorithm for how the generator weights locations for multi-pickup placement.
- Added: "Generate Game" tab now remembers which games and presets were expanded or collapsed.
- Added: The Game Session Window now has a counter for how many pickups it's currently trying to send to the server.
- Changed: Considerable more effort is made to keep hints relevant if there isn't enough things to be hinted in a game.
- Changed: Reduced the lag you get the first time you open the Games tab.
- Changed: Optimized the game generation. As example, Echoes' Starter Preset is 45% faster.
- Changed: Optimized the game validation. As example, Echoes' Starter Preset is 91% faster.
- Changed: The algorithm for how locations lose value over generation has changed. This should have bigger impact in big multiworlds.
- Changed: It's now possible to login again directly in the Game Session Window.
- Removed: The server and discord bot are entirely removed from the distributed executables, reducing its size.
- Removed: Metroid Dread is no longer available in releases, as it was never intended to be considered stable.
- Removed: All auto trackers based on pixel art style were removed by request of their artist.
- Fixed: The "Spoiler: Pickups" tab no longer shows locations that aren't present in the given preset.
- Fixed: The Game Session Window now better handles getting disconnected from the server.

### Cave Story

- Fixed: Hint Locations tab in Help no longer has an empty column named "2".

#### Patcher Changes

- Nothing.

#### Logic Database

- Nothing.

### Metroid Prime

- Added: "Cosmetic" option to force Fusion Suit
- Changed: Converting models from Echoes now always needs to be provided with an ISO.

#### Patcher Changes

- **Major** - Added: Models for Echoes' translators and split beam ammo are now also converted to Prime.
- Fixed: Spawning in Elite Quarters after killing OP no longer spawns the player OoB
- Fixed: Ridley boss random size on PAL/NTSC-J and Trilogy
- Fixed: Many rooms which, when submerged, the water box would be misaligned with the bounding box
- Fixed: Certain rooms where item position randomizer biased towards one side or OoB entirely
- Added: Results screen now shows Randovania version and seed hash

#### Logic Database

- Fixed: Gravityless SJ strat for Cargo Freight Lift to Deck Gamma is no longer dangerous
- Fixed: Main Plaza NSJ Grapple Ledge dash now correctly uses the Wasp damage boost method
- Fixed: Hall of the Elders Boost IUJ typos- BSJ is now IUJ and Combat is now Combat/Scan Dash
- Added: Thardus is now logical if you only have Thermal Visor with the Invisible Objects trick set to Intermediate
- Added: Flaghra now accounts for defeating it both before and after triggering the fight
- Added: Method to reach Main Quarry's crane platform with just Grapple Beam and Beginner Movement
- Added: Method to reach Main Quarry's crane platform with Expert Wall Boosts and Slope Jumps
- Added: Method of getting Crossway with only Boost Ball and Xxpert Movement
- Added: Method of climbing Connection Elevator to Deck Beta gravityless NSJ with Advanced Bomb Jump and Expert Slope Jump
- Added: NSJ/bombless strat of getting Gathering Hall's item with a Hypermode dash
- Added: Method of getting Crossway item with Advanced Bomb Jump and Expert BSJ, Scan Dash, and Standable Terrain
- Added: Method of climbing Reflecting Pool using the Stone Toad's wacky physics as Advanced Movement
- Added: Gravityless NSJ method of leaving Gravity Chamber with Advanced Wall Boost and Expert Slope Jumps and Underwater Movement
- Changed: Increased Elite Quarters BSJ to Advanced
- Changed: Increase lower Great Tree Hall Wall Boost to Hypermode
- Changed: Chozo Ruins Save Station 3 boostless/bombless strat to go through the tunnel has had its difficulty decreased to Advanced Movement and Intermediate Standable Terrain
- Changed: Hive Totem NSJ Slope Jump now uses Beginner Underwater Movement
- Changed: Monitor Station dash to Warrior Shrine is now Beginner with SJ

### Metroid Prime 2: Echoes

- Nothing.

#### Patcher Changes

- Nothing.

#### Logic Database

- Nothing.

## [4.4.0] - Not released

This release was skipped.

## [4.3.2] - 2022-05-13

### Metroid Prime

- Fixed: Lightshow during Chapel IS after Chapel item has been obtained and room has been reloaded

### Metroid Prime 2: Echoes

- Fixed: Significantly reduced lag spikes when loading a room containing Prime1 models.

## [4.3.1] - 2022-05-08

- Added: Phazon Suit hints are now included in the preset description.
- Fixed: Exporting Prime 1 games that have no Phazon Suit no longer fails if it's configured to have a hint.

## [4.3.0] - 2022-05-01

- Added: Destroying door locks is now properly tracked. In Echoes, this means removing a door lock from the back allows for logical access to where you were.
- Added: In Data Visualizer, it's now possible to set tricks to a certain level and simplify all visible connections based on that.
- Fixed: Maximum values for certain preset fields, such as Energy Tank capacity and Superheated Room Probability, can now properly be used.
- Fixed: A race condition with Randovania connected to Nintendont, where Randovania could incorrectly assume the game was idle if memory was read while it was executing the last sent task.
- Fixed: The map tracker now properly handles when multiple nodes gives the same resource/event.
- Changed: Online game list by default only shows 100 sessions, for performance reasons. Press "Refresh" to get all.

### Cave Story

- Nothing.

#### Patcher Changes

- Nothing.

#### Logic Database

- Nothing.

### Metroid Prime

- Added: Option to specify hint for Phazon Suit in Impact Crater (default=Show only area name)
- Added: April Fools Preset
- Added: Map images are now generated and written in the same folder as output ISO when generating room rando seeds and exporting them with spoilers enabled.
- Fixed: Random Superheated, Random Submerged and Dangerous Gravity Suit logic now trigger dialog warning in Multiword sessions
- Fixed: Adjusted min/max boss sizes to prevent softlocks
- Fixed: Default setting for screen Y offset now works
- Changed: The "Items in Every Room" Chaos Option now uses items from the Randovania pool (shows n/293 items when enabled). This means multiworld items can now appear at extra locations, and item text is now consistent with the rest of item placement.
- Changed: Two-way room rando now ensures that all rooms are part of the same network

#### Patcher Changes

- Fixed: Specifying custom heat-damage-per-second now properly affects non-vanilla superheated rooms
- Fixed: Some akward cutscene timing when playing skipped cutscenes in realtime
- Added: Random boss sizes now affects Flaahgra, Plated Beetle and Cloaked Drone
- Changed: Random boss sizes now affects bosses in cutscenes, additionally Omega Pirate's armor plates now scale properly
- Changed: When creating a new save file, the default selection is now "Normal" to help prevent accidentally starting the game on Hard mode
- Changed: Artifacts which do have no need to be collected are removed from the logbook

##### Room Rando
- Added: Include Square Frigate doors and morph ball tunnels during randomization
- Fixed: Crash when opening the map near certain rooms
- Fixed: Crashes due to two large rooms being connected.
- Fixed: Crash when rolling through some doors in morph ball
- Fixed: Central Dynamo reposition soft-lock
- Fixed: Inability to scan vertical doors
- Fixed: Incompatability with "No Doors" + "Room Rando"
- Changed: The door immediately behind the player is unlocked when teleporting to a new room. This gives the player one chance to backtrack before commiting to the warp.

#### Logic Database

- Nothing.

### Metroid Prime 2: Echoes

- Added: Preset descriptions now list custom beam ammo configuration.
- Changed: Optimized how long it takes to export a game that uses Prime 1 models.

#### Patcher Changes

- Nothing.

#### Logic Database

- Nothing.

## [4.2.1] - 2022-04-01

- Fixed: Popup for new changes fixed.

## [4.2.0] - 2022-04-01

- Added: Experimental option to force first progression to be local.
- Added: New pixel icons for the auto tracker.
- Changed: Standard tracker layouts for Prime, Echoes and Corruption now include a few more items.
- Changed: Auto tracker game icons for Echoes beams now use the HUD icons instead of the pickup models.
- Changed: Update to Qt 6.
- Changed: The import preset menu in game sessions now has the presets of a game sorted by name, with the default presets on top.
- Fixed: Randovania no longer hangs on start if there's a loop in the hierarchy of presets.
- Fixed: Generation no longer fails when one player has no pickups assigned during logic.

### Cave Story

- Nothing.

#### Patcher Changes

- Nothing.

#### Logic Database

- Nothing.

### Metroid Prime

- **Major** - Added: In multiworld, pickups from an Echoes player now uses the correct model from Echoes.
- **Major** - Added: **April Fool's Day Special!** New game modification category "Chaos Options" in "Other" tab. Chaos options are patcher-side only, and thus are not accounted for by the seed generator logic.
    - Enable Large Samus
    - Random Boss Sizes
    - Remove Doors
    - Random Superheated Rooms
    - Random Submerged Rooms
    - One-way Room Rando
- Added: Deterministic Maze RNG option for fairer racing
- Fixed: Echoes Combat Visor placed in a Prime player's world now uses the new Combat Visor model.
- Fixed: Deterministic Incinerator Drone RNG setting staying on even when checkbox was unchecked.

#### Patcher Changes

- Fixed: Soft-lock in Artifact Temple with Major Cutscene skips (players could leave during ghost cutscene and abort the layer change)
- Fixed: Items Anywhere could delete Artifact hints in rare cases
- Changed: Updated [Quality of Life documentation](https://github.com/toasterparty/randomprime/blob/randovania/doc/quality_of_life.md)
- Changed: Nerfed "Items in Every Room" (Extra items more likely to be missiles)

#### Logic Database

- Nothing.

### Metroid Prime 2: Echoes

- **Major** - Added: In multiworld, pickups from a Prime player now uses the correct model from Prime.

#### Patcher Changes

- Nothing.

#### Logic Database

- Nothing.

## [4.1.1] - 2022-03-12

- Added: The game details window now displays the Randovania version the game was generated with.
- Added: You can now import a game layout/spoiler file in multiworld sessions.
- Changed: A popup shows up while waiting for the game session list.
- Fixed: The error message when the client is incompatible is now properly displayed.
- Fixed: Player inventory is now properly sent to the server in multiworld sessions.


### Metroid Prime

#### Patcher Changes

- Fixed: Scan visor and X-Ray not displaying properly after taking an elevator when combat visor is shuffled.
- Fixed: Some users receiving OS error when exporting ISO with non-vanilla suit colors.


## [4.1.0] - 2022-03-01

- Added: /randovania-faq command was added to the Discord bot, which sends FAQ messages.
- Added: Randovania now checks if the entire database is strongly connected, allowing for manual exceptions.
- Added: You can now configure the priority given to each major item. Higher values are more likely show up earlier in the progression chain.
- Added: Generation failures now have a lot more details on what was missing for progression, facilitating finding issues with your preset.
- Added: The item pool screen now explicitly tells you expansions are not used for logic.
- Added: Implemented support for changing the title for a game session.
- Added: A button for duplicating a session, including the generated game and all rows.
- Added: Multiworld sessions can now be generated without spoilers.
- Added: Preset descriptions now include if some item has a different number of copies shuffled.
- Changed: Multiworld damage logic incompatibility warning now displays every time.
- Changed: On generation failure, a count of how many nodes are accessible is now displayed.
- Changed: Data Editor now lets you save non-experimental databases with integrity errors.
- Changed: Most command line arguments have been renamed.
- Changed: Simplified the item pool tab, with the usual case now having only a single line per item.
- Changed: Improved the text for quantities for ammo in the item pool tab.
- Changed: Experimental games are only shown in the menu if the option for experimental games is enabled.
- Changed: Only session admins are allowed to copy the permalink of a session.
- Changed: Modified how ConfigurableNodes (In Echoes, the Translator Gates) are handled in logic. This should have no visual differences, other than speeding up generation.
- Changed: Great internal changes were done to how hints are applied to the game. This should have no visible impact.
- Changed: The UI for 1HP Mode now only shows up for Echoes.
- Fixed: Map Tracker now properly handles multiple copies of pickups in all cases.
- Removed: The Database Editor can only be open when running from source. In releases, use `Open -> (Game) -> Data Visualizer` instead.
- Removed: All auto trackers based on pixel art style were removed over concerns about asset licensing.

### Cave Story

- Nothing.

#### Patcher Changes

- Nothing.

#### Logic Database

- Nothing.

### Metroid Prime 1

- Added: Option to use deterministic Incinerator Drone RNG for fairer racing
- Added: Spring Ball. Enable in preset configuration. Must have bombs in inventory to work.

#### Patcher Changes

- Added: QoL Game Breaking - Reserach Lab Aether Pirate now guaranteed to jump through glass when doing room backwards
- Fixed: Players could unmorph in Magmoor Workstation where they should not be able to
- Fixed: Abuse of QoL Game Breaking in Central Dynamo to skip the maze/drone
- Fixed: Exclude Phazon Elite Item from QoL Pickup Scans
- Fixed: Wavesun when playing with shuffled item positions
- Fixed: Main Plaza etank ledge door shield was slightly misaligned
- Fixed: Cannon remaining holstered after grapple when shuffling combat visor
- Fixed: Cannon remaining holstered after a specific type of R-Jump when shuffling combat visor
- Fixed: Unmorphing now returns you to your previous visor instead of default visor when shuffling combat visor for quality of life purposes

#### Logic Database

- Changed: Reduce difficulty of Monitor Station -> Warrior Shrine NSJ/No Bombs to intermediate dash and standable terrain (from advanced dash and expert standable) and included a video.

### Metroid Prime 2: Echoes

- When checking details for a game, the hint spoiler tab now includes the correct text for Dark Temple keys hints.

#### Patcher Changes

- Nothing.

#### Logic Database

- Added: Using Screw Attack as a trickless means to obtain Grand Windchamber item after seeker puzzles

## [4.0.1] - 2022-01-30

- Changed: The UI for 1HP Mode now only shows up for Echoes.
- Fixed: Support for non-NTSC Metroid Prime 1 ISOs restored.

## [4.0.0] - 2022-01-30

- **Major** - Added: Cave Story has been added with full single-player support.
- **Major** - Added: Data Visualizer/Editor now contains a visual representation of the nodes in the area.
This feature comes with plenty of quality of life functionality for editing the database.
- Added: A new tab has been added to the preset editor, Generation Settings, consolidating various settings such as minimal logic, multi-pickup placement, dangerous actions, etc.
- Added: The Logic Database can now have descriptions for nodes.
- Added: Game Details window can now spoil the item order, elevators, translator gates and hints.
- Added: Data Editor can now edit area names.
- Added: Data Editor can now view and edit resources.
- Added: Items now have tooltips in the Auto-Tracker.
- Added: One joke hint.
- Added: Descriptions for Minimal Logic for each game, with a better definition of what Minimal Logic is.
- Added: Randovania is now able to identify for what version of Randovania a given permalink is, if they're similar enough versions.
- Added: Permalinks now contain the seed hash, so Randovania can detect if there's a hash mismatch when importing.
- Changed: In the Game Session Window, the observers tab is now visible by default.
- Changed: The rdvgame file is now considerably more technical in order to require less game-specific code.
- Changed: Editing connections in the Data Editor now has an easier to use selector for non-item resources.
- Fixed: Data Visualizer no longer hides the comment for a single-element Or/And entry.
- Fixed: Data Editor now properly handles areas without nodes.
- Removed: It's no longer possible to delete a game session.
- Removed: It's no longer possible to leave the session when closing the window.

### Metroid Prime

- Added: Start in any (uncrashed) Frigate room
- Added: 1-way cycles and 1-way anywhere elevators can lead to (uncrashed) Frigate rooms
- Added: Essence Death and Frigate Escape Cutscene teleporter destinations can now be shuffled
- Added: Artifact hints can now be configured to show area and room name, just area name, or nothing at all
- Added: Cosmetic Option - Select HUD Color
- Added: Cosmetic Option - Rotate hue of all 4 suit textures and ball glow color
- Added: Cosmetic Option - Set default in-game options like Echoes
- Added: Experimental Option - Shuffle the coordinates of items within their respective rooms. Seeds may not be completable.
- Added: Experimental Option - Add random (non-logical) items to rooms which do not usually have items.
- Added: Shuffle Power Beam
- Added: Shuffle Combat Visor
- Added: New default preset: "Moderate Challenge".
- Changed: Minimal Logic no longer checks for Plasma Beam.
- Changed: Removed "Fewest Changes" preset.
- Changed: Updated "Starter Preset" to better match community preferences.

#### Known Issues:

- Nothing.

#### Patcher Changes

- Added: Support for NTSC-U 0-01, NTSC-J and NTSC-K (Gamecube)
- Added: List of tournament winners on lore scan in Artifact Temple
- Added: QoL Game Breaking now fixes several crashes on Frigate Orpheon
- Added: QoL Game Breaking now fixes the soft-lock in hive totem by making the blocks drop sooner
- Added: Option to disable item loss in Frigate (Enabled by default)
- Added: QoL Pickup Scans - Weeds by item in Landing Site now don't have scan point
- Added: Combat/Scan/Thermal/X-Ray all have unique custom models
- Fixed: Safeguard against blowing past layer limits.
- Fixed: On Major custscene skip, Elite Quarters now stays locked until the player picks up the item. The hudmemo is now tied to the item rather than the death animation.
- Fixed: Ruined fountain not always showing the right scan.
- Fixed: Phazon Suit Small Samus Morph Ball Glow
- Fixed: Vent shaft item not being scannable on QoL Pickup Scans
- Fixed: Automatic crash screen
- Fixed: Wavesun not collecting item/unlocking door
- Fixed: Locked door on Storage Depot B (NTSC 0-02)
- Fixed: Bug in Elite Quarters where game would crash during OP death cutscene if the player changed suit during the fight
- Changed: The vines in arboretum which cover the scan panel remain in the room on the ghost layer to help aid newer players.
- Changed: Exo and Essence stay dead permanently if traversing Impact Crater multiple times
- Changed: Increased Maximum Missile/Etank/Capacity for seeds with more expansion count than is available in vanilla

#### Logic Database

- Fixed: Magma Pool - Added missing suit or heated runs trick requirement for non-grapple methods of crossing the room
- Fixed: HAT - Updated spawn node
- Fixed: Quarantine Cave - Properly model when the fight is required and when it is not
- Fixed: Bug where Biohazard Containment didn't check Power Conduit Requirements if Super Missiles were available
- Fixed: Typo in Frozen Pike - Hunter Cave Access requires Slope Jump (Advanced), not Single-Room OoB (Advanced)
- Added: New Event - Gravity Chamber Item (Lower)
- Added: New Trick Category - Infinite Speed
- Added: Magma Pool - Added standable terrain method to cross the room with a video example
- Added: Main Plaza - Hypermode Dash to get Grapple Ledge
- Added: Elite Quarters - BSJ to skip scan visor
- Added: Reactor Core - NSJ Gravityless Bomb Jumps
- Added: Cargo Freight Lift - NSJ Gravityless Boost or Bombs climbs
- Added: Flick BSJ in watery hall OoB
- Added: NSJ Bombless Lower GTH Climb (Wallboost)
- Added: NSJ Bombless Quarantine Cave Elevator Spider Skip
- Added: NSJ Bombless Gravity Chamber Escape (Gravity Wallboost)
- Added: NSJ Bombless Lower Phen's Edge
- Added: NSJ Bombless Frozen Pike (Mid-Section)
- Added: NSJ Bombless Life Grove (Wallboost)
- Added: NSJ Bombless HOTE Climb (Boost IUJs)
- Added: NSJ Bombless Elite Control Access (Wallboost)
- Added: Elite Control Access Item (Damage Boost)
- Added: Central Dynamo Item w/ Infinite Speed
- Added: Bomb jump to skip grapple in Biotech Research Area 2
- Added: Great Tree Hall - Jump Off Enemies Bomb Jump (Advanced) to reach GTC NSJ
- Added: Wallboost FCS Climb
- Added: Logic for Traversing Twin Fires Tunnel to Workstation NSJ Gravity
- Added: Logic for Traversing Twin Fires Tunnel to Workstation NSJ Bombless
- Added: Logic for Traversing Twin Fires Tunnel to Workstation Missileless Grappless
- Added: Gravityless Grappless Morphless method for crossing FCS
- Added: Waste Disposal Wallboosts
- Added: Climb Connection Elevator to Deck Beta Gravityless
- Added: Combat Requirements for Essence fight
- Added: 2 Additional NSJ methods for reaching FCS item
- Added: Lava Lake Item NSJ Combat Dash
- Added: Triclops Pit Item SJ Beginner Standable
- Added: 3 new ways to climb Tower of Light (L-Jump, R-Jump, Slope Jump)
- Added: Underwater Movement (Beginner) to get to Tower Chamber with Space Jump
- Added: Underwater Movement (Intermediate) for NSJ Tower Chamber
- Added: Frigate Crash Site climb with Space Jump and L-Jump (Intermediate) and Standable Terrain (Beginner)
- Added: More logical paths for Ice Ruins West NSJ
- Added: Ice Ruins West Middle-Left Rooftop to Item Combat/Scan Dash
- Added: Beginner L-Jump to reach Main Quarry Save Station
- Added: Main Quarry Crane Platform to Waste Disposal NSJ Advanced Combat Dash
- Added: Main Quarry Crane Platform to Item Intermediate Scan Dash
- Added: Expert Gravity Wallboost to get to Tower Chamber
- Added: Beginner Gravity Wallboost to get to Watery Hall
- Added: Expert Trick for NSJ+Boost Crossway
- Added: Movement (Intermediate) to skip Spider Ball in Crossway
- Added: L-Jump to skip SJ on 3rd tier of ore processing puzzle
- Added: NSJ Ore Processing with Spider+Bombs (Expert)
- Added: Bombless Ore Processing Puzzle with Wallboost(Advanced)
- Added: Phendrana Canyon Hypermode Boost
- Added: NSJ Combat Dash (Expert) to Temple Entryway from lower part of room
- Added: Various tricks in Uncrashed Frigate
- Added: Ore Processing Door To Elevator Access A to Storage Depot B Standable L-Jump with Power Bombs
- Added: Combat logic for Dynamo Access and Elite Control Elite Pirate fights
- Added: Intermediate/Advanced Standables to enter/escape Elite Control after/without triggering Elite Pirate
- Added: Logic now can expect players to play in just scan visor, using bombs to open doors
- Added: Knowledge/Combat (Intermediate) trick to skip needing Power Beam for Exo fight
- Changed: Renamed Misc Logic Option to "Allow Dangerous Gravity Suit Logic"
- Changed: Increased difficulty of Connection Elevator to Deck Beta DBJs to Advanced
- Changed: HAT Wallboosts can be done using Gravity at the same difficulty
- Changed: Removed under-used "Complex Movement" trick category
- Changed: All Gravityless Slope Jumps are now categorized as "Underwater Movement without Gravity", as opposed to just NSJ ones
- Changed: Knowledge (Beginner) to Traverse Magmoor Workstation without Varia
- Changed: Magma Pool - Gravity Suit lava dive difficulty was reduced to L-Jump (Intermediate) and Standable Terrain (Beginner)
- Changed: Hall of the Elders - Now properly model needing to kill the 1 ghost to leave the room. Chargeless 1 ghost fight combat difficulty reduced to beginner.
- Changed: Added requirement for X-Ray Visor or Invisible Platforms to Triclops Pit Item NSJ tricks
- Changed: Monitor Station climb to Warrior Shrine Bomb Jump difficulty changed from Advanced to Intermediate
- Changed: Monitor Station NSJ Combat Dash to Warrior Shrine lowered difficulty from Advanced to Intermediate
- Changed: Increase the difficulty of Tower of Light climb with combat dash from 'Beginner' to 'Intermediate' lowered Standable Terrain from 'Intermediate' to 'Beginner'
- Changed: Frigate Crash Site Climb Space Jump Slope Jump Standable Terrain difficulty was reduced to Standable Terrain (Beginner)
- Changed: Removed Slope Jump and Standable requirement from Ice Ruins West NSJ
- Changed: Main Quarry Save Station NSJ Movement difficulty from Beginner to Intermediate
- Changed: Main Quarry Crane Platform to Waste Disposal Standable/Slope Jumpe no longer requires L-Jump
- Changed: Main Quarry Crane Platform to Waste Disposal NSJ Scan Dash difficiulty from Advanced to Intermediate
- Changed: Ore Processing Storage Depot B to Waste Disposal NSJ Standable difficulty from Intermediate to Beginner
- Changed: Ore Processing Storage Depot B to Waste Disposal R-Jump to L-Jump
- Changed: Elite Research Spinners without Boost from Advanced to Intermediate
- Changed: Ore Processing Door To Elevator Access A to Storage Depot B Standable difficulty from Intermediate to Advanced
- Changed: Sun Tower Early Wild now requires Intermediate Knowledge on all methods
- Changed: Less damage required for Watery Hall with Gravity Suit

### Metroid Prime 2: Echoes

- Changed: Minimal Logic no longer checks for Light Suit or Agon Keys.

#### Patcher Changes

- Fixed: Exporting an ISO when Randovania is in a read-only path now works properly.
- Added: Ability to set a custom HUD color

#### Logic Database

- Changed: Shrine Access Seeker Door without Seekers is now Hypermode (from Expert).


## [3.2.2] - 2022-01-17

- Fixed: Presets for unknown games (for example, from a dev version of Randovania) are now properly ignored.

## [3.2.1] - 2021-10-23

- Fixed: The spin box for starting Energy Tanks no longer goes above 14.
- Fixed: Errors from the Prime 1 patcher are now properly displayed in error messages.
- Fixed: Converting presets from previous games should no longer cause invalid expansion ammo count.
- Fixed: Converting presets with multiple major items that give ammo no longer cause incorrect per-expansion ammo count.
- Fixed: Changing the default beam in Echoes no longer throws an error with invalid included ammo.
- Fixed: Sky Temple Keys on Guardians/Sub-Guardians are now properly counted for the item pool size.
- Fixed: Sky Temple Keys on Guardians/Sub-Guardians now appears on the preset description.
- Fixed: Safety check that there's enough available locations for all non-progression at the end of generation has been re-added.
- Changed: Improved error message for certain kinds of invalid permalinks.
- Changed: Presets with negative ammo count for expansions are invalid.

### Metroid Prime

#### Patcher Changes

- Fixed: PAL ISOs now correctly work again.

## [3.2.0] - 2021-10-16

- **Major** - Added: The Logic Database can now have comments in requirements.
- **Major** - Changed: Expansions contents are now configured directly, instead of being calculated from a target.
- Added: Files in the "Previously generated games" folder now includes the name of the games used.
- Added: Custom names for Prime 1 elevators
- Added: Support for Minimal Logic has been added for Metroid Prime and Metroid Prime 3.
- Added: New auto tracker layouts for Metroid Prime 2, with two lines and three lines.
- Changed: Force one specific certificate root when connecting to the server.
- Changed: Custom elevator names across both games now used throughout the entire UI
- Changed: Data Editor now raises an error if two Pickup Nodes share the same index.
- Changed: When changing Echoes Goals, the slider of the number of keys is now hidden when "Collect Keys" goal is not selected.
- Changed: Customizing the item pool causes permalinks to not get as long as before.
- Changed: The Qt theme was changed, as the previous one had serious issues on certain platforms and certain elements.
- Fixed: Items that include ammo are now configurable to provide up to the ammo's capacity.
- Fixed: Certain invalid permalinks are now properly recognized as invalid.
- Fixed: In connections editor, changing a requirement to "And/Or" no longer places ui elements in the wrong place.
- Removed: Metroid Prime 2: Echoes FAQ entry about the weird hint categories, as the issue has been fixed.
- Removed: Menu option to open STB's Echoes item tracker in a new window.

### Metroid Prime - Patcher Changes

- Added: New Nothing model.
- Added: Missile Expansions for yourself has a 1 in 1024 of being shiny.
- Fixed: Mine security station softlock so that defeating the purple pirates first doesn't fail to switch the room to the non-cutscene layer.
- Fixed: Qol scan for Ice Ruins West pickup.
- Fixed: Warp-to-start crash.
- Changed: Fewer forced popup alert for multiworld purpose, and popups now lasts 3s instead of 5s.

#### Cutscene Skips

- Added: Cutscene skip for arboretum gate (competitive+).
- Added: Mine Security Station now longer force switches to Combat Visor.
- Changed: Shorelines Tower cutscene skip is now Minor.
- Changed: Workstation cutscene is now Competitive.
- Changed: Wave panel cutscene in Main Quarry is now Competitive.
- Changed: Elevator leaving cutscenes back are now Major.

### Metroid Prime 2: Echoes - Patcher Changes

- Added: Cosmetic option to customize hud color.
- Fixed: Scanning hints now displays the correct, edited categories.

### Metroid Prime - Logic Database

- Added: Method of reaching pickup in Root Cave from Arbor Chamber with a Dash (Intermediate and above).
- Added: Knowledge (Beginner) trick to leave Central Dynamo without completing the maze or fighting the drone.
- Added: Additional Lower Mines NSJ logic.
- Added: Movement tricks for logical forced damage in Magmoor Caverns, Phazon Mines, and Impact Crater.
- Added: Tricks for climbing Research Lab Aether NSJ
- Added: Tricks for traversing Magmoor Workstation bombless NSJ
- Added: More detailed boss/combat logic
- Fixed: Shorelines tower item being accessible from Ruins Entryway and not Temple Entryway.
- Fixed: Backwards Lower Mines logic
- Fixed: Ice Ruins West NSJ logic now accounts for adult sheegoth layer
- Fixed: Added missing requirements for releasing the metroid in Research Lab Aether

### Metroid Prime 2: Echoes - Logic Database

- Added: Method of climbing halfpipe in Meeting Grounds with Space Jump, Screw Attack, and Standable Terrain (Beginner and above)
- Added: Method of killing Quad MBs using Bombs or Power Bombs and Combat (Beginner)
- Added: Method of killing Quad MBs using Screw Attack (Space Jump) and Knowledge (Beginner)
- Added: Requirement to either kill the Quad MBs or defeat Spider Guardian in order to collect the item in Hall of Combat Mastery in the intended way
- Fixed: A few broken Dark Forgotten Bridge paths have now been fixed.
- Changed: Simplified Meeting Grounds logic slightly, by removing the redundant Top of Halfpipe node
- Changed: Killing Quad MBs now uses a template, as it's a complex set of requirements repeated in three separate rooms

### Discord Bot (Caretaker Class Drone)

- Changed: Room images uses two-way arrows if a connection is two-way, instead of two arrows.

## [3.1.4] - 2021-09-19

- Changed: Force one specific certificate root when connecting to the server.
- Fixed: Checking for updated versions will no longer close Randovania when no internet connectivity is present.
- Fixed: The server will properly reject clients with mismatched versions.

## [3.1.3] - 2021-09-19

- Added: Dialog that shows all enabled tricks in a preset and a list of all rooms that have some combination of tricks that ends up active in that preset.
  - This dialog can be accessed by right-clicking a preset on the "Generate Game" tab, or by pressing the "..." menu in the "Game Details" window.
- Added: Multiworld Help entry regarding maximum number of players.
- Added: Metroid Prime FAQ entry regarding the forced popup alert.
- Changed: Long lines of requirements (Check for all artifacts in Artifact Temple) are now word wrapped.
- Changed: When changing Echoes Goals, the slider of the number of keys is now hidden when "Collect Keys" goal is not selected.
- Changed: In the description of Prime 1 presets, Quality of Life now comes before Game Changes.
- Changed: Clarify that only "Two-way, between areas" guarantees that all areas are accessible.
- Changed: Progress bar when generating a game now reports how many actions were taken, instead of how many items are left.
- Fixed: Nodes with no outbound connections now clearly display this in the visualizer, instead of an error.
- Fixed: Updated multiworld damage warning to mention Magmoor Caverns as well.

### Discord Bot (Caretaker Class Drone)

- Added: The bot now responds to permalinks, presets and rdvgame files sent via direct messages.
- Added: Response for permalinks now offers the permalink's presets for download.
- Changed: `/database-inspect` area responses now has a node selection.

## [3.1.2] - 2021-09-15

- Fixed: In game session, pressing the "Generate game" button no longer errors.

### Discord Bot (Caretaker Class Drone)

- Changed: The response to `.rdvgame` files now include the seed hash and permalink.
- Changed: `/database-inspect` response now includes an image of the requested room layout.

## [3.1.1] - 2021-09-12

- Added: When importing a preset in a game session, there's now an option to import directly from a file.
- Added: In game session, it's now possible to export a preset directly to a file.
- Added: In game session, there's now a "Generate game (no retries)" button. This option attempts generation only a single
time, before giving the error message of why it failed. It's useful for investigating bad presets.
- Changed: When multiworld generation fails, the error message is now clearer on which players haven't reached the end.
- Changed: Preset summaries have been split better into categories.
- Removed: The "Never" option for dangerous actions has been removed from the UI, as it currently doesn't work.

### Discord Bot (Caretaker Class Drone)

- Changed: `/database-inspect` response is now more readable and includes the name of who requested it.

## [3.1.0] - 2021-09-05

- **Major** - Added: Setting for requiring a number of actions/progression before artifacts are placed, to prevent early artifacts.
  - Default Prime 1 presets now default to 6 minimum progression for artifacts.
- **Major** - Added: Setting for controlling how dangerous checks are handled in logic.
- Added: Setting for toggling the pickup scan QOL adjustments.
- Added: The seed hash label in Game Sessions is now selectable.
- Added: One joke hint, requested in 2019.
- Added: Data Visualizer now only shows target nodes for selection that are non-impossible.
- Added: Data Visualizer now highlights nodes that have a path to the selected node.
- Added: Improved the error message when the patcher executable is somehow missing.
- Added: New entries to the Multiworld Help for collecting items and cross game.
- Fixed: Randovania no longer errors when the last selected preset is for a hidden game.
- Fixed: Quality of Life page link in Metroid Prime preset customization is now fixed.
- Fixed: The tracker now properly restores states for games other than Echoes.
- Fixed: Fixed a crash that sometimes occurs when deleting presets.
- Fixed: Generator now directly accounts for events weighting actions.
- Changed: Removed customization of Qt theme for decreasing whitespace.
- Changed: Upgrades in the tracker fills an entire column first, instead of filling rows first.
- Changed: Tracker now properly saves the preset used when persisting the state.

### Metroid Prime - Patcher Changes

- Added `Pickup Scans` option to toggle the patching of item locations so that they can always be scanned.
- Magmoor Workstation item scannable through the purple door (QoL Pickup Scan)
- Fixed shorelines tower item custom scan sometimes showing the incorrect text for certain models
- Certain pickups now always have the popup alert on collection during multiworlds.
- If there are multiple pickups for other players next to each other, these pickups are forced to have a popup alert, so Randovania can properly detect they were picked up.
- Fixed PCA crash patch not being applied when playing small samus.

#### Cutscene Skips
- Added `Competitive` cutscene skip option.
- Moved Shorelines Tower cutscene to major (it sometimes has a reposition that is sometimes useful in routing)
- Removed Main Quarry Combat Visor switch
- Speed up opening of gate in ice temple
- Speed up opening of gate in sun tower
- Fixed Thardus cutscene skip softlock

### Metroid Prime - Logic Database

- Added: Method of reaching Ruins Entryway from Plaza Walkway in Phendrana Shorelines with a Dash (Intermediate).
- Added: Easier NSJ trick to climb Ruined Courtyard using the water puzzle platforms.
- Added: Charge Beam requirements were added to the following rooms with combat trick alternatives:
    - (Beginner) Elite research - Phazon Elite
    - (Beginner) Research Entrance
    - (Intermediate) Hall of the Elders - Wave and Ice bomb slots
    - (Intermediate) Sunchamber - Ghosts fight
    - (Intermediate) Mine Security Station with >= 200 energy
    - (Advanced) Mine Security Station
- Fixed: Main Plaza door to Plaza Access is now properly a normal door, instead of a permanently locked door.
- Fixed: Sun tower now requires Knowledge (Intermediate) to collect the Sunchamber layer change event without falling down.
- Fixed: Removed broken/redudant trick for reaching Temple Entryway ledge using cutscene reposition
- Fixed: Trivial logic for Plaza Walkway to Ruins Walkway
- Fixed: Replaced Bomb Jump (Intermediate) with Dash (Beginner) trick to cross the gap to reach the Courtyard Access door in Ice Ruins West.
- Fixed: NSJ logic now accounts for stalactite in Ice Ruins West.
- Fixed: Crossing the gap by Specimen Storage door no longer sometimes requires L-Jump (Intermediate) instead of Beginner.
- Changed: Improved readability of Ruined Courtyard logic.
- Changed: Reorganized Sunchamber logic to improve usage by generator/solver.
- Changed: Picking up Sunchamber Ghosts item NSJ is now L-Jump (Beginner) instead of Intermediate.
- Changed: Crossing TFT to TF with Gravity+SJ now requires Movement (Beginner)
- Changed: FCS Item Scan Dash method is now Intermediate without SJ.
- Added: FCS Grapple strat - Movement (Beginner)

### Metroid Prime 2: Echoes - Patcher Changes

- Added: A-Kul's scan in Sky Temple Gateway now displays a list of previous tournament winners.
- Changed: Echoes now uses a different game ID when saving ISOs with menu mod enabled, preventing issues from incompatible save files.
- Changed: The elevator sound effect is never removed when elevators are vanilla, ignoring the preference.

### Metroid Prime 2: Echoes - Logic Database
- Added: Method of reaching the pickup in Reactor Core with Space Jump, Bombs, Spider Ball, and Standable Terrain (Intermediate and above).
- Fixed: Lore Scan in Meeting Grounds no longer believes that Boost is required to scan it.
- Fixed: Reactor Core has been cleaned up slightly.
- Fixed: Spawn point in Accursed Lake is now correctly set.

### Discord Bot (Caretaker Class Drone)

- Added: The `/database-inspect` command to send the logic of a room to the channel.
- Added: Messages with rdvgame files also get a reply with a summary of the preset.
- Changed: Responses with preset descriptions no longer pings the original message.

## [3.0.4] - 2021-08-10

- Added: Game Sessions now have an accessible audit log, which includes whenever a player accesses the spoiler log.
- Added: Metroid Prime 1 racetime.gg rooms are now viewable in the racetime.gg browser, with filters for each game
- Fixed: Importing a permalink from the racetime.gg browser while a race is currently in progress now selects the correct racetime.gg room

## [3.0.3] - 2021-08-08

- Fixed: "Open FAQ" in the main window now works correctly.
- Fixed: Pressing Yes to ignore invalid configuration now works correctly.
- Changed: Randovania now silently handles some invalid configuration states.
- Changed: Improved handling of corrupted repository for old preset versions.

## [3.0.2] - 2021-08-05

- Added: In-game crashes in Metroid Prime now automatically show the error screen.

- Changed: Game Sessions - The window now uses docks for the different parts, meaning you can resize, reorder and even split off.

- Changed: Use different colors for artifact hints in Metroid Prime, for better readability on both scan box and logbook.

- Fixed: Exporting a Metroid Prime ISO with Warp to Start enabled and starting at certain elevator rooms no longer fails.

## [3.0.1] - 2021-08-01

- Changed: Disabled the option to stop exporting a Prime 1 ISO to avoid crashes.

- Fixed: Server will now re-authenticate with Discord, preventing users from logging with the incorrect account.

- Fixed: Game Sessions - History entries with invalid locations no longer cause error messages.

## [3.0.0] - 2021-07-30

-   **Major** - Metroid Prime 1 is now fully supported, including multiworld and auto tracker!

-   **Major** - Presets are now presented in a tree view, with custom presets being nested under another one. They're also saved separately from Randovania data.

-   **Major** - The auto tracker now have support for different layouts, with their own assets and game support. New themes with icons similar to the game were also added, provided by MaskedKirby.

-   Added: Credits in Metroid Prime 2 now contains a list of where all non-expansions were placed, including possibly other player's for a multiworld. The credits now takes 75 seconds instead of 60 to accomodate this.

-   Added: Button to export the presets used in a game file.

-   Added: Add text description to unusual items in the Item Pool tab.

-   Added: New Help tab with information on how to read the Data Visualizer.

-   Added: In the Map Tracker, it's now possible to right-click a location to see a path from last action to it.

-   Added: A menu option to open the logs folder.

-   Added: The timeout limit is now progressively more forgiving, the more timeouts that happen.

-   Added: Button to set all gates to "Random with Unlocked' for Prime 2.

-   Changed: The items in the starting items popup is now sorted.

-   Changed: Customizing Dark Aether damage is now considered by logic.

-   Changed: Pickup visibility method is now configured in the Item Pool tab.

-   Changed: Multiworld connection is slightly more conservative when giving items.

-   Changed: Updated the Multiworld Nintendont for hopefully more stability.

-   Changed: The session history in multiworld now has different columns for the players involved, pickup and where the pickup was. It's also possible to sort the table by any of these fields.

-   Changed: The ISO prompt dialog now remembers your last used vanilla ISO, for when you delete the internal copy. When opening the file pickers, these start now with the paths from the input fields.

-   Changed: Many Spin/Combo boxes no longer react to the mouse wheel when not focused.

-   Fixed: Closing the dangerous settings warning via the X button is now properly recognized as "don't continue".

-   Fixed: Hint Item Names no longer breaks if you swap games while the table is sorted.

-   Fixed: Hint Item Names now properly list Artifacts and Energy Cells.

-   Fixed: Map Tracker now properly handles unassigned elevators.

-   Fixed: Trick names in the preset are always sorted.

### Metroid Prime 2 - Logic Database Changes

-   **Major** - "Suitless Ingclaw/Ingstorm" trick added to cover traversing rooms with either Ingclaw Vapor or Ingstorm.

#### Added

-   Method of getting over the gate in Mining Station A in reverse with Space Jump and Screw Attack (Expert and above).

-   Method of bypassing the breakable glass in Sand Processing from Main Reactor with Space Jump and Screw Attack (Expert and above).

-   Method of climbing to the top level of Main Gyro Chamber with Space Jump, Screw Attack, and Bombs, and no Scan Visor (Advanced and above).

-   Method of climbing the Sand Processing bomb slot with a Slope Jump for Bombless Bomb Slots (Advanced and above).

-   Method of leaving Dark Agon Temple by opening the gate from OoB with Single Room OoB, Slope Jump, Standable Terrain, Bomb Space Jump, Space Jump, and the Agon Keys (Expert and above).

-   Great Bridge:
    - Method of reaching Abandoned Worksite door with Space Jump and Extended Dash (Advanced and above).
    - Method of reaching Abandoned Worksite and Torvus Map Station doors from Temple Access Dark door with Boost Ball and Boost Jump (Advanced and above).
    - Method of reaching the pickup with Screw Attack and Single Room Out of Bounds (Expert and above).

-   Method of Crossing Grand Windchamber (both ways) Without Space Jump using Extended Dash (Hypermode).

-   Method of reaching the pickup in Watch Station:
    - With Space Jump, Screw Attack, and Single Room OoB (Expert and above).
    - With only Space Jump and Single Room OoB (Hypermode)

-   Alpha Blogg now has proper requirements for multiple difficulties.

-   Method of Bomb Slots without Bombs in Sanctuary Fortress/Ing Hive - Controller Access/Hive Controller Access without Space Jump (Expert and above).

-   Methods of crossing Torvus Bog - Fortress Transport Access with Gravity Boost or Bombs (No Tricks/Advanced and above).

-   Method of traversing Vault without Space Jump or Screw Attack using Extended Dashes (Advanced and above).

-   Method of reaching Windchamber Gateway item with only Scan Visor using Extended Dashes (Expert and above).

-   Method of reaching Kinetic Orb Cannon in Gathering Hall using Extended Dashes (Expert and above).

-   Method of reaching the pickup in Accursed Lake with a dash (Advanced and above).

-   Method of reaching Temple Security Access from the portal in Aerial Training Site with an Extended Dash (Hypermode).

-   Method of reaching the pickup in Mining Plaza with an Extended Dash (Hypermode).

-   Method of completing the Main Gyro Puzzle with only Space Jump and Screw Attack (Advanced and above).

#### Changed

-   Reaching the pickup in Temple Transport B with a Wall Boost is now Hypermode (from Expert).

-   Reaching the pickup in Path of Roots with only Bombs is now Expert (from Hypermode).

-   Reaching the portal in Hydrodynamo Shaft with Air Underwater and Screw Attack is now Hypermode (from Expert).

-   Reaching the pickup in Dark Torvus Arena with a Roll Jump is now Hypermode (from Expert).

-   Trial Grounds, reaching the door:
    - From the portal with Space Jump and a Slope Jump is now Beginner (from Intermediate).
    - From the left safe zone with a Dash is now Intermediate (from Expert) and without anything is now Advanced (from Expert).

-   Opening the Seeker Lock without Seekers in Mine Shaft is now Advanced (From Expert)

-   Opening the Seeker Lock without Seekers in Plain of Dark Worship is now Expert (From Hypermode).

-   Reaching the Windchamber Gateway Door from Windchamber Tunnel with a Boost Jump is now Hypermode (From Expert).

-   Reaching the pickup in Medidation Vista with a Boost Jump is now Expert (From Advanced).

-   Quadraxis and Boost Guardian now have proper health and item requirements with tricks disabled.

-   Activating Controller Access rooms Bomb Slots without Bombs is now Advanced (from Expert).

-   Reaching the Abandoned Worksite/Brooding Ground door from the bridge in Dark/Forgotten Bridge with an Extended Dash is now Hypermode (from Expert).

-   The initial Terminal Fall Abuses in Vault from the scan portal are separate from the final and are now Advanced (from Expert).

-   Catacombs NSJ dash to Transit Tunnel South has been modified to account for Scan Visor, with the original difficulty being raised to Advanced (from Intermediate).

-   Undertemple Shaft NSJ dash from bottom to top of cannon is now Intermediate (from Advanced).

-   Morph Ball is no longer required to reach the portal from the Echo Gate in Profane Path Scan Dash method.

-   Various Standable Terrain tricks (Dark Agon - Portal Site, Temple Grounds - Sacred Path) have been lowered to Beginner/Intermediate (from Advanced). This is to
    attempt to fix an old database limitation from before tricks had their own difficulty levels.

-   The dashes in Gathering Hall from Transit Tunnel South/West to the Kinetic Orb Cannon are now Intermediate (from Advanced).

-   The Bomb Space Jump NSJ to reach Abandoned Worksite in Great Bridge is now Expert (from Hypermode).

-   The dash to reach the portal in Aerial Training Site from Central Hive Transport West is now Hypermode (from Expert).

-   The dash to leave Hive Temple after Quadraxis via Security Station is now Hypermode (from Expert).

-   The dashes in Command Center (top level) and Accursed Lake without Space Jump are now Beginner (from Intermediate).

-   The dash in Mining Station A to reach Temple Access without Space Jump or Missiles is now Advanced (from Intermediate).

-   The dashes in Trial Grounds to Dark Transit Station without Space Jump are now Advanced (from Intermediate).

-   The dashes in Undertemple Shaft to reach Sacrificial Chamber Tunnel (and back) are now Advanced (from Intermediate).

-   The dash in Hall of Combat Mastery to reach the upper area after the glass is now Advanced (from Intermediate).

-   Bomb Guardian now has proper logic when shuffling Power Beam.

## [2.6.1] - 2021-05-05

-   Changed: Invalid values for the Multiworld magic item are ignored when detecting if the game is properly connected.

-   Fixed: "One-way anywhere" no longer shows up twice in preset warnings for multiworld

-   Fixed: Changing starting location to Ship or Save Stations now works again.

-   Fixed: Torvus Gate elevator is now properly hidden instead of Dark Torvus Ammo Station.

## [2.6.0] - 2021-05-02

-   **Major** - Added: New elevator randomization settings:
    * New mode: *One-way, elevator room with replacement*. One way elevator, but loops aren't guaranteed.
    * Select which elevators can be randomized.
    * Select possible destinations for *One-way, anywhere*.
    * Randomize Sky Temple Gateway, Sky Temple Energy Controller, Aerie Transport Station and Aerie elevators. *Warning*: These rooms have some details you must consider. Please read the elevators tab for more information.

-   **Major** - Added: The Energy Controllers in Agon Wastes, Torvus Bog and Sanctuary Fortress are always visible in the map, regardless if map is revealed by default. All regions are also always available for selection. This allows the light beam warps after U-Mos 2 to always be used.

-   **Major** - Added: An user preference (in *Customize in-game settings*) for the map to display names of unvisited rooms.
    When randomizing elevators, the elevator rooms are excluded to prevent spoiling their destinations. An option were added to disallow displaying names entirely, since otherwise you can use a Map Station to find the names.

-   Added: An option to disable the elevator sound effect, preventing it from playing endlessly in certain cases.

-   Added: When a crash happens, the game now displays an error screen instead of just stopping.

-   Added: The *Hint Item Names* tab now supports switching between all 3 Prime games.

-   Added: An option to use an experimental new pickup placement logic, able to place multiple pickups at once.

-   Added: Two additional joke hints. (Thanks CZeke and Geoffistopheles)

-   Added: It's now possible to add Infinite Beam Ammo, Infinite Missiles and Double Damage to the item pool.

-   Added: Player names are now colored yellow in hints.

-   Changed: Elevator names in the tracker uses their customized names, not the vanilla ones.

-   Changed: Optimized Randovania startup time and extensive logging of what's being done during it.

-   Changed: Improve scan text for expansions.

-   Changed: Some hints in multiworld games now also include the player names.

-   Changed: Missiles, Power Bombs and Ship Missiles are now only in logic after their respective main launcher, even if it's not required in game.

-   Changed: You can add up to 99 of any expansion to the pool, up from 64.

-   Fixed: The *Logic damage strictness* multipliers are no longer applied twice.

-   Fixed: *Up to* relative hints are no longer converted into *exactly* if the actual distance matches the displayed number.

-   Fixed: Dark Torvus Bog - Portal Chamber is no longer silently ignored as a starting location.

-   Fixed: Charging your beam to shoot when out of ammo now works even when customizing the ammo type required.

-   Fixed: Having the maximum number allowed of an expansion in a preset no longer causes permalink errors.

-   Fixed: Fixed the game defaulting to Combat Visor after an elevator.

-   Fixed: Multiworld spoiler logs now use 1-indexed player names for locations.

-   Removed: Using Dark Visor as the starting visor is no longer supported. (Game crashes on unmorph for unknown reasons)

### Logic Database Changes

-   Added: Method of reaching the pickup in Hive Gyro Chamber with Space Jump, Boost Ball, and a Boost Jump (Expert and above).

-   Added: Method of climbing Torvus Grove with Space Jump, Screw Attack, and Standable Terrain (Advanced and above).

-   Added: Method of reaching cannon in Great Bridge with Boost Ball and a Boost Jump (Expert and above).

-   Added: Method of reaching the main part of Hall of Combat Mastery with a Scan Dash and after blowing up the glass (Intermediate and above).

-   Added: Method of activating the portal in Portal Terminal with Screw Attack, Slope Jump, and No Bombs or Space Jump (Expert and above).

-   Added: Method of climbing Sacred Bridge with Bombs and a Bomb Space Jump (Advanced and above).

-   Changed: Logic paths that require Screw Attack without Space Jump now make sure to not have Space Jump to be valid.

-   Fixed: Spawn point of Aerie Transport Station is now the door, making DS2 required to take the elevator there.

## [2.5.2] - 2021-02-28

-   Added: The number of items in the pool is now included in the summary.

-   Fixed: Shuffling Combat Visor with item acquisition popups enabled no longer errors.

## [2.5.1] - 2021-02-26

-   Added: Drag and dropping rdvgame and rdvpreset files into the main Randovania window now imports that game file and preset, respectively.

-   Added: Discord bot now posts summary whenever a preset is attached to a message.

## [2.5.0] - 2021-02-19

-   Changed: Preset summary now only include differences from vanilla game.

-   Changed: The relative hint using an item category has been replaced with a relative hint using an area, with up to distance.

### Logic Database Changes

#### Added

-   Method of climbing Sanctuary Temple from the bottom with Bombs and Spider Ball (Intermediate and above).

-   Method of climbing Sanctuary Temple from the bottom with Screw Attack and Single Room Out of Bounds (Expert and above).

-   Method of reaching Worker's Path from the top level in Sanctuary Temple with Scan Visor and an Extended Dash (Expert and above).

-   Method of reaching Windchamber Gateway from Windchamber Tunnel in Grand Windchamber with a Boost Jump (Expert and above).

-   Method of reaching Temple Access in Mining Station A with a Boost Jump (Advanced and above).

-   Method of reaching pickup in Temple Access (Sanctuary) with Space Jump, Screw Attack, and Standable Terrain (Intermediate and above).

-   Method of climbing Temple Access (Sanctuary) with Space Jump, standing on a Rezbit, and dashing off the other Rezbit (Expert and above).

#### Changed

-   Increased weight for Energy Tanks to be selected as progression.

-   Reaching the pickup in Path of Roots from Torvus Lagoon with Gravity Boost, Space Jump, and a Slope Jump is now Intermediate (from Beginner).

-   Reaching the pickup in Grand Windchamber with Space Jump, Screw Attack, Slope Jump, Standable Terrain is now Advanced (from Intermediate).

-   Bomb Jumping over the 2nd light block heading to Hall of Eyes is now Intermediate (from Beginner).

-   Energy Tank requirements for Chykka have been lowered.

#### Fixed

-   Reliquary Grounds now has proper requirements for reaching Ing Reliquary with Light Suit.


## [2.4.2] - 2021-02-08

-   Fixed: Randovania no longer crashes if the connected Dolphin stops emulation.

## [2.4.1] - 2021-02-06

-   Added: Detect if the internal game copy was modified by a future version of Randovania, prompting for the user to press "Delete internal copy".

-   Changed: An error popup now shows up when exporting an ISO fails.

-   Removed: "Automatically track inventory" toggle, as the functionality was already removed.

-   Fixed: Randovania now considers any inventory item with amount above capacity, or capacity above the strict maximum as the game not being connected.

-   Fixed: Error message when the server rejects your client version not being displayed.

-   Fixed: Setting beam ammo expansions to 0 pickups no longer hides the boxes.

## [2.4.0] - 2021-02-01

-   **Major** - Added: The visor and beam you start the game equipped with is now configurable.

-   **Major** - Changed: In multiworld, items are now delivered at the same time as the message. It should also no longer fail to send with Nintendont.

-   Added: Additional joke hints were added.

-   Added: Method to climb to the portal Base Access with just Screw Attack (Intermediate and above).

-   Added: Method to reach the pickup in Grand Windchamber with Space Jump, Screw Attack, and a Slope Jump (Intermediate and above).

-   Added: Method to traverse Ventilation Area B from Bionenergy Production without Bombs by Screw Attacking into the tunnel and destorying the barriers with Missiles (Advanced and above).

-   Added: Method to reach the pickup in Path of Roots from Torvus Lagoon without Morph Ball (Beginner and above).

-   Added: Method to enter the tunnel in Underground Tunnel to Torvus Temple from Torvus Grove with an Instant Morph (Advanced and above).

-   Added: Method to reach the halfpipe pickup in Dark Torvus Arena with Space Jump and a Roll Jump (Expert and above).

-   Added: Method to climb to the upper level in Biostorage Station with Bomb Space Jump (Advanced and above).

-   Added: Method to reach the pickup in Grand Windchamber with a Space Jump, Bomb Space Jump, and a Scan Dash (Expert and above).

-   Added: Method to climb Mining Station B with Space Jump and a Slope Jump (Expert and above).

-   Added: Method to reach the portal in Mining Station B with Space Jump, Scan Visor, and Dashing for Single Room OoB (Expert and above).

-   Added: Method to cross Bitter Well to Phazon Site with Wall Boosts (Hypermode).

-   Added: Method to reach the bomb slot in Training Chamber with Gravity Boost and Air Underwater (Advanced and above).

-   Added: Method to open activate the Bomb Slot in Training Chamber with Darkburst or Sonic Boom (Hypermode).

-   Changed: Auto tracker internally uses a configuration file for the item positions.

-   Changed: The item pool tab when customizing presets now can edit major items directly.

-   Changed: Defeating Quadraxis with Power Bombs is now Advanced (from Beginner).

-   Changed: Bypassing the statue in Training Chamber from the back with Screw Attack and a Bomb Space Jump is now Expert (from Advanced).

-   Changed: Escaping Hive Temple without Spider Ball is now Expert (from Hypermode).

-   Changed: Bomb Space Jump in Great Bridge/Venomous Pond to reach Abandonded Worksite/Brooding Ground is now Expert (from Hypermode).

-   Changed: Using Seeker Missiles now requires either Combat Visor or Dark Visor.

-   Changed: Bomb Slots without Bombs in Sand Processing, Main Gyro Chamber, and Vault are now Advanced (from Expert).

## [2.3.0] - 2021-01-08

-   Added: Method to enter tunnels in Transit Tunnel East/Undertransit One from Catacombs/Dungeon to Training Chamber/Sacrificial Chamber with an Instant Morph (Intermediate and above).

-   Added: Method to reach the pickup on the Screw Attack wall in Aerial Training Site with a Roll Jump (Expert and above).

-   Added: Method to reach the pickup in Abandoned Worksite from the tunnel with a Boost Jump (Advanced and above).

-   Added: Method to bypass the statue in Training Chamber from the back with Screw Attack and a Bomb Space Jump (Advanced and above).

-   Added: Methods to reach the pickup in Mining Station B with Space Jump, Screw Attack, and Standable Terrain or after the puzzle with a Bomb Jump (Advanced and above).

-   Changed: In multiworld, keybearer hints now tells the player and broad category instead of just player.

-   Changed: Dark Alpha Splinter no longer strictly requires Power Beam.

-   Changed: Crossing Main Gyro Chamber with Screw Attack before stopping the gyro is now Hypermode (from Expert).

-   Changed: Phazon Grounds and Transport to Agon Wastes (Torvus) Seeker Locks without Seekers are now Expert (from Hypermode).

-   Fixed: Properly handle invalid ammo configurations in preset editor.

-   Fixed: Randovania no longer instantly crashes on macOS.

-   Fixed: Logic properly considers the Transport A gate being gone after entering from that side in Random Elevators.

## [2.2.0] - 2020-12-20

-   Added: 1 HP Mode, where all Energy Tanks and Save Stations leave you at 1 HP instead of fully healing.

-   Added: Added a detailed report of the generator's state when a game fails to generate.

-   Fixed: Generator will no longer ignore players that have no locations left. This would likely cause multiworld generation to fail more often.

-   Fixed: Error messages are properly shown if a game fails to generate.

-   Fixed: Alerts are now properly saved as displayed.

-   Fixed: Errors in the default preset no longer prevent Randovania from starting.

-   Changed: Optimized game generation, it now takes roughly 2/3 of the time.

-   Changed: Optimized game validation, it now also takes roughly 2/3 of the time.

-   Changed: Relative hints no longer cross portals.

-   Changed: In multiworld, keybearer hints now instead tells the player the item is for, instead of a category.

-   Changed: Decreased the chance of Power Bombs being late in a game.

-   Changed: Account name are updated every time you login via Discord.

-   Changed: Warning about dangerous presets in Multiworld sessions now include the player name.

-   Changed: Roll Jump in Meditation Vista to reach the pickup is now Hypermode (from Expert).

## [2.1.2] - 2020-12-05

-   Added: The Item Pool size now displays a warning if it's above the maximum.

-   Changed: The minimum random starting items is now considered for checking the pool size.

-   Fixed: Being kicked from an online session would leave the window stuck there forever.

-   Fixed: Bulk selecting areas for starting location no longer includes areas that aren't valid starting locations.

## [2.1.1] - 2020-12-02

-   Added: A prompt is now shown asking the user to install the Visual C++ Redistributable if loading the Dolphin backend fails.

-   Fixed: Changing ammo configuration breaks everything.

-   Fixed: Patching ISOs should work again.

-   Fixed: Clean installations can select presets again.

## [2.1.0] - 2020-12-02

-   Changed: Multiworld session history now auto-scrolls to the bottom

-   Changed: The lowest level for a trick is now called "Disabled" instead of "No Tricks".

-   Changed: Minimum Varia Suit Dark Aether is now 0.1, as 0 crashes the game.

-   Changed: Permalinks are now entirely different for different games.

-   Changed: Preset summary now specifies if hidden model uses ETM or random item.

-   Added: A very basic visualization of the map to the tracker.

-   Added: Trick Details can now be used with all 3 games.

-   Fixed: Changing a trick level to No Tricks no longer cause inconsistent behavior with the permalinks.

-   Removed: Intermediate path for reaching item in Main Reactor from Security Station B door without Screw Attack since it was broken and impossible.

-   Changed: Renamed "Before Pickup" to "Next to Pickup" in various locations for more clarity


## [2.0.2] - 2020-11-21

-   Added: Starting locations tab has checkboxes to easily select all locations in an area

-   Added: The map tracker now supports random elevators, translator gates and starting location.

-   Changed: The pickup spoiler in game details is now sorted.

-   Fixed: Multiworld sessions should no longer occasionally duplicate messages.

-   Fixed: Custom safe zone healing should now work in multiworld sessions.

-   Fixed: Occasional error with switching an observer into a player.

## [2.0.1] - Skipped

## [2.0.0] - 2020-11-15

This version is dedicated to SpaghettiToastBook, a great member of our community who sadly lost her life this year.

Her contributions to Randovania were invaluable and she'll be missed.

---

-   **Major** - New game mode: Multiworld. In this co-op multiplayer mode, there's one different world for each player which is filled with items for specific players.

-   **Major** - Tricks are more organized and can be customized more precisely to a player's desire.

### General

-   Removed: Presets no longer have a global trick level. Each trick is now configured separately.

-   Added: Options for configuring usage of new tricks:
    - Bomb Jump (renamed from Difficult Bomb Jump)
    - Bomb Slot without Bombs
    - Boost Jump
    - Combat
    - Difficult Movement
    - Extended Dash
    - Knowledge
    - Open Gates from Behind
    - Respawn Abuse
    - Screw Attack into Tunnels
    - Seeker Locks without Seekers
    - Single Room Out of Bounds
    - Standable Terrain

-   Changed: The following trick level difficulties were renamed:
    - Trivial -> Beginner
    - Easy -> Intermediate
    - Normal -> Advanced
    - Hard -> Expert
    - Minimal Checking -> Minimal Logic

-   Changed: Replaced Beginner Friendly with Starter Preset, which is now the default preset.

-   Fixed: Energy Tanks can now properly be used as progression.

### Hints

-   Added: Relative hints, where an item is described as being some rooms away from another item or room.

-   Added: Guaranteed hints which tells in which areas (Agon Wastes, Ing Hive, etc) contains the keys for each of your dark temples.
    These hints are placed purely randomly, similarly to the guaranteed Temple Bosses hints.

-   Added: Free hint spots after generation now prefer items from late in progression instead of pure random.

-   Removed: Hints with green item names/joke item names have been removed.

-   Removed: Temple Keys are no longer hinted by progression-based Luminoth lore hints.

-   Changed: All games now have precisely 2 joke hints, which no longer randomly replace a progression hint.

-   Changed: Hints from keybearer corpses now uses a broader category, which leaves unclear if it's an expansion or not.

### GUI

-   Added: An automatic item tracker based on a Dolphin running on the same computer or a special Nintendont build on the same Wifi.

-   Added: A dark theme has been added. It can be toggled in the Advanced menu.

-   Added: Requirements in the logic database can now use templates of requirements, allowing for easy re-use.

-   Added: Data Editor can now edit all fields of a node, from type, name and all type specific fields.

-   Added: Data Visualizer and Editor now can operate in the included database for Prime 1 and 3.

-   Added: The Data Editor now displays a warning if you're closing with unsaved changes.

-   Added: Randovania can generate a game by importing permalinks directly from a race on racetime.gg.

-   Added: Some tricks now have a description on the Trick Details popup.

-   Fixed: Some complex combination of requirements with different depths now are displayed correctly.

-   Fixed: The Data Visualizer no longer opens behind the Customize Preset window when using the Trick Details popup.

-   Changed: After generating a game, the details shows up in a new window instead of in a new tab.

-   Changed: In game details, the permalink is now placed inside a line edit, so the window doesn't stretch with long permalinks.

-   Changed: All cosmetic game changes are now configured in the same dialog as the in-game options.

### Quality of Life

-   Added: A button in the Open menu now opens the folder where previously generated games are placed.

-   Added: Charge Beam and Scan Visor now use their respective models in game instead of Energy Transfer Module.

-   Added: The rate of healing for Safe Zones is now configurable.

-   Fixed: Removed Aerie Access and Credits from possible starting locations.

-   Changed: The Mission Final screen now includes the seed hash instead of Permalink, as many permalinks are bigger than the screen.

-   Changed: The elevator scan now includes the world of the connected area.

### Internals/Developer

-   Added: Energy Tanks have doubled weight for the generator.

-   Added: It's now possible to set the default spawn point of an area.

-   Fixed: Fixed solver when an event only connects to a pickup, but that pickup has connections from other nodes.

-   Fixed: The Data Editor no longer errors when saving after creating a new node.

-   Fixed: Certain combinations of item requirements with damage requirements weren't being processed correctly.

-   Fixed: Duplicated requirements are now properly removed when simplifying requirements.

-   Fixed: Exclude from Room Randomizer is now properly set, restoring many logic paths.

-   Changed: Better error messages when there are references to unknown resources in the database.

-   Changed: The `database` command is no longer a subcommand of `echoes`. It also has the `--game` argument to choose which database to use.

-   Changed: The `_locations_internal` field is no longer needed for .rdvgame files.

### Logic Database changes

#### Added

-   General:
    - Methods to open all Seeker Missile Doors with Screw Attack (Advanced and above).
    - Method to activate most Bomb Slots without Bombs (Advanced and above).
    - Dark/Light/Annihilator doors and Dark/Light portals require either ammo or Charge Beam.

-   Sanctum, method to fight Emperor Ing without Spider Ball (Hypermode).

-   Transport A Access, method of reaching Temple Transport A door with a Wall Boost (Advanced and above).

-   Abandoned Base, method of reaching portal with Space Jump and Screw Attack (Intermediate and above).

-   Accursed Lake, method of collecting the item and leaving with Morph Ball, Light Suit, Gravity Boost, and Reverse Air Underwater (Advanced and above).

-   Hall of Honored Dead, method of leaving through the Morph tunnel without Space Jump (Expert and above).

-   Industrial Site, method of opening the gate to Hive Access Tunnel from behind with just Charge Beam (Intermediate and above).

-   Ing Windchamber, method of completing the puzzle with Power Bombs instead of Bombs (Beginner and above).

-   Landing Site, method of reaching Service Access door:
    - With Bombs and Screw Attack (Intermediate and above).
    - With Space Jump and Bomb Space Jump (Intermediate and above).

-   Meeting Grounds, method of reaching the tunnel with Space Jump and a Bomb Space Jump (Intermediate and above).

-   Temple Assembly Site:
    - Methods of reaching Dynamo Chamber door with a Bomb Jump (Beginner and above), a Dash (Intermediate and above), or a Roll Jump (Advanced and above).
    - Methods of reaching the portal without moving the light block with Single Room Out of Bounds and either Screw Attack or Space Jump (Expert and above).
    - Method of leaving from the portal with Single Room Out of Bounds and Screw Attack (Expert and above).

-   Windchamber Gateway:
    - Method of reaching the item with a Boost Jump (Advanced and above) and returning with an Extended Dash (Expert and above).
    - Method of reaching Path of Eyes door from Grand Windchamber door with an Extended Dash (Advanced and above).

-   Bioenergy Production, method to reach Storage C door or item from top level with Extended Dash (Expert and above).

-   Central Station Access/Warrior's Walk, method of climbing the ledge with an Instant Unmorph Jump (Hypermode).

-   Crossroads, method to reach the item from the half pipe with just Screw Attack (Advanced and above).

-   Dark Transit Station, method to reach the ledge from Duelling Range with a Bomb Jump (Beginner and above).

-   Portal Access, method of crossing to Judgement Pit using Screw Attack without Z-Axis (Beginner and above).

-   Doomed Entry, method to climb room with Space Jump and Screw Attack (Beginner and above).

-   Feeding Pit:
    - Method of reaching Ing Cache 1 door with Space Jump and Screw Attack (No Tricks and above).
    - Method of climbing to Watering Hole door without any items (Expert and above).
    - Method of escaping the pool using Light Suit and a Bomb Space Jump no Space Jump or Gravity Boost (Hypermode)

-   Main Reactor, method of reaching Dark Samus 1 fight from Ventilation Area A door with Space Jump, Bombs, and a Bomb Space Jump (Intermediate and above).

-   Mining Station B:
    - Method to climb to the Seeker door without Morph Ball and with Space Jump (Beginner and above).
    - Method to reach the portal without breaking the rock with Single Room Out of Bounds and Screw Attack (Expert and above).

-   Sandcanyon, method to reach the item with Space Jump and Single Room Out of Bounds (Expert and above).

-   Transport Center/Crossroads, method to climb the halfpipe with Space Jump (Advanced and above).

-   Abandoned Worksite:
    - Method of reaching the item with a Bomb Space Jump without Space Jump (Advanced and above).
    - Method of reaching the tunnel from Forgotten Bridge with a Slope Jump (Intermediate and above).

-   Catacombs:
    - Method to reach the Bomb Slot with Air Underwater and Screw Attack (Advanced and above).
    - Method to reach Transit Tunnel East with a Combat/Scan Dash (Advanced and above).
    - Method to reach the portal with Screw Attack (Intermediate and above).
    - Method to reach Transit Tunnel East/South with Morph Ball, Gravity Boost, and Reverse Air Underwater (Advanced and above).
    - Method to reach Transit Tunnel South with Jump Off Enemy (Advanced and above).

-   Dark Arena Tunnel, method of reaching either door with Screw Attack and Single Room Out of Bounds (Advanced and above).

-   Dark Forgotten Bridge:
    - Method to perform the gate clip to Dark Falls/Dark Arena Tunnel with a Ledge Clip Jump (Hypermode).
    - Method to reach Bridge Center from Putrid Alcove door with only Scan Visor (Advanced and above).
    - Method to reach Brooding Ground door from the bridge before rotating and with an Extended Dash (Expert and above).

-   Forgotten Bridge:
    - Method to reach Abandoned Worksite door from the bridge before rotating and with an Extended Dash (Expert and above).
    - Method to reach Bridge Center with Morph Ball, Gravity Boost, and Reverse Air Underwater (Advanced and above).

-   Gathering Hall:
    - Method to reach the Kinetic Orb Cannon with Gravity Boost and Bombs (Expert and above) or Gravity Boost and Space Jump (Beginner and above).
    - Method to reach Transit Tunnel South from Transit Tunnel West with Morph Ball, Gravity Boost, and Reverse Air Underwater (Advanced and above).
    - Method to reach the Spider Ball tracks with Morph Ball, Gravity Boost, and Reverse Air Underwater (Advanced and above).
    - Methods to escape the halfpipe after draining the water with Space Jump and Bomb Space Jump or Space Jump and Screw Attack (Advanced and above).

-   Great Bridge, method of reaching the lower Temple Access door from Path of Roots door with Screw Attack and Slope Jump (Intermediate and above).

-   Main Hydrochamber/Hydrodynamo Station, methods to climb rooms without Gravity Boost and with Air Underwater (Advanced and above), Space Jump, and Screw Attack (Hypermode).

-   Meditation Vista, methods of reaching the item with a Boost Jump (Advanced and above), Roll Jump (Expert and above), or Extended Dash (Hypermode).

-   Path of Roots, method of reaching the item using:
    - Morph Ball, Bombs and Space Jump (Advanced and above).
    - Morph Ball, Gravity Boost, and Reverse Air Underwater (Advanced and above).
    - Morph Ball, Bombs, and Standable Terrain (Hypermode).

-   Plaza Access, method of reaching the doors and the item with Screw Attack and Single Room Out of Bounds (Advanced and above).

-   Portal Chamber (Light World), method of reaching the portal from Torvus Lagoon door with Screw Attack and Single Room Out of Bounds (Advanced and above).

-   Putrid Alcove, method of getting the item and leaving without any items (Expert and above).

-   Sacrificial Chamber, method of crossing gap to Sacrificial Chamber Tunnel with Extended Dash (Expert and above).

-   Torvus Grove, method of climbing the room without Boost Ball (Expert and above).

-   Torvus Plaza:
    - Method of getting the item without Boost Ball and/or Spider Ball (Advanced and above).
    - Method of leaving the room with Space Jump and Bombs (Advanced and above).

-   Torvus Temple, method of reaching the pirate fight from the lower level with Screw Attack and Single Room Out of Bounds (Advanced and above).

-   Training Chamber:
    - Method to exit the spinner with Power Bombs instead of Bombs (Beginner and above).
    - Method to climb to the top of the statue with Gravity Boost and Bombs (Intermediate and above).
    - Method to climb to the top of the statue with Space Jump, Scan Dash, and Underwater Dash (Advanced and above).
    - Method to climb to the top of the statue with Space Jump and Extended Dash (Expert and Above).

-   Underground Tunnel, method to access Torvus Temple from Torvus Grove with Screw Attack (Expert and above).

-   Undertemple, method to have PB Guardian break PB door using bombs (Advanced and above).

-   Undertemple Access, method of reaching the item using Screw Attack and Jump Off Enemy (Hypermode).

-   Venomous Pond, method to reach the key from the Save Station with Screw Attack and Standable Terrain (Beginner and above).

-   Aerial Training Site, methods to cross the room from various nodes with Dashes, Roll Jumps, and Extended Dashes (Intermediate/Expert and above).

-   Aerie, method of collecting the item:
    - Without entering the Dark World (Expert and above).
    - With only Screw Attack (Beginner and above).

-   Dynamo Access, method to cross over the Spider Track with Space Jump and Standable Terrain (Beginner and above).

-   Dynamo Works:
    - Method of collecting the item with a Roll Jump and Instant Morph (Expert and above).
    - Method of reaching the upper door with a Bomb Space Jump (Beginnner and above).

-   Grand Abyss, methods of crossing the gap with Boost Jump (Advanced and above) or Extended Dash (Expert and above).

-   Hall of Combat Mastery:
    - Method of collecting the item with a Wall Boost (Expert and above).
    - Methods of reaching the item, and skipping the Spider Track to and from Central Area Transport East with Screw Attack (Intermediate and above).

-   Hive Entrance, method of reaching the Flying Ing Cache with Screw Attack and Single Room Out of Bounds (Hypermode).

-   Hive Dynamo Works:
    - Method of collecting the Flying Ing Cache item and leaving with Space Jump and Scan Visor (Advanced and above).
    - Method of reaching the Flying Ing Cache from portal side and vice versa with Screw Attack and Single Room Out of Bounds (Expert and above).

-   Hive Summit, method of reaching the portal:
    - With Space Jump and Standable Terrain (Intermediate and above).
    - With Space Jump, Boost Ball, Boost Jump, and Out of Bounds (Expert and above).

-   Hive Temple:
    - Method of fighting Quadraxis with Power Bombs instead of Bombs (Beginner and above).
    - Methods of leaving the room without Spider Ball after Quadraxis with Boost Ball or Space Jump (Hypermode).

-   Judgment Drop, method of reaching the portal with Space Jump and Single Room Out of Bounds (Expert and above).

-   Main Research, method of fighting Caretaker Drone without Bombs (Expert and above).

-   Reactor Core, method of reaching the item with only Space Jump (Expert and above).

-   Sanctuary Entrance, method to reach the cannon to the item with only Morph Ball, Spider Ball, and Power Bombs (Advanced and above).

-   Vault Attack Portal, method to cross either direction with just Screw Attack (Expert and above).

-   Watch Station, method of accessing the Spider Ball track to Watch Station Access door and Sentinel's Path door and back with an Instant Morph (Intermediate and above).

-   Watch Station Access, methods to cross the pit in either direction using:
    - Boost Ball and Boost Jump (Advanced and above).
    - Space Jump, Scan Visor, and Scan Dash (Advanced and above).

-   Workers Path, method of crossing the room from Sanctuary Temple with a Boost Jump (Advanced and above).

#### Fixed

-   Scan Visor Requirements:
    - Dash Requirements in many rooms
    - Grand Abyss Bridge terminal
    - Sand Processing item
    - Staging Area terminal
    - Torvus Lagoon terminal
    - Trooper Security Station Event coming from Communication Area
    - Various Dash Requirements

-   Dark Aether Damage Requirements have been added to every room in the Dark World.

-   Morph Ball requirements added to Morph Ball Doors and various rooms.

-   Invisible Objects and Dark Visor Requirements:
    - Screw Attack without Space Jump in Unseen Way (Intermediate and above)
    - Screw Attack without Space Jump in Phazon Grounds (Advanced and above)

-   Entrance to Agon Map Station now requires Bombs, Power Bombs, or Boost Ball if coming from either direction, or Screw Attack and Space Jump as well if coming from Mining Plaza.

-   Added Charge Beam and Beam Ammo Requirements to Profane Path and Sentinel's Path.

-   Sand Processing:
    - Now requires items to climb the room before draining the sand: Space Jump, with a Bomb Jump (Beginner and above) or with Screw Attack (Intermediate and above)
    - Screw Attacking into the tunnel is now Expert (from Hypermode).

-   Portal Site:
    - Now does not require the gate open to enter from Portal Access.
    - Now does not require the gate closed to enter from Crossroads.

-   Service Access now properly includes Wall Boost to Meeting Grounds from Landing Site on Advanced.

#### Changed

-   Many nodes with missing requirements have been updated/cleaned up.

-   Simplified nodes in many rooms for ease of logic navigation.

-   Various tricks have been changed to more accurately represent the required method.

-   Abandoned Base, Bomb Jump to transport is now Advanced (from Intermediate).

-   Accursed Lake, Dash to Safe Zone from Flying Ing Cache is now Intermediate (from Beginner).

-   Communication Area:
    - Standable Terrain to reach the item is now Beginner (from Intermediate).
    - Screw Attack without Space Jump to reach Storage Cavern A is now Beginner (from Intermediate).
    - Double Bomb Jump up Standable Terrain is now Intermediate (from Advanced).

-   GFMC Compound, Extended Dash to reach the item on the Ship without Space Jump is now Expert (from Hypermode).

-   Grand Windchamber, reaching the pickup with Terminal Fall Abuse after solving the Ing Windchamber puzzle is now Beginner (from Intermediate).

-   Path of Eyes, Bomb Jumps to get over Light blocks are now Beginner (from Intermediate).

-   Service Access, crossing upper tunnel without Boost Ball is now Advanced (from Intermediate).

-   Temple Assembly Site, method to reach the item with Screw Attack is now Beginner (from Intermediate).

-   Agon Temple, Slope Jumps to skip the fight barriers are now Beginner (from Advanced).

-   Battleground, climbing to top safe zone via Standable Terrain is now Beginner (from Intermediate).

-   Central Mining Station, Scan Dash to upper level from Central Station Access is now Expert (from Advanced).

-   Command Center Access, exiting tunnel without Space Jump is now Beginner (from Intermediate).

-   Doomed Entry, Slope Jump to reach the upper level from the portal is now Beginner (from Intermediate).

-   Double Path, crossing lower path without Space Jump is now Beginner (from Intermediate).

-   Feeding Pit, method to climb to Watering Hole with just Screw Attack is now Beginner (from Intermediate).

-   Mining Plaza, climbing the room with Screw Attack is now Beginner (from Intermediate).

-   Mining Station A, reaching Front of Lore Scan from Room Center with a Bomb Jump is now Intermediate (from Advanced).

-   Mining Station B:
    - Reaching Transit Station door from room center with Screw Attack after opening the portal is now Intermediate (from Hypermode).
    - Reaching the bomb slot to open the portal with Standable Terrain and Screw Attack is now Intermediate (from Advanced).
    - Reaching the bomb slot to open the portal with Slope Jump and Space Jump is now Advanced (from Expert).

-   Portal Access, returning from Judgment Pit without Space Jump is now Beginner (from Intermediate).

-   Trial Grounds, Standable Terrain to reach the door from the portal is now Beginner (from Intermediate).

-   Catacombs, reaching the portal with Morph Ball and Reverse Air Underwater is now Advanced (from Expert).

-   Crypt, Bomb Jump to Laser Platfrom from bottom Safe Zone is now Beginner (from Intermediate).

-   Forgotten Bridge, reaching Bridge Center with Bombs and Screw Attack is now Intermediate (from Advanced).

-   Gathering Hall:
    - Reaching Transit Tunnel South/West Doors from top door with Morph Ball and Roll Jump is now Expert (from Advanced).
    - Reaching Transit Tunnel East with Spider Ball and Boost Ball is now Beginner (from Intermediate).

-   Great Bridge:
    - Slope Jumps to reach Map Station from Bottom Level and from Map Station to Upper Level are now Beginner and Intermediate (from Intermediate and Advanced, respectively).
    - Bomb Space Jump with Space Jump to reach the Translator Gate is now Advanced (from Expert).

-   Poisoned Bog, reaching Portal Chamber door with just Screw Attack is now Advanced (from Intermediate).

-   Torvus Lagoon, reaching Portal Chamber from Temple Transport Access is now Intermediate (from Advanced).

-   Training Chamber, Standable Terrain to reach Fortress Transport Access from Top of Statue and back is now Beginner (from Intermediate).

-   Venomous Pond, reaching the key from the Save Station with Screw Attack is now Beginner (from Intermediate).

-   Aerial Training Site, Screw Attack at Z-Axis from Central Hive Area West door to the portal or Temple Security Access door is now Intermediate (from Advanced).

-   Dynamo Access, crossing over the Spider Track with a Slope Jump is now Beginner (from Intermediate).

-   Hall of Combat Mastery, Instant Morph tricks to the item and Central Area Transport East and back are now Advanced (from Intermediate).

-   Hive Dynamo Access, opening Echo Gate from behind is now Beginner (from Intermediate).

-   Hive Dynamo Works:
    - Reaching the Seeker Lock Safe Zone from Hive Dynamo Access door with Terminal Fall Abuse is now Beginner (from Intermediate).
    - Reaching the Flying Ing Cache from the tunnel with Screw Attack is now Beginner (from Intermediate).
    - Reaching the Flying Ing Cache from the tunnel and back with Standable Terrain is now Intermediate (from Advanced).
    - Opening the Seeker Lock from behind is now Beginner (from Intermediate).

-   Hive Summit, Standable Terrain to reach portal inside glass area is now Beginner (from Intermediate).

-   Hive/Temple Access, reaching the upper door with Screw Attack at Z-Axis is now Beginenr (from Intermediate).

-   Transit Station, reaching the top portal with Screw Attack is now Beginner (from Intermediate).

-   Vault:
    - Terminal Fall abuse to reach Grand Abyss door from bridge portal with Space Jump is now Beginner (from Intermediate).
    - Reaching the Bomb Slot with Screw Attack from the bridge portal is now Beginner (from Intermediate).

-   Watch Station, Screw Attack at Z-Axis from Watch Station door to Sentinel's Path door is now Beginner (from Intermediate).

-   Watch Station Access, reaching the Watch Station door from the pickup with just Screw Attack is now Beginner (from Intermediate).

## [1.2.2] - 2020-06-06

-   Changed: Re-organized the tabs in the preset customization window

-   Changed: The reset map tracker menu action is now visible on non-windows platforms.

-   Fixed: Exporting ISOs with Menu Mod should now work on macOS.

## [1.2.1] - 2020-05-30

-   Added: Randovania releases now includes a packages for macOS.

## [1.2.0] - 2020-05-25

-   *Major* - Added: The text of the scan that unlocks an elevator now includes the
    elevators destination.

-   *Major* - Added: Translator gates can be configured as Unlocked: the hologram will be invisible and can be scanned
    without any translator.

-   *Major* - Added: The default in-game options can now be configured from Randovania.

-   *Major* - Added: How much ammo each beam uses to shoot uncharged, charged and charge combos is now configurable,
    along with the ammo it uses.

-   *Major* - Changed: The database now uses a new format which allows for any combination of "Or"/"And" statements.
    The Data Visualizer and Editor were both updated to take advantage of this.

-   Added: An option to connect Sky Temple Gateway directly to the credits, skipping the final bosses.

-   Added: How much energy you get for each Energy Tank is now configurable.

-   Added: The in-game Hint System has been removed. The option for it remains, but does nothing.

-   Changed: The spoiler log now lists the order in which items where placed, with their location and hints,
    instead of a detailed playthrough for completion.

-   Changed: The logbook entries that contains hints are now named after the room they're in, with the categories
    being about which kind of hint they are.
    KNOWN ISSUE: While scanning something, the categories that show up are incorrect.

-   Added: Open -> Trick Details menu entry, similar to what's available in the
    Trick Level tab when customizing a preset.

-   Added: Play -> Import game file, to load spoiler logs.

-   Added: The "Heals?" checkbox in the database editor now works.

-   Added: The permalink import dialog now shows an error message for invalid permalinks.

-   Changed: One-way elevators now have a chance of warping to credits.

-   Changed: Clarified that the item from Space Jump Guardian and Power Bomb Guardian
    must be collected for the appropriate events to be triggered.

-   Changed: In Menu Mod, the list of rooms to warp to is now sorted.

-   Changed: The export-areas command line option now outputs details about requirements for each area.

-   Internal: A human-readable copy of the database is now kept next to the database file, for easier diffs.

-   Fixed: Debug logs can no longer be enabled for non-spoiler permalinks.

-   Added: Missile Expansions have a 1/8192 chance of using Dark Missile Trooper model.

-   Fixed: Progress bar no longer goes to an indefinite status when generation fails.

-   Added: Checkbox for automatically exporting a spoiler log next to the ISO.

-   Fixed: Only the last digit of the game id is changed, instead of the full game id.

### Logic Database changes

-   Fixed: Staging Area is now correctly considered a dark world room.

-   Fixed: The Ing Cache in Dark Oasis now requires Power Bombs.

-   Fixed: Bioenergy Production correctly requires Scan Visor for connections using the racks.

-   Added: In Bioenergy Production, method of reaching the Storage C door with Space Jump and Screw Attack (Easy and above)

-   Added: In Bioenergy Production, method of reaching the Storage C door using a roll jump (Normal and above).

-   Added: In Bioenergy Production, method of reaching the Ventilation Area B door using Screw Attack without Space Jump (Normal and above).

-   Added: In Bioenergy Production, additional upper level connections using Space Jump and Screw Attack.

-   Added: In Sandcanyon, method of reaching the center platform using a roll jump and boost ball (Hard and above).

-   Changed: In Command Center Access, the wall boosts to reach the lower Central Mining Station and Command Center doors from the morph ball tunnel are now Normal difficulty (from Hard).

-   Changed: In Portal Chamber (both light and dark Torvus) , all wall boosts are now Normal difficulty (from Hard).

-   Changed: In Undertransit Two, all wall boosts are now Easy difficulty (from Hard).

-   Changed: In Temple Security Access, all wall boosts are now Normal difficulty (from Hard).

-   Changed: In Watch Station, all wall boosts are now Normal difficulty (from Hard).

-   Added: In Watch Station, a wall boost method of reaching the Watch Station Access door from the Sentinel's Path door using Spider Ball and Boost Ball (Normal and above).

-   Changed: In Service Access, methods using a wall boost to reach the Meeting Grounds door from the upper Morph Ball tunnel are now Normal difficulty (from Hard).

-   Changed: In Great Bridge, the wall boost to reach the lower Temple Access Door from the Path of Roots door is now Easy difficulty (from Hard).

-   Changed: In Transit Tunnel East, the wall boost to reach the Training Chamber door from the Catacombs door is now Easy dififculty (from Hard).

-   Changed: In Transit Tunnel South, all wall boosts are now Easy difficulty (from Hard).

-   Added: In Hall of Honored Dead, a method of obtaining the item with Power Bombs (Trivial and above).

-   Added: Many Light Ammo/Dark Ammo/Morph Ball/Charge Beam requirements.

-   Added: In Bioenergy Production, methods of reaching the item and the door to Ventilation Area B using a Bomb Space Jump and Screw Attack without Space Jump (Hypermode).

-   Fixed: Biostorage Station now requires Space Jump or Scan Visor to reach the upper level (No Tricks and above).

-   Changed: In Sand Processing, the method of reaching the item without Boost Ball requires the Bomb Space Jump trick, and no longer requires Screw Attack.

-   Added: In GFMC Compound, a method of reaching the ship item with Screw Attack (Normal and above).

-   Added: In Main Gyro Chamber, a method of reaching the bottom of the gyro area from the middle of the room with Screw Attack (Easy and above).

-   Changed: In Workers Path, Morph Ball Bomb is no longer required.

-   Changed: In Main Reactor, unlocking the gate no longer requires Space Jump, and is now Trivial difficulty (from Easy).

-   Added: In Landing Site, a method of reaching the door to Service Access using Morph Ball Bomb and a Slope Jump (Normal and above).

-   Added: Methods of climbing Central Station Access and Warrior's Walk using Screw Attack (Hard and above) and a wall boost (Hypermode).

-   Added: A method of opening the echo gate in Hive Dynamo Access from the Hive Gyro chamber side using Sonic Boom or Darkburst (Easy and above).

-   Changed: In Reliquary Grounds, the method of reaching the door to Ing Reliquary using Screw Attack is now Normal difficulty (from Hard).

-   Added: In Reliquary Grounds, a method of reaching the door to Ing Reliquary using Morph Ball Bomb and Screw Attack without Space Jump (Easy and above).

-   Added: In Phazon Pit, a method of reaching the door to Phazon Grounds using a roll jump and boost ball (Hard and above).

-   Changed: Climbing Hall of Stairs with Space Jump is now Trivial difficulty (from Easy).

-   Added: In Transport Center, a method of reaching the elevator door from the portal using Screw Attack without Space Jump (Trivial and above).

-   Added: In Mining Station A, a method to reach the Temple Access door using Screw Attack (Trivial and above).

-   Added: In Gathering Hall, a method to reach the Transit Tunnel South from the Gathering Access door using Space Jump (Easy and above).

-   Added: In Industrial Site, a method of opening the Industrial Site gate from the wrong side using a missile (Trivial and above).

-   Fixed: Removing the Aerial Training Site barrier requires Scan Visor.



## [1.1.1] - 2020-03-11

-   Added: The preset summary now includes if menu mod is enabled.

-   Fixed: The cursor no longer snaps to the end on all changes, in the permalink
    input field.

-   Fixed: "Starting Items" is now properly implemented in the preset summary.

-   Changed: "Custom Items" is now "Item Pool" in the preset summary, and lists all
    deviations from the standard item pool.

## [1.1.0] - 2020-03-10

-   Added: The pickup notice for a locked expansion is more clear of what's going on.

-   Added: The "Save ISO" dialog now remembers the last output directory used.

-   Added: A copy of the game file is automatically saved to
    `%LOCALAPPDATA%\Randovania\game_history` whenever a game is generated. There's no
    interface in Randovania to view this history.

-   Changed: The "Save Spoiler" button now provides a default name for the game file.

-   Changed: Shortened permalinks with customized starting locations.

-   Changed: Preset are now exported to `.rdvpreset` files, to avoid Discord truncating the
    file names.

-   Fixed: When changing a preset name, the cursor no longer moves to end after any change.

### Logic Database changes

-   Fixed: The pickup in Undertransit One now requires Power Bombs, to avoid soft locks.

-   Fixed: The second Portal Chamber is now correctly considered a Dark Torvus Bog room.

## [1.0.0] - 2020-02-09

-   *Major* - Added: Support for multiple presets of options, as well as saving your own presets.

-   *Major* - Changed: The user experience for creating a new game has been changed completely.

-   Added: Three new methods of shuffling elevators: *Two-way, unchecked*, *One-way, elevator room*
    and *One-way, anywhere*. The elevators tab has more details of how these work.

-   Added: Add a setting for how strict the damage requirements are.

-   Added: It's now possible to exclude locations from having any progression on them.

-   Added: You can choose an arbitrary number of locations to choose randomly from for starting location.

-   Changed: A Luminoth Lore scan is less likely to have hints for what was already accessible
    when that scan was found.

-   Changed: Power Bombs and Progressive Grapple are now slightly more likely to appear earlier.

-   Changed: The hints randomly assigned at the end of generation are less likely to be repeats.

-   Changed: Loading a new game will automatically clear any existing one.

-   Changed: Minimal Checking now also checks of Dark Agon Temple Keys and Dark Torvus Temple Keys.

-   Removed: The Progressive Launcher has been removed.

-   Removed: The settings for fixing the translator gates have been removed for now, to be re-added
    on a future "Advanced" tab.

-   Removed: The create-permalink command line argument has been removed.

### Logic Database changes

-   Fixed: Spider Guardian fight now requires Dynamo Works Quads Gone to be triggered.

-   Fixed: Boost Guardian now properly requires Bombs.

-   Added: Escaping Dark Torvus Arena with a BSJ, for Normal. (See #581).

-   Added: Activating the Industrial Site gate backwards, using charged Annihilator Beam, for Trivial. (See #582).

## [0.29.1] - 2019-10-01

-   Fixed: Fix AttributeError preventing major/minor randomization from working.

-   Fixed: Seeds where no progression is needed to finish should no longer fail to generate.

## [0.29.0] - 2019-10-01

-   *Major* - There is now an option for a major/minor split randomization mode, in which expansions and
    non-expansion items are shuffled separately.

-   *Major* - Changed: Item hints and Sky Temple Key hints now distinguish between the light and dark worlds.
    For example, the room in which Quadraxis resides will be shown as "Ing Hive - Hive Temple" rather than
    "Sanctuary Fortress - Hive Temple".

-   *Major* - Added: the "Invisible Objects" trick in places where a visor would otherwise be used to be able to see
    something (such as an invisible platform).

-   *Major* - Added: Title screen now shows a three-word representation of the seed hash.

-   Added: As an experimental feature, it is now possible to shuffle Power Beam, Charge Beam, Scan Visor and Morph Ball.
    These items use Energy Transfer Module model in game.

-   Added: You can now place a pickup that temporarily gives Cannon Ball when collected. It uses Boost Ball's model.

-   Changed: Some item categories were given clearer names:
    - Dark Agon Keys, Dark Torvus Keys, and Ing Hive Keys are now referred to as "red Temple Keys" instead of
    "Temple Keys".
    - Items that aren't keys or expansions are collectively referred to as "major upgrades" instead of "major items".
    - Red Temple Keys and Sky Temple Keys are now collectively referred to as "Dark Temple Keys" instead of "keys".

-   Fixed: "Beam combos" are now called "charge combos".

-   Changed: The hints acquired from keybearer corpses now clarify that the item is the one contained in a Flying
    Ing Cache.

-   Changed: Each hint for the items guarded by Amorbis, Chykka, and Quadraxis now contains the corresponding
    Guardian's name.

-   Changed: The hint for the vanilla Light Suit location now has special text.

-   Changed: Item names in hints are now colored orange instead of red.

-   Changed: Some hints were added, some removed, and some modified.

-   Changed: Item scans were slightly edited.

-   Changed: The Sky Temple Key hints no longer use ordinal numbers.

-   Added: The seed hash is shown in Randovania's GUI after patching is done.

-   Changed: Generation will now be retried more times before giving up.

-   Changed: Joke hints are now used at most once each when placing hints.

-   Changed: The generator is now more likely to fill the worlds evenly.

-   Fixed: Added proper default nodes for rooms that were missing one, allowing those rooms to be selected as the
    starting room.

-   Fixed: Minimal Checking now correctly handles progressive suit and grapple.

-   Fixed: Config files with invalid JSON are now correctly dealt with.

-   Changed: Improved the performance of the resolver considerably.

-   Added: In the data visualizer, the damage requirements now have more descriptive names.

-   Added: In the data visualizer, requirements are now described with simpler to understand terms.

-   Changed: Windows releases are now created with PyInstaller 3.5.

-   Changed: The generator is now more likely to fill the worlds evenly.

### Logic Database changes

-   Changed: All NTSC-specific tricks are now in logic. These are always in logic, since the fixes from other versions
    are patched out.

-   Changed: Screw Attacking without Space Jump Boots in Hive Temple is no longer required on No Tricks.

-   Changed: In Hive Temple, scan dashing to the door to Temple Security Access is now Hypermode difficulty,
    from Hard and above.

-   Changed: The method to get the Main Research item with only Spider Ball was removed.

-   Fixed: Using charged Light Beam shots to get the item in Hazing Cliff now requires 5 or more Light Ammo.

-   Added: Method to open the gate in Main Reactor with Space Jump Boots and Screw Attack.

-   Changed: Opening the barrier in Crypt with Screw Attack is now always Easy and above.

-   Added: Method to climb to the door to Crypt Tunnel in Crypt via a Bomb Space Jump (Normal and above).

-   Added: Method to open Seeker Launcher blast shields with four missiles, Seeker Launcher, and Screw Attack (Easy
    and above). Underwater, the trick Air Underwater is also required, and the difficulty is Normal and above.

-   Fixed: Dark world damage during the Quadraxis fight is now correctly calculated.

-   Fixed: Requirements for crossing Sacred Path were added.

-   Added: Method to cross gap in the upper level of Command Center using Screw Attack without Space Jump Boots
    (Trivial and above).

-   Added: In Central Mining Station, a method to get to upper door to Command Center Access using a
    Bomb Space Jump (Easy and above) and another using Space Jump Boots and Screw Attack (Easy and above).

-   Added: Methods to climb Mining Plaza using the Morph Ball Bomb (Trivial and above) and using Screw Attack
    without Space Jump Boots (Easy and above).

-   Changed: In Forgotten Bridge, the difficulty of scan dashing to the door to Abandoned Worksite or the portal to
    Dark Forgotten Bridge was lowered to Easy, from Normal.

-   Added: In Forgotten Bridge, a method to get to the door to Grove Access from the portal to Dark Forgotten Bridge
    using only Screw Attack (Easy and above).

-   Added: In Forgotten Bridge, a method to get to the door to Abandoned Worksite via a roll jump (Easy and above).

-   Added: In Forgotten Bridge, a method to get to the bridge center from the door to Grove Access via a scan dash
    (Easy and above).

-   Added: In Hydrodynamo Station, a method to get from the room's top to the door to Save Station B with Screw Attack
    without Space Jump Boots (Trivial and above).

-   Changed: Climbing Hydrodynamo Station with only Gravity Boost and before all three locks are unlocked is now
    Trivial difficulty (from No Tricks).

-   Changed: Getting to the three doors in the middle section of Hydrodynamo Station using Air Underwater is now
    Normal difficulty (from Hard).

-   Fixed: A method to get the item in the Sunburst location by abusing terminal fall now has a damage requirement.

-   Added: A method to get to the turret in Sanctuary Entrance with only Space Jump Boots and Screw Attack, even
    after the bridge is destroyed.

-   Fixed: Lowering the portal barrier in Hive Dynamo Works now requires five missiles.

-   Added: Methods to cross Hive Dynamo Works using a roll jump (Easy and above) and using Space Jump Boots and
    Screw Attack (No Tricks).

-   Added: In Hive Dynamo Works, a method to cross the gap from the door to Hive Dynamo Access by abusing terminal
    fall (Easy and above).

-   Changed: In Hive Dynamo Works, returning from the Flying Ing Cache location using Space Jump Boots and
    Screw Attack is now Trivial difficulty (from Easy).

-   Added: Method to cross Watch Station Access from the door to Main Gyro Chamber using a Bomb Space Jump and
    Screw Attack without Space Jump Boots (Normal and above).

-   Added: In Watch Station Access, method to get from the scan post to the door to Watch Station by bomb jumping
    (Trivial and above) and by using Screw Attack without Space Jump Boots (Easy and above).

-   Fixed: The instant morph into the Morph Ball tunnel in Hall of Honored Dead now lists the Instant Morph trick.

-   Added: Method to get into the Morph Ball tunnel in Hall of Honored Dead using Space Jump Boots and Screw Attack
    (Easy and above).

-   Added: In Phazon Site, methods to get to the door to Bitter Well and to remove the barrier using Screw Attack
    without Space Jump Boots (both Easy difficulty).

-   Changed: The method to go over the Training Chamber statue from the back using Boost Ball and Spider Ball is
    now Normal difficulty (from Hard).

-   Added: In Phazon Site, a method to get to the door to Bitter Well by bomb jumping (Trivial and above).

-   Added: Many connections in Sacrificial Chamber.

-   Added: A method to get to the door to Fortress Transport Access from the top of the statue in Training Chamber
    using only Space Jump Boots (Easy and above). Morph Ball is also required if the statue hasn't been moved.

-   Added: A method to get to the doors to Transit Tunnel West/East in Training Chamber using Air Underwater (Normal
    and above).

-   Fixed: The method to get to the top of the Training Chamber statue using Gravity Boost and Spider Ball now lists
    the Instant Morph trick.

-   Added: In Training Chamber, a method of getting to the top of the statue from the door to Fortress Transport Access
    using just Space Jump Boots (Easy and above).

-   Added: Many connections in Windchamber Gateway.

-   Added: Method to get from the Kinetic Orb Cannon to the door to Transit Tunnel West via Grapple Beam in
    Gathering Hall.

-   Fixed: The slope jump in Abandoned Base now has a damage requirement.

-   Added: Method of getting the Temple Assembly Site item with Screw Attack and without Space Jump Boots.

-   Changed: The slope jump to get to the item in Temple Assembly Site is now Normal difficulty (from Hard).

-   Fixed: Requirements for crossing Dynamo Access were added.

-   Added: In Landing Site, method of reaching the door to Service Access from the Save Station using Space Jump and
    Screw Attack (No Tricks and above).

-   Fixed: The Culling Chamber item now has a damage requirement.

-   Changed: The trick to shoot the Seeker targets in Hive Dynamo Works from the wrong side is now Easy (from Trivial).

-   Fixed: The Watch Station Access roll jump now has a damage requirement.

-   Changed: The Watch Station Access roll jump is now Normal (from Easy).

-   Fixed: Added missing Space Jump Boots requirement for a Bomb Space Jump in Mining Station B.

-   Added: Method to unblock the portal in Mining Station B without Scan Visor (Normal and above).

-   Added: Method to get to the Darkburst location in Mining Station B with just Space Jump Boots and Screw Attack,
    and without using slope jumps or bomb space jumps (Hypermode difficulty).

-   Added: Method to manipulate Power Bomb Guardian into opening the Power Bomb Blast Shield on the door to
    Undertemple Access, using Boost Ball (Normal and above).

-   Fixed: The method to open the Hydrodynamo Station Seeker door using Screw Attack without Seeker Launcher now
    requires Gravity Boost to not have been collected.

-   Added: Method to get to the portal in Mining Station B with Space Jump Boots and Screw Attack (Trivial and above).

-   Fixed: Transport A Access, Collapsed Tunnel, Dynamo Chamber, Trooper Security Station, Mining Station Access, and
    Portal Access A now correctly require Morph Ball.

-   Fixed: Elevator rooms with missing Scan Visor requirements now have them.

-   Fixed: Removed erroneously added method to cross Sanctuary Entrance with Screw Attack without Space Jump Boots.

-   Fixed: Going through Sacred Bridge on No Tricks now requires Scan Visor and Morph Ball when coming from GFMC
    Compound.

-   Added: Method to skip Scan Visor and Morph Ball using Space Jump Boots in Sacred Bridge, when coming from GFMC
    Compound (Easy and above).

-   Fixed: Added Scan Visor requirement in Temple Transport Access (Sanctuary).

-   Changed: Connections in Venomous Pond were redone.

-   Changed: Getting to the door to Dark Transit Station in Trial Grounds with no items is now Hard difficulty, from
    Easy.

-   Added: Methods to get to the door to Dark Transit Station in Trial Grounds with Screw Attack without Space Jump
    Boots (Easy and above) and with a Bomb Space Jump (Normal and above).

-   Fixed: Added missing requirements for the Dark Samus 3 and 4 fight.

-   Changed: Fighting Dark Samus 2 with only Echo Visor is now Trivial difficulty, from Easy.

-   Fixed: Power Bomb doors now require Morph Ball, and Super Missile doors now require Power Beam and Charge Beam.

-   Added: Method to destroy the second web in Hive Tunnel when going through the room backwards using Sonic Boom
    (Easy and above).

## [0.28.1] - 2019-06-14

-   Fixed: Resetting settings would leave the launchers' configuration in an invalid state.

## [0.28.0] - 2019-06-12

-   *Major* - Changed: The resolver now keeps track of current energy during resolution.
    This ensures you'll always have enough Energy Tanks for trips to Dark Aether.

-   *Major* - Added: Scanning a keybearer corpse provides a hint of what is in the matching Flying
    Ing Cache.

-   Added: The tracker now persists the current state.

-   Added: Some generation failures are now automatically retried, using the same permalink.

-   Added: Buttons to see what a difficulty unlocks that doesn't involve tricks at all.

-   Changed: Increased Hint Scan value for logic to the intended value from the previous
    change.

-   Changed: There's no more hints with joke locations.

-   Changed: The lore hint in Mining Station A is now able to be scanned from the room center.

-   Added: A warning is now displayed when trying to disable validation.

-   Fixed: Seeker Missile's included missiles now respect the "needs Missile Launcher"
    option.

-   Changed: Progressive Launcher is now disabled by default.

-   Fixed: Clicking the connection's link in the Data Visualizer should now always work.

-   Changed: Hint Locations page now has a more usable UI.

-   Changed: On No Tricks, the logic will ensure that you can get Missiles, Seeker Launcher, and either
    Grapple Beam or both Space Jump Boots and Screw Attack before fighting Chykka.

-   Added: Methods to cross Workers Path with Screw Attack.

## [0.27.1] - 2019-05-30

-   Fixed: Specific trick levels are now persisted correctly across multiple sessions.

## [0.27.0] - 2019-05-28

-   *Major* - Changed: Optimized the seed generation step. It should now take roughly
    half as long or even faster.

-   *Major* - Added: It's now possible to configure the difficulty on a per-trick basis.

-   *Major* - Added: It's now possible to check where a certain trick is used on each
    difficulty.

-   Added: Hint Scans are valued more by the logic, making Translators more likely.

-   Changed: Joke item and locations now have a `(?)` added to make then slightly more
    obvious they're not serious.

-   Changed: Average ammo provided per expansion is now shown with more precision.

-   Added: `randovania echoes database list-dangerous-usage` command to list all
    paths that require a resource to not be collected.

-   Added: Methods to get to Sunburst location by reaching the platform with the cannon
    with a scan dash (Normal and above) or with just Space Jump Boots (Easy and above).

-   Added: Method to leave and enter the arena in Agon Temple with only Space Jump Boots
    (Trivial and above to enter; Easy and above to leave).

-   Added: Method to get to Darkburst location in Mining Station B via a Bomb Space Jump
    and without Screw Attack (Easy and above).

-   Fixed: In Hydrodynamo Station, going from the door to Hydrodynamo Shaft to the door to
    Save Station B now always requires all three locks in Hydrodynamo Station to be unlocked.

-   Added: Method to cross Phazon Pit using a Bomb Space Jump (Easy and above).

-   Added: Method to open the Seeker door in Hydrodynamo Station without the Seeker Launcher,
    using Screw Attack and one missile (Hard and Above).

-   Changed: The Ing Windchamber puzzle now only requires four missiles instead of five.

-   Changed: The cannon in Sanctuary Temple Access now only requires four missiles to
    activate instead of five.

-   Changed: Sanctuary Temple Access now requires a way to defeat the Quad to get through.

-   Added: Support for damage requirements without exactly one damage reduction item.

-   Changed: Seed validation should run faster and with fewer errors now.

-   Added: Another joke hint.

-   Changed: Updated credits.

-   Fixed: Crossing Sanctuary Entrance via the Spider Ball Track now requires Boost Ball.

-   Added: Method to cross Sanctuary Entrance with Screw Attack and without Space Jump Boots
    (Trivial and above).

-   Added: Method to cross Sanctuary Entrance, from the door to Power Junction to the door to
    Temple Transport Access, with Spider Ball and Power Bombs (Easy and above).

-   Fixed: The method to get the Sanctuary Entrance item without Spider Ball now requires
    Spider Guardian to not have been defeated.

-   Added: Method to get to and use the Vigilance Class Turret in Sanctuary Entrance using
    Space Jump Boots, Screw Attack, and Spider Ball. Spider Ball isn't required if Spider
    Guardian hasn't been defeated.

-   Fixed: In Sanctuary Entrance, going up the Spider Ball Track near the lore scan via the
    intended method now requires Boost Ball and the Morph Ball Bomb.

-   Added: Methods to go up the Spider Ball Track near the lore scan in Sanctuary Entrance
    with Spider Ball and only one of the following items:
    - Morph Ball Bomb (Trivial and above);
    - Boost Ball (Trivial and above);
    - Space Jump Boots (Easy and above).

-   Changed: In Sanctuary Temple, getting to the door to Controller Access via scan dashing
    is now Hard and above, from Normal and above.

-   Added: A tab with all change logs.

## [0.26.3] - 2019-05-10

-   Changed: Tracker now raises an error if the current configuration is unsupported.

-   Fixed: Tracker no longer shows an error when opening.

## [0.26.2] - 2019-05-07

-   Fixed: An empty box no longer shows up when starting a game with no
    extra starting items.

-   Fixed: A potential crash involving HUD Memos when a game is randomized
    multiple times.


## [0.26.1] - 2019-05-05

-   Fixed: The in-app changelog and new version checker now works again.

-   Fixed: Patching with HUD text on and using expansions locked by major item now works.

-   Changed: Missile target default is now 175, since Seeker Launcher now defaults to
    giving 5 missiles.


## [0.26.0] - 2019-05-05

-   **MAJOR** - Added: Option to require Missile Launcher and main Power Bombs for the
    respective expansions to work.

-   **MAJOR** - Added: Option to change which translator each translator gate in the
    game needs, including choosing a random one.

-   **MAJOR** - Added: Luminoth Lore scans now includes hints for where major items
    are located, as well as what the Temple Guardians bosses drop and vanilla Light Suit.

-   Added: Welcome tab, with instructions on how to use Randovania.

-   Added: Option to specify how many items Randovania will randomly place on your
    starting inventory.

-   Added: Option to change how much damage you take from Dark Aether when using
    Varia Suit and Dark Suit.

-   Added: Progressive Launcher: a progression between Missile Launcher and Seeker Launcher.

-   Changed: Logic considers the Translator Gates in GFMC Compound and Torvus Temple
    to be up from the start, preventing potential softlocks.

-   Changed: Escaping Main Hydrochamber after the Alpha Blogg with a Roll Jump is
    now Hard and above, from Easy and above.

-   Changed: The no-Boost return method in Dark Arena Tunnel is now Normal and above only.

-   Changed: The Slope Jump method in Great Bridge for Abandoned Worksite is now Hard
    and above, from Normal.

-   Changed: Crossing the statue in Training Chamber before it's moved with Boost and
    Spider is now Hard and above, from Hypermode.

-   Added: Option to disable the Sky Temple Key hints or to hide the Area name.

-   Changed: The location in the Sky Temple Key hint is now colored.

-   Changed: There can now be a total of 99 of any single Major Item, up from 9.

-   Changed: Improved elevator room names. There's now a short and clear name for all
    elevators.

-   Changed: The changed room names now apply for when elevators are vanilla as well.

-   Fixed: Going from randomized elevators to vanilla elevators no longer requires a
    clean unpack.

-   Added: `randovania echoes database list-resource-usage` now supports all types of
    resources.

-   Added: `list-resource-usage` and `list-difficulty-usage` now has the `--print-only-area`
    argument.

-   Changed: Areas with names starting with !! are now hidden in the Data Visualizer.

-   Added: Docks and Elevators now have usable links in the Data Visualizer. These links
    brings you to the matching node.

-   Added: The message when collecting the item in Mining Station B now displays when in
    the wrong layer.

-   Added: A warning now shows when going on top of the ship in GFMC Compound before
    beating Jump Guardian.

## [0.25.0] - 2019-03-24

-   Changed: Reworked requirements for getting the Missile in Crossroads from the doors. You can:
    - On Normal and above, with Boost, Bombs, Space Jump and Screw Attack
    - On Hard and above, with Bombs, Space Jump and Screw Attack
    - On Hypermode, with Bombs and Space Jump

-   Changed: Logic requirements for Dark Samus 2 fight are now the following:
    - On all trick levels, Dark Visor
    - On Easy and above, Echo Visor
    - On Normal and above, no items

-   Changed: The Slope Jump in Temple Assembly Site is now Hard and above, from Normal and above.

-   Changed: All occurrences of Wall Boost are now locked behind Hard or above.

-   Added: Added method to get the Power Bomb in Sanctuary Entrance with just Space Jump
    and Screw Attack. (See [#29](https://github.com/randovania/randovania/issues/29))

-   Added: Added method to cross Dark Arena Tunnel in the other direction without Boost.
    (See [#47](https://github.com/randovania/randovania/issues/47))

-   Added: Basic support for running Randovania on non-Windows platforms.

-   Added: You can now create Generic Nodes in the Data Editor.

-   Changed: Drop down selection of resources are now sorted in the Data Editor.

-   Changed: Shareable hash is now based only on the game modifications part of the seed log.

-   Fixed: Python wheel wasn't including required files due to mising \_\_init__.py

-   Fixed: error when shuffling more than 2 copies of any Major Item

-   Fixed: permalinks were using the the ammo id instead of the configured

## [0.24.1] - 2019-03-22

-    **MAJOR**: New configuration GUI for Major Items:
     - For each item, you can now choose between:
        - You start with it
        - It's in the vanilla location
        - It's shuffled and how many copies there are
        - It's missing
     - Configure how much beam ammo Light Beam, Dark Beam and Annihilator Beam gives when picked.
        - The same for Seeker Launcher and missiles.

-    **MAJOR**: New configuration GUI for Ammo:
     - For each ammo type, you choose a target total count and how many pickups there will be.

        Randovania will ensure if you collect every single pickup and every major item that gives
        that ammo, you'll have the target total count.

-    **MAJOR**: Added progressive items. These items gives different items when you collect then,
        based on how many you've already collected. There are two:
     - Progressive Suit: Gives Dark Suit and then Light Suit.
     - Progressive Grapple: Gives Grapple Beam and then Screw Attack.

-    **MAJOR**: Add option to split the Beam Ammo Expansion into a Dark Ammo Expansion and
        Light Ammo Expansion.

        By default there's 10 of each, with less missiles instead.


-    **MAJOR**: Improvements for accessibility:
     - All translator gates are now colored with the correct translator gate color they need.
     - Translators you have now show up under "Visors" in the inventory menu.
     - An option to start the game with all maps open, as if you used all map stations.
     - An option to add pickup markers on the map, that identifies where items are and if
        you've collected them already.
     - When elevators are randomized, the room name in the map now says where that elevator goes.
     - Changed the model for the Translator pickups: now the translator color is very prominent and easy to identify.

-    Added: Option to choose where you start the game

-    Added: Option to hide what items are, going from just changing the model, to including the
    scan and even the pickup text.

     You can choose to replace the model with ETM or with a random other item, for even more troll.

-    Added: Configure how many count of how many Sky Temple Keys you need to finish the game

-    Changed: Choosing "All Guardians" only 3 keys now

-    Changed: Timeout for generating a seed is now 5 minutes, up from 2.

0.24.0 was a beta only version.

## [0.23.0] - 2019-02-10

-   Added: New option to enable the "Warp to Start" feature.
-   Added: A "What's new" popup is displayed when launching a new version for the first time.
-   Fixed: changed text in Logic Settings to mention there _are_ hints for Sky Temple Keys.
-   Changed: Updated Claris' Randomizer, for the following fixes:
    -   Added the ability to warp to the starting room from save stations (-t).
    -   Major bug fix: The game will no longer immediately crash when not playing with Menu Mod.

## [0.22.0] - 2019-02-06

-   Changed: "Faster credits" and "Skip item acquisitions popups" are no longer included in permalinks.
-   Changed: Updated Claris' Randomizer, for the following fixes:
    -   Fixed an issue with two of the Sky Temple Key hints being accidentally switched.
    -   FrontEnd editing now works properly for PAL and Japanese versions.
    -   Attract video removal is now integrated directly into the Randomizer.
    -   Getting the Torvus Energy Controller item will no longer block you from getting the Torvus Temple item.

## [0.21.0] - 2019-01-31

-   **Major**: now using Claris' Randomizer version 4.0. See [Changelog](https://pastebin.com/HdK9jdps).

-   Added: Randovania now changes the game id to G2ME0R, ensuring it has different saves.
-   Added: Game name is now changed to 'Metroid Prime 2: Randomizer - SEEDHASH'. Seed hash is a 8 letter/number
      combination that identifies the seed being played.
-   Changed: the ISO name now uses the seed hash instead of the permalink. This avoids issues with the permalink containing /
-   Changed: Removed Agon Temple door lock after fighting Bomb Guardian, since this has been fixed in the Randomizer.
-   Fixed: Selecting an non-existent directory for Output Directory had inconsistent results

## [0.20.2] - 2019-01-26

-   Fixed: changed release zip to not use BZIP2. This fixes the native windows zip client being unable to extract.

0.20.1 was skipped due to technical issues.

## [0.20.0] - 2019-01-13

-   Added: an icon! Thanks to Dyceron for the icon.
-   Added: a simple Tracker to allow knowing where you can go with a given item state
-   Changed: Don't consider that Seeker Launcher give missiles for logic, so it's never
      considered a missile source.

## [0.19.1] - 2019-01-06

-   Fixed: Hydrodynamo Station's Door to Training Access now correctly needs Seekers
-   Added: New alternatives with tricks to get the pickup in Mining Plaza A.
-   Added: Trick to cross the Mining Plaza A backwards while it's closed.
-   Changed: Added a chance for Temple Keys not being always placed last.
-   Changed: Light Suit now has a decreased chance of being placed early.

0.19.0 was skipped due to technical issues.

## [0.18.0] - 2019-01-02

-   Added: Editor for Randovania's database. This allows for modifications and contributions to be made easily.
      There's currently no way to use the modified database directly.
-   Added: Options to place the Sky Temple Keys on Guardians + Sub-Guardians or just on Guardians.
-   Changed: Removed Space Jump method from Training Chamber.
-   Changed: Added Power Bomb as option for pickup in Hive Chamber B.
-   Changed: Shortened Permalinks when pickup quantities aren't customized.
-   Added: Permalinks now include the database version they were created for.
-   Fixed: Logic mistake in item distribution that made some impossible seeds.
-   Changed: For now, don't consider Chykka a "can only do once" event, since Floaty is not used.
-   Fixed: Permalinks now properly ignore the Energy Transfer Module.

## [0.17.2] - 2018-12-27

-   Fixed: 'Clear loaded game' now properly does its job.
-   Changed: Add an error message to capture potential Randomizer failures.
-   Changed: Improved README.

## [0.17.1] - 2018-12-24

-   Fixed: stray tooltips in GUI elements were removed.
-   Fixed: multiple typos in GUI elements.

## [0.17.0] - 2018-12-23

-   New: Reorganized GUI!
    -   Seed Details and Data Visualizer are now different windows opened via the menu bar.
    -   There are now three tabs: ROM Settings, Logic Settings and Item Quantities.
-   New: Option to disable generating an spoiler.
-   New: All options can now be exported and imported via a permalink.
-   Changed: Renamed "Logic" to "Trick Level" and "No Glitches" to "No Tricks". Appropriate labels in the GUI and files
    changed to match.
-   Internal: no longer using the py.path and dataset libraries

## [0.16.2] - 2018-12-01

-   Fixed: adding multiples of an item now works properly.

## [0.16.1] - 2018-11-25

-   Fixed: pressing the Reset button in the Item Quantity works properly.
-   Fixed: hiding help in Layout Generation will no longer hide the item names in Item Quantity.

## [0.16.0] - 2018-11-20

-   Updated item distribution: seeds are now less likely to have all items in the beginning, and some items less likely to appear in vanilla locations.
-   Item Mode (Standard/Major Items) removed for now.

## [0.15.0] - 2018-10-27

-   Added a timeout of 2 minutes to seed generation.
-   Added two new difficulties:
    -   Trivial: An expansion of No Glitches, where no tricks are used but some clever abuse of room layouts are used.
    -   Hypermode: The highest difficulty tricks, mostly including ways to skip Space Jump, are now exclusive to this difficulty.
-   Removed Controller Reset tricks. This trick doesn't work with Nintendont. This will return later as an additional configuration.

## [0.14.0] - 2018-10-07

-   **Major**: Added support for randomizing elevators.
-   Fixed spin boxes for item quantities changing while user scrolled the window.
    It is now needed to click on them before using the mouse wheel to change their values.
-   Fixed some texts being truncated in the Layout Generation window.
-   Fixed generation failing when adding multiple of some items.
-   Added links to where to find the Menu Mod.
-   Changed the order of some fields in the Seed Log.

## [0.13.2] - 2018-06-28

-   Fixed logic missing Amber Translator being required to pass by Path of Eyes.

## [0.13.1] - 2018-06-27

-   Fixed logic errors due to inability to reload Main Reactor after defeating Dark Samus 1.
-   Added prefix when loading resources based on type, improving logs and Data Visualizer.

## [0.13.0] - 2018-06-26

-   Added new logic: "Minimal Validation". This logic only checks if Dark Visor, Light Suit and Screw Attack won't lock each other.
-   Added option to include the Claris' Menu Mod to the ISO.
-   Added option to control how many of each item is added to the game.

## [0.12.0] - 2018-09-23

-   Improved GUI usability
-   Fixed Workers Path not requiring Cobalt Translator to enter

## [0.11.0] - 2018-07-30

-   Randovania should no longe create invalid ISOs when the game files are bigger than the maximum ISO size: an error is properly reported in that case.
-   When exporting a Metroid Prime 2: Echoes ISO if the maximum size is reached there's is now an automatic attempt to fix the issue by running Claris' "Disable Echoes Attract Videos" tool from the Menu Mod.
-   The layout log is automatically added to the game's files when randomizing.
-   Simplified ISO patching: by default, Randovania now asks for an input ISO and an output path and does everything else automatically.

## [0.10.0] - 2018-07-15

-   This release includes the capability to generate layouts from scratch and these to the game, skipping the entire searching step!

## [0.9.2] - 2018-07-10

-   Added: After killing Bomb Guardian, collecting the pickup from Agon Energy Controller is necessary to unlock the Agon Temple door to Temple Access.
-   Added a version check. Once a day, the application will check GitHub if there's a new version.
-   Preview feature: option to create item layouts, instead of searching for seeds. This is much more CPU friendly and faster than searching for seeds, but is currently experimental: generation is prone to errors and items concentrated in early locations. To use, open with randovania.exe gui --preview from a terminal. Even though there are many configuration options, only the Item Loss makes any difference.

## [0.9.1] - 2018-07-21

-   Fixed the Ing Cache in Accursed Lake didn't need Dark Visor.

## [0.9.0] - 2018-05-31

-   Added a fully featured GUI.

## [0.8.2] - 2017-10-19

-   Stupid mistake.

## [0.8.1] - 2017-10-19

-   Fix previous release.

## [0.8.0] - 2017-10-19

-   Save preferences.
-   Added Claris Randomizer to the binary release.

## [0.7.1] - 2017-10-17

-   Fixed the interactive .bat

## [0.7.0] - 2017-10-14

-   Added an interactive shell.
-   Releases now include the README.

## [0.5.0] - 2017-10-10

-   Releases now include standalone windows binaries<|MERGE_RESOLUTION|>--- conflicted
+++ resolved
@@ -8,11 +8,7 @@
 ## [7.4.0] - 2024-03-??
 
 - Added: A warning will be shown when trying to generate a game where more items are in the pool than the maximum amount of items.
-<<<<<<< HEAD
 - Fixed: The collection text displayed when mixing Hide All model style with Random models and a cross-game multiworld is now always a generic message when your own pickup is disguised as a pickup of another game.
-- TODO: Fill.
-- Fixed: Changelog window properly displays images
-=======
 - Fixed: In the Item Pool tab, selecting Shuffled now works properly for non-progressive entries with multiple copies and certain other items.
 - Fixed: Changelog window properly displays images.
 - Fixed: Cancelling connecting to the server is better handled now.
@@ -20,7 +16,7 @@
 ### Resolver
 
 - Fixed: Some cases of resolver timeout.
->>>>>>> c2158662
+
 
 ### Cave Story
 
