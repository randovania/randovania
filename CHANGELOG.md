--- conflicted
+++ resolved
@@ -7,16 +7,14 @@
 
 ## [9.4.0] - 2025-08-0?
 
-<<<<<<< HEAD
-### Metroid Dread
-
-- Changed: Energy Parts are now logical.
-=======
 - Fixed: An error when the computer shuts down unexpectedly or crashes during a multiworld that corrupts some files and prevents Randovania from starting.
 
 ### Generator
 - Added: The generator will now check for the count of major pickups when major/minor split is enabled.
->>>>>>> 8b3fa4a5
+
+### Metroid Dread
+
+- Changed: Energy Parts are now logical.
 
 ## [9.3.0] - 2025-07-02
 
