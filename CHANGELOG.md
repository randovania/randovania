--- conflicted
+++ resolved
@@ -109,11 +109,10 @@
 -   Added: A method to get to the door to Fortress Transport Access from the top of the statue in Training Chamber
     using only Space Jump Boots (Easy and above). Morph Ball is also required if the statue hasn't been moved.
 
-<<<<<<< HEAD
 -   Changed: The slope jump to get to the item in Temple Assembly Site is now Normal difficulty (from Hard).
-=======
+
 -   Added: In the data visualizer, the damage requirements now have more descriptive names.
->>>>>>> a930a8d3
+
 
 ## [0.28.1] - 2019-06-14
 
