--- conflicted
+++ resolved
@@ -25,12 +25,8 @@
 
 #### Logic Database
 
-<<<<<<< HEAD
 - Added: Cross Bomb alternative for crossing Flash Gates.
-=======
 - Added: New Highly Dangerous Logic setting for enabling situations that may be unrecoverable upon saving.
-- Added: Cross Bomb alternative for crossing Flash Gates
->>>>>>> 7cd319bb
 - Changed: Cataris' Thermal Device Room North now forces picking the Energy Tank pickup and the Magnet Wall Thermal Device event before going to the Final Thermal Device, or uses Highly Dangerous Logic.
 - Fixed: Going to the red teleporter in Cataris no longer forces needing to use bombs.
 
@@ -44,11 +40,8 @@
 
 #### Logic Database
 
-<<<<<<< HEAD
 - Added: Intermediate Slope Jump and Intermediate Wall Boost to get next to the pickup in Communication Area.
-=======
-- Added: Movement(Beginner) trick for crossing HoCM from the Portal Side, after the tunnel is destroyed, with NSJ Screw Attack. 
->>>>>>> 7cd319bb
+- Added: Beginner Movement for crossing Hall of Combat Mastery from the Portal Side with NSJ Screw Attack after the tunnel is destroyed, . 
 
 ## [5.1.0] - 2022-10-01
 
