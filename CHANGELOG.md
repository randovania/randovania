--- conflicted
+++ resolved
@@ -15,14 +15,11 @@
 - Added: Location Features can be viewed in the Database Viewer.
 - Added: 3 more joke hints.
 - Added: The Hints Spoiler tab now indicates which location a hint is pointing to.
+- Added: Experimental option under Generation -> Logic Settings that improves the results of generation but increases generation time.
 - Changed: The Hints Spoiler tab sorts its entries in a more helpful manner.
-<<<<<<< HEAD
-- Added: Experimental option under Generation -> Logic Settings that improves the results of generation but increases generation time.
-=======
 - Changed: Some joke hints are now shared between all games that use them.
 - Fixed: It is now properly impossible for multiple hints to point to the same location.
 - Fixed: A recent regression in the resolver that made it significantly slower has been fixed.
->>>>>>> bad5a6dc
 
 ### Metroid Dread
 
