--- conflicted
+++ resolved
@@ -19,11 +19,8 @@
 
 #### Logic Database
 
-<<<<<<< HEAD
+- Added: Cross Bomb alternative for crossing Flash Gates
 - Changed: Cataris' Thermal Device Room North now forces picking the Energy Tank pickup and the Magnet Wall Thermal Device event before going to the Final Thermal Device, or uses Highly Dangerous Logic.
-=======
-- Added: Cross Bomb alternative for crossing Flash Gates
->>>>>>> 95eddbac
 
 ### Metroid Prime
 
