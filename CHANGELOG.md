--- conflicted
+++ resolved
@@ -10,11 +10,8 @@
 - **Major** - Added: Featural Hints. Echoes and Cave Story now use a brand new hint system, where hints may refer to various Features of a pickup or of a location. Read the complete changelog for more details.
 - **Major** - Changed: Hints are now placed after pickup placement, rather than during. This should result in more interesting hints in all games.
 - **Major** - Added: Co-op as an additional Multiworld Mode. In Co-op, multiple people can share Worlds together, which means that they will share their inventory. This works for all games that support Multiworld.
-<<<<<<< HEAD
+- **Major** - Changed: The trick level "Hypermode" has been renamed to "Ludicrous". This new name is game agnostic and more properly describes the difficulty of this category.
 - Added: Games with hints now share a unified Hints tab in the preset editor window. New settings have been added to disable various kinds of hints.
-=======
-- **Major** - Changed: The trick level "Hypermode" has been renamed to "Ludicrous". This new name is game agnostic and more properly describes the difficulty of this category.
->>>>>>> 50f3d810
 - Added: Every game now has a "Pickup Hint Features" tab where you can view which Features apply to which pickups.
 - Added: Cave Story and Echoes now have a "Pickup Location Features" tab where you can view which Features apply to which locations.
 - Added: Location Features can be viewed in the Database Viewer.
