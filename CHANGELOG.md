--- conflicted
+++ resolved
@@ -109,7 +109,6 @@
 - Added: Beginner L-Jump to reach Main Quarry Save Station
 - Added: Main Quarry Crane Platform to Waste Disposal NSJ Advanced Combat Dash
 - Added: Main Quarry Crane Platform to Item Intermediate Scan Dash
-<<<<<<< HEAD
 - Added: Expert Gravity Wallboost to get to Tower Chamber
 - Added: Beginner Gravity Wallboost to get to Watery Hall
 - Added: Expert Trick for NSJ+Boost Crossway
@@ -120,11 +119,9 @@
 - Added: Phendrana Canyon Hypermode Boost
 - Added: NSJ Combat Dash (Expert) to Temple Entryway from lower part of room
 - Added: Various tricks in Uncrashed Frigate
-=======
 - Added: Ore Processing Door To Elevator Access A to Storage Depot B Standable L-Jump with Power Bombs
 - Added: Combat logic for Dynamo Access and Elite Control Elite Pirate fights
 - Added: Intermediate/Advanced Standables to enter/escape Elite Control after/without triggering Elite Pirate
->>>>>>> a77189fb
 - Changed: Renamed Misc Logic Option to "Allow Dangerous Gravity Suit Logic"
 - Changed: Increased difficulty of Connection Elevator to Deck Beta DBJs to Advanced
 - Changed: HAT Wallboosts can be done using Gravity at the same difficulty
