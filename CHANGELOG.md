# Change Log

All notable changes to this project will be documented in this file.

The format is based on [Keep a Changelog](https://keepachangelog.com/en/1.0.0/)
and this project adheres to [Semantic Versioning](https://semver.org/spec/v2.0.0.html).


## [Unreleased]

-   **Major** - Presets are now presented in a tree view, with custom presets being nested under another one. They're also saved separately from Randovania data.

-   Added: Auto tracker now supports Prime 1.

-   Added: A second theme for the auto tracker for Echoes, which uses images of the in game models. Thanks MaskedKirby.

-   Changed: Multiworld connection is slightly more conservative when giving items.

<<<<<<< HEAD
=======
-   Changed: The session history in multiworld now has different columns for the players involved, pickup and where the pickup was. It's also possible to sort the table by any of these fields. 


>>>>>>> 18c3f4a3
### Logic Database Changes

-   Added: Method of getting over the gate in Mining Station A in reverse with Space Jump and Screw Attack (Expert and above).

-   Added: Method of bypassing the breakable glass in Sand Processing from Main Reactor with Space Jump and Screw Attack (Expert and above).

-   Added: Method of climbing to the top level of Main Gyro Chamber with Space Jump, Screw Attack, and Bombs, and no Scan Visor (Advanced and above).

-   Added: Method of climbing the Sand Processing bomb slot with a Slope Jump for Bombless Bomb Slots (Advanced and above).

-   Added: Method of leaving Dark Agon Temple by opening the gate from OoB with Single Room OoB, Slope Jump, Standable Terrain, Bomb Space Jump, Space Jump, and the Agon Keys (Expert and above).

-   Changed: Reaching the pickup in Temple Transport B with a Wall Boost is now Hypermode (from Expert).

-   Changed: Reaching the pickup in Path of Roots with only Bombs is now Expert (from Hypermode).

-   Changed: Reaching the portal in Hydrodynamo Shaft with Air Underwater and Screw Attack is now Hypermode (from Expert).

-   Changed: Reaching the pickup in Dark Torvus Arena with a Roll Jump is now Hypermode (from Expert).

-   Changed: Trial Grounds, reaching the door:
    - From the portal with Space Jump and a Slope Jump is now Beginner (from Intermediate).
    - From the left safe zone with a Dash is now Intermediate (from Expert) and without anything is now Advanced (from Expert).

## [2.6.1] - 2021-05-05

-   Changed: Invalid values for the Multiworld magic item are ignored when detecting if the game is properly connected.
    
-   Fixed: "One-way anywhere" no longer shows up twice in preset warnings for multiworld

-   Fixed: Changing starting location to Ship or Save Stations now works again.

-   Fixed: Torvus Gate elevator is now properly hidden instead of Dark Torvus Ammo Station.


## [2.6.0] - 2021-05-02

-   **Major** - Added: New elevator randomization settings: 
    * New mode: *One-way, elevator room with replacement*. One way elevator, but loops aren't guaranteed.
    * Select which elevators can be randomized.
    * Select possible destinations for *One-way, anywhere*.
    * Randomize Sky Temple Gateway, Sky Temple Energy Controller, Aerie Transport Station and Aerie elevators. *Warning*: These rooms have some details you must consider. Please read the elevators tab for more information.

-   **Major** - Added: The Energy Controllers in Agon Wastes, Torvus Bog and Sanctuary Fortress are always visible in the map, regardless if map is revealed by default. All regions are also always available for selection. This allows the light beam warps after U-Mos 2 to always be used.

-   **Major** - Added: An user preference (in *Customize in-game settings*) for the map to display names of unvisited rooms.
    When randomizing elevators, the elevator rooms are excluded to prevent spoiling their destinations. An option were added to disallow displaying names entirely, since otherwise you can use a Map Station to find the names.  

-   Added: An option to disable the elevator sound effect, preventing it from playing endlessly in certain cases.

-   Added: When a crash happens, the game now displays an error screen instead of just stopping.

-   Added: The *Hint Item Names* tab now supports switching between all 3 Prime games.

-   Added: An option to use an experimental new pickup placement logic, able to place multiple pickups at once.

-   Added: Two additional joke hints. (Thanks CZeke and Geoffistopheles)

-   Added: It's now possible to add Infinite Beam Ammo, Infinite Missiles and Double Damage to the item pool.

-   Added: Player names are now colored yellow in hints.

-   Changed: Elevator names in the tracker uses their customized names, not the vanilla ones.
    
-   Changed: Optimized Randovania startup time and extensive logging of what's being done during it.

-   Changed: Improve scan text for expansions.

-   Changed: Some hints in multiworld games now also include the player names.

-   Changed: Missiles, Power Bombs and Ship Missiles are now only in logic after their respective main launcher, even if it's not required in game. 

-   Changed: You can add up to 99 of any expansion to the pool, up from 64.

-   Fixed: The *Logic damage strictness* multipliers are no longer applied twice.

-   Fixed: *Up to* relative hints are no longer converted into *exactly* if the actual distance matches the displayed number.

-   Fixed: Dark Torvus Bog - Portal Chamber is no longer silently ignored as a starting location.

-   Fixed: Charging your beam to shoot when out of ammo now works even when customizing the ammo type required.

-   Fixed: Having the maximum number allowed of an expansion in a preset no longer causes permalink errors.

-   Fixed: Fixed the game defaulting to Combat Visor after an elevator.

-   Fixed: Multiworld spoiler logs now use 1-indexed player names for locations.

-   Removed: Using Dark Visor as the starting visor is no longer supported. (Game crashes on unmorph for unknown reasons)

### Logic Database Changes

-   Added: Method of reaching the pickup in Hive Gyro Chamber with Space Jump, Boost Ball, and a Boost Jump (Expert and above).

-   Added: Method of climbing Torvus Grove with Space Jump, Screw Attack, and Standable Terrain (Advanced and above).

-   Added: Method of reaching cannon in Great Bridge with Boost Ball and a Boost Jump (Expert and above).

-   Added: Method of reaching the main part of Hall of Combat Mastery with a Scan Dash and after blowing up the glass (Intermediate and above).

-   Added: Method of activating the portal in Portal Terminal with Screw Attack, Slope Jump, and No Bombs or Space Jump (Expert and above).

-   Added: Method of climbing Sacred Bridge with Bombs and a Bomb Space Jump (Advanced and above).

-   Changed: Logic paths that require Screw Attack without Space Jump now make sure to not have Space Jump to be valid.

-   Fixed: Spawn point of Aerie Transport Station is now the door, making DS2 required to take the elevator there.

## [2.5.2] - 2021-02-28

-   Added: The number of items in the pool is now included in the summary.

-   Fixed: Shuffling Combat Visor with item acquisition popups enabled no longer errors.

## [2.5.1] - 2021-02-26

-   Added: Drag and dropping rdvgame and rdvpreset files into the main Randovania window now imports that game file and preset, respectively.

-   Added: Discord bot now posts summary whenever a preset is attached to a message.

## [2.5.0] - 2021-02-19

-   Changed: Preset summary now only include differences from vanilla game.

-   Changed: The relative hint using an item category has been replaced with a relative hint using an area, with up to distance.

### Logic Database Changes

#### Added

-   Method of climbing Sanctuary Temple from the bottom with Bombs and Spider Ball (Intermediate and above).

-   Method of climbing Sanctuary Temple from the bottom with Screw Attack and Single Room Out of Bounds (Expert and above).

-   Method of reaching Worker's Path from the top level in Sanctuary Temple with Scan Visor and an Extended Dash (Expert and above).

-   Method of reaching Windchamber Gateway from Windchamber Tunnel in Grand Windchamber with a Boost Jump (Expert and above).

-   Method of reaching Temple Access in Mining Station A with a Boost Jump (Advanced and above).

-   Method of reaching pickup in Temple Access (Sanctuary) with Space Jump, Screw Attack, and Standable Terrain (Intermediate and above).

-   Method of climbing Temple Access (Sanctuary) with Space Jump, standing on a Rezbit, and dashing off the other Rezbit (Expert and above).

#### Changed

-   Increased weight for Energy Tanks to be selected as progression.

-   Reaching the pickup in Path of Roots from Torvus Lagoon with Gravity Boost, Space Jump, and a Slope Jump is now Intermediate (from Beginner).

-   Reaching the pickup in Grand Windchamber with Space Jump, Screw Attack, Slope Jump, Standable Terrain is now Advanced (from Intermediate).

-   Bomb Jumping over the 2nd light block heading to Hall of Eyes is now Intermediate (from Beginner).

-   Energy Tank requirements for Chykka have been lowered.

#### Fixed

-   Reliquary Grounds now has proper requirements for reaching Ing Reliquary with Light Suit.


## [2.4.2] - 2021-02-08

-   Fixed: Randovania no longer crashes if the connected Dolphin stops emulation.

## [2.4.1] - 2021-02-06

-   Added: Detect if the internal game copy was modified by a future version of Randovania, prompting for the user to press "Delete internal copy".

-   Changed: An error popup now shows up when exporting an ISO fails.

-   Removed: "Automatically track inventory" toggle, as the functionality was already removed.

-   Fixed: Randovania now considers any inventory item with amount above capacity, or capacity above the strict maximum as the game not being connected.

-   Fixed: Error message when the server rejects your client version not being displayed.

-   Fixed: Setting beam ammo expansions to 0 pickups no longer hides the boxes.

## [2.4.0] - 2021-02-01

-   **Major** - Added: The visor and beam you start the game equipped with is now configurable.

-   **Major** - Changed: In multiworld, items are now delivered at the same time as the message. It should also no longer fail to send with Nintendont.

-   Added: Additional joke hints were added.

-   Added: Method to climb to the portal Base Access with just Screw Attack (Intermediate and above).

-   Added: Method to reach the pickup in Grand Windchamber with Space Jump, Screw Attack, and a Slope Jump (Intermediate and above).

-   Added: Method to traverse Ventilation Area B from Bionenergy Production without Bombs by Screw Attacking into the tunnel and destorying the barriers with Missiles (Advanced and above).

-   Added: Method to reach the pickup in Path of Roots from Torvus Lagoon without Morph Ball (Beginner and above).

-   Added: Method to enter the tunnel in Underground Tunnel to Torvus Temple from Torvus Grove with an Instant Morph (Advanced and above).

-   Added: Method to reach the halfpipe pickup in Dark Torvus Arena with Space Jump and a Roll Jump (Expert and above).

-   Added: Method to climb to the upper level in Biostorage Station with Bomb Space Jump (Advanced and above).

-   Added: Method to reach the pickup in Grand Windchamber with a Space Jump, Bomb Space Jump, and a Scan Dash (Expert and above).

-   Added: Method to climb Mining Station B with Space Jump and a Slope Jump (Expert and above).

-   Added: Method to reach the portal in Mining Station B with Space Jump, Scan Visor, and Dashing for Single Room OoB (Expert and above).

-   Added: Method to cross Bitter Well to Phazon Site with Wall Boosts (Hypermode).

-   Added: Method to reach the bomb slot in Training Chamber with Gravity Boost and Air Underwater (Advanced and above).

-   Added: Method to open activate the Bomb Slot in Training Chamber with Darkburst or Sonic Boom (Hypermode).

-   Changed: Auto tracker internally uses a configuration file for the item positions.

-   Changed: The item pool tab when customizing presets now can edit major items directly. 

-   Changed: Defeating Quadraxis with Power Bombs is now Advanced (from Beginner).

-   Changed: Bypassing the statue in Training Chamber from the back with Screw Attack and a Bomb Space Jump is now Expert (from Advanced).

-   Changed: Escaping Hive Temple without Spider Ball is now Expert (from Hypermode).

-   Changed: Bomb Space Jump in Great Bridge/Venomous Pond to reach Abandonded Worksite/Brooding Ground is now Expert (from Hypermode).

-   Changed: Using Seeker Missiles now requires either Combat Visor or Dark Visor.

-   Changed: Bomb Slots without Bombs in Sand Processing, Main Gyro Chamber, and Vault are now Advanced (from Expert).

## [2.3.0] - 2021-01-08

-   Added: Method to enter tunnels in Transit Tunnel East/Undertransit One from Catacombs/Dungeon to Training Chamber/Sacrificial Chamber with an Instant Morph (Intermediate and above).

-   Added: Method to reach the pickup on the Screw Attack wall in Aerial Training Site with a Roll Jump (Expert and above).

-   Added: Method to reach the pickup in Abandoned Worksite from the tunnel with a Boost Jump (Advanced and above).

-   Added: Method to bypass the statue in Training Chamber from the back with Screw Attack and a Bomb Space Jump (Advanced and above).

-   Added: Methods to reach the pickup in Mining Station B with Space Jump, Screw Attack, and Standable Terrain or after the puzzle with a Bomb Jump (Advanced and above).

-   Changed: In multiworld, keybearer hints now tells the player and broad category instead of just player.

-   Changed: Dark Alpha Splinter no longer strictly requires Power Beam.

-   Changed: Crossing Main Gyro Chamber with Screw Attack before stopping the gyro is now Hypermode (from Expert).

-   Changed: Phazon Grounds and Transport to Agon Wastes (Torvus) Seeker Locks without Seekers are now Expert (from Hypermode).

-   Fixed: Properly handle invalid ammo configurations in preset editor. 

-   Fixed: Randovania no longer instantly crashes on macOS.

-   Fixed: Logic properly considers the Transport A gate being gone after entering from that side in Random Elevators.

## [2.2.0] - 2020-12-20

-   Added: 1 HP Mode, where all Energy Tanks and Save Stations leave you at 1 HP instead of fully healing.

-   Added: Added a detailed report of the generator's state when a game fails to generate.

-   Fixed: Generator will no longer ignore players that have no locations left. This would likely cause multiworld generation to fail more often.

-   Fixed: Error messages are properly shown if a game fails to generate.

-   Fixed: Alerts are now properly saved as displayed.

-   Fixed: Errors in the default preset no longer prevent Randovania from starting. 

-   Changed: Optimized game generation, it now takes roughly 2/3 of the time.

-   Changed: Optimized game validation, it now also takes roughly 2/3 of the time.

-   Changed: Relative hints no longer cross portals.

-   Changed: In multiworld, keybearer hints now instead tells the player the item is for, instead of a category.

-   Changed: Decreased the chance of Power Bombs being late in a game.

-   Changed: Account name are updated every time you login via Discord.

-   Changed: Warning about dangerous presets in Multiworld sessions now include the player name.

-   Changed: Roll Jump in Meditation Vista to reach the pickup is now Hypermode (from Expert).

## [2.1.2] - 2020-12-05

-   Added: The Item Pool size now displays a warning if it's above the maximum.

-   Changed: The minimum random starting items is now considered for checking the pool size.

-   Fixed: Being kicked from an online session would leave the window stuck there forever.

-   Fixed: Bulk selecting areas for starting location no longer includes areas that aren't valid starting locations.

## [2.1.1] - 2020-12-02

-   Added: A prompt is now shown asking the user to install the Visual C++ Redistributable if loading the Dolphin backend fails.

-   Fixed: Changing ammo configuration breaks everything.

-   Fixed: Patching ISOs should work again.

-   Fixed: Clean installations can select presets again.

## [2.1.0] - 2020-12-02

-   Changed: Multiworld session history now auto-scrolls to the bottom

-   Changed: The lowest level for a trick is now called "Disabled" instead of "No Tricks".

-   Changed: Minimum Varia Suit Dark Aether is now 0.1, as 0 crashes the game. 

-   Changed: Permalinks are now entirely different for different games.

-   Changed: Preset summary now specifies if hidden model uses ETM or random item.

-   Added: A very basic visualization of the map to the tracker.

-   Added: Trick Details can now be used with all 3 games.

-   Fixed: Changing a trick level to No Tricks no longer cause inconsistent behavior with the permalinks.

-   Removed: Intermediate path for reaching item in Main Reactor from Security Station B door without Screw Attack since it was broken and impossible.
    
-   Changed: Renamed "Before Pickup" to "Next to Pickup" in various locations for more clarity


## [2.0.2] - 2020-11-21

-   Added: Starting locations tab has checkboxes to easily select all locations in an area

-   Added: The map tracker now supports random elevators, translator gates and starting location.

-   Changed: The pickup spoiler in game details is now sorted.

-   Fixed: Multiworld sessions should no longer occasionally duplicate messages.
    
-   Fixed: Custom safe zone healing should now work in multiworld sessions.

-   Fixed: Occasional error with switching an observer into a player.

## [2.0.1] - Skipped

## [2.0.0] - 2020-11-15

This version is dedicated to SpaghettiToastBook, a great member of our community who sadly lost her life this year.

Her contributions to Randovania were invaluable and she'll be missed.

--- 

-   **Major** - New game mode: Multiworld. In this co-op multiplayer mode, there's one different world for each player which is filled with items for specific players.

-   **Major** - Tricks are more organized and can be customized more precisely to a player's desire.

### General

-   Removed: Presets no longer have a global trick level. Each trick is now configured separately.

-   Added: Options for configuring usage of new tricks:
    - Bomb Jump (renamed from Difficult Bomb Jump)
    - Bomb Slot without Bombs
    - Boost Jump
    - Combat
    - Difficult Movement
    - Extended Dash
    - Knowledge
    - Open Gates from Behind
    - Respawn Abuse
    - Screw Attack into Tunnels
    - Seeker Locks without Seekers
    - Single Room Out of Bounds
    - Standable Terrain

-   Changed: The following trick level difficulties were renamed:
    - Trivial -> Beginner
    - Easy -> Intermediate
    - Normal -> Advanced
    - Hard -> Expert
    - Minimal Checking -> Minimal Logic

-   Changed: Replaced Beginner Friendly with Starter Preset, which is now the default preset.

-   Fixed: Energy Tanks can now properly be used as progression.

### Hints

-   Added: Relative hints, where an item is described as being some rooms away from another item or room.

-   Added: Guaranteed hints which tells in which areas (Agon Wastes, Ing Hive, etc) contains the keys for each of your dark temples.
    These hints are placed purely randomly, similarly to the guaranteed Temple Bosses hints.

-   Added: Free hint spots after generation now prefer items from late in progression instead of pure random.

-   Removed: Hints with green item names/joke item names have been removed.

-   Removed: Temple Keys are no longer hinted by progression-based Luminoth lore hints.

-   Changed: All games now have precisely 2 joke hints, which no longer randomly replace a progression hint.

-   Changed: Hints from keybearer corpses now uses a broader category, which leaves unclear if it's an expansion or not.

### GUI

-   Added: An automatic item tracker based on a Dolphin running on the same computer or a special Nintendont build on the same Wifi.

-   Added: A dark theme has been added. It can be toggled in the Advanced menu.

-   Added: Requirements in the logic database can now use templates of requirements, allowing for easy re-use.
    
-   Added: Data Editor can now edit all fields of a node, from type, name and all type specific fields.

-   Added: Data Visualizer and Editor now can operate in the included database for Prime 1 and 3.

-   Added: The Data Editor now displays a warning if you're closing with unsaved changes.

-   Added: Randovania can generate a game by importing permalinks directly from a race on racetime.gg.
    
-   Added: Some tricks now have a description on the Trick Details popup.

-   Fixed: Some complex combination of requirements with different depths now are displayed correctly.

-   Fixed: The Data Visualizer no longer opens behind the Customize Preset window when using the Trick Details popup.

-   Changed: After generating a game, the details shows up in a new window instead of in a new tab.

-   Changed: In game details, the permalink is now placed inside a line edit, so the window doesn't stretch with long permalinks. 

-   Changed: All cosmetic game changes are now configured in the same dialog as the in-game options.

### Quality of Life

-   Added: A button in the Open menu now opens the folder where previously generated games are placed.

-   Added: Charge Beam and Scan Visor now use their respective models in game instead of Energy Transfer Module.

-   Added: The rate of healing for Safe Zones is now configurable.

-   Fixed: Removed Aerie Access and Credits from possible starting locations.

-   Changed: The Mission Final screen now includes the seed hash instead of Permalink, as many permalinks are bigger than the screen.

-   Changed: The elevator scan now includes the world of the connected area.

### Internals/Developer

-   Added: Energy Tanks have doubled weight for the generator.

-   Added: It's now possible to set the default spawn point of an area.

-   Fixed: Fixed solver when an event only connects to a pickup, but that pickup has connections from other nodes.

-   Fixed: The Data Editor no longer errors when saving after creating a new node.

-   Fixed: Certain combinations of item requirements with damage requirements weren't being processed correctly. 

-   Fixed: Duplicated requirements are now properly removed when simplifying requirements.

-   Fixed: Exclude from Room Randomizer is now properly set, restoring many logic paths.

-   Changed: Better error messages when there are references to unknown resources in the database.

-   Changed: The `database` command is no longer a subcommand of `echoes`. It also has the `--game` argument to choose which database to use.

-   Changed: The `_locations_internal` field is no longer needed for .rdvgame files. 

### Logic Database changes

#### Added

-   General:
    - Methods to open all Seeker Missile Doors with Screw Attack (Advanced and above).
    - Method to activate most Bomb Slots without Bombs (Advanced and above).
    - Dark/Light/Annihilator doors and Dark/Light portals require either ammo or Charge Beam.

-   Sanctum, method to fight Emperor Ing without Spider Ball (Hypermode).

-   Transport A Access, method of reaching Temple Transport A door with a Wall Boost (Advanced and above).

-   Abandoned Base, method of reaching portal with Space Jump and Screw Attack (Intermediate and above).

-   Accursed Lake, method of collecting the item and leaving with Morph Ball, Light Suit, Gravity Boost, and Reverse Air Underwater (Advanced and above).

-   Hall of Honored Dead, method of leaving through the Morph tunnel without Space Jump (Expert and above).

-   Industrial Site, method of opening the gate to Hive Access Tunnel from behind with just Charge Beam (Intermediate and above).

-   Ing Windchamber, method of completing the puzzle with Power Bombs instead of Bombs (Beginner and above).

-   Landing Site, method of reaching Service Access door:
    - With Bombs and Screw Attack (Intermediate and above).
    - With Space Jump and Bomb Space Jump (Intermediate and above).

-   Meeting Grounds, method of reaching the tunnel with Space Jump and a Bomb Space Jump (Intermediate and above).

-   Temple Assembly Site:
    - Methods of reaching Dynamo Chamber door with a Bomb Jump (Beginner and above), a Dash (Intermediate and above), or a Roll Jump (Advanced and above).
    - Methods of reaching the portal without moving the light block with Single Room Out of Bounds and either Screw Attack or Space Jump (Expert and above).
    - Method of leaving from the portal with Single Room Out of Bounds and Screw Attack (Expert and above).

-   Windchamber Gateway:
    - Method of reaching the item with a Boost Jump (Advanced and above) and returning with an Extended Dash (Expert and above).
    - Method of reaching Path of Eyes door from Grand Windchamber door with an Extended Dash (Advanced and above).

-   Bioenergy Production, method to reach Storage C door or item from top level with Extended Dash (Expert and above).

-   Central Station Access/Warrior's Walk, method of climbing the ledge with an Instant Unmorph Jump (Hypermode).

-   Crossroads, method to reach the item from the half pipe with just Screw Attack (Advanced and above).

-   Dark Transit Station, method to reach the ledge from Duelling Range with a Bomb Jump (Beginner and above).

-   Portal Access, method of crossing to Judgement Pit using Screw Attack without Z-Axis (Beginner and above).

-   Doomed Entry, method to climb room with Space Jump and Screw Attack (Beginner and above).

-   Feeding Pit:
    - Method of reaching Ing Cache 1 door with Space Jump and Screw Attack (No Tricks and above).
    - Method of climbing to Watering Hole door without any items (Expert and above).
    - Method of escaping the pool using Light Suit and a Bomb Space Jump no Space Jump or Gravity Boost (Hypermode)

-   Main Reactor, method of reaching Dark Samus 1 fight from Ventilation Area A door with Space Jump, Bombs, and a Bomb Space Jump (Intermediate and above).

-   Mining Station B:
    - Method to climb to the Seeker door without Morph Ball and with Space Jump (Beginner and above).
    - Method to reach the portal without breaking the rock with Single Room Out of Bounds and Screw Attack (Expert and above).

-   Sandcanyon, method to reach the item with Space Jump and Single Room Out of Bounds (Expert and above).

-   Transport Center/Crossroads, method to climb the halfpipe with Space Jump (Advanced and above).

-   Abandoned Worksite:
    - Method of reaching the item with a Bomb Space Jump without Space Jump (Advanced and above).
    - Method of reaching the tunnel from Forgotten Bridge with a Slope Jump (Intermediate and above).

-   Catacombs:
    - Method to reach the Bomb Slot with Air Underwater and Screw Attack (Advanced and above).
    - Method to reach Transit Tunnel East with a Combat/Scan Dash (Advanced and above).
    - Method to reach the portal with Screw Attack (Intermediate and above).
    - Method to reach Transit Tunnel East/South with Morph Ball, Gravity Boost, and Reverse Air Underwater (Advanced and above).
    - Method to reach Transit Tunnel South with Jump Off Enemy (Advanced and above).

-   Dark Arena Tunnel, method of reaching either door with Screw Attack and Single Room Out of Bounds (Advanced and above).

-   Dark Forgotten Bridge:
    - Method to perform the gate clip to Dark Falls/Dark Arena Tunnel with a Ledge Clip Jump (Hypermode).
    - Method to reach Bridge Center from Putrid Alcove door with only Scan Visor (Advanced and above).
    - Method to reach Brooding Ground door from the bridge before rotating and with an Extended Dash (Expert and above).

-   Forgotten Bridge:
    - Method to reach Abandoned Worksite door from the bridge before rotating and with an Extended Dash (Expert and above).
    - Method to reach Bridge Center with Morph Ball, Gravity Boost, and Reverse Air Underwater (Advanced and above).

-   Gathering Hall: 
    - Method to reach the Kinetic Orb Cannon with Gravity Boost and Bombs (Expert and above) or Gravity Boost and Space Jump (Beginner and above).
    - Method to reach Transit Tunnel South from Transit Tunnel West with Morph Ball, Gravity Boost, and Reverse Air Underwater (Advanced and above).
    - Method to reach the Spider Ball tracks with Morph Ball, Gravity Boost, and Reverse Air Underwater (Advanced and above).
    - Methods to escape the halfpipe after draining the water with Space Jump and Bomb Space Jump or Space Jump and Screw Attack (Advanced and above).

-   Great Bridge, method of reaching the lower Temple Access door from Path of Roots door with Screw Attack and Slope Jump (Intermediate and above).

-   Main Hydrochamber/Hydrodynamo Station, methods to climb rooms without Gravity Boost and with Air Underwater (Advanced and above), Space Jump, and Screw Attack (Hypermode).

-   Meditation Vista, methods of reaching the item with a Boost Jump (Advanced and above), Roll Jump (Expert and above), or Extended Dash (Hypermode).

-   Path of Roots, method of reaching the item using:
    - Morph Ball, Bombs and Space Jump (Advanced and above).
    - Morph Ball, Gravity Boost, and Reverse Air Underwater (Advanced and above).
    - Morph Ball, Bombs, and Standable Terrain (Hypermode).

-   Plaza Access, method of reaching the doors and the item with Screw Attack and Single Room Out of Bounds (Advanced and above).

-   Portal Chamber (Light World), method of reaching the portal from Torvus Lagoon door with Screw Attack and Single Room Out of Bounds (Advanced and above).

-   Putrid Alcove, method of getting the item and leaving without any items (Expert and above).

-   Sacrificial Chamber, method of crossing gap to Sacrificial Chamber Tunnel with Extended Dash (Expert and above).

-   Torvus Grove, method of climbing the room without Boost Ball (Expert and above).

-   Torvus Plaza:
    - Method of getting the item without Boost Ball and/or Spider Ball (Advanced and above).
    - Method of leaving the room with Space Jump and Bombs (Advanced and above).

-   Torvus Temple, method of reaching the pirate fight from the lower level with Screw Attack and Single Room Out of Bounds (Advanced and above).

-   Training Chamber:
    - Method to exit the spinner with Power Bombs instead of Bombs (Beginner and above).
    - Method to climb to the top of the statue with Gravity Boost and Bombs (Intermediate and above).
    - Method to climb to the top of the statue with Space Jump, Scan Dash, and Underwater Dash (Advanced and above).
    - Method to climb to the top of the statue with Space Jump and Extended Dash (Expert and Above).

-   Underground Tunnel, method to access Torvus Temple from Torvus Grove with Screw Attack (Expert and above).

-   Undertemple, method to have PB Guardian break PB door using bombs (Advanced and above).

-   Undertemple Access, method of reaching the item using Screw Attack and Jump Off Enemy (Hypermode).

-   Venomous Pond, method to reach the key from the Save Station with Screw Attack and Standable Terrain (Beginner and above).

-   Aerial Training Site, methods to cross the room from various nodes with Dashes, Roll Jumps, and Extended Dashes (Intermediate/Expert and above).

-   Aerie, method of collecting the item:
    - Without entering the Dark World (Expert and above).
    - With only Screw Attack (Beginner and above).

-   Dynamo Access, method to cross over the Spider Track with Space Jump and Standable Terrain (Beginner and above).

-   Dynamo Works:
    - Method of collecting the item with a Roll Jump and Instant Morph (Expert and above).
    - Method of reaching the upper door with a Bomb Space Jump (Beginnner and above).

-   Grand Abyss, methods of crossing the gap with Boost Jump (Advanced and above) or Extended Dash (Expert and above).

-   Hall of Combat Mastery:
    - Method of collecting the item with a Wall Boost (Expert and above).
    - Methods of reaching the item, and skipping the Spider Track to and from Central Area Transport East with Screw Attack (Intermediate and above).

-   Hive Entrance, method of reaching the Flying Ing Cache with Screw Attack and Single Room Out of Bounds (Hypermode).

-   Hive Dynamo Works:
    - Method of collecting the Flying Ing Cache item and leaving with Space Jump and Scan Visor (Advanced and above).
    - Method of reaching the Flying Ing Cache from portal side and vice versa with Screw Attack and Single Room Out of Bounds (Expert and above).

-   Hive Summit, method of reaching the portal:
    - With Space Jump and Standable Terrain (Intermediate and above).
    - With Space Jump, Boost Ball, Boost Jump, and Out of Bounds (Expert and above).

-   Hive Temple:
    - Method of fighting Quadraxis with Power Bombs instead of Bombs (Beginner and above).
    - Methods of leaving the room without Spider Ball after Quadraxis with Boost Ball or Space Jump (Hypermode).

-   Judgment Drop, method of reaching the portal with Space Jump and Single Room Out of Bounds (Expert and above).

-   Main Research, method of fighting Caretaker Drone without Bombs (Expert and above).

-   Reactor Core, method of reaching the item with only Space Jump (Expert and above).

-   Sanctuary Entrance, method to reach the cannon to the item with only Morph Ball, Spider Ball, and Power Bombs (Advanced and above).

-   Vault Attack Portal, method to cross either direction with just Screw Attack (Expert and above).

-   Watch Station, method of accessing the Spider Ball track to Watch Station Access door and Sentinel's Path door and back with an Instant Morph (Intermediate and above).

-   Watch Station Access, methods to cross the pit in either direction using:
    - Boost Ball and Boost Jump (Advanced and above).
    - Space Jump, Scan Visor, and Scan Dash (Advanced and above).

-   Workers Path, method of crossing the room from Sanctuary Temple with a Boost Jump (Advanced and above).

#### Fixed

-   Scan Visor Requirements: 
    - Dash Requirements in many rooms
    - Grand Abyss Bridge terminal
    - Sand Processing item
    - Staging Area terminal
    - Torvus Lagoon terminal
    - Trooper Security Station Event coming from Communication Area
    - Various Dash Requirements

-   Dark Aether Damage Requirements have been added to every room in the Dark World.

-   Morph Ball requirements added to Morph Ball Doors and various rooms.

-   Invisible Objects and Dark Visor Requirements:
    - Screw Attack without Space Jump in Unseen Way (Intermediate and above)
    - Screw Attack without Space Jump in Phazon Grounds (Advanced and above)

-   Entrance to Agon Map Station now requires Bombs, Power Bombs, or Boost Ball if coming from either direction, or Screw Attack and Space Jump as well if coming from Mining Plaza.

-   Added Charge Beam and Beam Ammo Requirements to Profane Path and Sentinel's Path.

-   Sand Processing:
    - Now requires items to climb the room before draining the sand: Space Jump, with a Bomb Jump (Beginner and above) or with Screw Attack (Intermediate and above)
    - Screw Attacking into the tunnel is now Expert (from Hypermode).

-   Portal Site:
    - Now does not require the gate open to enter from Portal Access.
    - Now does not require the gate closed to enter from Crossroads.

-   Service Access now properly includes Wall Boost to Meeting Grounds from Landing Site on Advanced.

#### Changed

-   Many nodes with missing requirements have been updated/cleaned up.

-   Simplified nodes in many rooms for ease of logic navigation.

-   Various tricks have been changed to more accurately represent the required method.

-   Abandoned Base, Bomb Jump to transport is now Advanced (from Intermediate).

-   Accursed Lake, Dash to Safe Zone from Flying Ing Cache is now Intermediate (from Beginner).

-   Communication Area:
    - Standable Terrain to reach the item is now Beginner (from Intermediate).
    - Screw Attack without Space Jump to reach Storage Cavern A is now Beginner (from Intermediate).
    - Double Bomb Jump up Standable Terrain is now Intermediate (from Advanced).

-   GFMC Compound, Extended Dash to reach the item on the Ship without Space Jump is now Expert (from Hypermode).

-   Grand Windchamber, reaching the pickup with Terminal Fall Abuse after solving the Ing Windchamber puzzle is now Beginner (from Intermediate).

-   Path of Eyes, Bomb Jumps to get over Light blocks are now Beginner (from Intermediate).

-   Service Access, crossing upper tunnel without Boost Ball is now Advanced (from Intermediate).

-   Temple Assembly Site, method to reach the item with Screw Attack is now Beginner (from Intermediate).

-   Agon Temple, Slope Jumps to skip the fight barriers are now Beginner (from Advanced).

-   Battleground, climbing to top safe zone via Standable Terrain is now Beginner (from Intermediate).

-   Central Mining Station, Scan Dash to upper level from Central Station Access is now Expert (from Advanced).

-   Command Center Access, exiting tunnel without Space Jump is now Beginner (from Intermediate).

-   Doomed Entry, Slope Jump to reach the upper level from the portal is now Beginner (from Intermediate).

-   Double Path, crossing lower path without Space Jump is now Beginner (from Intermediate).

-   Feeding Pit, method to climb to Watering Hole with just Screw Attack is now Beginner (from Intermediate).

-   Mining Plaza, climbing the room with Screw Attack is now Beginner (from Intermediate).

-   Mining Station A, reaching Front of Lore Scan from Room Center with a Bomb Jump is now Intermediate (from Advanced).

-   Mining Station B:
    - Reaching Transit Station door from room center with Screw Attack after opening the portal is now Intermediate (from Hypermode).
    - Reaching the bomb slot to open the portal with Standable Terrain and Screw Attack is now Intermediate (from Advanced).
    - Reaching the bomb slot to open the portal with Slope Jump and Space Jump is now Advanced (from Expert).

-   Portal Access, returning from Judgment Pit without Space Jump is now Beginner (from Intermediate).

-   Trial Grounds, Standable Terrain to reach the door from the portal is now Beginner (from Intermediate).

-   Catacombs, reaching the portal with Morph Ball and Reverse Air Underwater is now Advanced (from Expert).

-   Crypt, Bomb Jump to Laser Platfrom from bottom Safe Zone is now Beginner (from Intermediate).

-   Forgotten Bridge, reaching Bridge Center with Bombs and Screw Attack is now Intermediate (from Advanced).

-   Gathering Hall:
    - Reaching Transit Tunnel South/West Doors from top door with Morph Ball and Roll Jump is now Expert (from Advanced).
    - Reaching Transit Tunnel East with Spider Ball and Boost Ball is now Beginner (from Intermediate).

-   Great Bridge:
    - Slope Jumps to reach Map Station from Bottom Level and from Map Station to Upper Level are now Beginner and Intermediate (from Intermediate and Advanced, respectively).
    - Bomb Space Jump with Space Jump to reach the Translator Gate is now Advanced (from Expert).

-   Poisoned Bog, reaching Portal Chamber door with just Screw Attack is now Advanced (from Intermediate).

-   Torvus Lagoon, reaching Portal Chamber from Temple Transport Access is now Intermediate (from Advanced).

-   Training Chamber, Standable Terrain to reach Fortress Transport Access from Top of Statue and back is now Beginner (from Intermediate).

-   Venomous Pond, reaching the key from the Save Station with Screw Attack is now Beginner (from Intermediate).

-   Aerial Training Site, Screw Attack at Z-Axis from Central Hive Area West door to the portal or Temple Security Access door is now Intermediate (from Advanced).

-   Dynamo Access, crossing over the Spider Track with a Slope Jump is now Beginner (from Intermediate).

-   Hall of Combat Mastery, Instant Morph tricks to the item and Central Area Transport East and back are now Advanced (from Intermediate).

-   Hive Dynamo Access, opening Echo Gate from behind is now Beginner (from Intermediate).

-   Hive Dynamo Works:
    - Reaching the Seeker Lock Safe Zone from Hive Dynamo Access door with Terminal Fall Abuse is now Beginner (from Intermediate).
    - Reaching the Flying Ing Cache from the tunnel with Screw Attack is now Beginner (from Intermediate).
    - Reaching the Flying Ing Cache from the tunnel and back with Standable Terrain is now Intermediate (from Advanced).
    - Opening the Seeker Lock from behind is now Beginner (from Intermediate).

-   Hive Summit, Standable Terrain to reach portal inside glass area is now Beginner (from Intermediate).

-   Hive/Temple Access, reaching the upper door with Screw Attack at Z-Axis is now Beginenr (from Intermediate).

-   Transit Station, reaching the top portal with Screw Attack is now Beginner (from Intermediate).

-   Vault:
    - Terminal Fall abuse to reach Grand Abyss door from bridge portal with Space Jump is now Beginner (from Intermediate).
    - Reaching the Bomb Slot with Screw Attack from the bridge portal is now Beginner (from Intermediate).

-   Watch Station, Screw Attack at Z-Axis from Watch Station door to Sentinel's Path door is now Beginner (from Intermediate).

-   Watch Station Access, reaching the Watch Station door from the pickup with just Screw Attack is now Beginner (from Intermediate).

## [1.2.2] - 2020-06-06

-   Changed: Re-organized the tabs in the preset customization window

-   Changed: The reset map tracker menu action is now visible on non-windows platforms.

-   Fixed: Exporting ISOs with Menu Mod should now work on macOS.

## [1.2.1] - 2020-05-30

-   Added: Randovania releases now includes a packages for macOS.

## [1.2.0] - 2020-05-25

-   *Major* - Added: The text of the scan that unlocks an elevator now includes the
    elevators destination.
    
-   *Major* - Added: Translator gates can be configured as Unlocked: the hologram will be invisible and can be scanned
    without any translator.

-   *Major* - Added: The default in-game options can now be configured from Randovania.

-   *Major* - Added: How much ammo each beam uses to shoot uncharged, charged and charge combos is now configurable,
    along with the ammo it uses.

-   *Major* - Changed: The database now uses a new format which allows for any combination of "Or"/"And" statements.
    The Data Visualizer and Editor were both updated to take advantage of this.

-   Added: An option to connect Sky Temple Gateway directly to the credits, skipping the final bosses.

-   Added: How much energy you get for each Energy Tank is now configurable.

-   Added: The in-game Hint System has been removed. The option for it remains, but does nothing.

-   Changed: The spoiler log now lists the order in which items where placed, with their location and hints,
    instead of a detailed playthrough for completion.

-   Changed: The logbook entries that contains hints are now named after the room they're in, with the categories
    being about which kind of hint they are.
    KNOWN ISSUE: While scanning something, the categories that show up are incorrect.

-   Added: Open -> Trick Details menu entry, similar to what's available in the
    Trick Level tab when customizing a preset. 
    
-   Added: Play -> Import game file, to load spoiler logs.

-   Added: The "Heals?" checkbox in the database editor now works.

-   Added: The permalink import dialog now shows an error message for invalid permalinks.

-   Changed: One-way elevators now have a chance of warping to credits.

-   Changed: Clarified that the item from Space Jump Guardian and Power Bomb Guardian
    must be collected for the appropriate events to be triggered. 
    
-   Changed: In Menu Mod, the list of rooms to warp to is now sorted.

-   Changed: The export-areas command line option now outputs details about requirements for each area.

-   Internal: A human-readable copy of the database is now kept next to the database file, for easier diffs.

-   Fixed: Debug logs can no longer be enabled for non-spoiler permalinks.

-   Added: Missile Expansions have a 1/8192 chance of using Dark Missile Trooper model.

-   Fixed: Progress bar no longer goes to an indefinite status when generation fails.

-   Added: Checkbox for automatically exporting a spoiler log next to the ISO.

-   Fixed: Only the last digit of the game id is changed, instead of the full game id.

### Logic Database changes

-   Fixed: Staging Area is now correctly considered a dark world room.

-   Fixed: The Ing Cache in Dark Oasis now requires Power Bombs. 

-   Fixed: Bioenergy Production correctly requires Scan Visor for connections using the racks.

-   Added: In Bioenergy Production, method of reaching the Storage C door with Space Jump and Screw Attack (Easy and above)

-   Added: In Bioenergy Production, method of reaching the Storage C door using a roll jump (Normal and above).

-   Added: In Bioenergy Production, method of reaching the Ventilation Area B door using Screw Attack without Space Jump (Normal and above).

-   Added: In Bioenergy Production, additional upper level connections using Space Jump and Screw Attack.

-   Added: In Sandcanyon, method of reaching the center platform using a roll jump and boost ball (Hard and above).

-   Changed: In Command Center Access, the wall boosts to reach the lower Central Mining Station and Command Center doors from the morph ball tunnel are now Normal difficulty (from Hard).

-   Changed: In Portal Chamber (both light and dark Torvus) , all wall boosts are now Normal difficulty (from Hard).

-   Changed: In Undertransit Two, all wall boosts are now Easy difficulty (from Hard).

-   Changed: In Temple Security Access, all wall boosts are now Normal difficulty (from Hard).

-   Changed: In Watch Station, all wall boosts are now Normal difficulty (from Hard).

-   Added: In Watch Station, a wall boost method of reaching the Watch Station Access door from the Sentinel's Path door using Spider Ball and Boost Ball (Normal and above).

-   Changed: In Service Access, methods using a wall boost to reach the Meeting Grounds door from the upper Morph Ball tunnel are now Normal difficulty (from Hard).

-   Changed: In Great Bridge, the wall boost to reach the lower Temple Access Door from the Path of Roots door is now Easy difficulty (from Hard).

-   Changed: In Transit Tunnel East, the wall boost to reach the Training Chamber door from the Catacombs door is now Easy dififculty (from Hard).

-   Changed: In Transit Tunnel South, all wall boosts are now Easy difficulty (from Hard).

-   Added: In Hall of Honored Dead, a method of obtaining the item with Power Bombs (Trivial and above).

-   Added: Many Light Ammo/Dark Ammo/Morph Ball/Charge Beam requirements.

-   Added: In Bioenergy Production, methods of reaching the item and the door to Ventilation Area B using a Bomb Space Jump and Screw Attack without Space Jump (Hypermode).

-   Fixed: Biostorage Station now requires Space Jump or Scan Visor to reach the upper level (No Tricks and above).

-   Changed: In Sand Processing, the method of reaching the item without Boost Ball requires the Bomb Space Jump trick, and no longer requires Screw Attack.

-   Added: In GFMC Compound, a method of reaching the ship item with Screw Attack (Normal and above).

-   Added: In Main Gyro Chamber, a method of reaching the bottom of the gyro area from the middle of the room with Screw Attack (Easy and above).

-   Changed: In Workers Path, Morph Ball Bomb is no longer required.

-   Changed: In Main Reactor, unlocking the gate no longer requires Space Jump, and is now Trivial difficulty (from Easy).

-   Added: In Landing Site, a method of reaching the door to Service Access using Morph Ball Bomb and a Slope Jump (Normal and above).

-   Added: Methods of climbing Central Station Access and Warrior's Walk using Screw Attack (Hard and above) and a wall boost (Hypermode).

-   Added: A method of opening the echo gate in Hive Dynamo Access from the Hive Gyro chamber side using Sonic Boom or Darkburst (Easy and above).

-   Changed: In Reliquary Grounds, the method of reaching the door to Ing Reliquary using Screw Attack is now Normal difficulty (from Hard).

-   Added: In Reliquary Grounds, a method of reaching the door to Ing Reliquary using Morph Ball Bomb and Screw Attack without Space Jump (Easy and above).

-   Added: In Phazon Pit, a method of reaching the door to Phazon Grounds using a roll jump and boost ball (Hard and above).

-   Changed: Climbing Hall of Stairs with Space Jump is now Trivial difficulty (from Easy).

-   Added: In Transport Center, a method of reaching the elevator door from the portal using Screw Attack without Space Jump (Trivial and above).

-   Added: In Mining Station A, a method to reach the Temple Access door using Screw Attack (Trivial and above).

-   Added: In Gathering Hall, a method to reach the Transit Tunnel South from the Gathering Access door using Space Jump (Easy and above).

-   Added: In Industrial Site, a method of opening the Industrial Site gate from the wrong side using a missile (Trivial and above).

-   Fixed: Removing the Aerial Training Site barrier requires Scan Visor.



## [1.1.1] - 2020-03-11

-   Added: The preset summary now includes if menu mod is enabled.

-   Fixed: The cursor no longer snaps to the end on all changes, in the permalink
    input field.

-   Fixed: "Starting Items" is now properly implemented in the preset summary.
    
-   Changed: "Custom Items" is now "Item Pool" in the preset summary, and lists all
    deviations from the standard item pool.

## [1.1.0] - 2020-03-10

-   Added: The pickup notice for a locked expansion is more clear of what's going on.

-   Added: The "Save ISO" dialog now remembers the last output directory used.

-   Added: A copy of the game file is automatically saved to 
    `%LOCALAPPDATA%\Randovania\game_history` whenever a game is generated. There's no
    interface in Randovania to view this history.

-   Changed: The "Save Spoiler" button now provides a default name for the game file. 

-   Changed: Shortened permalinks with customized starting locations.

-   Changed: Preset are now exported to `.rdvpreset` files, to avoid Discord truncating the
    file names.

-   Fixed: When changing a preset name, the cursor no longer moves to end after any change.

### Logic Database changes

-   Fixed: The pickup in Undertransit One now requires Power Bombs, to avoid soft locks.

-   Fixed: The second Portal Chamber is now correctly considered a Dark Torvus Bog room.

## [1.0.0] - 2020-02-09

-   *Major* - Added: Support for multiple presets of options, as well as saving your own presets.

-   *Major* - Changed: The user experience for creating a new game has been changed completely.

-   Added: Three new methods of shuffling elevators: *Two-way, unchecked*, *One-way, elevator room*
    and *One-way, anywhere*. The elevators tab has more details of how these work.

-   Added: Add a setting for how strict the damage requirements are.

-   Added: It's now possible to exclude locations from having any progression on them.

-   Added: You can choose an arbitrary number of locations to choose randomly from for starting location.

-   Changed: A Luminoth Lore scan is less likely to have hints for what was already accessible
    when that scan was found.
    
-   Changed: Power Bombs and Progressive Grapple are now slightly more likely to appear earlier.
    
-   Changed: The hints randomly assigned at the end of generation are less likely to be repeats.

-   Changed: Loading a new game will automatically clear any existing one.

-   Changed: Minimal Checking now also checks of Dark Agon Temple Keys and Dark Torvus Temple Keys.

-   Removed: The Progressive Launcher has been removed.

-   Removed: The settings for fixing the translator gates have been removed for now, to be re-added
    on a future "Advanced" tab.

-   Removed: The create-permalink command line argument has been removed.

### Logic Database changes

-   Fixed: Spider Guardian fight now requires Dynamo Works Quads Gone to be triggered.

-   Fixed: Boost Guardian now properly requires Bombs.

-   Added: Escaping Dark Torvus Arena with a BSJ, for Normal. (See #581).

-   Added: Activating the Industrial Site gate backwards, using charged Annihilator Beam, for Trivial. (See #582).

## [0.29.1] - 2019-10-01

-   Fixed: Fix AttributeError preventing major/minor randomization from working.

-   Fixed: Seeds where no progression is needed to finish should no longer fail to generate. 

## [0.29.0] - 2019-10-01

-   *Major* - There is now an option for a major/minor split randomization mode, in which expansions and
    non-expansion items are shuffled separately.

-   *Major* - Changed: Item hints and Sky Temple Key hints now distinguish between the light and dark worlds.
    For example, the room in which Quadraxis resides will be shown as "Ing Hive - Hive Temple" rather than
    "Sanctuary Fortress - Hive Temple".

-   *Major* - Added: the "Invisible Objects" trick in places where a visor would otherwise be used to be able to see
    something (such as an invisible platform).

-   *Major* - Added: Title screen now shows a three-word representation of the seed hash.

-   Added: As an experimental feature, it is now possible to shuffle Power Beam, Charge Beam, Scan Visor and Morph Ball.
    These items use Energy Transfer Module model in game.

-   Added: You can now place a pickup that temporarily gives Cannon Ball when collected. It uses Boost Ball's model.

-   Changed: Some item categories were given clearer names:
    - Dark Agon Keys, Dark Torvus Keys, and Ing Hive Keys are now referred to as "red Temple Keys" instead of
    "Temple Keys".
    - Items that aren't keys or expansions are collectively referred to as "major upgrades" instead of "major items".
    - Red Temple Keys and Sky Temple Keys are now collectively referred to as "Dark Temple Keys" instead of "keys".

-   Fixed: "Beam combos" are now called "charge combos".

-   Changed: The hints acquired from keybearer corpses now clarify that the item is the one contained in a Flying
    Ing Cache.

-   Changed: Each hint for the items guarded by Amorbis, Chykka, and Quadraxis now contains the corresponding
    Guardian's name.

-   Changed: The hint for the vanilla Light Suit location now has special text.

-   Changed: Item names in hints are now colored orange instead of red.

-   Changed: Some hints were added, some removed, and some modified.

-   Changed: Item scans were slightly edited.

-   Changed: The Sky Temple Key hints no longer use ordinal numbers.

-   Added: The seed hash is shown in Randovania's GUI after patching is done.

-   Changed: Generation will now be retried more times before giving up.

-   Changed: Joke hints are now used at most once each when placing hints.

-   Changed: The generator is now more likely to fill the worlds evenly.

-   Fixed: Added proper default nodes for rooms that were missing one, allowing those rooms to be selected as the
    starting room.

-   Fixed: Minimal Checking now correctly handles progressive suit and grapple.

-   Fixed: Config files with invalid JSON are now correctly dealt with.

-   Changed: Improved the performance of the resolver considerably.

-   Added: In the data visualizer, the damage requirements now have more descriptive names.

-   Added: In the data visualizer, requirements are now described with simpler to understand terms.

-   Changed: Windows releases are now created with PyInstaller 3.5.

-   Changed: The generator is now more likely to fill the worlds evenly.

### Logic Database changes

-   Changed: All NTSC-specific tricks are now in logic. These are always in logic, since the fixes from other versions
    are patched out.

-   Changed: Screw Attacking without Space Jump Boots in Hive Temple is no longer required on No Tricks.

-   Changed: In Hive Temple, scan dashing to the door to Temple Security Access is now Hypermode difficulty,
    from Hard and above.

-   Changed: The method to get the Main Research item with only Spider Ball was removed.

-   Fixed: Using charged Light Beam shots to get the item in Hazing Cliff now requires 5 or more Light Ammo.

-   Added: Method to open the gate in Main Reactor with Space Jump Boots and Screw Attack.

-   Changed: Opening the barrier in Crypt with Screw Attack is now always Easy and above.

-   Added: Method to climb to the door to Crypt Tunnel in Crypt via a Bomb Space Jump (Normal and above).

-   Added: Method to open Seeker Launcher blast shields with four missiles, Seeker Launcher, and Screw Attack (Easy
    and above). Underwater, the trick Air Underwater is also required, and the difficulty is Normal and above.

-   Fixed: Dark world damage during the Quadraxis fight is now correctly calculated.

-   Fixed: Requirements for crossing Sacred Path were added.

-   Added: Method to cross gap in the upper level of Command Center using Screw Attack without Space Jump Boots
    (Trivial and above).

-   Added: In Central Mining Station, a method to get to upper door to Command Center Access using a
    Bomb Space Jump (Easy and above) and another using Space Jump Boots and Screw Attack (Easy and above).

-   Added: Methods to climb Mining Plaza using the Morph Ball Bomb (Trivial and above) and using Screw Attack
    without Space Jump Boots (Easy and above).

-   Changed: In Forgotten Bridge, the difficulty of scan dashing to the door to Abandoned Worksite or the portal to
    Dark Forgotten Bridge was lowered to Easy, from Normal.

-   Added: In Forgotten Bridge, a method to get to the door to Grove Access from the portal to Dark Forgotten Bridge
    using only Screw Attack (Easy and above).

-   Added: In Forgotten Bridge, a method to get to the door to Abandoned Worksite via a roll jump (Easy and above).

-   Added: In Forgotten Bridge, a method to get to the bridge center from the door to Grove Access via a scan dash
    (Easy and above).

-   Added: In Hydrodynamo Station, a method to get from the room's top to the door to Save Station B with Screw Attack
    without Space Jump Boots (Trivial and above).

-   Changed: Climbing Hydrodynamo Station with only Gravity Boost and before all three locks are unlocked is now
    Trivial difficulty (from No Tricks).

-   Changed: Getting to the three doors in the middle section of Hydrodynamo Station using Air Underwater is now
    Normal difficulty (from Hard).

-   Fixed: A method to get the item in the Sunburst location by abusing terminal fall now has a damage requirement.

-   Added: A method to get to the turret in Sanctuary Entrance with only Space Jump Boots and Screw Attack, even
    after the bridge is destroyed.

-   Fixed: Lowering the portal barrier in Hive Dynamo Works now requires five missiles.

-   Added: Methods to cross Hive Dynamo Works using a roll jump (Easy and above) and using Space Jump Boots and
    Screw Attack (No Tricks).

-   Added: In Hive Dynamo Works, a method to cross the gap from the door to Hive Dynamo Access by abusing terminal
    fall (Easy and above).

-   Changed: In Hive Dynamo Works, returning from the Flying Ing Cache location using Space Jump Boots and
    Screw Attack is now Trivial difficulty (from Easy).

-   Added: Method to cross Watch Station Access from the door to Main Gyro Chamber using a Bomb Space Jump and
    Screw Attack without Space Jump Boots (Normal and above).

-   Added: In Watch Station Access, method to get from the scan post to the door to Watch Station by bomb jumping
    (Trivial and above) and by using Screw Attack without Space Jump Boots (Easy and above).

-   Fixed: The instant morph into the Morph Ball tunnel in Hall of Honored Dead now lists the Instant Morph trick.

-   Added: Method to get into the Morph Ball tunnel in Hall of Honored Dead using Space Jump Boots and Screw Attack
    (Easy and above).

-   Added: In Phazon Site, methods to get to the door to Bitter Well and to remove the barrier using Screw Attack
    without Space Jump Boots (both Easy difficulty).

-   Changed: The method to go over the Training Chamber statue from the back using Boost Ball and Spider Ball is
    now Normal difficulty (from Hard).

-   Added: In Phazon Site, a method to get to the door to Bitter Well by bomb jumping (Trivial and above).

-   Added: Many connections in Sacrificial Chamber.

-   Added: A method to get to the door to Fortress Transport Access from the top of the statue in Training Chamber
    using only Space Jump Boots (Easy and above). Morph Ball is also required if the statue hasn't been moved.

-   Added: A method to get to the doors to Transit Tunnel West/East in Training Chamber using Air Underwater (Normal
    and above).

-   Fixed: The method to get to the top of the Training Chamber statue using Gravity Boost and Spider Ball now lists
    the Instant Morph trick.

-   Added: In Training Chamber, a method of getting to the top of the statue from the door to Fortress Transport Access
    using just Space Jump Boots (Easy and above).

-   Added: Many connections in Windchamber Gateway.

-   Added: Method to get from the Kinetic Orb Cannon to the door to Transit Tunnel West via Grapple Beam in
    Gathering Hall.

-   Fixed: The slope jump in Abandoned Base now has a damage requirement.

-   Added: Method of getting the Temple Assembly Site item with Screw Attack and without Space Jump Boots.

-   Changed: The slope jump to get to the item in Temple Assembly Site is now Normal difficulty (from Hard).

-   Fixed: Requirements for crossing Dynamo Access were added.

-   Added: In Landing Site, method of reaching the door to Service Access from the Save Station using Space Jump and
    Screw Attack (No Tricks and above).

-   Fixed: The Culling Chamber item now has a damage requirement.

-   Changed: The trick to shoot the Seeker targets in Hive Dynamo Works from the wrong side is now Easy (from Trivial).

-   Fixed: The Watch Station Access roll jump now has a damage requirement.

-   Changed: The Watch Station Access roll jump is now Normal (from Easy).

-   Fixed: Added missing Space Jump Boots requirement for a Bomb Space Jump in Mining Station B.

-   Added: Method to unblock the portal in Mining Station B without Scan Visor (Normal and above).

-   Added: Method to get to the Darkburst location in Mining Station B with just Space Jump Boots and Screw Attack,
    and without using slope jumps or bomb space jumps (Hypermode difficulty).

-   Added: Method to manipulate Power Bomb Guardian into opening the Power Bomb Blast Shield on the door to
    Undertemple Access, using Boost Ball (Normal and above).

-   Fixed: The method to open the Hydrodynamo Station Seeker door using Screw Attack without Seeker Launcher now
    requires Gravity Boost to not have been collected.

-   Added: Method to get to the portal in Mining Station B with Space Jump Boots and Screw Attack (Trivial and above).

-   Fixed: Transport A Access, Collapsed Tunnel, Dynamo Chamber, Trooper Security Station, Mining Station Access, and
    Portal Access A now correctly require Morph Ball.

-   Fixed: Elevator rooms with missing Scan Visor requirements now have them.

-   Fixed: Removed erroneously added method to cross Sanctuary Entrance with Screw Attack without Space Jump Boots.

-   Fixed: Going through Sacred Bridge on No Tricks now requires Scan Visor and Morph Ball when coming from GFMC
    Compound.

-   Added: Method to skip Scan Visor and Morph Ball using Space Jump Boots in Sacred Bridge, when coming from GFMC
    Compound (Easy and above).

-   Fixed: Added Scan Visor requirement in Temple Transport Access (Sanctuary).

-   Changed: Connections in Venomous Pond were redone.

-   Changed: Getting to the door to Dark Transit Station in Trial Grounds with no items is now Hard difficulty, from
    Easy.

-   Added: Methods to get to the door to Dark Transit Station in Trial Grounds with Screw Attack without Space Jump
    Boots (Easy and above) and with a Bomb Space Jump (Normal and above).

-   Fixed: Added missing requirements for the Dark Samus 3 and 4 fight.

-   Changed: Fighting Dark Samus 2 with only Echo Visor is now Trivial difficulty, from Easy.

-   Fixed: Power Bomb doors now require Morph Ball, and Super Missile doors now require Power Beam and Charge Beam.

-   Added: Method to destroy the second web in Hive Tunnel when going through the room backwards using Sonic Boom
    (Easy and above).

## [0.28.1] - 2019-06-14

-   Fixed: Resetting settings would leave the launchers' configuration in an invalid state.

## [0.28.0] - 2019-06-12

-   *Major* - Changed: The resolver now keeps track of current energy during resolution.
    This ensures you'll always have enough Energy Tanks for trips to Dark Aether.

-   *Major* - Added: Scanning a keybearer corpse provides a hint of what is in the matching Flying
    Ing Cache.

-   Added: The tracker now persists the current state.

-   Added: Some generation failures are now automatically retried, using the same permalink.

-   Added: Buttons to see what a difficulty unlocks that doesn't involve tricks at all.

-   Changed: Increased Hint Scan value for logic to the intended value from the previous
    change.

-   Changed: There's no more hints with joke locations.

-   Changed: The lore hint in Mining Station A is now able to be scanned from the room center.

-   Added: A warning is now displayed when trying to disable validation.

-   Fixed: Seeker Missile's included missiles now respect the "needs Missile Launcher"
    option.

-   Changed: Progressive Launcher is now disabled by default.

-   Fixed: Clicking the connection's link in the Data Visualizer should now always work.

-   Changed: Hint Locations page now has a more usable UI.

-   Changed: On No Tricks, the logic will ensure that you can get Missiles, Seeker Launcher, and either
    Grapple Beam or both Space Jump Boots and Screw Attack before fighting Chykka.

-   Added: Methods to cross Workers Path with Screw Attack.

## [0.27.1] - 2019-05-30

-   Fixed: Specific trick levels are now persisted correctly across multiple sessions.

## [0.27.0] - 2019-05-28

-   *Major* - Changed: Optimized the seed generation step. It should now take roughly
    half as long or even faster.

-   *Major* - Added: It's now possible to configure the difficulty on a per-trick basis.

-   *Major* - Added: It's now possible to check where a certain trick is used on each
    difficulty.

-   Added: Hint Scans are valued more by the logic, making Translators more likely.

-   Changed: Joke item and locations now have a `(?)` added to make then slightly more
    obvious they're not serious.

-   Changed: Average ammo provided per expansion is now shown with more precision.

-   Added: `randovania echoes database list-dangerous-usage` command to list all
    paths that require a resource to not be collected.

-   Added: Methods to get to Sunburst location by reaching the platform with the cannon
    with a scan dash (Normal and above) or with just Space Jump Boots (Easy and above).

-   Added: Method to leave and enter the arena in Agon Temple with only Space Jump Boots
    (Trivial and above to enter; Easy and above to leave).

-   Added: Method to get to Darkburst location in Mining Station B via a Bomb Space Jump
    and without Screw Attack (Easy and above).

-   Fixed: In Hydrodynamo Station, going from the door to Hydrodynamo Shaft to the door to
    Save Station B now always requires all three locks in Hydrodynamo Station to be unlocked.

-   Added: Method to cross Phazon Pit using a Bomb Space Jump (Easy and above).

-   Added: Method to open the Seeker door in Hydrodynamo Station without the Seeker Launcher,
    using Screw Attack and one missile (Hard and Above).

-   Changed: The Ing Windchamber puzzle now only requires four missiles instead of five.

-   Changed: The cannon in Sanctuary Temple Access now only requires four missiles to
    activate instead of five.

-   Changed: Sanctuary Temple Access now requires a way to defeat the Quad to get through.

-   Added: Support for damage requirements without exactly one damage reduction item.

-   Changed: Seed validation should run faster and with fewer errors now.

-   Added: Another joke hint.

-   Changed: Updated credits.

-   Fixed: Crossing Sanctuary Entrance via the Spider Ball Track now requires Boost Ball.

-   Added: Method to cross Sanctuary Entrance with Screw Attack and without Space Jump Boots
    (Trivial and above).

-   Added: Method to cross Sanctuary Entrance, from the door to Power Junction to the door to
    Temple Transport Access, with Spider Ball and Power Bombs (Easy and above).

-   Fixed: The method to get the Sanctuary Entrance item without Spider Ball now requires
    Spider Guardian to not have been defeated.

-   Added: Method to get to and use the Vigilance Class Turret in Sanctuary Entrance using
    Space Jump Boots, Screw Attack, and Spider Ball. Spider Ball isn't required if Spider
    Guardian hasn't been defeated.

-   Fixed: In Sanctuary Entrance, going up the Spider Ball Track near the lore scan via the
    intended method now requires Boost Ball and the Morph Ball Bomb.

-   Added: Methods to go up the Spider Ball Track near the lore scan in Sanctuary Entrance
    with Spider Ball and only one of the following items:
    - Morph Ball Bomb (Trivial and above);
    - Boost Ball (Trivial and above);
    - Space Jump Boots (Easy and above).

-   Changed: In Sanctuary Temple, getting to the door to Controller Access via scan dashing
    is now Hard and above, from Normal and above.

-   Added: A tab with all change logs.

## [0.26.3] - 2019-05-10

-   Changed: Tracker now raises an error if the current configuration is unsupported.

-   Fixed: Tracker no longer shows an error when opening.

## [0.26.2] - 2019-05-07

-   Fixed: An empty box no longer shows up when starting a game with no
    extra starting items.

-   Fixed: A potential crash involving HUD Memos when a game is randomized
    multiple times.


## [0.26.1] - 2019-05-05

-   Fixed: The in-app changelog and new version checker now works again.

-   Fixed: Patching with HUD text on and using expansions locked by major item now works.

-   Changed: Missile target default is now 175, since Seeker Launcher now defaults to
    giving 5 missiles.


## [0.26.0] - 2019-05-05

-   **MAJOR** - Added: Option to require Missile Launcher and main Power Bombs for the
    respective expansions to work.

-   **MAJOR** - Added: Option to change which translator each translator gate in the
    game needs, including choosing a random one.

-   **MAJOR** - Added: Luminoth Lore scans now includes hints for where major items
    are located, as well as what the Temple Guardians bosses drop and vanilla Light Suit.

-   Added: Welcome tab, with instructions on how to use Randovania.

-   Added: Option to specify how many items Randovania will randomly place on your
    starting inventory.

-   Added: Option to change how much damage you take from Dark Aether when using
    Varia Suit and Dark Suit.

-   Added: Progressive Launcher: a progression between Missile Launcher and Seeker Launcher.

-   Changed: Logic considers the Translator Gates in GFMC Compound and Torvus Temple
    to be up from the start, preventing potential softlocks.

-   Changed: Escaping Main Hydrochamber after the Alpha Blogg with a Roll Jump is
    now Hard and above, from Easy and above.

-   Changed: The no-Boost return method in Dark Arena Tunnel is now Normal and above only.

-   Changed: The Slope Jump method in Great Bridge for Abandoned Worksite is now Hard
    and above, from Normal.

-   Changed: Crossing the statue in Training Chamber before it's moved with Boost and
    Spider is now Hard and above, from Hypermode.

-   Added: Option to disable the Sky Temple Key hints or to hide the Area name.

-   Changed: The location in the Sky Temple Key hint is now colored.

-   Changed: There can now be a total of 99 of any single Major Item, up from 9.

-   Changed: Improved elevator room names. There's now a short and clear name for all
    elevators.

-   Changed: The changed room names now apply for when elevators are vanilla as well.

-   Fixed: Going from randomized elevators to vanilla elevators no longer requires a
    clean unpack.

-   Added: `randovania echoes database list-resource-usage` now supports all types of
    resources.

-   Added: `list-resource-usage` and `list-difficulty-usage` now has the `--print-only-area`
    argument.

-   Changed: Areas with names starting with !! are now hidden in the Data Visualizer.

-   Added: Docks and Elevators now have usable links in the Data Visualizer. These links
    brings you to the matching node.

-   Added: The message when collecting the item in Mining Station B now displays when in
    the wrong layer.

-   Added: A warning now shows when going on top of the ship in GFMC Compound before
    beating Jump Guardian.

## [0.25.0] - 2019-03-24

-   Changed: Reworked requirements for getting the Missile in Crossroads from the doors. You can:
    - On Normal and above, with Boost, Bombs, Space Jump and Screw Attack
    - On Hard and above, with Bombs, Space Jump and Screw Attack
    - On Hypermode, with Bombs and Space Jump

-   Changed: Logic requirements for Dark Samus 2 fight are now the following:
    - On all trick levels, Dark Visor
    - On Easy and above, Echo Visor
    - On Normal and above, no items

-   Changed: The Slope Jump in Temple Assembly Site is now Hard and above, from Normal and above.

-   Changed: All occurrences of Wall Boost are now locked behind Hard or above.

-   Added: Added method to get the Power Bomb in Sanctuary Entrance with just Space Jump
    and Screw Attack. (See [#29](https://github.com/randovania/randovania/issues/29))

-   Added: Added method to cross Dark Arena Tunnel in the other direction without Boost.
    (See [#47](https://github.com/randovania/randovania/issues/47))

-   Added: Basic support for running Randovania on non-Windows platforms.

-   Added: You can now create Generic Nodes in the Data Editor.

-   Changed: Drop down selection of resources are now sorted in the Data Editor.

-   Changed: Shareable hash is now based only on the game modifications part of the seed log.

-   Fixed: Python wheel wasn't including required files due to mising \_\_init__.py

-   Fixed: error when shuffling more than 2 copies of any Major Item

-   Fixed: permalinks were using the the ammo id instead of the configured

## [0.24.1] - 2019-03-22

-    **MAJOR**: New configuration GUI for Major Items:
     - For each item, you can now choose between:
        - You start with it
        - It's in the vanilla location
        - It's shuffled and how many copies there are
        - It's missing
     - Configure how much beam ammo Light Beam, Dark Beam and Annihilator Beam gives when picked.
        - The same for Seeker Launcher and missiles.

-    **MAJOR**: New configuration GUI for Ammo:
     - For each ammo type, you choose a target total count and how many pickups there will be.

        Randovania will ensure if you collect every single pickup and every major item that gives
        that ammo, you'll have the target total count.

-    **MAJOR**: Added progressive items. These items gives different items when you collect then,
        based on how many you've already collected. There are two:
     - Progressive Suit: Gives Dark Suit and then Light Suit.
     - Progressive Grapple: Gives Grapple Beam and then Screw Attack.

-    **MAJOR**: Add option to split the Beam Ammo Expansion into a Dark Ammo Expansion and
        Light Ammo Expansion.

        By default there's 10 of each, with less missiles instead.


-    **MAJOR**: Improvements for accessibility:
     - All translator gates are now colored with the correct translator gate color they need.
     - Translators you have now show up under "Visors" in the inventory menu.
     - An option to start the game with all maps open, as if you used all map stations.
     - An option to add pickup markers on the map, that identifies where items are and if
        you've collected them already.
     - When elevators are randomized, the room name in the map now says where that elevator goes.
     - Changed the model for the Translator pickups: now the translator color is very prominent and easy to identify.

-    Added: Option to choose where you start the game

-    Added: Option to hide what items are, going from just changing the model, to including the
    scan and even the pickup text.

     You can choose to replace the model with ETM or with a random other item, for even more troll.

-    Added: Configure how many count of how many Sky Temple Keys you need to finish the game

-    Changed: Choosing "All Guardians" only 3 keys now

-    Changed: Timeout for generating a seed is now 5 minutes, up from 2.

0.24.0 was a beta only version.

## [0.23.0] - 2019-02-10

-   Added: New option to enable the "Warp to Start" feature.
-   Added: A "What's new" popup is displayed when launching a new version for the first time.
-   Fixed: changed text in Logic Settings to mention there _are_ hints for Sky Temple Keys.
-   Changed: Updated Claris' Randomizer, for the following fixes:
    -   Added the ability to warp to the starting room from save stations (-t).
    -   Major bug fix: The game will no longer immediately crash when not playing with Menu Mod.

## [0.22.0] - 2019-02-06

-   Changed: "Faster credits" and "Skip item acquisitions popups" are no longer included in permalinks.
-   Changed: Updated Claris' Randomizer, for the following fixes:
    -   Fixed an issue with two of the Sky Temple Key hints being accidentally switched.
    -   FrontEnd editing now works properly for PAL and Japanese versions.
    -   Attract video removal is now integrated directly into the Randomizer.
    -   Getting the Torvus Energy Controller item will no longer block you from getting the Torvus Temple item.

## [0.21.0] - 2019-01-31

-   **Major**: now using Claris' Randomizer version 4.0. See [Changelog](https://pastebin.com/HdK9jdps).

-   Added: Randovania now changes the game id to G2ME0R, ensuring it has different saves.
-   Added: Game name is now changed to 'Metroid Prime 2: Randomizer - SEEDHASH'. Seed hash is a 8 letter/number
      combination that identifies the seed being played.
-   Changed: the ISO name now uses the seed hash instead of the permalink. This avoids issues with the permalink containing /
-   Changed: Removed Agon Temple door lock after fighting Bomb Guardian, since this has been fixed in the Randomizer.
-   Fixed: Selecting an non-existent directory for Output Directory had inconsistent results

## [0.20.2] - 2019-01-26

-   Fixed: changed release zip to not use BZIP2. This fixes the native windows zip client being unable to extract.

0.20.1 was skipped due to technical issues.

## [0.20.0] - 2019-01-13

-   Added: an icon! Thanks to Dyceron for the icon.
-   Added: a simple Tracker to allow knowing where you can go with a given item state
-   Changed: Don't consider that Seeker Launcher give missiles for logic, so it's never
      considered a missile source.

## [0.19.1] - 2019-01-06

-   Fixed: Hydrodynamo Station's Door to Training Access now correctly needs Seekers
-   Added: New alternatives with tricks to get the pickup in Mining Plaza A.
-   Added: Trick to cross the Mining Plaza A backwards while it's closed.
-   Changed: Added a chance for Temple Keys not being always placed last.
-   Changed: Light Suit now has a decreased chance of being placed early.

0.19.0 was skipped due to technical issues.

## [0.18.0] - 2019-01-02

-   Added: Editor for Randovania's database. This allows for modifications and contributions to be made easily.
      There's currently no way to use the modified database directly.
-   Added: Options to place the Sky Temple Keys on Guardians + Sub-Guardians or just on Guardians.
-   Changed: Removed Space Jump method from Training Chamber.
-   Changed: Added Power Bomb as option for pickup in Hive Chamber B.
-   Changed: Shortened Permalinks when pickup quantities aren't customized.
-   Added: Permalinks now include the database version they were created for.
-   Fixed: Logic mistake in item distribution that made some impossible seeds.
-   Changed: For now, don't consider Chykka a "can only do once" event, since Floaty is not used.
-   Fixed: Permalinks now properly ignore the Energy Transfer Module.

## [0.17.2] - 2018-12-27

-   Fixed: 'Clear loaded game' now properly does it's job.
-   Changed: Add an error message to capture potential Randomizer failures.
-   Changed: Improved README.

## [0.17.1] - 2018-12-24

-   Fixed: stray tooltips in GUI elements were removed.
-   Fixed: multiple typos in GUI elements.

## [0.17.0] - 2018-12-23

-   New: Reorganized GUI!
    -   Seed Details and Data Visualizer are now different windows opened via the menu bar.
    -   There are now three tabs: ROM Settings, Logic Settings and Item Quantities.
-   New: Option to disable generating an spoiler.
-   New: All options can now be exported and imported via a permalink.
-   Changed: Renamed "Logic" to "Trick Level" and "No Glitches" to "No Tricks". Appropriate labels in the GUI and files
    changed to match.
-   Internal: no longer using the py.path and dataset libraries

## [0.16.2] - 2018-12-01

-   Fixed: adding multiples of an item now works properly.

## [0.16.1] - 2018-11-25

-   Fixed: pressing the Reset button in the Item Quantity works properly.
-   Fixed: hiding help in Layout Generation will no longer hide the item names in Item Quantity.

## [0.16.0] - 2018-11-20

-   Updated item distribution: seeds are now less likely to have all items in the beginning, and some items less likely to appear in vanilla locations.
-   Item Mode (Standard/Major Items) removed for now.

## [0.15.0] - 2018-10-27

-   Added a timeout of 2 minutes to seed generation.
-   Added two new difficulties:
    -   Trivial: An expansion of No Glitches, where no tricks are used but some clever abuse of room layouts are used.
    -   Hypermode: The highest difficulty tricks, mostly including ways to skip Space Jump, are now exclusive to this difficulty.
-   Removed Controller Reset tricks. This trick doesn't work with Nintendont. This will return later as an additional configuration.

## [0.14.0] - 2018-10-07

-   **Major**: Added support for randomizing elevators.
-   Fixed spin boxes for item quantities changing while user scrolled the window.
    It is now needed to click on them before using the mouse wheel to change their values.
-   Fixed some texts being truncated in the Layout Generation window.
-   Fixed generation failing when adding multiple of some items.
-   Added links to where to find the Menu Mod.
-   Changed the order of some fields in the Seed Log.

## [0.13.2] - 2018-06-28

-   Fixed logic missing Amber Translator being required to pass by Path of Eyes.

## [0.13.1] - 2018-06-27

-   Fixed logic errors due to inability to reload Main Reactor after defeating Dark Samus 1.
-   Added prefix when loading resources based on type, improving logs and Data Visualizer.

## [0.13.0] - 2018-06-26

-   Added new logic: "Minimal Validation". This logic only checks if Dark Visor, Light Suit and Screw Attack won't lock each other.
-   Added option to include the Claris' Menu Mod to the ISO.
-   Added option to control how many of each item is added to the game.

## [0.12.0] - 2018-09-23

-   Improved GUI usability
-   Fixed Workers Path not requiring Cobalt Translator to enter

## [0.11.0] - 2018-07-30

-   Randovania should no longe create invalid ISOs when the game files are bigger than the maximum ISO size: an error is properly reported in that case.
-   When exporting a Metroid Prime 2: Echoes ISO if the maximum size is reached there's is now an automatic attempt to fix the issue by running Claris' "Disable Echoes Attract Videos" tool from the Menu Mod.
-   The layout log is automatically added to the game's files when randomizing.
-   Simplified ISO patching: by default, Randovania now asks for an input ISO and an output path and does everything else automatically.

## [0.10.0] - 2018-07-15

-   This release includes the capability to generate layouts from scratch and these to the game, skipping the entire searching step!

## [0.9.2] - 2018-07-10

-   Added: After killing Bomb Guardian, collecting the pickup from Agon Energy Controller is necessary to unlock the Agon Temple door to Temple Access.
-   Added a version check. Once a day, the application will check GitHub if there's a new version.
-   Preview feature: option to create item layouts, instead of searching for seeds. This is much more CPU friendly and faster than searching for seeds, but is currently experimental: generation is prone to errors and items concentrated in early locations. To use, open with randovania.exe gui --preview from a terminal. Even though there are many configuration options, only the Item Loss makes any difference.

## [0.9.1] - 2018-07-21

-   Fixed the Ing Cache in Accursed Lake didn't need Dark Visor.

## [0.9.0] - 2018-05-31

-   Added a fully featured GUI.

## [0.8.2] - 2017-10-19

-   Stupid mistake.

## [0.8.1] - 2017-10-19

-   Fix previous release.

## [0.8.0] - 2017-10-19

-   Save preferences.
-   Added Claris Randomizer to the binary release.

## [0.7.1] - 2017-10-17

-   Fixed the interactive .bat

## [0.7.0] - 2017-10-14

-   Added an interactive shell.
-   Releases now include the README.

## [0.5.0] - 2017-10-10

-   Releases now include standalone windows binaries<|MERGE_RESOLUTION|>--- conflicted
+++ resolved
@@ -16,12 +16,8 @@
 
 -   Changed: Multiworld connection is slightly more conservative when giving items.
 
-<<<<<<< HEAD
-=======
 -   Changed: The session history in multiworld now has different columns for the players involved, pickup and where the pickup was. It's also possible to sort the table by any of these fields. 
 
-
->>>>>>> 18c3f4a3
 ### Logic Database Changes
 
 -   Added: Method of getting over the gate in Mining Station A in reverse with Space Jump and Screw Attack (Expert and above).
