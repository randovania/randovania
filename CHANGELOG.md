--- conflicted
+++ resolved
@@ -28,11 +28,10 @@
 
 - Fixed: In Breeding Grounds Entrance: Activating the EMP Slot now properly accounts for Missiles.
 
-<<<<<<< HEAD
 ##### Industrial Complex
 
 - Fixed: Renamed the room `Spazer Beam` to `Spazer Beam Chamber`.
-=======
+
 ##### The Tower
 
 - Changed: In Tester Arena, the fight requirements have been restructured with more thorough combat and health requirements.
@@ -40,7 +39,6 @@
 ##### Distribution Center
 
 - Changed: In Dual Gamma Nest, the fight now requires Gravity suit on Trickless Combat. Health requirements adjusted around this change.
->>>>>>> c8db2391
 
 ### Metroid Dread
 
