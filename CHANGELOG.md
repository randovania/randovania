# Change Log

All notable changes to this project will be documented in this file.

The format is based on [Keep a Changelog](https://keepachangelog.com/en/1.0.0/)
and this project adheres to [Semantic Versioning](https://semver.org/spec/v2.0.0.html).


## [9.2.x] - 2025-06-??

- Fixed: A rare division-by-zero error during generation when placing hints.
- Fixed: The experimental option called Logical Pickup Placement is now respected by the resolver. It also now checks for items configured to be placed in their vanilla location.

### Resolver

- Fixed: Bug that could lead to timeouts or longer resolving time in some cases.

### Metroid Dread

<<<<<<< HEAD
- Changed: Energy Parts are now logical.
=======
#### Logic Database

- Changed: All instances of the Cross Bomb Skip trick that were previously rated as Beginner or Intermediate are now rated one level higher.
- Changed: All instances of the Single Wall Jump trick are now rated one level higher.
>>>>>>> 884cf008

### Metroid: Samus Returns

- Changed: Display the number of remaining DNA in the DNA message before entering the final boss.
- Fixed: If Metroid Queen is the final boss and you don't have all DNA, the DNA message now appears.
- Fixed: For tanks with non required main option, the jingle of the tank item is played instead of the jingle of the main object.

### Metroid Prime

- Added: Blast Shield Lock-On preset option
- Added: Patch to fix Kerry Ann Odem's name in the credits on game version(s) where it is incorrectly spelled
- Fixed: Main Plaza vault ledge door is now affected by door lock rando
- Fixed: Elite Research Phazon Elite getting stuck on frame perfect cutscene skip
- Fixed: Minor music transition fixes
- Fixed: Chaos option export error when submerging rooms
- Changed: [PAL] Remove extra door lock in Central Dynamo
- Changed: [PAL] Load Hunter Metroid in Frost Cave

## [9.1.1] - 2025-05-03

- Fixed: Duplicating a session now also duplicates the admin settings for Co-op and "Everyone can claim worlds".

### Cave Story

- Fixed: A regression introduced in 9.1.0 that made all received pickups in multiworld behave as Nothings.


## [9.1.0] - 2025-05-01

- Added: After clicking the "Login with Discord" button, a link and a QR Code are displayed instead of opening the default browser directly.
- Changed: The relative time to start/finish in Async Race rooms now update as time passes, and the window reacts appropriately when the race starts and finishes.
- Changed: The default and minimum size for the area view in the data visualizer has been increased.
- Fixed: A server issue that caused async race exporting of AM2R and MSR to let you easily view the spoiler.
- Fixed: When submitting proof for an async race, it is now clearer that it's only providing a proof URL is not required if submission notes were given.
- Fixed: Clicking links to the Data Visualizer should now open all links succesfully.
- Removed: The initial Randovania screen no longer contains the list of supported games.

### Generator

- Fixed: Bugs where the generator would collect dangerous resources too early, leading to generation failure in some cases.
- Fixed: Bug where the requirements that apply beyond a point of no return weren't considered correctly.
- Improved: Try a little harder to check if seemingly unsafe options are actually safe.

### AM2R

- Fixed: Long Beam, Infinite Bomb Propulsion and Walljump Boots now show up in the credits spoiler log.

### Cave Story

- Changed: Outer Wall is now a separate region.

### Factorio

- Fixed: Random recipes can no longer have multiples of Modular Armor, Power Armor and Power Armor Mk2 as ingredients, as the game doesn't allow these to stack even on the assembler input.

### Metroid Dread

- Changed: The maximum number of Speed Booster Upgrade items that will have an effect is now 4 instead of 5 (any further upgrades have no effect). This is to prevent a quirk with inconsistent Speed Booster activation with very short charge times.
- Fixed: The patching data being exported on race seeds.
- Fixed: Speed Booster Upgrade items will no longer be hinted or included in the credits.

#### Logic Database

##### Artaria

- Added: In EMMI Zone Hub, it's now logical to climb to the Dock to EMMI Zone Exit South by using Flash Shift.

### Metroid Prime

#### Logic Database

- Fixed: Fix the Door Lock Rando misc resource being called Dock Rando.

##### Phendrana Drifts

- Fixed: Observatory: Logic will now properly reflect the fact that you can activate the Observatory even after collecting the item in Research Core.

### Metroid Prime 2: Echoes

- Changed: The Light and Dark regions are now properly different regions for Randovania.
- Fixed: Booting the game using the included Nintendont should no longer hang with a black screen.

### Metroid: Samus Returns

- Fixed: The patching data being exported on race seeds.

## [9.0.0] - 2025-04-01

- **Major** - Added: Factorio has been added. Shuffle the tech tree, recipes for science packs. The native multiplayer is fully supported, while Multiworld isnt'.
- **Major** - Added: Featural Hints. Echoes and Cave Story now use a brand new hint system, where hints may refer to various Features of a pickup or of a location. Read the Hints section for more details.
- **Major** - Added: Co-op as an additional Multiworld Mode. In Co-op, multiple people can share Worlds together, which means that they will share their inventory. This works for all games that support Multiworld.
- **Major** - Changed: The trick level "Hypermode" has been renamed to "Ludicrous". This new name is game agnostic and more properly describes the difficulty of this category.
- Added: Async Races can now be hosted and joined directly from Randovania.
- Changed: Updated included Nintendont to a newer version that includes the latest changes from the official Nintendont. This also means that the Nintendont configuration was reset to what it is by default.
- Changed: The "Spoiler: Playthrough" tab is significantly easier to read and follow along with.
- Fixed: The "Spoiler: Playthrough" tab is much faster when calculating the playthrough.
- Fixed: Typo in dialog about generated game hash being different from expected.
- Fixed: The map tracker now correctly accounts for door locks that have been modified statically by settings such as unlocked Save Station doors.

### Door Lock Randomizer

- Added: Hint placement for seeds with individual door lock randomization now uses the resolver to help determine what to hint. This should result in significantly more useful hints in these seeds.
- Changed: When checking doors that are completely unreachable (such as uncrashed Frigate in most Metroid Prime presets), the resolver is no longer run. This should improve generation time slightly.
- Changed: The lists of weaknesses in the Door Locks preset settings tab are now sorted more naturally, and aligned with each other.
- Fixed: Bug in the revised door solver that would result in permanently locked doors being placed when they shouldn't.
- Fixed: Minor edge case where damage wasn't considered when placing permanently locked doors.

### Generator

- Added: Experimental option under Generation -> Logic Settings that improves the results of generation but increases generation time.
- Fixed: Generator action weights were being incorrectly calculated.
- Fixed: When calculating reach with unsafe resources, the generator no longer ignores some valid options.

### Hints

- **Major** - Changed: Hints are now placed after pickup placement, rather than during. This should result in more interesting hints in all games.
- Added: Games with hints now share a unified Hints tab in the preset editor window. New settings have been added to disable various kinds of hints.
- Added: Every game now has a "Pickup Hint Features" tab where you can view which Features apply to which pickups.
- Added: Cave Story and Echoes now have a "Pickup Location Features" tab where you can view which Features apply to which locations.
- Added: Location Features can be viewed in the Database Viewer.
- Added: 3 more generic joke hints.
- Added: The Hints Spoiler tab now indicates which location a hint is pointing to.
- Changed: The Hints Spoiler tab sorts its entries in a more helpful manner.
- Changed: Some joke hints are now shared between all games that use them.
- Changed: Hints now prioritize non-progression major items rather than progression minor items.
- Fixed: It is now properly impossible for multiple hints to point to the same location.

### Resolver

- Fixed: Some seeds being considered impossible when finding a progressive item in an area where a later item in the progressive chain is required to leave.
- Fixed: Minor edge case where a seed might be considered impossible due to missing consideration of damage.
- Fixed: Some seeds being considered impossible in cases where damage requirements are spread between multiple connections.
- Fixed: A recent regression in the resolver that made it significantly slower has been fixed.

### Metroid Dread

- Fixed: GUI formatting on the game page.
- Fixed: Starter Preset now has a proper description.

#### Logic Database

- Changed: The Silver Robot fight now have higher health requirements when doing the fights without Power Bomb or Screw Attack
  - This list replaces `Flash Shift or Combat (Beginner)` from the previous set of requirements
  - Without Combat tricks: Requires Flash Shift or Spin Boost, and 499HP
  - On Combat Beginner: Either Flash Shift or Spin Boost, and 399HP; Or 299HP
  - On Combat Intermediate: 199HP
  - Or simply Combat Advanced
- Changed: The Gold Robot fight have the same upgrade to the requirements as the Silver version, except all HP requirements are 100 higher.
- Changed: The Twin Robot fights have the same upgrade to the requirements as the Gold version, except all HP requirements are 100 higher again.

##### Artaria

- Added: Accessing the top pickup in Screw Attack Room with a Shinespark by going down through the water basin. Requires either Screw Attack or Morph Ball and Gravity Suit.
- Added: Logically flipping the Screw Attack Room Spinner and using Shinespark to immediately reach the left side platform. Requires Highly Dangerous Logic or Screw Attack.
- Added: Accessing Start Point 2 in Screw Attack Room using a Shinespark. Requires either Screw Attack or Morph Ball and Slide.
- Added: Damage Boost with Spin Boost to get Missile Tank 1 in Melee Tutorial Room, before X are released, using Highly Dangerous Logic.
- Changed: Flipping the spinner in Screw Attack Room when by going from the door to the transport is now logically possible also after having flipped the spinner, unless Highly Dangerous Logic is enabled.
- Changed: All other connections in Screw Attack Room that are only open before flipping the spinner are now only logical when Highly Dangerous Logic is enabled.
- Changed: The conditions that depends on not having blown up the blob in Screw Attack Room are now only logical when Highly Dangerous Logic is enabled.
- Changed: In White EMMI Arena: Reaching Door to EMMI Zone Spinner (Middle) from Door to Central Unit Access (Charge) with Spin Boost now requires Wall Jump (Beginner).
- Changed: In EMMI First Chase End: Reaching Door to Teleport to Dairon (Top) with Spin Boost now requires Wall Jump (Beginner).
- Changed: In Screw Attack Room: Reaching Next to Upper Tank from Total Recharge with Spin Boost no longer requires a Wall Jump trick.
- Changed: It is now logical to access the Chain Reaction Device after ending the Chain Reaction sequence. This also means climbing the Chain Reaction Room later has slightly fewer requirements.
- Changed: Using the Stand On Frozen Enemies trick to get Missile Tank 1 in Melee Tutorial Room now requires Highly Dangerous Logic.
- Changed: Fighting Corpius without tricks now requires 198 damage, down from 199. This makes the fight logical on Strict Damage strictness with 1 Energy Tank.
- Changed: The connection in Arbitrary Enky Room directly from Start Point to Dock to Teleport to Dairon is now always logical when having Morph Ball.
- Changed: The two Blobs in Arbitrary Enky Room now use the same event for logical purposes.
- Fixed: Using Speed Booster to Shinespark to the top pickup in Screw Attack Room now requires Door Lock Rando to be Disabled.

##### Burenia

- Added: In Main Hub Tower Bottom: Reach from Alcove Across Grapple Block to Ledge above Grapple Block using Spin Boost.
- Added: In Main Hub Tower Bottom: Reach from Water Space Jump Platform to Door to Save Station South Access (Lower) using Gravity Suit, Spin Boost and Movement (Beginner).
- Changed: In Main Hub Tower Bottom: Reaching Door to Save Station South Access (Lower) from Above Screw Attack Blocks with Spin Boost now requires Wall Jump (Beginner).
- Changed: In Main Hub Tower Bottom: Reaching Ledge above Grapple Block from Water Space Jump Platform using Spin Boost now requires either the Grapple Block Event or Wall Jump (Beginner).

##### Cataris

- Added: The pillar in Moving Magnet Walls (Small) can now be crossed with Spin Boost and Wall Jump (Intermediate).
- Changed: The Energy Part pickup in Thermal Device Room North no longer requires the Varia Suit if the "Cataris - Lower Lava Button" event has been triggered.
- Changed: The blob in Z-57 Heat Room West (Right) now requires the Varia Suit to be destroyed.
- Changed: Using Spin Boost in conjunction with the Slide Jump to reach the upper part of the Experiment-Z57 room now requires Wall Jump (Intermediate).
- Changed: Using Spin Boost to do the First Blob event in Z-57 Heat Room West (Left) now requires Movement (Beginner).

##### Dairon

- Changed: Reaching the tunnel at the top of Central Unit Access with Spin Boost now requires Movement (Beginner), but remains trickless with Space Jump.

##### Elun

- Changed: Using Cross Bombs to get past the Fan in Fan Room left to right has been increased from Movement Beginner to Intermediate, and a video has been added to the database.

##### Ferenia

- Changed: Using Cross Bombs to get past the Fan in Fan Room right to left has been increased from Movement Beginner to Intermediate, and a video has been added to the database.

##### Ghavoran

- Fixed: The connections to fight the Golden Robot no longer require the X to not be released when doing the fight normally. This doesn't change what is logical, but makes it easier for the generator and resolver to release the X.

### Metroid Prime

- Fixed: A very precise situation that could lead to pickups not being sent properly.

#### Logic Database

##### Phazon Mines

- Fixed: Metroid Quarantine A: Getting the Missile Expansion via using the Spider Ball Track now requires Morph Ball.
- Fixed: Ore Processing: Getting from Door to Elevator Access A to Door to Storage Depot B via Power Bombs, Space Jump and L-Jumps now requires Morph Ball.

### Metroid Prime 2: Echoes

- Removed: Relative hints will no longer be placed.
- Changed: Legacy multiworld sessions where an Echoes hint points to a Cave Story item may have very slightly altered wording.
- Changed: A legacy relative hint pointing to a Nothing will now always refer to it by name.
- Changed: Keybearer hints may refer to pickups using different categories than before.
- Fixed: Seeds with individual Door Lock Randomizer enabled should see more door variety in the lategame.
- Fixed: When using the new experimental generator setting to consider possible unsafe resources, the Starter Preset can once again see Missile Launcher placed in the GFMC Compound crate.
- Fixed: Translators will no longer be hinted by hints of their own color.
- Fixed: Cannon Ball and the multiplayer pickups can no longer be selected as starting pickups, since they did not work in-game when doing so.
- Fixed: A very precise situation that could lead to pickups not being sent properly.

#### Logic Database

##### Agon Wastes

- Changed: Mining Plaza: Climbing the room with Screw Attack and no Space Jump bumped up to intermediate movement.
- Changed: Trial Grounds: Climbing the room with Screw Attack and no Space Jump bumped up to intermediate movement.

##### Temple Grounds

- Changed: Temple Assembly Site: Reaching the pickup location with Screw Attack and no Space Jump lowered to beginner movement.

### Metroid: Samus Returns

- Fixed: One Area 8 theme from not being included in music shuffle.
- Removed: Enabling the automatic item tracker is no longer a cosmetic option, as it is now forced to always be enabled.

#### Logic Database

#### Area 4 Central Caves

- Fixed: Starting in Spazer Beam Chamber now places Samus in the correct room.

#### Area 4 Crystal Mines

- Fixed: Renamed the room "Gamma Arena" to "Gamma+ Arena".
- Fixed: The Gamma+ Metroid being classified as a Gamma Metroid, thus having the wrong requirements.

#### Area 5 Tower Exterior

- Fixed: Starting in Screw Attack Chamber or Zeta Arena Access now places Samus in the correct room.

##### Area 5 Tower Interior

- Fixed: Grapple Shuffler - Coming back up from the pickup if it was reached via a Melee Clip.

## [8.9.0] - 2025-02-02

- Added: It is now possible to focus the game images in the "Games" tab via a Keyboard.
- Added: Experimental option under Generation -> Logic Settings that makes an early check if the game is unbeatable due to options such as starting location, transports etc.
- Changed: Wording on the Door Locks preset tab to be clearer.
- Changed: The main Randovania window now doesn't have an unnecessary border.
- Changed: The highlighted button in the cosmetic options is now `Accept` instead of `Reset to Defaults`.
- Changed: Node details in the Data Visualizer now have word wrap.

### AM2R

#### Logic Database

##### Main Caves

- Added: Mining Facility Alpha Nest Access now has a Spider Ball method of crossing the room from either side.
- Added: Mining Facility Gamma Nest Access now has a Spider Ball method of crossing the room from either side.

### Metroid Dread

- Added: There is now a preset option for each region that will remove all of its light sources when enabled, making the game very dark.

#### Logic Database

- Fixed: A typo in the event name Artaria - Prepare Speedboost in Map Station has been changed from Prepare Speeboost in Map Station.
- Changed: Various locations listed below are altered in ways that improve the quality of generation and resolution. What is and isn't in logic should remain unchanged.

##### Artaria

- Added: In White EMMI Introduction: Climb from  Door to Teleport to Dairon (Lower) to Door to Teleport to Dairon (Thermal) by grapple-jumping on the falling magnet platform.
- Added: It is now logical to blow up the Proto EMMI blob in Melee tutorial from the right, with Wave Beam, Diffusion beam or a Pseudo Wave Beam (Intermediate) using Morph Ball, Wide Beam and Charge Beam.
- Changed: The logic surrounding the Single Use Slide in EMMI Zone Dome now makes it so that the event nodes remain logically accessible after collecting the event.
- Changed: It is now logical to go back to the event node for blowing up the Proto EMMI Blob from the right.

##### Cataris

- Changed: It is now considered logical to go back into Kraid's area using the normal entrance after defeating Kraid, if all the blobs necessary to go around have been blown up.

##### Dairon

- Changed: The logic in the Freezer is changed so that traversing the right part of the room ignores the dangerousness of turning on the Freezer generator. Meanwhile, all connections in the left part of the room that can be used before turning on the generator now require Highly Dangerous Logic.

##### Ghavoran

- Changed: It is now logical to go back to the event node for flipping the Super Missile Rotatable from the tunnel under it.
- Changed: It is now logical to go back to the event node for lowering the Super Missile Spider Magnet from the tunnel under it.

### Metroid Prime 2: Echoes

- Changed: Double Damage is now classified as a Beam instead of a Suit.
- Fixed: Typo in the Differences tab.
- Added: FAQ entry for light beam transport requirements.

#### Logic Database

##### Agon Wastes

- Added: Mining Station B: Hypermode method to open the portal without Space Jump Boots or Morph Ball Bombs.

##### Torvus Bog

- Added: Torvus Grove: Two expert difficulty methods to cross the upper part of this room without Space Jump Boots.
- Added: Torvus Plaza: Using Boost Ball and standables to reach the pickup without Spider or Screw Attack.

##### Sanctuary Fortress

- Added: Worker's Path: Advanced bomb jumps to get to the cannon platforms NSJ.
- Added: Grand Abyss: Expert extended dashes and standables to cross from the Vault side to the Watch Station side.

##### Ing Hive

- Added: Hive Dynamo Works: Advanced/Expert NSJ Extended Dashes to go across the gap with the grapple point.
- Added: Hive Entrance: Expert inbounds method to get to the item without Light Suit.
- Changed: Temple Security Access: Crossing the room after the gates have been triggered with only Screw Attack no longer requires Screw Attack at Z-Axis.

### Metroid: Samus Returns

- **Major** - Added: Split beams and suits. When playing with non-progressive beams or suits, each individual upgrade provides a unique effect instead of providing the effects of all previous upgrades. For suits, protection against lava requires having both suits, whereas Gravity on its own just provides reduced damage and free movement.
- Changed: The hinted item after collecting the last required DNA is now dependent on the final boss. The Baby Metroid is hinted for Proteus Ridley, the Ice Beam for Metroid Queen and the Bomb for Diggernaut.
- Fixed: Prevented the block with a hidden item in Area 4 Central Caves - Transit Tunnel from being destroyed from another area, causing the item disappear.
- Fixed: Incorrect rotation of a progressive item if the previous stage of the progressive item was received without leaving the area.
- Fixed: Once you have collected all Metroid DNA, when traveling from Surface West to Surface East, a message will always appear asking if you want to fight Proteus Ridley or not. Canceling the message will load Surface East like normal. This is to prevent Surface East from being potentially inaccessible if the only entry point is from Surface West.
- Fixed: Issue where reloading an area would retain the disconnected status regardless if the disconnect message was displayed or not.

#### Logic Database

##### Area 4 Central Caverns

- Added: Transport to Area 3 and Crystal Mines: A beginner Spider Ball Clip to reach the elevator to Crystal Mines from the bottom Chozo Seal with Space Jump.

##### Area 5 Tower Exterior

- Added: Tower Exterior Spider Ball Clip added to traverse from Next to Teleporter to Pickup (Super Missile Tank Bottom).

## [8.8.0] - 2025-01-02

- Added: Experimental preset option to place all majors or pickups logically. This makes sure pickups that are not required can be collected.
- Fixed: The map tracker no longer opens if the starting location prompt was cancelled.

### Metroid Prime

- Changed: The refill pickups don't show the irrelevant explanation about how much underlying ammo will be provided.

#### Logic Database

##### Tallon Overworld

- Fixed: Artifact Temple - Using the Artifact Temple Transport now expects Ridley to be defeated first.

### Metroid Prime 2: Echoes

- Fixed: Error when splitting or unsplitting Beam Ammo Expansions when there are a total 0 Beam Ammo expansions.

### Metroid: Samus Returns

#### Logic Database

##### Area 2 Dam Exterior

- Added: Spike Ravine - Collecting the pickup from below with High Jump Boots, Super Jump (Expert), and Unmorph Extend (Advanced).

##### Area 5 Tower Exterior

- Fixed: Starting in Screw Attack Chamber now places Samus in the correct room.

## [8.7.1] - 2024-12-05

### Cave Story

- Fixed: Curly's item in Plantation is now always sent in multiworld
- Changed: Loading a save in Jail no. 1 will now remove the block if the chest has been opened
- Changed: The helper block in Grasstown to return from east to west has been lowered by one block to make the jump easier
- Fixed: The helper block in Grasstown always spawns when it is supposed to
- Fixed: Freeware no longer crashes when alt-tabbing in fullscreen mode
- Fixed: Teleporter icons in Arthur's House now always appear in the correct order
- Fixed: Music randomization in Outer Wall now works regardless of which way you entered the room
- Added: Ikuyo and kl3cks7r have been added to the ingame credits

## [8.7.0] - 2024-12-02

- Added: When exporting a game fails, for certain cases Randovania will now verify your input files for bad files. This is supported by Metroid Prime and Metroid Prime 2: Echoes.
- Added: Drag and dropping a preset file into the main window now imports it.
- Added: Options to alert the user via flashing the taskbar/playing a sound when generation completes in the Preferences menu.
- Added: Show confirmation dialog when deleting a world in Multiworld.
- Added: Show confirmation dialog when closing the main window or multiplayer session window while generation is in progress.
- Fixed: When editing the preset description after another change in a preset, the cursor position is now retained.
- Fixed: Closing the multiplayer session window while generation is in progress will now abort the generation.

### Door Lock Randomizer

- Added: Experimental option that changes Door Lock Rando so that when determining which types a door can be randomized into, the algorithm searches for either side of the door using the resolver. This means some doors are more likely to have locks on them. Generation will also be faster.

### AM2R

- Changed: DNA hints are now sorted. If the DNA is for your own world, it is sorted based on the region, otherwise alphabetically based on the World name.

### Metroid Dread

#### Logic Database

##### Burenia

- Added: In Main Hub Tower Bottom: Get from Water Space Jump Platform to Alcove Across Grapple Block with just Gravity Suit and Movement (Beginner).
- Added: In Main Hub Tower Bottom: Get from Alcove Across Grapple Block to Door to Energy Recharge South with Gravity Suit, Morph Ball and Single-wall Wall Jump (Intermediate).

##### Dairon

- Changed: In Early Grapple Room: The second Slide Jump has been upgraded from Beginner to Advanced.
- Changed: In Early Grapple Room: Using Cross Bomb to cross the right gap is now under Movement (Beginner).
- Changed: In Early Grapple Room: It is now logical to get from the Door to Transport to Artaria to Door to Early Grapple Access by using just Movement (Beginner) to jump off the slope and into the tunnel, then jump into the tunnel at the end.

##### Ferenia

- Added: Wall Jump (Beginner) to get from Cold Room (Storm Missile Gate) to Wave Beam Tutorial.
- Changed: Opening the Storm Missile Gate in Cold Room now requires Screw Attack.
- Changed: Getting back to the door to Energy Recharge Station after opening the Storm missile Gate now accounts for needing two units of Power Bomb ammo.

### Metroid Prime

- Added: A feature that removes the Boost Ball bars obstacle in Tallon Overworld's Great Tree Hall, allowing free movement between the lower and upper levels of the room.
- Changed: Damage Reduction for Starter Preset and Moderate Challenge is now set to Additive.
- Changed: Missile Blast Shields have received some Quality of Life changes: they now automatically open the door when broken, even from behind, as well as being two-way if the opposite side was a normal door.
- Fixed: Setting Screen Brightness in the cosmetic settings mismatching with what appears in-game.

#### Logic Database

- Changed: The Varia-only heat reduction is now done via a miscellaneous resource rather than being patched at runtime.
- Changed: Going through Morph Ball Doors doesn't require the ability to shoot a beam anymore.

##### Tallon Overworld

- Added: Reverse Frigate now requires Knowledge (Beginner) in every room where the door usually requires activating Thermal Conduits from the other side.

### Metroid Prime 2: Echoes

- Removed: The "Fewest Changes" preset was removed.

#### Logic Database

- Fixed: All Seeker Doors without Seekers tricks have been moved into the dock override section thus allowing the corresponding doors to get shuffled in door type rando. To find the requirements of a seeker skip, look in the description of the corresponding dock node in the data visualiser.

### Metroid: Samus Returns

- Fixed: When Arachnus is configured to be the final boss, logic now requires collecting all DNA.

## [8.6.1] - 2024-11-03

- Fixed: Exporting Metroid Prime 2: Echoes games when the "Coin Chest" model is used now works.

## [8.6.0] - 2024-11-01

- Changed: The "Customize Preset" window has been given a visual overhaul.
- Changed: Filtering in the Generation Order tab is now case-insensitive.
- Changed: The Area View of the Data Visualizer now always has a dark gray background to help with readability.
- Changed: The progress bar in the Main Window and Game Details window is now in a status bar and only displayed when relevant.
- Fixed: When an error during exporting occurs, the progress bar will now reset.

### Resolver

- Fixed: Some seeds being considered impossible when finding a progressive item in an area where a later item in the progressive chain is required to leave.

### AM2R

- Changed: Adjusted the spacing of the Hints and Goal entries to be more consistent with other entries.
- Fixed: An error appearing when going to the Pipe rando preset page with the Depths pipes disabled.

#### Logic Database

- Fixed: The Hideout<->Bubble lair Depths pipes being on the wrong layer.

##### Golden Temple

- Fixed: Guardian Arena: IBJing up to Guardian Storage now requires Morph Ball.

##### Hydro Station

- Fixed: Breeding Grounds Entrance: Using Mid Air Morph to get to the upper part now requires Morph Ball.

##### Industrial Complex

- Fixed: Senjoo Settlement: Using Morph Glides to go from the Gamma Nest to the exterior now requires Morph Ball.

##### The Tower

- Fixed: Tower Exterior South East: Getting to the upper Gamma Nest ledge with Shinesparking and Morph Ball now requires a Beginner Morph Glide instead of an Intermediate Mid Air Morph and also requires Morph Ball.
- Fixed: Tower Exterior North East: Getting to the Plasma Beam Chamber Access door from below with Morph is now correctly classified as a Morph Glide instead of a Mid Air Morph and also requires Morph Ball.
- Fixed: Tower Exterior North East: Getting to the Save Station from the Zeta tunnel with Morph is now correctly classified as a Morph Glide instead of a Mid Air Morph and also requires Morph Ball.
- Fixed: Exterior Zeta Nest East Access: IBJing to the ceiling to get across from the Zeta Nest to the Exterior requires Infinite Bomb Propulsion.

##### Distribution Center

- Fixed: Distribution Center Exterior East: Climbing the room with High Jump and Morph Gliding now requires Morph Ball.
- Fixed: Distribution Facility Tower East: Morph Gliding over the little gap at the top now requires Morph Ball.
- Fixed: Distribution Facility Tower East: Walljumping and Morph Gliding from the bottom pipe to the middle pipe now requires Morph Ball.
- Fixed: Ice Beam Chamber Access: Mid Air Morphing into the pipe now requires Morph Ball.

##### The Depths

- Fixed: Bubble Lair Shinespark Cave: Climbing the upper part of the room with Walljumps and Morph Glides now requires Morph Ball.

##### Genetics Laboratory

- Fixed: Laboratory Entrance: Climbing the room with Walljumps and Morph Glides now requires Morph Ball.
- Fixed: Laboratory Spiked Hall: Morph Gliding across the room now requires Morph Ball.

### Cave Story

- Changed: The Objective preset entry doesn't enforce a minimum size anymore.
- Changed: Adjust spacing on the HP preset entry.

### Metroid Dread

- Fixed: Common case where an invalid input RomFS was considered valid.

### Metroid Dread

#### Logic Database

##### Ferenia

- Changed: The trick to pull the Grapple Block in Energy Recharge Station (Gate) using only Power Bombs to break the Bomb Blocks has been upgraded to Movement (Intermediate).
- Changed: The trick to pull the Grapple Block in Energy Recharge Station (Gate) using only Normal Bombs to break the Bomb Blocks has been upgraded to Movement (Advanced).

### Metroid Prime
- Added: The Data Visualizer now shows an Area View.
- Changed: Artifact, Phazon Suit, and Missile Expansion generation weights adjusted resulting in more even item-location probability distribution.

#### Logic Database

- Added: 3 Videos added to the logic database.

##### Chozo Ruins

- Added: In Furnace: Add comments that the standable climb up the spider track does not work on PAL.
- Added: In Furnace: Add Bomb Space Jump method for climbing the spider track on the West Furnace side.

##### Impact Crater

- Added: In Metroid Prime Lair: Require Combat Visor for Essence fight unless Invisible Objects is set to Advanced.

##### Tallon Overworld

- Added: In Tallon Canyon: Climb to the top of the half-pipe via one of the following: Intermediate Standable, Beginner BSJ, Intermediate Dash, or Intermediate Slope Jump.
- Added: In Tallon Canyon: Beginner Knowledge to break blocks with Power Bombs.
- Added: In Tallon Canyon: Advanced Wall Boost to climb the room from Gully.
- Added: In Gully: Beginner Standables to climb the room.

### Metroid Prime 2: Echoes

- Added: Colorblind-friendly textures for Main Gyro Chamber.
- Changed: Updated tournament winners scan text for Echoes 2024.

### Metroid: Samus Returns

- Added: Multiworld and item tracker support for console.
- Fixed: Rare case of the connector not being able to reconnect until Randovania is restarted.
- Fixed: Speed Booster offworld not displaying correctly for Metroid Dread.
- Fixed: Map tracker could not be opened if the final boss is Ridley.
- Changed: The preset entry for Aeion and Energy are now combined into one.
- Changed: The preset entries for the Goal and Hints don't enforce a minimum size anymore.
- Changed: Adjust spacing on the Elevator preset entry.
- Changed: Instead of a path to the RomFS, you now need to provide a decrypted 3ds, cia, cxi or app rom file.
- Removed: Requirement to provide the ExHeader for multiworld.
- Removed: Selection of PAL or NTSC region. This is automatically determined by the provided rom file.

## [8.5.0] - 2024-10-01

- Fixed: Improved server performance when importing/generating games with a huge number of worlds.

### AM2R

- Added: 1 more joke hint
- Fixed: A joke hint showing as two joke hints.

### Metroid Dread

#### Logic Database

##### Artaria

- Added: Various individual means of using Speed Booster to climb EMMI Zone Spinner from the Tunnel to White EMMI Area, using Speed Booster Conservation, and a choice between Normal Bombs, Cross Bombs and Spin Boost.
- Fixed: Logic now accounts for the need to escape through the doors after pulling open the EMMI Zone Spinner with Grapple Beam.
- Removed: Using Speed Booster to climb the EMMI Zone Spinner Room from the Door to White EMMI Arena (Power).

##### Ghavoran

- Added: In Super Missile Room: Intermediate Single-wall Wall Jump to reach Tunnel to Super Missile Room Access.

### Metroid: Samus Returns

- Added: Option to change the final boss to be Arachnus, Diggernaut, Metroid Queen, or Proteus Ridley (default).
- Changed: The DNA counter on the HUD now counts down to 0 from the amount DNA that is required to access the final boss instead of counting up to 39.
- Changed: The automatic item tracker now shows the collected DNA out of the required DNA.

## [8.4.0] - 2024-09-04

- Changed: When replacing a preset in a multiworld session, the user playing the world will now be unmarked from being ready.
- Fixed: The "Last Activity" text on the Multiplayer Session window is not aligned properly.

### AM2R

- Changed: The preset settings have been reordered to be more sensible.
- Changed: Flipping the game horizontally/vertically is not an unsupported option anymore.
- Fixed: Damage Reduction now functions correctly when more than 1 copy of a suit or more than 2 progressive suits are shuffled in the pool.
- Fixed: The seed hash on the ending screen will not clip anymore

### Cave Story

- Fixed: The explanation text in the objective tab no longer refers to a 100% objective that does not exist.

### Metroid Dread

- Added: Freesink can be enabled in a preset's Game Modifications -> Other tab. A more detailed description of this change can be found in the description. This option is **not** accounted for in logic.

#### Logic Database

##### Artaria

- Changed: The door that is locked by both Super Missile and Charge Beam is now using lock overrides. This ensures that the requirements of these locks are both respected by logic when randomizing Doors and this door is unchanged.

##### Cataris

- Added: Pseudo Wave Beam (Intermediate) to break the Blob above Blue Teleportal with Diffusion Beam.
- Added: Breaking the Blob above Blue Teleportal from the bottom of the lava, Knowledge (Beginner)
- Fixed: The Power Bomb requirement to reach the Blue Teleportal from above was circumvented when breaking the Blob from the left side of the wall.

##### Ferenia

- Removed: Getting the Missile Tank Pickup in Space Jump Room using Normal Bombs and Speed Booster.

### Metroid Prime

- Fixed: Underwater screen effect persisting after traversing backwards through Biotech Research Area 1
- Fixed: [JP/PAL] Reverse Lower Mines setting impassible at Metroid Quarantine B
- Fixed: [Experimental] Item Position Rando fixes: Scan visibility through walls and Artifact Temple/Burn Dome positions
- Changed: Cosmetic improvements to Impact Crater's dead bosses 2nd pass layer

### Metroid: Samus Returns

- Added: Changing the volume of the music and background ambience is now possible via cosmetic options.
- Added: Option to have more Metroid DNA placed than required.
- Changed: Area 6 - The Door to Chozo Seal West Intersection Terminal from Crumbling Stairwell is excluded from Door Lock Rando.
- Changed: The Gullugg next to the DNA Chozo Seal in Area 6 - Crumbling Stairwell has been removed.
- Fixed: The spawn point in Area 1 - Spider Ball chamber not working correctly.

#### Area 3 Metroid Caverns

- Fixed: The Grapple block between Letum Shrine and Gravitt Garden can now be removed from both sides.

## [8.3.0] - 2024-08-02

- Changed: Reduced some visual noise in the main window and customize preset window.
- Changed: Don't show unnecessary lines on Door Lock and Teleporter rando customization tabs.
- Changed: Clarified the description for the "Two way, between regions" transporter mode.
- Fixed: In multiworld sessions, creating a new world with a preset with unsupported features is now properly rejected.
- Fixed: The "Users and Worlds" tab on the Multiworld Session window is now easier to select.

### AM2R

- Added: 10 more joke hints have been added.
- Added: Progressive pickups can now be configured to be placed vanilla.
- Added: The first log entry in the game now displays a history of the collected items.
- Added: Multiworld generation now warns when chaos settings are enabled.
- Added: Cosmetic option to randomly color shift tilesets or backgrounds.
- Added: Configurable Damage Reduction for suits.
- Added: The seed hash will be displayed on the clear screen as well.
- Added: Options for flipping the gameplay vertically and horizontally.
- Added: The following offworld sprites have been added: Charge Beam, Energy Tank and Missile Expansion for Prime 1, Missile Launcher for Samus Returns.
- Changed: The offworld sprite for Prime 1 Bombs has been changed to better fit with the existing artstyle.
- Changed: When "Skip Gameplay cutscenes" is on, the Tower activation cutscene will also be skipped.
- Changed: On the Starter Preset, Screw Attack's priority has been changed to be `Low`.
- Changed: The Septogg in Breeding Grounds 3 South Gamma will now spawn instantly after defeating the Gamma.
- Changed: A warning will be shown when having Queen Metroid-Locked Doors as a target in Multiworlds.
- Changed: In a generated game, every joke hint will now be unique.
- Changed: When the DNA hint setting is set to `No hints`, joke hints will now also be shown, instead of the same generic text.
- Fixed: The Tower - Dark Maze now has the correct light level.
- Fixed: Industrial Complex - Breeding Grounds Fly Stadium Access now has the correct light level.
- Fixed: Exporting a game after a Music Rando game now properly deletes all randomized songs.
- Fixed: The Baby now requires all DNA in order to be collected again.
- Fixed: When using Door Lock rando, doors in boss rooms will not close instantly when stepping into the room, but instead stay open until the proper event starts.
- Fixed: Doors in boss rooms will not lock again when reentering the boss room after the boss was defeated.
- Fixed: In Door Lock Rando, when doors unlock in Genetic Laboratory rooms, they will now properly switch to ammo doors rather than switching to blue doors.
- Fixed: The softlock prevention in Super Missile Chamber now doesn't have a shot block overlapping with a crumble block.
- Fixed: In Door Lock Rando, if another Water Turbine has been destroyed, it will now not cause the original Water Turbine in Hydro Station to get destroyed.

#### Logic Database

##### The Tower

- Added: Ext. Zeta Nest East Access now has an IBJ (intermediate) + Knowledge (Beginner) + Spider method of crossing the room from the right.
- Added: Gamma Nest West Access now has an IBJ (intermediate) + Knowledge (Beginner) + Spider method of crossing the room from center to right.
- Fixed: Ext. Zeta Nest East Access now has corrected Morph Ball requirements and trick types.
- Fixed: Ext. Zeta Nest West Access now has corrected Morph Ball requirements and trick types.
- Fixed: Ext. Gamma Nest NE Access now has corrected Morph Ball requirements and trick types.
- Fixed: Ext. Zeta Nest West Access now has corrected Morph Ball requirements and trick types.

### Metroid Dread

- Fixed: The option to hide scans with Nothing data now behaves as expected.
- Fixed: Seeds with more than 3 starting Energy Parts can be exported and played.
- Fixed: The "start the game with the X released" option now also mentions Experiment Z-57.

#### Logic Database

##### Burenia

- Added: Use Pseudo Wave Beam (Intermediate) with Diffusion Beam to break the Early Gravity Blob through the wall.
- Fixed: The Early Gravity Speed Booster puzzle now correctly requires Speed Booster Conservation set to Beginner.
- Removed: Using Water Bomb Jumps to reach the Blob Alcove in Gravity Suit Tower.

##### Cataris

- Changed: The fight with Experiment Z-57 now requires more resources
  - Charge Beam changes
    - Using just Charge Beam has been upgraded to Combat (Intermediate)
    - Using Charge Beam with beams dealing at least 75 damage satisfies Combat (Beginner)
    - Using Charge Beams with beams dealing at least 120 damage is in logic with no tricks.
  - Health changes
    - When dodging the later attack without Flash Shift or a Spin Jump, 250 Energy is required
    - The fan phase requires a Spin Jump or Combat (Intermediate) with 300 Energy.

### Metroid Prime

- Changed: Updated tournament winners scan text
- Fixed: Crash in Central Dynamo/Quarantine Access A due to the memory from extra blast shields
- Fixed: Crash in Deck Beta Security Hall due to the memory from extra blast shields and auto-loads
- Fixed: Non-NTSC 0-00 Ruined Courtyard thermal conduit patch exploit where Super Missiles could be skipped
- Fixed: Upper Research Core door forcefield having the wrong color/vulnerability when a custom blast shield is placed
- Fixed: Upper Research Core door opening if a custom blast shield is destroyed while the door is unpowered
- Fixed: Export error when using (deprecated) Major cutscene skips
- Fixed: Shorelines lighthouse cutscene skip not working if the player had visited the save station
- Fixed: Missing black bars in the Elite Research bottom platform activation cutscene
- Fixed: Black bars sometimes disappearing prematurely in the Chozo Ice Temple cutscene
- Fixed: Missing screen fade-in from Arrival cutscenes in Transport to Chozo Ruins East and Transport to Tallon Overworld South when skipped
- Fixed: Ghost music in Furnace not playing when coming from Energy Core

#### Logic Database

- Fixed: When elevators are shuffled one-way (cycles/replacement/anywhere), and an elevator leads into the Ship on uncrashed Frigate Orpheon, coming back now properly needs Parasite Queen defeated.

##### Chozo Ruins

- Added: Ruined Shrine NSJ climb now has both NTSC and non-NTSC versions documented.

##### Phazon Mines

- Fixed: Added back the item requirements to Mines Security Station Barrier after they were accidentally removed.

### Metroid Prime 2: Echoes

- Added: FAQ for Sanctuary Entrance Kinetic Orb Cannon.

#### Logic Database

##### Temple Grounds

- Added: Great Wind Chamber terminal fall to the morph cannon now has standable terrain (beginner) and is documented.

##### Torvus Bog

- Fixed: Transit Tunnel East: Getting from Door to Training Chamber to Door to Catacombs without Gravity Boost now requires Morph Ball.

### Metroid: Samus Returns

- Added: Cosmetic option to shuffle music either by song type or full shuffle.
- Added: More starting locations have been added for all areas.
- Added: Progressive pickups can now be configured to be placed vanilla.
- Added: New generic offworld items for Missiles, Beams, and Suits in multiworld.
- Added: A unique icon for major items on the map.
- Changed: Room Names on the HUD are now enabled by default.
- Changed: Power Bomb drop rates have been bumped to 20% from 10-15% for nearly all enemies.
- Changed: The music in Surface West now plays the Surface East - Landing Site theme if you do not have the Baby and all DNA collected.
- Changed: The Aeion orbs after collecting major upgrades has been restored.
- Changed: Beams have been rebalanced against Diggernaut.
- Fixed: The hidden area in Area 7 - Spider Boost Tunnel South not being removed fully.
- Fixed: Negative Metroid count if defeating the Larva Metroids in reverse.
- Fixed: Visual bug where Samus would display incorrectly after reloading to checkpoint from a boss fight.
- Fixed: The pickup from Arachnus no longer faces the screen when it spawns.

#### Logic Database

##### Area 1

- Added: Destroyed Armory - Reach the pickup by doing a Damage Boost (Advanced) off the Gullugg, along with Precise Aiming (Beginner), Single-Wall Wall Jump (Intermediate), and Unmorph Extend (Advanced).
- Added: Temple Exterior
    - Video for the Melee Clip to access Exterior Alpha Arena from the tunnel.
    - Methods to climb the right side of the room to the door and to the top:
        - High Jump Boots, Damage Boost (Advanced), Super Jump (Hypermode).
        - High Jump Boots, Super Jump (Expert), Unmorph Extend (Advanced).
        - Single-Wall Wall Jump/Wall Jump (Intermediate) and either High Jump Boots, Ice Beam (Intermediate), or Damage Boosts (Advanced).
- Fixed: Inner Temple West Hall - Reaching Door to Inner Temple Save Station properly requires Morph Ball on the Unmorph Extend paths.

##### Area 4 Central Caves

- Added: Amethyst Altars - Reach the pickup with Spider Ball, Single-Wall Wall Jumps (Expert), and Movement (Advanced).

##### Area 5 Tower Exterior

- Added: Tower Exterior
    - Reach the door to Zeta Arena Access with High Jump Boots, Single-Wall Wall Jumps (Beginner) and either Super Jump (Intermediate) or Unmorph Extend (Intermediate).
    - Reach the center top of the tower with High Jump Boots, Single-Wall Wall Jump (Intermediate), Super Jump (Advanced), Unmorph Extend (Advanced), and Movement (Advanced).
    - Reach the top ledge to Gamma+ Arena Access with High Jump Boots and Ice Beam, and either Charge Beam (Intermediate), Phase Drift (Advanced), or nothing extra (Expert).

##### Area 7

- Added: Omega Arena South Access
    - Reach the pickup with Bombs and a Bomb Launch (Diagonal Bomb Jump (Advanced)).
    - Reach the door to Omega Arena South by freezing the Gullugg and using High Jump Boots or Super Jump (Advanced).

## [8.2.1] - 2024-07-05

### AM2R

- Fixed: The Tower is now properly unlit when it hasn't been activated, and lit when it has been activated.

### Metroid Dread

- Fixed: Added missing dependency for Storm Missile Doors, which could crash the game when visiting a region where there was no other door that used the Super Missile Door as a base.

### Metroid: Samus Returns

- Changed: The hidden area obstruction before Diggernaut in Area 6 has been removed.
- Fixed: Hidden area obstructions not being properly removed.
- Fixed: An issue where items collected in Surface West weren't being sent in Multiworld.

## [8.2.0] - 2024-07-03

- Added: When generating for a multiworld, certain error messages now mention the names of relevant worlds.
- Added: When generating for a multiworld, all mentions of a world now use the world's name.
- Added: "Export all presets" option under multiworld session Advanced Options.
- Added: Credits spoiler log now mention if one of the items was randomly placed as a starting item.
- Added: Warn when generating a game with Door Lock Randomizer in Types Mode and Permanently Locked doors are set as a valid option.
- Added: Rdvgame files now contain a checksum, in order to detect if invalid files were user-modified.
- Added: Metroid Samus Returns racetime.gg rooms are now viewable in the racetime.gg browser.
- Changed: Significantly improved the performance of uploading a game to multiworld session, as well as downloading the spoiler.
- Changed: The Receiver/Provider world selector in the History tab is now sorted.
- Changed: The dropdown to select a connector is now sorted alphabetically.
- Fixed: When opening the window to select a preset for Multiworld sessions, it will not show placeholder text anymore.

### AM2R

- Added: Chaos Options to randomly make a room dark, submerged in water or submerged in lava.
- Added: 10 Videos added to the logic database.
- Fixed: Dread's Wide Beam will now show as a Wide Beam sprite instead of a Spazer Beam sprite.
- Fixed: A crash when in Door Lock Rando, a Research Site Hatch was shuffled to become a Research Site Hatch.

#### Logic Database

##### Distribution Center

- Added: Facility Storage Spiked Path: It is now possible to cross the rooms with Wall Jumps and Intermediate Zips.
- Fixed: Pipe Hub Access: Solving the EMP Puzzle is not possible to do with Power Bombs anymore.
- Fixed: Zipping across in Serris Arena now requires Morph Ball.

##### Hydro Station

- Changed: Breeding Grounds Entrance: The Walljump that's used to get to Breeding Grounds Save Station with a Damage Boost is now Intermediate instead of Expert.

##### Industrial Complex

- Fixed: Spiky Shaft: It is now not trivial anymore to go between the top left door and the top right door.

##### The Depths

- Added: Bubble Lair Shinespark Cave: Expert Walljump and Intermediate Morph Glide option to climb the room as well as a video demonstration.
- Changed: Hideout Omega Nest: Getting past the Omega is now Movement Intermediate with Space Jump, and Movement Advanced with Spider Ball.

### Metroid Dread

- Added: Progressive pickups can now be configured to be placed vanilla.
- Changed: The water in Early Cloak Room in Artaria will disappear after the blob is broken, instead of flooding the lower section with the tunnel.
- Changed: Water will no longer appear in First Tutorial after using the water device in EMMI Zone Hub in Artaria.
- Changed: Prime 1's Missile Launcher now shows up as a Missile Tank.
- Fixed: Entering Intro Room in Artaria will no longer cause long loads or crash the game.
- Fixed: The Navigation Station in Itorash now has a map icon.
- Fixed: The Thermal Gate blocking the Morph Launcher to Experiment Z-57 now has a map icon.
- Fixed: The transport in Ghavoran - Flipper now shows the destination on the minimap icon.

#### Logic Database

##### Cataris

- Fixed: Moving Magnet Walls (Tall) now uses the correct lava button event for the magnet surfaces.

##### Hanubia

- Changed: The Door to Orange EMMI Introduction is excluded from Door Lock Rando.

### Metroid Prime

- Fixed: Typo on the Quality of Life preset tab.
- Changed: Open Map can be used with Elevator Randomization (Unvisited rooms do not reveal their name. Unvisited Elevators do not reveal their destination.)

#### Logic Database

##### Chozo Ruins

- Fixed: Removed redundant connection to Hive Totem.

##### Tallon Overworld

- Fixed: Overgrown Cavern now has the correct node marked as player spawn.

### Metroid Prime 2: Echoes

- Added: Progressive pickups can now be configured to be placed vanilla.

### Metroid: Samus Returns

- **Major** - Added: Multiworld and automatic item tracker support for Citra.
- Added: New door types: `Access Open` and `Lightning Armor`. Access Open adds new doors to most 3-Tile high open transitions, which can then be shuffled. Lightning Armor doors can be opened with a Melee while having Lightning Armor enabled.
- Added: Option to configure if heated rooms or lava deals constant instead of scaled damage.
- Added: If you don't have the Baby Metroid, a configurable hint is now displayed in the textbox after collecting all DNA.
- Changed: The popup when collecting an item has been removed, and has been replaced with a message that does not interrupt gameplay.
- Changed: Item icons on the map will now show the icon of the pickup instead of the open circles. Powerups and Nothings currently share the same icon. Hidden Pickups will still show up as open circles.
- Changed: When collecting a Reserve Tank, the HUD will now properly update instead of disabling the bottom screen.
- Changed: Some "hidden area" obstructions have been removed in the following areas to improve visibility in certain sections: Area 1, Area 3 Factory Exterior, Area 4 Central Caves, Area 7.
- Changed: Area 1 - Inner Temple East Hall: The top crumble block no longer respawns to help prevent a possible softlock in Door Lock Rando.
- Changed: Area 4 Crystal Mines: The upper door in Mines Entrance can now be shuffled in Door Lock Rando.
- Changed: The description for the `Missile Reserve Tank` is now more explicit about when it can be used.
- Fixed: When exporting a new seed, any leftover data from previous seeds will be deleted.
- Fixed: If progressives are enabled, the models for Wave Beam and High Jump Boots now face right to be more recognizable.
- Fixed: Beam Doors are no longer mismatched with the door they are attached to, which would prevent certain doors from being opened.
- Fixed: Crash when defeating the Larva Metroids in reverse.
- Fixed: Typos in `Patches` tab regarding area names.

#### Logic Database

##### Area 5 Tower Exterior

- Fixed: Picking up `Missile Tank (Top)` from the top of the room now requires Bombs.

## [8.1.1] - 2024-06-08

### Metroid Prime

- Fixed: Arboretum - Gate not staying open on room reload if the gate cutscene was skipped
- Fixed: Sunchamber - Artifact unveil cutscene black bars not going away

## [8.1.0] - 2024-06-04

- Changed: In Item Pool tab, improved the presentation for configuring ammo.
- Changed: Error messages have been made more detailed if Randovania is unable to connect to Dolphin.
- Fixed: Events followed by pickups are now better weighted during generation.
- Fixed: During generation, the starting health is now properly accounted for when deciding how many Energy Tanks (and similar) are needed for a requirement.
- Fixed: Text in the Customize Preset window's Randomizer Logic > Generation tab is now game-neutral.
- Fixed: Items placed before standard generation now respect vanilla item placement settings to not assign two items to one location.
- Fixed: The Spoiler Playthrough tab is now hidden when creating a game with minimal logic, as it's not a reliable source on determining whether a seed is beatable.
- Fixed: Locked/Disabled Doors will, in addition to checking if you can reach the backside of the door, also check if you can leave from there.
- Fixed: Games that support randomisation of any type of transport with the "Two-way, between regions" mode now ensure that all regions are reachable.

### AM2R

- **Major** - Added: Transport Pipe randomizer. If enabled, it will change where Transport Pipes lead to.
- **Major** - Added: Long Beam, Walljump Boots and Infinite Bomb Propulsion have been added as items.
- Added: It is now possible to have a seperate shuffled amount and required amount of DNA.
- Added: Exposed Metroid Queen-Locked doors for Door Lock Rando.
- Added: Exposed Open Transitions for Door Lock Rando. Shuffling these in, will place Doors on all 4-Tile high transitions.
- Added: All Bosses now drop Power Bombs.
- Added: The following sprites have been added: Spider Ball for Prime 1, Missile Launcher, Speed Booster Upgrades and Super Missile Launcher for Dread.
- Changed: The following sprites were changed in order to fit more with AM2R's art style: Ice Missiles and Storm Missiles for Dread, Annihilator Beam, Dark Suit, Dark Visor, Echo Visor, Light Suit and Progressive Suit for Echoes, Gravity Suit, Phazon Suit and Varia Suit for Prime 1.
- Changed: The hints are now in color.
- Changed: The sprites for the EMP doors have been changed to be more distinct.
- Changed: When Doors are shuffled over Research Site Hatches, they are now not obscured by the rock background.
- Changed: The Starter Preset now has `Unlock Genetics Laboratory Doors` enabled.
- Changed: The Starter Preset now has Progressive Jumps and Progressive Suits enabled.
- Fixed: When Research Site Hatches are shuffled to Ammo doors (Missile, Super Missile, Power Bomb), they will now get unlocked automatically when going through them.

#### Logic Database

##### Distribution Center

- Changed: Dual Gammas: Fighting them without Gravity Suit now requires intermediate combat instead of beginner.
- Changed: Dual Gammas: Fighting them with Charge Beam now requires you to be able to climb the platforms in the room.
- Fixed: Gravity Area Trapdoor: Shinesparking up is now impossible on Door Lock Rando.
- Fixed: Gravity Area Shaft: Shinesparking up is now impossible on Door Lock Rando and also properly accounts for Missiles.

##### Genetics Laboratory

- Added: Waterfalls Exterior: Hypermode option of climbing the room with Walljumps and Morph Glides.
- Fixed: Hatchling Room Underside: Shinesparking up is now impossible on Door Lock Rando.

##### Industrial Complex

- Changed: Upper Factory Gamma Nest: Leaving to the top with Spider Ball or IBJ now requires the Gamma to be dead first.
- Changed: Upper Factory Gamma Nest: Leaving to the top with only Walljump is now an Expert Walljump instead of Advanced.
- Changed: Upper Factory Gamma Nest: Leaving to the top with Walljumps and the Septoggs is now an Intermediate Walljump instead of Beginner.
- Changed: Fighting Torizo without any Beam Upgrades is now Advanced Combat.

##### GFS Thoth

- Changed: Fighting Genesis without any Beam Upgrades is now Expert Combat.

##### Golden Temple

- Added: Golden Temple Exterior: A video for the Walljump to Exterior Alpha Nest.

##### The Tower

- Changed: Tower Exterior South East: Shinesparking up to the cliff near the Gamma Nest has been changed from a beginner shinespark to an intermediate one.

### Cave Story

- Added: 60fps can be enabled for Freeware by setting the appropriate value in the `settings.ini` file next to the executable after an export.
- Changed: When playing a Multiworld, Windows will not show a Firewall prompt anymore to allow the game.
- Fixed: Cave Story Tweaked now runs on the Steam Deck.

### Discord Bot

- Changed: The website command now points to `https://randovania.org` rather than `https://randovania.github.io`.

### Metroid Dread

- Changed: The Morph Launcher leading to Experiment Z-57 will no longer cause Thermal Doors to temporarily be closed.
- Changed: The exporting dialog now links to a guide that explains how to dump the RomFS.
- Changed: In the preset energy tab, the explanation of environmental damage being non-logical is now less misleading.
- Changed: When transports are randomized, the room names will now always be displayed on the HUD for rooms containing transports, regardless of cosmetic settings.
- Fixed: Typo on the exporting dialog.
- Removed: The `Ryujinx (Legacy)` option for exporting has been removed. The `Ryujinx` option should be used instead.

#### Logic database

- Added: New trick: Climb Sloped Surfaces.

#### Artaria

- Added: Wall Jump (Beginner) is now an option for reaching the bottom part of the slope in EMMI Zone Spinner.
- Added: In Waterfall: Getting from Tower Middle to Door to Behind Waterfall with Phantom Cloak and Climb Sloped Surfaces (Advanced).
- Changed: Climbing the slope in EMMI Zone Spinner with Spin Boost has been reclassified from Movement to Climb Sloped Surfaces.
- Changed: Using Speed Booster to climb the slope in EMMI Zone Spinner has been reclassified to Speed Booster Conservation.
- Changed: In Waterfall: Getting from Tower Middle to Door to Behind Waterfall with no items has been reclassified from Movement (Advanced) to Climb Sloped Surfaces (Expert).
- Changed: In Waterfall: Getting from Right of Rotatable to Tower Middle  with Spin Boost now requires Climb Sloped Surfaces (Beginner).

#### Burenia

- Changed: Using Flash Shift to get the Missile Tank Pickup in Main Hub Tower Top now requires tricks, either Movement (Beginner) with 3 Flash charges, Climb Sloped Surfaces (Intermediate) with 2 Flash chargers, or Wall Jump (Beginner) and Climb Sloped Surfaces (Beginner) with 1 Flash Charge.

##### Dairon

- Added: Door Types for the two Dairon Power Events for future-proofing (not the Missile or Wide doors) and updated the relevant connections.
- Added: Using Stand on Frozen Enemies trick to get the item in Big Hub, using either Flash Shift or Spin Boost.

##### Ferenia

- Added: Climb Sloped Surfaces (Intermediate) with Flash Shift to reach the pickup in Pitfall Puzzle Room, with 2 Flash Charges.
- Added: Climb Sloped Surfaces (Beginner) with Flash Shift to climb the slope at the bottom of Speedboost Slopes Maze, with 1 Flach Charge.

##### Ghavoran

- Changed: Climbing to the pickup at the top of Spin Boost Tower using Flash Shift has been reclassified from Climb Sloped Tunnels to Climb Sloped Surfaces.
- Changed: Climbing to the pickup at the top of Spin Boost Tower Using Flash Shit, the Wall Jump has been reduced from Advanced to Intermediate.

### Metroid Prime

- Fixed: The artifact totems now break during the Meta-Ridley fight if less artifacts were required than shuffled
- Fixed: Crashes in several rooms when pressing start to skip cutscene exactly 1 second from the end of cutscene
- Fixed: Crash in certain elevator rooms when warping the moment connecting room(s) finish loading
- Fixed: Incorrect shield texture for vertical **Power Beam Only** doors
- Fixed: Elite Research - Stuttering when loading the room
- Fixed: Mine Security Station - Wave Pirates not dropping down if the player didn't skip the cutscene immediately
- Fixed: Reactor Core - Escape music restarting when leaving the room after Parasite Queen has been killed
- Fixed: Furnace - Ghost elements re-appearing when re-entering the room from East Furnace Access
- Fixed: Main Plaza - Door background texture not rendering on the correct side
- Fixed: Hive Totem - Skipping the cutscene now behaves more accurately as if the cutscene wasn't skipped
- Fixed: Ruined Courtyard - Skipping the cutscene now behaves more accurately as if the cutscene wasn't skipped
- Fixed: Phendrana Shorelines - The item behind the ice can now be collected again with Infinite Speed
- Fixed: Control Tower - Flying Pirates incorrectly flying away from the player when skipping the cutscene
- Fixed: Research Core - Combat Visor being forced after grabbing the pickup on Competitive Cutscene mode
- Fixed: Research Entrance - Softlock if the player kills the pirates before touching the cutscene trigger
- Fixed: Research Entrance - Fog disappearing after clearing the 1st Pass Pirates and before the 2nd Pass Shadow Pirates
- Fixed: Energy Core - Underwater sound incorrectly playing when the player was not underwater
- Fixed: Energy Core - Puzzle music not playing again if the player re-enters the room during the countdown
- Fixed: Ruined Shrine - Beetle music incorrectly continues playing after leaving towards Main Plaza
- Fixed: Save Station B - Incorrectly playing save station music instead of Phendrana music if the player leaves too quickly
- Fixed: Observatory - Projector activation cutscene skip activating the projector twice if the cutscene was skipped late
- Fixed: Observatory - Fixed incorrect music playing when the projector is active
- Fixed: Observatory - Panel activation cutscene incorrectly playing on 2nd Pass when the projector is already active
- Added: New option for suit damage reduction: "Additive", where each suit provides a specific amount of damage reduction
- Changed: The map tracker uses the same names for elevators as when editing a preset
- Changed: Updated tournament winners scan
- Changed: Ventilation Shaft: Cutscene skip no longer waits for nearby rooms to load
- Changed: Mine Security Station: The Wave Pirates now get activated with the same timing, regardless of what death animation the Shadow Pirates play
- Changed: Mine Security Station: Adjusted cutscene trigger so it can't be accidentally skipped
- Changed: Ruined Shrine - Adjusted position of the cutscene skip lock-on point
- Changed: Control Tower - "Doors Unlocked" HUD Memo now shows in Control Tower once the fight is done on Competitive Cutscene mode
- Changed: Ruined Fountain - Morph Ball can no longer get stuck at the bend on the Spider Track
- Changed: Energy Core - Increased the size of the Load Trigger to Furnace Access
- Changed: Hive Totem - Adjusted the Hive Totem scan position to match how it is on PAL
- Changed: Sun Tower Elevator - Cutscene now shows Samus facing the correct direction
- Changed: Observatory - Restored an unused particle effect for the projector
- Changed: Observatory - The projector is now activated on room load, instead of activating immediately after the room loaded
- Changed: Research Entrance - 2nd Pass Shadow Pirates can longer interrupt 1st Pass fight music if they die too slowly
- Changed: Omega Research - Ambient music now resumes when the pirates die instead of when they fully despawn
- Changed: Geothermal Core - The previously invisible ledge connected to Plasma Processing is now always visible

#### Logic Database

##### Magmoor Caverns

- Fixed: Geothermal Core: Various Puddle Spore requirements now require Before Storage Depot B instead of After.

##### Phazon Mines

- Changed: Central Dynamo: Infinite Speed trick no longer requires Knowledge (Advanced)
- Changed: Fungal Hall Access now appropriately requires Plasma
- Added: Mine Security Station: Combat logic for getting Storage Depot A
- Changed: Mine Security Station: Adjusted combat logic to have stricter requirements

##### Phendrana Drifts

- Changed: Temple Entryway: Breaking ice properly requires Plasma/Wave/Power

##### Tallon Overworld

- Changed: Root Cave: NSJ climb connects to a skybox which connects to the item and Arbor Chamber
- Changed: Root Cave: NSJ climb to item no longer needs Standable Terrain and Invisible Objects has been nerfed to Beginner for the item
- Changed: Root Cave: NSJ climb now appropriately requires Door Lock Rando to be off
- Changed: Root Cave: Combat Dash from Arbor Chamber to item no longer requires X-Ray/Invisible Objects
- Added: Root Cave: NSJ climb now has comments to explain methodology
- Added: Root Cave: Advanced Combat Dash to Arbor Chamber from item that does not need X-Ray/Invisible Objects

### Metroid Prime 2: Echoes

- Fixed: A small typo with "immune" in the energy preset tab.
- Fixed: Seeker Locks without Seeker now properly show all usages when asked for.

### Metroid: Samus Returns

- **Major** - Added: Door Lock randomizer has been added, along with new door types.
- **Major** - Added: Elevator randomizer has been added.
- Changed: DNA hints now just say "DNA" instead of "Metroid DNA".
- Fixed: If no seed was exported at a previous start of Randovania, the export window now shows the correct title ID in the output path for NTSC without having to switch to PAL and back to NTSC.
- Fixed: Removed an incorrect start location from Area 4 Central Caves, which failed when exporting the game.
- Fixed: Typo on the exporting dialog.
- Fixed: Common case where a modified input RomFS was considered being unmodified.
- Fixed: Starting at Area 3 Factory Exterior - Beam Burst Chamber & Tsumuri Station no longer spawns Samus out of bounds.
- Fixed: The Laser Aim cosmetic options UI no longer exports the wrong colors and has been simplified.
- Fixed: The item in Area 7 - Omega Arena South Access no longer disappears after defeating the Omega in Area 7 - Omega Arena South.
- Fixed: Case where Power Bombs would not be disabled when fighting Diggernaut.

#### Logic Database

##### Area 1

- Fixed: Metroid Caverns Hub: Dock to Metroid Caverns Save Station -> Tunnel to Metroid Caverns Save Station now has the correct grouping for the logical paths.

##### Area 3 Metroid Caverns

- Added: Caverns Teleporter East - Reaching the pickup now has correct requirements with High Jump Boots, requiring either a Super Jump (Advanced), Unmorph Extend (Intermediate), or Freezing the Moheek (Intermediate).

## [8.0.0] - 2024-05-01

- **Major** - Added: Metroid Samus Returns has been added with full single player support. Includes random starting locations, some toggleable patches, and more.
- Added: Highlighting nodes in the Map view of the Map tracker will now update the current location.
- Changed: The output after verifying the installation has been made less misleading.
- Changed: Show better errors on Linux and macOS when something goes wrong while trying to open a directory.
- Changed: Improve error handling when exporting presets.
- Fixed: The Map view on the Map tracker will not show doors and generic nodes as being inaccessible if only resources were shown on the Text Map view.

### Resolver

- Fixed: Some cases of seeds being wrongly considered as impossible.

### Discord Bot

- Added: The Discord bot now mentions the game when describing a preset.
- Changed: Experimental games are now only available in the development bot.

### AM2R

- Added: 1 joke hint.
- Changed: All ammo tanks are now consistently being referred to as "Tanks" rather than "Expansions".

#### Logic Database

- Changed: Zipping from destroyable objects with Missiles is now rated as Expert.

##### Hydro Station

- Fixed: Varia Chamber Access: Logic will not expect you to Infinite Bomb Jump with only Power Bombs to get to the item anymore.
- Fixed: Inner Alpha Nest South: It's not logical anymore to get the Missile tank with only Walljumps and Mid-Air Morphs.
- Added: Inner Alpha Nest South: A video link to get the Missile Tank with a Morph Glide.

### Cave Story

- Fixed: If the objective has been set to the bad ending, then the Explosive will be in its vanilla location, rather than not being shuffled at all.
- Fixed: King does not have a third ear anymore when using him as a player sprite.

##### Sand Zone

- Fixed: Sand Zone: Breaking the blocks now properly accounts for having either Missile Launcher or Super Missile Launcher.
- Fixed: Sand Zone: Breaking the blocks to go from the Sunstones to before the omega fight now properly accounts for killing enemies to farm Missiles.
- Fixed: Sand Zone: Reaching the Storehouse now expects you to have a weapon on trickless instead of the ability to fly.
- Added: Sand Zone: Breaking the blocks near the Storehouse is now accounted for with Missiles/Bubbler.
- Added: Sand Zone: Collecting the running puppy now expects you to either kill the Armadillos, or avoid them via intermediate Pacifist strats.

### Metroid Dread

- Added: Linux and macOS now have the Ryujinx exporting option available.
- Changed: The Missile Tank pickup in Invisible Corpius Room in Artaria has been moved to the left so that it won't overlap with the door in Door Lock Rando.
- Changed: There is now a thermal gate preventing players from entering the Experiment Z-57 fight without activating the nearby thermal first.
- Fixed: The `Hints Location` tab no longer refers to Prime 2 when describing where the hints are placed.
- Fixed: Customizing a preset where EMMI and Bosses were turned off for DNA placement won't have the DNA slider be initially enabled.
- Fixed: A `drive letter` typo in the exporting window.
- Removed: The FAQ entry stating that only the English language is supported has been removed, as all languages are patched since version 7.4.0.

#### Logic database

##### Cataris

- Added: Pseudo Wave Beam (Beginner) to break the blob above Blue Teleportal to Artaria, from the left side of the wall.

### Metroid Prime

- Added: FAQ Entry about non-Superheated rooms
- Added: Exposed "Power Beam Only"-Doors for Door Lock Rando.

#### Logic Database

##### Chozo Ruins

- Changed: Main Plaza: The R-Jump and L-Jump to reach the Grapple Ledge Missile Expansion have been lowered to beginner.

##### Frigate Orpheon

- Added: Biotech Research Area 2 can now be crossed with a Hypermode Wall Boost

##### Magmoor Caverns

- Added: The Sloped R-Jump in Geothermal Core to get to the door to Plasma Processing (commonly referred to as Eagle Jump) is now in logic.

##### Phendrana Drifts

- Added: The jump to the upper pickup in Gravity Chamber now requires an intermediate R-Jump or an Advanced L-Jump alongside the Advanced Slope Jump requirement.

### Metroid Prime 2: Echoes

#### Logic Database

- Fixed: Normal Doors now account for having a beam or Morph Ball Bombs to open.

##### Agon Wastes

- Added: Movement (Intermediate) to get from the center platforms in Central Mining Station to the cannons using Space Jump Boots.
- Added: Screw Attack from the cannons to get the item in Central Mining Station before the Pirate fight.
- Added: Mining Station B - Room Center to Transit Station with Boost Ball, Bombs, BSJ (Intermediate), and Standable Terrain (Intermediate).
- Fixed: The video link for the Expert Slope Jump in Central Mining Station now links to a working video.
- Fixed: Mining Station B - Room Center to Transit Station now properly requires Boost Ball and Standable Terrain (Intermediate) for the No Space Jump Post-Puzzle path.

## [7.5.0] - 2024-04-01

- Added: Command line arguments for exporting games. These commands are intended for advanced uses only.
- Fixed: During generation, actions that involves multiple progressive pickups are now properly considered.

### AM2R

- Fixed: Hitting Zetas with Charge Beam works again.

#### Logic Database

##### Distribution Center

- Added: Gravity Area Corridor: Getting the item is now logical via a Charge Bomb Spread. This requires Knowledge Beginner and Movement Intermediate.
- Fixed: Gravity Chamber Access: Going from right to left is now logical with Gravity and Bombs.
- Fixed: Gravity Chamber Access: Going from right to left is not logical anymore with walljumping.

##### Hydro Station

- Changed: Shinesparking from Breeding Grounds Alpha Nest West to Breeding Grounds Overgrown Alley now requires an intermediate Shinespark.
- Fixed: Hydro Station Exterior: It's now impossible for the Water Turbine to shuffle to a Spider Ball door or a Screw Attack door.

##### Industrial Complex

- Added: Industrial Complex Exterior: It is now possible to get from the right building to the left building. It's an Intermediate Morph Glide with High Jump, and an Advanced without.

##### Main Caves

- Fixed: Drill Excavation: Logic does not expect you to need bombs anymore to break the crystal if Cutscene Skips are enabled.

##### The Tower

- Fixed: Plasma Chamber: It is now logical to escape the room through the left tunnel if the Softlock Prevention option is enabled.

### Cave Story

- Fixed: Cave Story exports with CS:Tweaked now prioritize the mod-specific files over Freeware's. This solves several issues with missing graphics when exporting over a Freeeware game.
- Fixed: Missing graphical assets for rando-exclusive inventory entries in Cave Story: Tweaked exports

#### Logic Database

##### Ruined Egg Corridor

- Added: Health requirements to the Sisters.
- Fixed: Breaking the blocks in `Cthulhu's Abode?` now properly accounts for Super Missile Launcher

### Metroid Dread

- Fixed: DNA placement respects vanilla item placement settings to not assign two items to one location

#### Logic Database

- Added: New trick, Cross Bomb Launch.
- Changed: The Shinesink Clip and Aim Down Clip tricks are now a single Floor Clip trick.

##### Artaria

- Added: Video: Ballsparking into Speed Hallway from the right, charging speed from Energy Recharge Station South.

##### Burenia

- Added: Crossing the gap in Underneath Drogyga with Cross Bomb Launch; Intermediate with Spin Boost, Advanced without.
- Added: Reaching the Missile Tank Pickup in Main Hub Tower Top using Cross Bomb Launch (Advanced).
- Added: Video: Morph Ball Movement Jump in Main Hub Tower Middle.

##### Cataris

- Added: Reaching the Pickup in EMMI Zone Item Tunnel using Cross Bomb Launch (Advanced).
- Changed: The Cross Bomb Skip to reach the Pickup in EMMI Zone Item Tunnel has been reduced from HyperMode to Expert.

##### Dairon

- Added: Getting across the right gap in Early Grapple Room with Cross Bomb.

##### Elun

- Changed: Releasing the X without Bombs or Cross Bombs now requires Knowledge (Beginner).

##### Ferenia

- Changed: Getting across the water in EMMI Zone Exit East with Cross Bombs now additionally requires Cross Bomb Launch (Advanced).
- Changed: Path to Escue: Getting from Door to Save Station Southeast to Dock to EMMI Zone Exit East is now trivial.

##### Ghavoran

- Added: Cross Bomb Launch (Advanced) to get to the Save Station Door in Golzuna Tower from the Missile Tank Pickup.
- Added: Cross Bomb Launch (Beginner) to get the Missile Tank Pickup in Golzuna Tower.
- Added: Video showing the Climb Sloped Tunnels trick to get from the Missile Tank Pickup to the Save Station Door in Golzuna Tower.
- Added: Wall Jump using Spin Boost in Left Entrance.
- Added: Water Space Jump (Intermediate) in Energy Recharge Station, getting up through the Screw Attack Blocks.
- Changed: Using Cross Bomb to get the Missile Tank Pickup in Golzuna Tower now requires Movement (Beginner).
- Changed: The Floor Clip into Golzuna Arena has been reduced from Expert to Intermediate.
- Changed: The Cross Bomb Skip to get across the Pitfall blocks in Cross Bomb Tutorial has been reduced from Expert to Advanced.

### Metroid Prime

#### Logic Database

##### Phendrana Drifts

- Added: Ruined Courtyard: Scan/X-Ray Beginner dash to and from Specimen Storage

##### Tallon Overworld

- Changed: Frigate Crash Site: Overgrown Cavern Climb L-Jump adjusted to Beginner

### Metroid Prime 2: Echoes

- Added: Updated A-Kul's scan with the 2023 CGC Tournament winners.

#### Logic Database

##### Torvus Bog

- Added: The reverse air underwater in Training Chamber now has a method with and without Space Jump (Advanced and Expert respectively). This can be used to get to the bomb slot as well as the door to Fortress Transport Access.

## [7.4.2] - 2024-03-13

This release is identical to 7.4.0 and was released to revert 7.4.1.

## [7.4.1] - 2024-03-13

### AM2R
- Fixed: Hitting Zetas with Charge Beam works again.

### Cave Story
- Fixed: Cave Story exports with CS:Tweaked now prioritize the mod-specific files over Freeware's. This solves several issues with missing graphics when exporting over a Freeeware game.
- Fixed: Missing graphical assets for rando-exclusive inventory entries in Cave Story: Tweaked exports


## [7.4.0] - 2024-03-08

- Added: A warning will be shown when trying to generate a game where more items are in the pool than the maximum amount of items.
- Added: When a game is exported via ftp, a message is displayed indicating that an attempt is being made to connect to the ftp server instead of the patcher's misleading "Done" message.
- Changed: Improved how requirement templates are simplified, improving generation and resolver performance.
- Fixed: Generating a game after customizing a preset will not completely freeze Randovania anymore.
- Fixed: The collection text displayed when mixing Hide All model style with Random models and a cross-game multiworld is now always a generic message when your own pickup is disguised as a pickup of another game.
- Fixed: In the Item Pool tab, selecting Shuffled now works properly for non-progressive entries with multiple copies and certain other items.
- Fixed: Changelog window properly displays images.
- Fixed: Cancelling connecting to the server is better handled now.

### Resolver

- Fixed: Some cases of resolver timeout.

### AM2R
- Added: A popup helping the player to inform how Missile-less Metroid combat works
- Added: The following sprites were added for Dread Multiworld: Energy Tanks, Missile Tanks, Missile Tank+, Power Bomb Launcher, Power Bomb Tank, Varia Suit
- Changed: The following Multiworld sprites were changed in order to fit more with AM2R's art style: Dread's Energy Part, Dread's Wide Beam, Echoes' Amber Translator, Echoes' Cobalt Translator, Echoes' Dark Agon Key, Echoes' Darkburst, Echoes' Dark Torvus Key, Echoes' Emerald Translator, Echoes' Ing Hive Key, Echoes' Sky Temple Key, Echoes' Super Missiles, Echoes' Violet Translator
- Fixed: Rare crash when receiving a flashlight/blindfold in a Multiworld session.
- Fixed: AM2R Speed Booster Upgrades now show properly instead of using the default offworld model.

### Cave Story
- **Major** - Cave Story: Tweaked is now supported as an export platform and included with Randovania.

#### Logic Database

##### Egg Corridor

- Added: Health requirements for the Igor boss fight.

##### Grasstown

- Fixed: Grasstown: Accessing the Jellyfish field from the east side of Chaco's House now properly accounts for weapons/pacifist strats instead of being trivial.
- Added: Health requirements for the Balrog 2 boss fight.
- Added: Health requirements for the Balfrog boss fight.
- Changed: Shelter: Accessing the Save Point and Refill is now logically possible when entering from the teleporter.

##### Mimiga Village

- Added: Health requirements for the Balrog 1 boss fight.

### Metroid Dread

- Added: "Access Permanently Closed" doors can be used in Door Lock Randomizer. This includes new default and alternate textures in cosmetic options.
- Added: New Missile Launcher model for Prime, Echoes, and AM2R multiworld pickups.
- Added: New Super Missile Expansion model for AM2R multiworld pickups.
- Fixed: Wide Beam shields now require the Wide Beam to break, and cannot be cheesed with Wave or Plasma beam.
- Fixed: Saves from a different world in the same multiworld session are correctly handled as incompatible.
- Fixed: Text is patched in all languages, not just English.

#### Logic Database

##### Ghavoran

- Added: In Spin Boost Tower: Expert Speed Booster Conservation from Ledge Below PB Tank to Pickup (PB Tank), as well as a video for this trick.

### Metroid Prime

#### Logic Database

- Added: 35 new Videos to the Database

##### Chozo Ruins

- Changed: Vault: NSJ Bombless Wall Boost lowered to Expert
- Changed: Ruined Nursery: bombless Standable Terrain NSJ lowered to Advanced and w/ SJ lowered to Intermediate
- Changed: Hive Mecha: Fight skip via walkway lowered to Intermediate Movement
- Added: Hive Mecha: Fight skip NSJ Advanced Movement bunny hop
- Added: Furnace: Spider track climb trick description
- Added: Furnace: Bombless Intermediate Movement to West Furnace Access
- Added: Burn Dome Access: Advanced Movement and Wallboost bombless escape
- Added: Hall of the Elders: Advanced Complex Bomb Jump wave slot skip

##### Phazon Mines

- Added: Elite Research: Advanced IUJ scanless climb
- Added: Main Quarry: Advanced BSJ to Waste Disposal
- Added: Metroid Quarantine B: Hypermode Single Room OOB NSJ bombless
- Added: Elevator Access A: Hypermode bombless spiderless climb from Elevator A
- Added: Elevator Access A: Expert Movement logic for climbing without Wave Beam
- Changed: Phazon Processing Center: Item to Maintenance Tunnel L-Jump now has proper X-Ray logic
- Changed: Phazon Processing Center: Item to Maintenance Tunnel Complex Bomb Jump has been properly replaced with Bomb Jump

##### Phendrana Drifts

- Added: Frozen Pike NSJ Bombless Climb from Frost Cave Access now has proper Charge Beam, Scan Visor, and Combat logic
- Added: Hypermode Frozen Pike NSJ Bombless Climb from bottom to top
- Added: Frozen Pike Hypermode BSJ to Transport Access
- Added: Frozen Pike NSJ Hunter Cave to Frost Cave Intermediate Slope Jump
- Changed: Transport Access Single Room OOB lowered to expert and advanced tricks
- Added: Ice Ruins West Courtyard Entryway to middle platform NSJ Hypermode BSJ and NSJ damage boost
- Added: Ice Ruins East Expert Single Room OOB ice item heist
- Added: Ice Ruins East Advanced Single Room OOB and Hypermode Movement spiderless bombless spider track item
- Added: Ruined Courtyard Advanced Movement bunny hop to Save Station A
- Added: New hash words

## [7.3.2] - 2024-02-??

- TODO: fill out or remove.

## [7.3.1] - 2024-02-07

### AM2R

- Fixed: Receiving a suit in a Multiworld session will not place you in the most upper-left position of a room anymore.

## [7.3.0] - 2024-02-07

- Added: Ability to turn off changing "to" Normal Doors in Door Type dock rando.
- Fixed: For Linux and macOS, the auto tracker tooltip will not show black text on black background anymore.
- Fixed: Searching for your own pickup in multiworld sessions will now show only pickups which match *exactly* the name, instead of showing pickups which start with that name.
- Fixed: The import in a multiworld session is blocked if it contains an unsupported game.
- Fixed: Opening the webbrowser for Discord Login doesn't fail on Linux anymore.
- Changed: Scanning ammo in the Prime games will now show nicer text for items that provide negative ammo or multiple positive ammo.
- Fixed: For Windows, the game select tooltip will not render as grey text on grey background in dark mode.
- Added: Games display a banner if they are multiworld compatible.

### Resolver

- Fixed: Some cases of resolver timeout.

### AM2R

- **Major** - Added: Multiworld support for AM2R.
- Added: Auto-Tracker functionality.
- Added: A "Hints"-tab, which describes the hint system used in AM2R in detail.
- Added: A "Hint Item Names"-tab, which describes which names are used to describe the items in offworld hints.
- Changed: Minimal Logic has been adjusted. It now also checks for Morph Ball, Missile Launcher, the DNA and the Baby collection.
- Changed: The Baby now checks for all DNA being collected and will display a message if not.
- Changed: Progressive Suits and Progressive Jumps now display custom sprites instead of Space Jump / Gravity Suit sprites in order to make them more distinct.
- Changed: The yams.json file will not be present anymore for race seeds.
- Fixed: The shell script after exporting works now on Flatpak environments.
- Fixed: Typos in FAQ.

#### Logic Database

- Added: 20 Videos to the Logic Database.

##### Main Caves

- Fixed: In Surface Hi-Jump Challenge: Now correctly uses normal damage instead of lava damage for damage boost.
- Fixed: In Drivel Drive: Intended Ballspark now requires Gravity.
- Changed: In Drivel Drive: Bumped mockball method to Expert.
- Changed: In Western Cave Shaft: Bumped health requirement for the descent to require an Energy Tank in trickless.

##### Golden Temple

- Added: In Guardian Arena: Now accounts for Speed Booster quick kill with Intermediate Knowledge.

##### Hydro Station

- Fixed: In Breeding Grounds Entrance: Activating the EMP Slot now properly accounts for Missiles.

##### Industrial Complex

- Fixed: Renamed the room `Spazer Beam` to `Spazer Beam Chamber`.
- Changed: Upper Factory Gamma Nest: Shinesparking from the room below to get the top item is now an intermediate shinesparking trick.

##### The Tower

- Changed: In Tester Arena, the fight requirements have been restructured with more thorough combat and health requirements.

##### Distribution Center

- Changed: In Dual Gamma Nest, the fight now requires Gravity suit on Trickless Combat. Health requirements adjusted around this change.
- Changed: Distribution Center Exterior West: Shinesparking to get the top Missile Tank is now an intermediate shinesparking trick.
- Changed: Bullet Hell Room Access: Shinesparking to get from `Door to Bullet Hell Room` to `Door to Distribution Facility Intersection` now requires an intermediate shinesparking trick.

### Cave Story

- Fixed: The name for Puppy locations and Labyrinth Shop locations will now be shown correctly on the Location Pool tab.

### Metroid Dread

- Added: Changing the volume of the music, SFX and background ambience is now possible via cosmetic options.
- Changed: Speed Booster Upgrades and Flash Shift Upgrades are now considered minor items instead of major.

#### Logic Database

- Removed: It's no longer logical to push Wide Beam Blocks with Wave Beam without Wide Beam.
- Fixed: All usages of Missiles now require the Missile Launcher.
  - Affects:
    - Fighting Corpius with Normal Missiles.
    - The part of the Z57 fight where you use Storm Missiles to stop the healing.
    - Breaking the Missile Blocks in Dairon - Transport to Artaria.
    - Fighting Escue with Normal Missiles.
    - Fighting Golzuna with Storm Missiles and Normal Missiles.
    - Fighting Central Units.

##### Artaria

- Added: Single Wall Jump (Beginner) to cross the pillar left to right in White EMMI Introduction.
- Added: Using Speed Booster in White EMMI Introduction to get over the pillar left to right, from the BallSpark Hallway Room, also available in Door Lock Rando.
- Fixed: Using Speed Booster in White EMMI Introduction to get over the pillar left to right, from the Teleport to Dairon Room now requires Door Lock Rando to be disabled.

##### Cataris

- Added: The Wide Beam Block in Dairon Transport Access can now be traversed with a Diffusion Abuse trick from below.

##### Ferenia

- Changed: Using Speed Booster to reach the item at the top of Purple EMMI Introduction now requires Speed Booster Conservation (Intermediate).
- Fixed: Energy Recharge Station (Gate): Clearing the Grapple Block from the Upper Bomb Ledge now additionally requires the Main Power Bomb instead of only Power Bomb Ammo.
  - All the other usages of Power Bombs in this area also now require the Main Power Bomb.

##### Ghavoran

- Added: Bomb Jump in Right Entrance, out of the water to the Grapple Block Alcove. Requires Diagonal Bomb Jump and either Out of Water Bomb Jump or Gravity Suit.
- Added: Video showing the Grapple Movement trick in Right Entrance.

### Metroid Prime

- Added: It is now possible to have a seperate total amount and required amount of Artifacts.
- Changed: Minimal Logic now also checks for the Ridley event.
- Fixed: Rare softlock/glitches regarding Central Dynamo maze

### Metroid Prime 2: Echoes

- Added: Having Double Damage no longer causes the morph ball to glow.
- Added: 7 more joke hints.
- Changed: Minimal Logic now also checks for the Emperor Ing event.

#### Logic Database

- Added: 12 videos to the database

##### Torvus Bog

- Added: In Great Bridge: Rolljump method to reach Abandoned Worksite from Temple Access (Top)

## [7.2.0] - 2024-01-05

- **Major** - Added: Rebranded Randovania icons.
- Fixed: Bug where tooltips did not show uncollected item names in the autotracker.
- Changed: Update to the Database Video Directory site to eliminate lag and add modern styling.
- Changed: Autotracker tooltips now display text in black instead of gray.

### Metroid Dread

#### Logic Database

##### Artaria

- Added: In Screw Attack Room: Break the blob with Slide Turnaround Pseudo Wave Beam, requires Gravity Suit. Beginner from the left and Intermediate from the right.
- Fixed: The Advanced Pseudo Wave Beam to break the Blob in Screw Attack Room from the right now handles it not working with Gravity Suit.
- Fixed: Add Slide as a requirement for the Pseudo Wave Beam usages in Melee Tutorial Room and Early Cloak Room.

##### Burenia

- Added: Pseudo Wave Beam to break the bottom right blob in Burenia Hub to Dairon. Requires Slide and Gravity Suit or Diffusion Beam.
- Fixed: When using Power Bomb to break the bottom right blob in Burenia Hub to Dairon, also require the ability to shoot a beam.
- Fixed: Burenia Hub to Dairon: Getting the item in the fan with only Flash Shift now requires at least one Flash Shift Upgrade as well, and also only requires Intermediate movement (instead of Advanced).
- Changed: Main Hub Tower Middle: Climbing out of the water from Left of Central Grapple Block without any items now requires Advanced Movement, up from Intermediate.

##### Ferenia

- Added: In Space Jump Room: Use Grapple Beam to jump out of water above Underwater Ledge Left, and use Single Wall Jump, Spin Boost or Flash Shift to reach Dock to Transport to Ghavoran. Video included.
- Changed: In Space Jump Room: Can traverse from Underwater Ledge Left to Dock to Transport to Ghavoran using Spider Magnet, with either Flash Shift and Wall Jump or Morph Ball and Single Wall Jump.
- Changed: In Space Jump Room: Added a video for reaching the Missile Tank with only Morph Ball and Bombs
- Changed: In Space Jump Room: Added a video traversing from Underwater Bottom to Underwater Ledge Left with only Grapple Beam.

##### Ghavoran

- Fixed: Getting the Energy Part Pickup in Golzuna Tower using Spin Boost and Shinespark Conservation Beginner now correctly requires Morph Ball.
- Changed: Opening the door to Orange Teleportal directly from below, in Golzuna Tower, requires Diffusion Beam.
- Added: The door to Orange Teleportal can be opened from inside the tunnel left after breaking the Speed Booster Blocks, in Golzuna Tower. This requires Charge Beam and either Wave Beam or Pseudo Wave Beam Beginner.

### AM2R

- Added: Research Site Open Hatches as available doors for Door Lock Rando.
- Added: New option to place DNA anywhere.
- Added: New option to force Save Station doors to be normal doors.
- Added: New option to force doors in Genetics Laboratory to be normal doors.
- Added: If the user starts with random items, then an item collection screen will now be shown, telling the player which items they start with.
- Added: Clearer GUI symbols, when expansions have been collected, but not their corresponding launcher.
- Added: When softlock prevention is active, then the first two crumble blocks in Super Missile Chamber will be shoot blocks instead.
- Changed: "Distribution Center - Energy Distribution Emergency Exit" has updated behavior when 'Softlock Prevention' is enabled. Before, only the bottom row of Speed Booster blocks were removed. Now, all of them have been removed, except for the leftmost pillar.
- Fixed: When spinjumping into a progressive Space Jump, the spinjump SFX is not being infinitely looped anymore.
- Fixed: Entering "Hatchling Room Underside" will now show the Metroid scan notification only once.

#### Logic Database

- Added: 15 Videos to the Logic Database.

##### Main Caves

- Added: In Surface Hi-Jump Challenge: Shinespark conservation method to reach item.

##### Hydro Station

- Added: In Inner Alpha Nest South: IBJ method to reach item.
- Changed: In Arachnus Arena: New health and dodging requirements for fighting Arachnus.

##### Industrial Complex

- Added: In Lower Factory Intersection: Can now climb the room by shinesparking after a short charge.
- Added: In Treadmill Room: Going from right to left is now possible via a beginner Shinespark or an intermediate Morph Glide.
- Fixed: In Lower Factory Intersection: Climbing the room now correctly needs a damage boost for wall jumps.
- Fixed: In Shirk Prisons: Going from right to left, now requires Morph Ball, or 4 (Super) Missiles.
- Fixed: In Treadmill Room: Going from right to left via Movement is now impossible.
- Changed: In Torizo Arena: New weapon, health, and dodging requirements for fighting Torizo.

##### Genetics Labratory

- Changed: In Queen Arena: Additional Beam requirements and dodging requirements for fighting Queen trickless.

### Metroid Prime 2: Echoes

#### Logic Database

##### Dark Agon Wastes

- Added: Requirements to trigger the Amorbis fight from below: Spacejump, NSJ Z-Axis Screw Attack or BSJ, and bomb jumps or standable terrain with the energy taken.
- Added: Advanced combat to fight Amorbis after the energy has been taken.
- Changed: Revised Amorbis combat requirements (trickless requires a good weapon + 2 E, beginner requires a weapon and 1 E, intermediate neither)
- Changed: Skipping the Amorbis trigger, or touching it to trigger the fight from below, requires Knowledge set to Intermediate.

### Metroid Prime

#### Logic Database

##### Tallon Overworld

- Added: Advanced Single Room OoB to reach Landing Site item without Morph Ball

## [7.1.1] - 2023-12-26

### Metroid Prime

- Added: A more stream-friendly autotracker layout
- Fixed: Reverted Warrior Shrine -> Monitor Station loading improvement which could sometimes cause crashes
- Fixed: Export compatibility with legacy cutscene skip options
- Fixed: Music issues in Frigate Orpheon, Artifact Temple, Arboretum, Sunchamber Lobby, Burn Dome and Lava Lake
- Fixed: [PAL] Issue with the Artifact Temple teleporter arrival cutscene
- Fixed: Non-NTSC text issues
  - Seed hash not showing on main menu
  - Credits not showing seed spoiler
  - [JP] Font size
- Added: `qolGeneral` improvements
  - Ice wall in Phendrana Shorelines now shatters instead of melting when shot
  - Better Save Station load trigger in Phendrana Shorelines
  - Better door open triggers in Arboretum
- Changed: Back-to-back cutscenes in Artifact Temple now skip as one

### Metroid Prime 2: Echoes

- Added: A more stream-friendly autotracker layout

## [7.1.0] - 2023-12-01

- Fixed: Bug with progressive suits in the autotracker always highlighting first suit
- Changed: "Remove redundant pickup alternatives" and "Stagger placement of pickups" are no longer experimental options and will be included in all presets moving forwards.

### AM2R

- Added: Shell script to make launching randomized games easier on Flatpak.
- Added: Plasma Beam Chamber's crumble blocks will be gone when the softlock prevention setting is turned on.
- Fixed: Visual time of day discrepancy with Septoggs and the tileset if started at GFS Thoth.
- Fixed: A flipped water turbine if the vanilla water turbine was set to be changed to one.
- Fixed: Crash when starting the game and loading a save room which contains a destroyed water turbine.
- Fixed: "Cancel" button not working properly on "Toggle" Missile-Mode.

#### Logic Database

- Changed: Zeta and Omegas combat rebalanced for lower difficulties.

### Metroid Dread

- Added: Power Bomb Limitations now shows up on the Preset Summary when enabled.

#### Logic Database

##### Artaria

- Added: In Screw Attack Room: Get from Door to Freezer(Power) to Start Point 2 by sliding.
- Added: In Screw Attack Room: Get from Start Point 2 to Early SA Platform with Space Jump.
- Added: In Screw Attack Room: Get from Door to Freezer(Power) to Screw Attack Pickup by using Shinespark. Requires Speed Booster Conservation Beginner and Disabled Door Lock Randomizer.
- Added: In EMMI Zone Hub: Get to the item pickup and the top left door from Door to Ballspark Hallway, using Shinespark, Speed Booster Conservation Beginner.
- Added: In EMMI Zone Hub: Get to the item pickup from Door to Ballspark Hallway using Speed Booster and Spider Magnet.
- Fixed: In EMMI Zone Hub: Getting to the item pickup from Door to Ballspark Hallway using Flash Shift and Single Wall Jump is now separated from the Grapple Movement alternative.
- Fixed: In EMMI Zone Hub: Getting to the item pickup from Door to Ballspark Hallway using Flash Shift and Single Wall Jump now requires a Flash Shift Upgrade.
- Fixed: In EMMI Zone Hub: Getting to the item pickup from the lower door to Wide Beam Block Room using a Shinespark now requires Door Lock Rando to be disabled.
- Removed: In EMMI Zone Hub: Redundant option: getting from the lower to the upper Door to EMMI Zone Exit Southwest using Speed Booster when Door Lock Rando is disabled.

##### Burenia

- Added: In Gravity Suit Tower: Getting from the Lower door to Ammo Station South to the Upper door to Gravity Suit Room is in logic with either Power Bombs or after breaking the floor.
- Changed: In Gravity Suit Tower: Getting from the Lower door to Ammo Station South to the Lower door to Gravity Suit Room is now locked behind Highly Dangerous Logic

##### Cataris
- Added: In Underlava Puzzle Room 2: Use Speed Booster with at least one upgrade to shinespark through the speed blocks from the right.

##### Ferenia

- Added: In EMMI Zone Exit Middle: Use Wave Beam and Charge Beam or Power Bombs to open the Upper Door to EMMI Zone Exit West, then traverse through that room to get to the upper door.
- Added: In Purple EMMI Arena: Use Water Space Jump (Intermediate) to jump out of the water to reach the door.
- Changed: In EMMI Zone Exit Middle: Going from the Dock to Map Station to the Door to EMMI ZONE Exit West (Lower) is now trivial.
- Changed: In Purple EMMI Arena: Jumping out of the Water to reach the door using Cross Bombs now requires Water Bomb Jump Beginner. Using Normal Bombs no longer requires Spin Boost.

##### Ghavoran

- Changed: Golzuna logic has been overhauled to include Storm Missiles, Bombs, or Cross Bombs to fight it and forcing Flash Shift, Spin Boost, or Space Jump to dodge its attacks if not using shinesparks to defeat it.
- Fixed: Missing check on PB limitations to get to Orange Teleportal by opening the door from the tunnels below.

### Metroid Prime

- Fixed: Some rooms not appearing on map when "Open map from start" export option is selected
- Fixed: Parasite Queen permadeath when skipping death cutscene
- Fixed: Black bar in Control Tower cutscene
- Fixed: Minor PAL issues regarding Skippable Cutscenes in Exterior Docking Hangar and Sunchamber
- Added: Preset option to force Normal or Hard difficulty in the Main Menu
- Added: More Base QoL
  - All rooms now automatically play music appropriate to the area, even if the original music trigger has not been touched
  - The bomb blocks in Lava Lake and Chapel Tunnel are gone forever once destroyed
  - Fix Arboretum rune scan not always appearing when vines are retracted
  - Fix broken load trigger in Aether Lab Entryway
  - Tweaked the size of some door open and loading triggers
  - Sun Tower Access Ghost can now be seen after performing Early Wild
  - Better music timing of Elite Pirate breakout
  - Fix Chapel of the Elder's item platform not rising up all the way
  - Removed more "flashbang" effects
- Changed: Research Core item acquisition cutscene removed in Competitive Skippable Cutscenes
- Changed: Reintroduce and improve loading trigger optimization in Warrior Shrine
- Changed: Update in-game text when refilling PBs at missile stations
- Changed: The Missile Launcher's broad category is now "missile system" instead of "missile-related upgrade".

#### Logic Database

- Added: Database logic for Hard Mode

##### Chozo Ruins

- Added: Vault NSJ with Wallboosts
- Changed: Decreased Difficulty of Tower of Light NSJ Slope Jump

##### Magmoor Caverns

- Added: Fiery Shores wallcrawl to reach Upper Item

##### Phazon Mines

- Added: Difficult HBJ in MQB Phazon Pit
- Added: Elite Research Single Room OOB to Item
- Added: Upper Elite Research Dash to Reach Item NSJ

##### Phendrana Drifts

- Changed: Thardus Thermaless with Bombs and w/o adjusted
- Added: Phendrana Canyon NSJ Scanless Damage Boost
- Added: Phendrana's Edge NSJ Grappleless BSJ
- Added: Ruined Courtyard NSJ Climb UBJ
- Added: Thardus Skip NSJ from North Quarantine Tunnel

##### Tallon Overworld

- Added: Great Tree Hall Lower NSJ Climb BSJ
- Added: Landing Site B Hop to Reach Gully NSJ

### Metroid Prime 2: Echoes

#### Logic Database

- Changed: Climbing Transport A Access using slope jump + NSJ SA no longer incorrectly requires SJ as well

## [7.0.1] - 2023-11-??

- To be decided if it will be necessary.

## [7.0.0] - 2023-11-03

- **Major** - Added: AM2R has been added with full single player support. Includes Door Lock Rando, some toggleable patches and more.
- Changed: The Changelog window has received a slight overhaul. The date of each release is shown, hyperlinks are fixed, and patch notes are now accessed through a drop-down box (previously used vertical tabs).
- Changed: Trick level sliders ignore mouse scroll inputs, preventing unintended preset changes.
- Changed: The Trick Details list in the menu bar no longer displays tricks that shouldn't be visible in the UI.
- Changed: For Multiworld, sending collected locations to the server can no longer fail if there's an error encoding the inventory.
- Changed: The directory layout has now changed, moving everything that isn't the executable to an `_internal` folder.
- Changed: When verifying the installation, missing files and modified files are listed in the console and log.
- Changed: An explicit error is now displayed when a preset has minimum random starting items higher than the maximum.
- Fixed: Map tracker selects the correct start location if the preset has only one start location that is not the default.
- Fixed: When verifying the installation, the title of the popup now properly says "Verifying installation".
- Fixed: Exporting with hidden item models in a multiworld now works properly.

### Resolver

- Fixed: Bug where damage constraints in chains were not understood correctly.
- Fixed: Damage reductions from multiple suits are no longer multiplied together.
- Improved: The output from the resolver now includes the node with the victory condition.
- Improved: When using verbosity level High or above, the energy is displayed in the output.
- Improved: Speed up resolving of hard seeds by allowing skipping of more kinds of unsatisfied requirements.

### Cave Story

- **Major** - Added: Multiworld support. Currently only supports the version of freeware provided by Randovania.
- Fixed: Exporting Cave Story no longer causes a runtime error.
- Fixed: Presets that start in Camp no longer error in generation.
- Changed: The bookshelf in Prefab House now returns you to Prefab Building, before the boss rush.
- Fixed: Alt-tabbing while in fullscreen no longer crashes the game.
- Fixed: You can no longer select a negative weapon slot from the inventory.
- Fixed: The teleporter menu no longer flickers.

### Metroid Dread

- Fixed: Custom shields now use the correct shader and texture effects and no longer a black background
- Fixed: Issues with negative amount for ammo items. The current amount was set to a wrong value and you had to use a ammo refill station. This also caused issues with the auto tracker and multiworld.

#### Logic Database

- Fixed: The "Power Bomb Limitations" setting is now respected for opening Charge Beam Doors.

##### Artaria

- Changed: Going to Transport to Dairon with Speed Booster now requires the Speed Booster Conservation trick set to Beginner.
- Changed: The item above Proto EMMI now requires Speed Booster Conservation set to Beginner when reaching it with Speed from the top.
- Changed: Using Speed Booster to reach the pickup in EMMI Zone First Entrance now requires either the EMMI defeated or Speed Booster Conservation set to Beginner.

##### Burenia

- Added: Use Spin Boost with Wall Jump to climb from left to right at the top of Gravity Suit Tower.
- Changed: The Early Gravity sequence now requires the Speed Booster Conservation trick set to Beginner.

##### Cataris

- Added: Ledge warp out of the Diffusion Beam Room to avoid being trapped by the one way door and the blob.
- Changed: The item in Dairon Transport Access now requires the Speed Booster Conservation trick set to Beginner.
- Changed: The speed blocks leading to Underlava Puzzle Room 2 now require the Speed Booster Conservation trick set to Beginner or Power Bombs.

##### Dairon

- Changed: The lower item in the Freezer now requires the Speed Booster Conservation trick set to Beginner.
- Changed: The item in Ghavoran Transport Access now requires the Speed Booster Conservation trick set to Beginner when using Space Jump.
- Changed: The item in Storm Missile Gate Room now requires the Speed Booster Conservation trick set to Beginner when coming from above.

##### Elun

- Added: Elun's Save Station is now a valid starting room.
- Changed: The item in Fan Room now requires the Speed Booster Conservation trick set to Beginner.

##### Ferenia

- Added: Emmi Zone West Exit now has a Damage Boost trick to move from the center platform to the west door.
- Changed: The item in Fan Room now requires the Speed Booster Conservation trick set to Beginner or Gravity Suit with door lock rando disabled.
- Changed: The item in Speedboost Slopes Maze now requires the Speed Booster Conservation trick set to Beginner.
- Changed: The Missile+ Tank in Space Jump Room now requires the Speed Booster Conservation trick set to Beginner.

##### Ghavoran

- Changed: Going up Right Entrance with Speed Booster now requires the Speed Booster Conservation trick set to Beginner.
- Changed: The upper item in Golzuna Tower now requires the Speed Booster Conservation trick set to Beginner when using Spin Boost from the top.

### Metroid Prime

- Changed: In the Auto-Tracker Pixel Theme, visors are now pilled, Boost Ball icon with a proper trail, improvements to Power Bomb icon.
- Fixed: Counting normal damage reductions from suits twice.
- Fixed: Item position randomizer not being random.
- Fixed: Foreign object in ruined shrine
- Fixed: Room rando + cutscene skip compatibility
- Fixed: Crash when exporting a seed with a blast shield in phazon infusion chamber and essence death teleporter
- Fixed: [PAL/JP] Restored Missile and Charge shot stun in one hit on Ridley
- Fixed: [PAL/JP] Restored Wavebuster cheese on Ridley
- Fixed: When customizing cosmetic options, the labels are now properly updated.

### Metroid Prime 2: Echoes

- Added: One new Joke Hint referring to Raven Beak added to the pool
- Changed: In the Auto-Tracker Pixel Theme, visors are now pilled, Boost Ball icon with a proper trail, Screw Attack icon now faces clockwise, dedicated Power Beam icon.
- Changed: Damage Requirements for Warrior's Walk Item Pickup has been lowered from 80 to 60 dmg in total (30 energy getting the item and 30 energy going back)

## [6.4.1] - 2023-10-12

### Metroid Dread

- Removed: The "Power Bomb Limitations" has been disabled due to issues. This will be re-added in the future.

## [6.4.0] - 2023-10-05

### Metroid Dread

- Fixed: The "Power Bomb Limitations" setting is now accounted for by logic.

### Metroid Prime:

- Fixed: When room rando is enabled, cutscenes are no longer skippable to avoid a bug with elevators. This will be properly fixed in the future.

## [6.3.0] - 2023-10-02

- Added: During generation, if no alternatives have a non-zero weight, try weighting by how many additional Nodes are reachable.
- Added: Data Visualizer now has a very visible checkbox to quickly toggle if the selected trick filters are enabled.
- Added: When trick filters are enabled, a line is added indicating how many requirements are being filtered.
- Changed: The generator will now consider placing Energy Tanks, if there's a damage requirement that's exactly high enough to kill the player.
- Fixed: The menu option for viewing all Randovania dependencies and their licenses has been restored.
- Fixed: The generator should now handle cases with negative requirements a little better.
- Fixed: Map tracker works again for Metroid Dread and Metroid Prime.

### Resolver

- Fixed: Bug where nested requirements were combined wrongly.
- Improved: Order of exploring certain dangerous events.

### Metroid Dread

- Added: Enky and Charge Beam Doors can be made immune to Power Bombs. This is enabled in the Starter Preset, and can be toggled in Preset -> Game Modifications -> Other -> Miscellaneous -> Power Bomb Limitations.
- Added: Warning in the FAQ about custom text not displaying if the game is played in languages other than English.
- Changed: Exporting games is now significantly faster.

#### Logic Database

- Added: 3 videos to the logic the database for a diagonal bomb jump in Ghavoran, a single-wall jump in Cataris, and a diffusion abuse trick in Artaria.

##### Artaria

- Changed: EMMI Zone Spinner: The connection to the pickup that is available before flipping the spinner now also requires door lock rando and Highly Dangerous Logic to be enabled.

##### Burenia

- Changed: Teleport to Ferenia: Using Speed Booster to get past the Shutter Gate now requires Speed Booster Conservation Beginner.

##### Cataris

- Changed: Thermal Device Room South: The connections to the thermal door that closes after using the thermal device now logically remains open when door lock rando is disabled and the "Can Slide" and "Shoot Beam" templates are satisfied. This is a handwave that makes the thermal device no longer a dangerous resource.
- Changed: Single-wall Jump trick in Cataris Teleport to Artaria (Blue) now requires a slide jump.
- Changed: Exclude Door above First Thermal Device from Door Randomization. Effectively making the First Thermal Device a safe action also when doors are randomized.

##### Dairon

- Changed: Yellow EMMI Introduction: Using Speed Booster to go through the Shutter Gate, right to left, no longer requires Flash Shift Skip.

##### Ferenia

- Changed: Purple EMMI Introduction: Using Speed Booster to get past the Shutter Gate now requires Speed Booster Conservation Intermediate instead of Flash Shift Skip Beginner.

##### Ghavoran

- Changed: The connection of EMMI Zone Exit Southeast and EMMI Zone Exit West is now a proper door. This enables it to now be shuffled in door lock rando.
- Changed: Going backwards through the Eyedoor now requires having first destroyed it, Flash Shift and Intermediate Movement, or being able to tank the damage.

### Metroid Prime

- Fixed: Door from Quarantine Access A to Central Dynamo being inoperable with Reverse Lower Mines enabled.
- Fixed: Minor issues with new skippable cutscenes option.
- Fixed: PAL export with skippable cutscenes
- Fixed: Flaahgra crash with skippable cutscenes (fingers crossed)
- Fixed: Warrior shrine loading behavior
- Changed: Remove white screen flash effect when crates explode.
- Changed: Skippable cutscene modes are no longer experimental. Skippable is the new default. Competitive cutscene mode has been updated appropriately.
- Changed: Update tournament winner scan in Artifact Temple
- Changed: Improve loading times when leaving MQB
- Changed: Parasite Queen no longer respawns on 2nd pass
- Changed: The post-Parasite Queen layer in Biotech Research Area 1 now prevents backtracking through Emergency Evacuation Area (1-way door)
- Removed: Major/Minor Cutscene Mode (Major hidden behind experimental options)

#### Logic Database

##### Impact Crater

- Added: The Metroid Prime Exoskeleton fight has full combat logic.

##### Chozo Ruins

- Added: Sun Tower Sessamoharu Complex Bomb Jump to Skip Super Missiles/Scan Visor

##### Phazon Mines

- Added: Phazon Processing Center between Pickup and Maintenance Tunnel Door
- Fixed: Traversing from the Spider Track Bridge to the Quarantine Access A door in Metroid Quarantine A now properly requires the barrier to be removed or `Backwards Lower Mines` to be enabled.

##### Phendrana Drifts

- Added: New Thardus Skip Method from Room Center
- Added: Quarantine Monitor to North Quarantine Tunnel Thardus Skip
- Added: Phendrana Shorelines Spider Track item without spider ball out of bounds trick

### Metroid Prime 2: Echoes

- Changed: When Progressive Grapple is enabled, it will now show `2 shuffled copies` rather than `Shuffled` for better consistency.
- Changed: A proper error message is displayed when mono is not found, when exporting a game on macOS and Linux.

#### Logic Database

- Added: 22 videos to the logic database. see the [Video Directory]
(https://randovania.github.io/Metroid%20Prime%202%20Echoes/) for the full collection
- Added: Comments to some Beginner Bomb Jump tricks
- Changed: The trick setting "Suitless Ingclaw/Ingstorm" got renamed to "Suitless Dark Aether" with the intention to cover more tight Dark Aether energy requirements outside of Ingclaw or Ingstorm related checks.

##### Sky Temple Grounds:

- Changed: War Ritual Grounds, Shrine Access, Lake Access, Accursed Lake, Phazon Pit and Phazon Grounds will now require a Suit on trickless settings

##### Agon Wastes:

- Added: Main Reactor: Scan Dash (Advanced) to reach the Luminoth Corpse which allows to reach the item through Slope Jumps and Standable Terrain (Advanced).
- Added: Main Reactor: It is now possible to get to the item with only Spider Ball, Morph Ball Bombs, Standable Terrain (Intermediate) and Bomb Space Jump (Expert) without Space Jump.

##### Dark Agon Wastes:

- Added: Hall of Stairs: Bomb Space Jump (Advanced) to reach Save Station 3 Door without Space Jump

##### Dark Torvus Bog:

- Added: Portal Chamber (Dark): It is now possible to reach the Portal with a Slope Jump (Intermediate) and Screw Attack without Space Jump.

##### Sanctuary Fortress:

- Added: Main Gyro Chamber: Instant Morph (Hypermode) into boost, to destroy the glass to Checkpoint Station
- Added: Reactor Core Item pickup now possible with just Spider Ball and Morph Ball Bombs via Standable Terrain (Intermediate) and Bomb Jump (Intermediate)
- Added: Vault: Extended Dash (Expert) and Boost Jump (Expert) Method to reach the Spinner Side
- Added: Accessing the portal in Watch Station with a Bomb Space Jump (Advanced) to reach the Spider Track, Standable Terrain (Advanced) to reach the Bomb Slot, and an Instant Morph (Advanced)

##### Ing Hive:

- Added: Hive Temple Access: Slope Jump (Expert) into Screw Attack to skip Hive Temple Key Gate
- Changed: Temple Security Access: Z-Axis Screw Attack Trick is changed into Screw Attack into Tunnels (Advanced)
- Changed: Culling Chamber and Hazing Cliff will now require a Suit on trickless settings

## [6.2.0] - 2023-09-02

- Added: "Help -> Verify Installation" menu option, to verify that your Randovania installation is correct. This is only present on Windows.
- Changed: Game generation is now up to 150% faster.
- Changed: The resolver now tries otherwise safe actions behind a point of no return before it tries actions that give dangerous resources. This makes the solve faster by avoiding some cases of backtracking.
- Changed: Comments no longer prevent And/Or requirements from being displayed as short form.
- Fixed: Auto Tracker icons that were supposed to be always visible no longer show as disabled.
- Fixed: Opening race rdvgame files from older Randovania versions now works properly.
- Fixed: Exporting games with hidden Nothing models don't crash during the exporting process anymore.
- Fixed: For macOS, exporting Metroid Prime 2: Echoes games does not require you to run Randovania from within a terminal anymore to see the Mono installation.

### Metroid Dread

- **Major** - Added: Elevator and Shuttle randomizer. The destination is shown on the elevator/shuttle's minimap icon and in the room name, if enabled. This will show different area names to the logic database for some items.
- **Major** - Added: Split beams and missiles. When playing with non-progressive beams or missiles, each individual upgrade provides a unique effect instead of providing the effects of all previous upgrades.
- Added: An in-game icon will appear if the player becomes disconnected from the multiworld server.
- Changed: The Starter Preset and April Fools 2023 preset now have non-progressive beams and missiles, instead of progressive.
- Changed: Bomb Shields are no longer vulnerable to Cross Bombs.
- Fixed: The door model for certain door types now uses the intended textures correctly.
- Fixed: The save file percentage counter and the per-region percentage counter are now all updated correctly.

#### Logic Database

- Added: Diagonal Bomb Jump in Ferenia - Speedboost Slopes Maze.
- Added: Diagonal Bomb Jump in Burenia - Main Hub Tower Top, to the Missile Tank, using either Gravity Suit or an out of water bomb jump.
- Added: In Dairon - West Transport to Ferenia, use Wave Beam to push the Wide Beam Block from above, without Wide Beam.
- Added: Logic to handle having Ice Missiles without Super Missile.
- Added: In Ghavoran - Teleport to Burenia, Cross Bomb Skip using just Morph Ball to get to and from the Pickup. Rated one level higher than the corresponding usage with Flash Shift or Spin Boost.
- Added: Ledge Warp usage to flip the spinner in Ghavoran next the Transport to Elun, and in Elun to release the X.
- Added: All Chozo-X encounters now have energy requirements.
- Changed: Added Wide Beam to missile farming during Kraid's fight.
- Changed: Fighting Kraid in Phase 2 without going up is moved from Beginner Combat to Intermediate.
- Changed: Fighting Kraid with no energy is now Intermediate Combat. Fighting with 1 Energy Tank is Beginner.
- Changed: Dodging in all Chozo-X fights now has Flash Shift as trivial, Spin Boost with Beginner Combat, and nothing with Intermediate.
- Changed: In Dairon - Teleport to Artaria, breaking the speed blocks is no longer "dangerous". This is done by removing the "Before Event" condition on breaking the blocks from above.
- Changed: In Artaria - Water Reservoir, breaking the blob is no longer "dangerous", as long as Slide is not randomized. This was previously dangerous because there's a connection in EMMI Zone Exit Southwest that makes use of Speed Booster, however, by simply adding a "Can Slide" option on the same condition, the logic now sees the blob as safe.
- Changed: In Burenia: Fighting Drogyga is now only "dangerous" if Highly Dangerous Logic is enabled. This is achieved by adding a Highly Dangerous Logic constraint on all instances where the logic uses "Before Drogyga" on connections in the Underneath Drogyga room.
- Changed: Move victory condition to after Raven Beak, and encode all requirements to finish the escape sequence to that connection. This avoids having a "dangerous" resource at the end of the game.
- Changed: In Burenia - Main Hub Tower Middle, lowering the Spider Magnet Wall is now "dangerous" only when Highly Dangerous Logic is enabled. The connection from the bottom of the room to the Pickup Platform that uses Grapple Movement requires the Spider Magnet Wall to not be lowered now requires Highly Dangerous Logic. The randomizer currently doesn't have the necessary options to make this connection mandatory in any seeds anyway.
- Changed: Most instances of pushing Wide Beam Blocks by using Wave Beam through walls now no longer need Wide Beam. Notable exception is Dairon - West Transport to Ferenia, from below.
- Changed: Boss fight logic using Ice Missile without Super Missile is no longer an option, and effectively requires as many missiles as with normal Missiles.
- Changed: Boss fight logic now understands how damage values work with Split Beams behavior.
  - Affected bosses: Robot Chozo fights, Chozo X fights and Raven Beak.
  - Having only Plasma Beam or only Wave Beam is only used to fight the Robot Chozos, at Combat Intermediate.
  - Having both Plasma Beam and Wave Beam is considered as the same bracket as only Wide Beam.
  - Having Wide Beam and Wave Beam is considered as the same bracket as Wide Beam and Plasma Beam.
- Changed: Exclude Ghavoran door between Flipper Room and Elun Transport Access from being shuffled as a Grapple Beam door in Door Lock rando. This is to enable a Ledge Warp to flip the Spinner from below.
- Changed: In Ghavoran - Flipper Room, rotating the flipper the normal way can now be in logic before having pulled the Grapple Block at Right Entrance or having turned on Power Switch 2 in Dairon, if Transport Randomizer is enabled.
- Changed: Revised logic for fighting Corpius
  - When using missiles without an ammo requirement, the X must not have been released.
  - Using Cross Bomb is moved to Combat Beginner
  - For Missiles, Super Missiles and Ice Missiles, the number of required missiles is reduced by 1, which matches the pre-existing comments. These alternatives remain Combat Intermediate.
  - For Missiles, Super Missiles and Ice Missiles, these can now also be used without combat tricks, but you need 1.5x as many units of Missiles ammo as the combat trick version.
  - Added Storm Missiles.
- Fixed: A typo in the room name Ferenia - East Transport to Dairon has been changed from East Transport to Darion.
- Fixed: In Burenia - Teleport to Ghavoran, to open the Plasma Beam door from below, add requirement to have Plasma Beam. This becomes relevant with Separate Beam Behavior.
- Fixed: In Artaria - Teleport to Dairon, to enter the teleport itself using Wave Beam, add requirements to have Wide Beam and Door Lock Rando being disabled. The former becomes relevant with Separate Beam Behavior.
- Fixed: In Cataris - Kraid Area, when using Wave Beam to fight Kraid from behind, you now also need the rest of the rest of the requirements to fight Kraid.

### Metroid Prime

- Fixed: One-way elevator mode not able to generate
- Fixed: Doors openable underneath blast shields
- Fixed: Doors and Blast shields hurting the player with reflected shots
- Fixed: Starting items getting  ignored when starting in Connection Elevator to Deck Alpha
- Fixed: Skipping the cutscene in Connection Elevator to Deck Alpha also skips item loss
- Fixed: Doors in Omega Research not locking
- Fixed: Elite Control entry Barrier activating again
- Fixed: Hall of the Elders "New Path Opened" HUD Memo not appearing
- Fixed: Some unskippable cutscenes
- Fixed: Removed HUD Memos in Emergency Evacuation Area
- Fixed: Timing of Metroids in Metroid Quarantine A
- Fixed: Stuck camera in control tower
- Fixed: Timing of flying pirates in control tower
- Fixed: Echoes Unlimited Missiles model now appears larger
- Added: More Quality of life improvements over vanilla
  - Colorblind friendlier flamethrower model
  - Power Bombs now have a heat signature
  - Power Conduits activate even if only 1 of 3 wave particles hit
  - Main Quarry power conduit no longer reflects charged wave
  - Added lock to top door during Phazon Elite fight
  - Doors unlock from picking up the artifact item instead of the Phazon Elite dying

#### Logic Database

##### Chozo Ruins

- Added: Reverse Flaahgra in Sun Tower is now logical
- Added: Furnace E Tank Wall Boost Escape
- Added: Transport Access North Wallboost to Hive Totem from Elevator
- Added: Trigger Ghosts from Sun Tower Access without Bombs or Spider

##### Phazon Mines

- Added: Fungal Hall A now has Energy and Combat Logic
- Added: Fungal Hall A SJ Scan Dash Grapple Skip
- Added: Fungal Hall Access NSJ Bombless Escape to Fungal Hall A

##### Phendrana Drifts

- Changed: Phendrana Canyon Pickup NSJ Bombless Triple Boost Adjustments
- Changed: Control Tower Plasma Skip is now Beginner
- Added: Hunter Cave Bunny Hop to reach Hunter Cave Access from Lower Edge Tunnel
- Added: Hunter Cave Slope Jump to reach Chamber Access from Lake Tunnel

##### Tallon Overworld

- Added: Root Cave Climb NSJ Boost Strat

### Metroid Prime 2: Echoes

- Added: New cosmetic suit options. Please note that these suits require the experimental patcher to be enabled.
- Added: The internal game copy is automatically deleted when exporting a game fails in certain situations.

#### Logic Database

- Added: 307 videos to the logic database. see the [Video Directory]
(https://randovania.github.io/Metroid%20Prime%202%20Echoes/) for the full collection.

##### Temple Grounds

- Added:  NSJ Extended Dash (Expert) to cross Grand Windchamber through the middle platform.

##### Sky Temple Ground

- Removed: Phazon Grounds NSJ, No SA -> Invisibil Objects (Hypermode) or Movement (Expert) and Dark Visor. Doesn't exist.

##### Agon Wastes

- Added: NSJ Extended Dash (Advanced) to reach Temple Access Door in Mining Station A.

##### Sanctuary Fortress

- Added: Extended Dash (Expert) to reach the Scan Post in Watch Station Access from Main Gyro Chamber Door.
- Added: Extended Dash (Expert) to reach Main Gyro Chamber Door in Watch Station Access from the Scan Post Side.
- Added: Workers Path - Screw Attack from Z-Axis (Intermediate) now requires Bomb Space Jump (Intermediate) from Dynamo Works
- Added: Workers Path - Bomb Jump (Advanced) method added to reach cannon NSJ from landing platform

## [6.1.1] - 2023-08-07


- Changed: Improve performance significantly when opening a Multiworld session with long history.
- Changed: Slightly improve performance when opening game details.
- Fixed: The correct error is displayed when the incorrect password is provided for Multiworld Sessions.

### Metroid Dread

- Fixed: The progress bar when exporting no longer reaches 100% earlier than intended in some situations.
- Added: Racetime seeds can now be directly imported into Randovania

## [6.1.0] - 2023-08-02

- **Major** - Removed: Starting sessions is no longer necessary and has been removed as an option. It's now always possible to clear a generated game.
- Added: Importing permalinks and rdvgames in a multiworld session now creates new worlds if missing.
- Added: The Generation Order spoiler now has a field to filter it.
- Added: An "Export Game" button has been added to "Session and Connectivity" tab as a shortcut to export any of your worlds.
- Added: It's now possible to filter the history tab in a Multiworld session.
- Added: Add Ready checkbox for Multiworld sessions.
- Added: A new tool was added to the Pickup tab of Game Details that lets you quickly find in which worlds your pickups are.
- Added: The time a world last had any activity is now displayed in the Multiworld session.
- Added: A toggle for allowing anyone to claim worlds in a Multiworld session.
- Added: Sending pickups to an offline world now updates the auto tracker.
- Added: Warnings now show up in Multiworld sessions if you're not connected to any of your worlds.
- Changed: The popup when replacing a preset for a Multiworld Session now has the same features as the solo game interface.
- Changed: Text prompts now default to accepting when pressing enter.
- Changed: Reorganized the top menu bar. The Advanced menu is now called Preferences, with an Advanced sub-menu. Opening the Login window is now in the Open menu.
- Changed: The handling for presets that can't be loaded have been improved.
- Changed: Finishing a session is now called hiding a session, and now can be undone.
- Fixed: Multiworld now properly respects major/minor configuration of each world.
- Fixed: The generation order for multiworld session now correctly handles any kind of names.
- Fixed: Any buttons for changing presets or deleting worlds are properly disabled when a game is being generated.
- Fixed: Import rdvgames for games that uses certain features, like Sky Temple Keys on Bosses or Metroid DNA in Dread, now works properly.
- Fixed: Session Browser now properly sorts by creation date and user count. It also now properly defaults to showing recent sessions first.
- Fixed: Tracking another user's inventory now properly keeps working after a connection loss.
- Fixed: Sorting the session history and audit log now works properly.
- Fixed: In Multiworld session, the Claim world button is now properly disabled when you don't have permissions.
- Fixed: Changing a preset no longer causes it to lose its position in the tree.
- Removed: Connecting to Dolphin on Linux executable builds is now hidden on known situations that it doesn't work properly.

### Metroid Dread

- **Major** - Added: Multiworld support for Dread.
- Changed: Ryujinx (Legacy) is disabled when auto-tracker support is on, or in a multiworld.
- Fixed: Dairon - Navigation Station North can no longer be assigned a hint, which would then be replaced with DNA Hints.
- Added: A new auto-tracker layout featuring progressive items.
- Added: Custom shields now have alternate and more accessible models, which can be toggled per-shield in Cosmetic Options.

#### Logic Database

- Added: 2 videos to the database
- Added: Slide from right to left in Cataris - Total Recharge Station South.
- Added: Grapple Movement to get from Lower Door to Wide Beam Block Room to Upper Door in Artaria - EMMI Zone Hub.
- Added: Crossing the water gap in Ferenia EMMI Zone Exit East with just Bombs (Hypermode IBJ and DBJ) or Cross Bombs and a Slide Bomb Boost (currently Movement Advanced).
- Added: Use Speed Booster and Gravity Suit to escape Cataris - Kraid Arena after fighting Kraid.
- Added: Using Wall Jump to get past the Flash Shift gate in Burenia - Teleport to Ferenia.
- Changed: Make it possible to get to the Diffusion Beam location without Morph Ball.
- Fixed: Entering Hanubia Orange EMMI Introduction from the right now requires having beaten the Red Chozo.
- Fixed: The Pseudo Wave Beam in Burenia - Burenia Hub to Dairon now correctly requires Wide Beam.
- Fixed: Logic issues surrounding ending the Chain Reaction sequence in Artaria, aka the Vanilla Varia Suit area.
- Removed: In Cataris - Green EMMI Introduction, the advanced Pseudo Wave Beam to break the blob from below is removed.
- Removed: In Ghavoran - Blue EMMI Introduction, the trickless Ballspark to climb the room has been removed.

### Metroid Prime

- Added: Experimental Option - `Skippable` Cutscene Mode. Keeps all cutscenes in the game but makes it so they can be skipped with the START button
- Added: Experimental Option - `Competitive (Experimental)` Cutscene Mode Removes some cutscenes from the game which hinder the flow of competitive play. All others are skippable. This will eventually replace the existing Competitive implementation.
- Added: Introduction of non-critical fixes and improvements to the base game such as fixed sound effects and removed tutorial popups. Those wanting an untainted experience of the vanilla game may still do so at their own risk by activating "Legacy Mode". For technical description of what's changed, see [qol.jsonc](https://github.com/toasterparty/randomprime/blob/randovania/generated/json_data/qol.jsonc)
- Added: Completely overhauled how custom Blast Shields and Doors look
- Added: Morph Ball Bomb and Charge Beam door locks now use Blast Shields so that they only need to be opened once with that weapon
- Added: New "Gamecube" pickup model which acts as a placeholder for all non-nothing items without a suitable model which can be displayed natively
- Added: The "Hints" page in the "Game" window now lists the location of the Phazon Suit hint.
- Changed: Non-NTSC enemies now have their health reset to match NTSC 0-00
- Changed: Blast Shields are much more visible in dark rooms
- Fixed: Random Elevators settings should no longer have mismatches between the UI and the preset regarding which elevators are excluded.
- Fixed: HoTE statue door can now handle a blast shield cover
- Fixed: Old scan points lingering in Door Lock Rando
- Fixed: Door Lock Rando shields now make explosion sounds

#### Logic Database

- Added: 52 videos to logic database, bringing the total available via the [Video Directory](https://randovania.github.io/Metroid%20Prime/) to 276

##### Chozo Ruins

- Added: The Hall of the Elders Ghost Skip from Reflecting Pool Access to reach Crossway Access South, using advanced level tricks.
- Added: Knowledge (Intermediate) for reaching Elder Chamber without fighting the Chozo Ghost.
- Added: Main Plaza - Tree item OoB logic.
- Added: Crossway - Easier boost only method for item.
- Changed: Tower of Light - Reduced gravityless SJ slope jump to tower chamber to Beginner.
- Fixed: Ice Beam has been removed from the connection to Elder Chamber in Hall of the Elders.
- Fixed: The Door in Tower of Light Access that leads to Ruined Shrine is now a normal Door instead of a Wave Beam Door.
- Changed: Ruined Nursery Bombless Standables Logic Adjustments
- Added: Ruined Nursery Bombless w/ Boost strat
- Added: Training Chamber Ghost Skip

##### Phendrana Drifts

- Changed: Quarantine Cave - Various cleanup with Thardus fight logic. Reworked visor requirements. Added Missile strategy (allows Ice Beam only fight logically).
- Added: Added Quarantine Cave NSJ Scan Dash to Q-Mon Tunnel
- Added: Dash to Q Mon from Room Center with SJ
- Added: Reverse Thardus Skip Logic (Scan and Scanless)
- Added: Thardus Hop
- Changed: Ice Ruins West Baby Sheegoth Jump Damage Requirements and Trick Adjustments
- Added: Gravity Chamber Pickup (Missile) NSJ w/o Grapple/Plasma Dash Method and Bombu Method

##### Phazon Mines

- Added: Metroid Hop to reach Missile from Quarantine Access A
- Changed: Various Metroid Quarantine A logic adjustments
- Fixed: NSJ Phazon Processing Center having too few requirements

### Metroid Prime 2: Echoes

- Added: Tracker layout "Debug Info", which also shows details useful for investigating errors.
- Added: The Coin Chest model from multiplayer is now used for offworld items instead of the ETM model.
- Changed: The Power Beam and the Morph Ball now use the Coin Chest model when shuffled, instead of the ETM model.
- Added: 4 new joke hints in the pool.
- Fixed: The gate in Command Center now opens correctly when using the new patcher.
- Fixed: Doors in Venomous Pond can no longer become blast shields.
- Fixed: The door from Sacrificial Chamber Tunnel to Sacrificial Chamber has been excluded from door lock rando.
- Fixed: Random Elevators settings should no longer have mismatches between the UI and the preset regarding which elevators are excluded.

#### Logic Database

- Added: 4 videos to logic database, see the [Video Directory](https://randovania.github.io/Metroid%20Prime%202%20Echoes/) for the full collection

## [6.0.1] - 2023-07-04

- Added: Option for disabling crash reporting and monitoring.
- Added: In multiworld sessions, you're prevented from selecting a preset that is incompatible with multiworld.
- Added: In multiworld sessions, world names must now be unique.
- Changed: The Privacy Policy has been updated to mention crash reporting and monitoring.
- Changed: Tweaked the error reporting for generating and exporting games.
- Fixed: Importing permalinks and spoilers in multiworld no longer fails.
- Fixed: Generation order is no longer hidden when Door Lock is enabled with Types mode.
- Fixed: Pickups providing negative resources can now be sent in multiworld games.
- Fixed: The prompt for a session name no longer deletes spaces at the end, making it easier to split words.
- Fixed: In multiworld sessions, the copy permalink button is properly disabled before a game is available.

## [6.0.0] - 2023-07-03

- **Major** - Multiworld support has been significantly changed! New features include:
  *  Sessions now have Worlds instead of rows with users, and users can be associated with any number of Worlds.
     * This means it's now possible to play a Multiworld entirely solo.
  *  You can connect to one Dolphin and any number of Nintendont at the same time.
  *  Multiple sessions can be opened at the same time.
  *  A session window is no longer required to be kept open. As long as Randovania is connected to a game, the server communication works.
- Added: It's now possible to drag presets directly into the root of the presets.
- Added: The order you place presets when drag and dropping is now saved.
- Added: New command line arguments `--local-data` and `--user-data` to allow configuring where Randovania saves its data.
- Added: New Door Lock rando mode - Types. In this mode, every single door of a type is swapped with another type. Generation times should be fast and be compatible with multiworld.
- Added: Interface to customize preset description.
- Added: It's now possible to save rdvgame files for race games. This is not available for multiworld.
- Added: When editing a Pickup Node, there's now a button to find an unused pickup index.
- Added: When viewing the spoiler log in a Multiworld session, it will now display the names for each world rather than "Player 1", "Player 2", etc.
- Changed: Discord login is now performed via your browser, instead of the Discord client.
- Changed: Door Lock mode Two-way is now named Doors. The functionality is unchanged.
- Changed: Improved preset descriptions, making them significantly simpler.
- Changed: Some preset options which are not ready for wide consumption have been hidden by default. To show all preset options, please select `Advanced > Show Experimental Settings`.
- Changed: In the Data Visualizer, requirements are now displayed using a tree widget, which allows for collapsing the and/or blocks.
- Changed: Optimized the solver by allowing more resources as additional resources, allowing more actions to be skipped until the necessary resources are found.
- Changed: For Multiworld, it's now preferred to have an additional pickups than placing it in another player's game, when there's no locations left in your game.
- Changed: Randovania now internally uses the term `Region` for what used to be called a `World`. This is mostly an internal change.
- Changed: Connecting to Dolphin is now hidden on macOS, as it never was supported.
- Changed: Door Lock rando generation is now up to 50% faster.
- Fixed: Issue where the resolver didn't find the paths that lead to taking the least damage.
- Fixed: The resolver no longer allows events as additional requirements. This fixes a problem that could lead to an event locking itself.
- Fixed: The `database render-region-graph` command now works properly.

### Cave Story

- Nothing.

### Metroid Dread

- **Major** - Added: Random Starting Locations is now supported. This enables all Save Stations, Navigation Stations, and Map Stations as possible starting options.
- Added: New cosmetic option to display Randovania's area names on the HUD, either always or after room transitions.
- Added: Door Lock Randomizer can randomize doors to be weak to Ice Missile, Storm Missile, Diffusion Beam, Bombs, Cross Bombs, Power Bombs.
- Added: New option under "Game Modifications" to choose how inconsistencies in Raven Beak's damage resistance are handled.
- Added: Auto tracker is now supported via a new game connection choice.
- Added: Exporting now checks if the RomFS folder has some required files.
- Changed: The doors in Itorash are now excluded from being shuffled in Door Lock Randomizer.

#### Patcher Changes

- Added: Belated April Fools 2023 preset. Enables door rando by default, as well as some surprise changes to the item pool. Make sure to see what advice ADAM has to give!
- Changed: Pickups can be configured to take away some of an item instead of giving more (e.g. missile tanks could take away missiles when collected).
- Fixed: Using Morph Ball in Proto Emmi sequence no longer crashes the game.

#### Logic Database

- Added: Grapple Movement (Beginner) for going up the left side of Burenia - Main Hub Tower Middle.
- Added: Movement (Intermediate) and Water Bomb Jump (Intermediate) for getting out of the water at the same spot.
- Added: Grapple Movement (Beginner) for the Grapple only method of reaching the Missile Tank in Main Hub Tower Top.
- Added: Use Speed Booster to skip breaking the blob submerged in water in Artaria Early Cloak room, requires Speed Booster Conservation (Beginner).
- Added: Use Flash Shift to go right after getting the pickup in Artaria EMMI Zone Spinner.
- Added: Use Flash Shift and Slide Jump to go from Artaria White EMMMI Arena to the top door to EMMI Zone Spinner.
- Added: A new way to reach the tunnel in EMMI Hub Zone with Spider Magnet, Flash Shift and Single-wall Wall Jump (Advanced).
- Added: Use a Shinespark to climb up from Above Screw Attack Blocks in Burenia Main Hub Tower Bottom with only Gravity Suit.
- Added: Use a Shinespark to climb up from Alcove Across Grapple Block in Burenia Main Hub Tower Bottom with only Speed Booster using Speed Booster Conservation Beginner.
- Added: Use a Shinespark with Gravity Suit to reach Ammo Recharge South at the bottom of Burenia Gravity Suit Tower before the Destroy Gravity Suit Floor event.
- Added: Use Spin Boost And Gravity Suit with different trick strategies to cross the big gap in Burenia Main Hub Tower Middle.
- Added: Use a Shinespark with Gravity Suit to reach the Spider Magnet wall in Burenia Main Hub Tower Middle from the bottom of the room.
- Added: Climb up to the Charge Beam Door in Burenia Main Hub Tower Middle using Gravity Suit and Flash Shift.
- Added: Climb up from the Charge Beam Door in Burenia Main Hub Tower Middle using Gravity Suit, a Slide Jump, Spin Boost and a Wall Jump.
- Added: Allow using Shinesparks in Gravity Suit Tower by storing speed in the upper part of Gravity Suit Room, also when Door Lock rando is enabled.
- Added: Pseudo-Wave Beam to break the blob in Ferenia Wave Beam Tutorial, from the right.
- Added: Use Spider Magnet with Grapple Beam in Ghavoran Spider Magnet Elevator.
- Added: Use Speed Booster to get past the pool of water in Dairon Freezer before turning on the power.
- Added: Various trick alternatives to get past the pool of water in Dairon Freezer with Bomb Jumps.
- Added: Water Bomb Jump in Burenia Underneath Drogyga to get up to the left ledge with Normal Bomb, rated as Intermediate.
- Changed: Wall Jump from Flash Shift for reaching the left Dock to Main Hub Tower Top in Main Hub Tower Middle has been removed; it is now trickless.
- Changed: Wall Jump from Flash Shift for reaching the left Dock to Main Hub Tower Top in Main Hub Tower Middle has been removed; it is now trickless.
- Changed: Avoid treating Gravity Suit as a dangerous resource, by removing the "No Gravity Suit" constraint from the "Perform WBJ" template.
- Changed: Going through Artaria Lower Path to Cataris using Damage Boost no longer requires Morph Ball.
- Changed: Reduced the difficulty of the Wall Jump in Dairon Teleporter to Artaria, to reach the pickup from the teleporter, from Advanced to Intermediate.
- Changed: Using Wall Jump Advanced to climb across Moving Magnet Walls (Small) in Cataris, aka Adam Skip, now correctly requires Spider Magnet.
- Changed: The Upper Tunnel from Burenia Teleport to Ghavoran to Main Hub Tower Middle has been converted from a Morph Ball Tunnel to a Slide Tunnel. In order to use this tunnel with Slide, Gravity Suit is also required.
- Changed: In Burenia Teleport to Ghavoran, using Power Bombs to get back up from Early Gravity Speedboost Room now requires 2 ammo units of Power Bomb. The purpose is to account for using one unit on the way down in the first place.
- Changed: Water Bomb Jump in Artaria First Tutorial, after adding the water has been changed to Infinite Bomb Jump.
- Changed: Infinite Bomb Jump in Artaria Screw Attack Room to jump out of the water under the Recharge Station has been changed to Water Bomb Jump.
- Changed: Water Bomb Jump in Burenia Underneath Drogyga to get the pickup is now Beginner with Cross Bombs.
- Changed: Water Bomb Jump in Burenia Underneath Drogyga to get up to the left ledge with Cross Bomb is now Beginner.
- Changed: Bomb Jumping to the upper part of Ghavoran Map Station Access now requires Water Bomb Jump Intermediate with Normal Bomb and Beginner with Cross Bomb. This was previously trivial with both of those.
- Changed: Bomb Jumping to the upper part of Ghavoran EMMI Zone Exit Southeast with Cross Bombs is changed from trivial to Water Bomb Jump Intermediate.
- Changed: Bomb Jumping to the upper part of Ghavoran EMMI Zone Exit Southeast with Normal Bombs is changed from Infinite Bomb Jump Intermediate to both Water Bomb Jump Intermediate and Diagonal Bomb Jump Intermediate.
- Fixed: Correctly require breaking the blob in Burenia Teleport to Ghavoran to be able to go from Main Hub Tower Middle to Teleport to Ghavoran through the upper Tunnel.
- Fixed: Burenia Hub to Dairon Transport Blob from Below giving the wrong event resource.
- Removed: Use Cross Bombs to skip the blob submerged in water in Artaria Early Cloak room. The point of this connection is to skip breaking the blob, which is no longer dangerous when you have the Morph Ball.

### Metroid Prime

- Changed: Divided the "Other" tab into "Quality of Life" and "Chaos".
- Changed: QoL Game Breaking, QoL Cosmetic, QoL pickup scans, Varia-only Heat Protection and Deterministic RNG settings are now always enabled. A new chaos option "Legacy Mode" has been added as a catch-all replacement, including the PB Refill from 5.8.0.
- Changed: Pickups can be configured to take away some of an item instead of giving more (e.g. missile tanks could take away missiles when collected).
- Removed: One-Way door lock randomizer has been removed. This has actually been the case since 5.3.0!
- Fixed: The "Unlock Save Station doors" option should now correctly unlock them.

#### Logic Database

##### Chozo Ruins

- Changed: Reorganized Morph Ball pickup in Ruined Shrine to better fit database good practices.

### Metroid Prime 2: Echoes

- **Major** - Added: Door Lock randomizer has been added. Note that this feature requires enabling the new patcher.
- Added: New random elevators mode: Shuffle Regions. In this mode, we keep the game world consistent by shuffling the regions around Temple Grounds, and then changing the elevators to match. See [this map](randovania/data/gui_assets/echoes_elevator_map.png) for reference.
- Added: When the new patcher is enabled, Security Station B starts in the post-Dark Samus appearance. This change is supported by logic.
- Changed: Pickups can be configured to take away some of an item instead of giving more (e.g. missile tanks could take away missiles when collected).
- Changed: When the new patcher is enabled, some cosmetic effects are removed from Torvus Temple in an attempt to make it crash less.
- Changed: For Multiworld ISOs, the game name now mentions the session name and world name.
- Removed: The elevator sound effect removal is no longer an option and is now automatically enabled in the appropriate circumstances.
- Fixed: The progress bar when exporting a seed is now much more accurate.

#### Logic Database

- Fixed: Re-Added Vanilla Method to access Storage C to logic.
- Changed: Movement trick level for reaching the door to Security Station B from Bioenergy Production with a NSJ Screw jump extension from Advanced to Beginner.
- Changed: Combat/Scan Dash trick level for reaching the door to Security Station B from Bioenergy Production with a Scan Dash from Expert to Intermediate.
- Added: 142 videos to the logic database
- Added: Method to climb Forgotten Bridge with Jump Off Enemy (Advanced)
- Added: Scan Dash to grab the half pipe item in Dark Torvus Arena with Combat/Scan Dash (Intermediate)
- Added: Method to collect the pickup in Reactor Core using the top Rezbit, Bombs, Bomb Space Jump (Advanced), Standable Terrain (Advanced), Movement (Advanced), and Jump Off Enemies (Expert).
- Added: Method to reach the top cannon in Sanctuary Entrance using Bombs, Space Jump Boots, Bomb Space Jump (Advanced), and Standable Terrain (Advanced).
- Added: Method to collect the pickup in Abandoned Worksite using just Screw Attack, and Screw Attack into Tunnels/Openings (Advanced).
- Added: Method to collect the pickup in Bioenergy Production using Boost Ball, Spider Ball, Screw Attack, and Movement (Advanced).

## [5.8.0] - 2023-06-05

- Added: It's now possible to save rdvgame files for race games. This is not available for multiworld.
- Changed: Use the user's new discord display name instead of their username, for users that migrated.
- Fixed: Batch generation now properly prevents Windows from going to sleep.

### Metroid Prime

- Fixed: Generator unable to pass through one-way permanently locked doors such as the ones in uncrashed Frigate
- Fixed: Exporting games with both Door Lock Rando and Room Rando will now preserve both modifications
- Added: Missile Stations refill Power Bomb. In this version, this is always enabled.

#### Logic Database

- Added: 55 videos to logic database, bringing the total available via the [Video Directory](https://randovania.github.io/Metroid%20Prime/) to 224

##### Tallon Overworld

- Added: Biotech Research Area 1 - Easier gravityless NSJ method from room center to Deck Beta Security Hall
- Added: Root Cave - L-Jump method to reach upper area

#### Magmoor Caverns

- Added: Twin Fires Tunnel - Transport to Talon -> Twin Fires, NSJ & SJ dashes now require standable terrain

##### Phendrana Drifts

- Added: Hunter Cave - Lower Edge Tunnel -> Hunter Cave Access, NSJ requires a slope jump or bomb jump after the grapple point to reach the platform with the doors.
- Added: Hunter Cave - Hunter Cave Access -> Lower Edge Tunnell, NSJ requires an L-Jump to reach the platforms across the water without falling in. Added Gravity logic if falling in (matches Lake Tunnel -> Lower Edge Tunnel).

##### Phazon Mines

- Fixed: Fungal Hall B - Scan dash method now requires scan visor
- Fixed: Ventillation Shaft - Combat dash to climb room now requires door lock rando to be off

## [5.7.0] - 2023-05-05

- Added: Skip usual Door Lock randomizer logic when the only valid lock option is unlocked doors.
- Added: When major/minor mode is enabled, the count of majors and minors is also displayed next to how many items are the in the pool.
- Fixed: Unsupported features are now disallowed from use in Multiworld sessions.

### Cave Story

- Fixed: Exporting on Linux no longer fails due to Rest Area in Plantation using "lounge" instead of "Lounge".

### Metroid Dread

- Fixed: All pickups in the pool are now correctly assigned major or minor.

#### Logic Database

- Fixed: Experiment Z-57's pickup is now a major item location in Major/Minor split.

### Metroid Prime

- Added: Selecting an ISO that isn't for Metroid Prime is now explicitly refused when exporting.
- Fixed: All pickups in the pool are now correctly assigned major or minor.
- Fixed: Room Rando no longer overrides the results of Door Lock Rando when exporting.

#### Logic Database

- Fixed: The Artifact of Truth pickup is now a major location for Major/Minor split.

### Metroid Prime 2: Echoes

- Added: Selecting an ISO that isn't for Metroid Prime 2 is now explicitly refused when exporting.
- Fixed: Energy Tanks are now considered major items in Major/Minor split.

## [5.6.1] - 2023-04-??

- Nothing.

## [5.6.0] - 2023-04-02

- Added: Trick Details popup now lists the usages in each area.
- Added: Opening the Data Visualizer from the Trick Details while customizing a preset now automatically configured the trick filters based on the preset being edited.
- Changed: Setting trick filters in the Data Visualizer based on a preset now sets all tricks, even those at disabled.
- Changed: Optimize Solver by choosing actions in a smarter order. Prefer actions of types that are likely to progress th. Postpone dangerous actions. This should make the solver able to validate seeds where it previously timed out. Solving should in general be faster in general.
- Fixed: Solver bug that made it unable to detect dangerous actions, which could result in some possible seeds being considered impossible.
- Fixed: Searching for Multiworld sessions by name is no longer case sensitive.

### Metroid Prime 2: Echoes

#### Logic Database

- Added: Proper combat requirements for the Amorbis fight.
- Removed: Incorrect and improper connections to and from the Amorbis fight.

### Metroid Prime

#### Logic Database

- Added: 48 videos to logic database, bringing the total available via the [Video Directory](https://randovania.github.io/Metroid%20Prime/) 216

### Metroid Dread

#### Logic Database

- Added: Use Flash Shift and Spin Boost with Wall Jump (Beginner) in Burenia Main Hub Tower Bottom to reach the tunnel.
- Changed: The logic for Spin Boost Room in Ghavoran now requires either the template to fight the Chozo X or Highly Dangerous logic to climb out of the room.
- Changed: Simplified various database connections.
- Changed: All three kinds of Chozo X fights now consider Use Spin Boost a valid means of dodging.
- Fixed: Missile ammo requirement when fighting Chozo X with Storm Missile. The numbers were previously too high and the numbers with and without the combat trick were swapped.
- Fixed: Resolve bug with fighting the Twin Robots fights, where to fight them using only missiles for damage always required both the expert level combat trick and the 153 missiles that are intended for trickless.
- Fixed: Add missing fight requirement to fight the Chozo X in Elun when entering the arena from the left.
- Fixed: Add missing requirement to release the X before leaving Elun.

## [5.5.1] - 2023-02-28

- Added: Game Details now contains a tab describing all door locks, when Door Lock rando is enabled.
- Changed: Certain spoiler tabs in Game Details now only show up when relevant, such as Elevators spoiler only when elevators are shuffled.
- Changed: Generation Order in Game Details is now hidden when there's incompatible settings, such as Door Lock rando.
- Changed: A nicer error message is now given when generating with a preset with configuration errors, such as no starting locations.
- Changed: A nicer error message is now given when an error occurs when loading a game layout file.
- Fixed: Customizing an included preset should properly place the resulting preset nested to that preset.
- Fixed: Customizing a preset should no longer reset where it's been placed at.
- Fixed: Generated games now keep track of extra starting pickups instead of starting items, fixing some cases you'd start with the middle of a progressive chain.
- Fixed: Changing trick filters in the Data Visualizer no longer resets the selected connection.
- Fixed: Using trick filters in the Data Visualizer no longer unnecessarily expands templates or remove comments.
- Fixed: Using trick filters in the Data Visualizer now properly removes extra requirements when tricks are removed.
- Fixed: Hiding the pickup collection message now correctly works for other player's pickups in a multiworld.

### Metroid Prime

#### Patcher Changes

- Fixed: Several soft-locks and janky cutscenes when shuffling the Essence elevator
- Fixed: Research Lab Aether wall not breaking when approached from behind (QoL Game Breaking)
- Fixed: Watery Hall lore scan being replaced with QoL Scan Point text
- Fixed: Escape sequence counting up instead of down
- Fixed: Small Samus spawning in ship instead of on top
- Added: Ridley shorelines, biotech research 2, and exterior docking hangar actors now scale with boss size

#### Logic Database

##### Tallon Overworld

- Fixed: Landing Site - PAL SJF is now only logical if Dock Rando is disabled
- Added: Life Grove - Alternate method to skip Bombs and SJ (Scan Dash Expert) to reach item *Found by Vertigo*
- Added: Life Grove - Trick to skip wallboosts when also skipping SJ and Bombs *Found by Vertigo*

##### Chozo Ruins

- Changed: Main Plaza - Lowered Half-Pipe roll-in to Expert ([See Video](https://youtu.be/ne8ap0xa_UE))
- Changed: Ruined Shrine - Wave door to half-pipe item is now L-Jump instead of R-Jump
- Added: Hive Totem - Fight Skip Intermediate Combat Dash
- Added: Hive Totem - Fight Skip "TAS Walk" Advanced Movement+Knowledge
- Added: Crossway Access West - Advanced Standable Terrain (Skips Morph) *Found by toasterparty*

##### Magmoor Caverns

- Fixed: Twin Fires Tunnel - Combat dash is now only logical if Dock Rando is disabled
- Added: Monitor Station - NSJ Heat Run Expert *Found by JustinDM*
- Added: Twin Fires Tunnel - NSJ Bunny Hop Expert Movement *Found by JustinDM*

##### Phendrana Drifts

- Changed: Quarantine Cave - More detailed Thardus Fight requirements (e.g. Plasma Beam, PBs, Boost)
- Changed: Labs - More detailed combat requirements
- Added: Chozo Ice Temple - Expert NSJ Bombless Climb *Found by MeriKatt*
- Added: Quarantine Cave - Thardus Skip Hypermode Slope Jump *Found by JustinDM*
- Added: Quarantine Cave - Expert R-Jumps to skip grapple *Found by toasterparty*
- Added: Control Tower - SJ/DBJ/BSJ/Wallboost tricks(s) to skip fight both ways
- Added: Transport to Magmoor Caverns South - Alternate NSJ Spider Skip BSJ Advanced *Found by Cyberpod*

##### Phazon Mines

- Fixed: Mine Security Station - Starting Room/Elevator doesn't account for doors locking
- Fixed: Mine Security Station - Entering from Storage Depot A doesn't check for lowered barrier
- Fixed: Metroid Quarantine A - Wallboost doesn't require Spider Ball
- Added: Main Quarry - Intermediate Wallboost to skip Bombs for item
- Added: Main Quarry - Intermediate Knowledge+Movement to skip Bombs for item *Found by toasterparty*
- Added: Metroid Quarantine A - Advanced Dashes to skip PBs
- Added: Metroid Quarantine A - Alternate R-Jump from item to door
- Added: Metroid Quarantine A - NSJ Expert Dashes from item to door
- Added: Fungal Hall Access - NSJ Advanced BSJs *Found by JustinDM*

### Metroid Prime 2: Echoes

- Added: Updated A-Kul's scan with the 2022 Echoes Randomizer tournament winner.
- Added: When the experimental patcher is enabled, Dynamo Chamber and Trooper Security Station now start in post-layer change state.

### Metroid Dread

- **Major** - Added: Door Lock randomizer has been added. In this mode, the weapons needed to open doors in the game are also changed, with full support of our logic database.
- Added: A new cosmetic option for adding an in-game death counter to the HUD.
- Added: Exporting with a custom path now checks for conflicts with the input path.
- Fixed: Ryujinx no longer hangs when stopping emulation.

## [5.5.0] - Skipped

## [5.4.1] - 2023-02-16

- Added: Linux releases are now also published to Flathub.
- Fixed: Canceling the prompt from "View previous versions" no longer causes an error.

## [5.4.0] - 2023-02-06

- Added: Experimental generation setting for staggering the placement of selected pickups.
- Added: Experimental generation setting for removing redundant possible actions.
- Added: Automatic reporting of exceptions for the client, and monitoring for requests to the server.
- Added: New pixel icons for Prime 1 & 2 autotracker
- Added: New 8x3 layouts for all Prime 1 & 2 autotracker styles
- Fixed: The minor/major split setting is obeyed much more accurately by the generator.
- Fixed: Starting with ammo no longer causes all requirements for that ammo to be ignored.
- Fixed: The generator no longer attempts placing pickups based on alternatives to satisfied requirements, such as Missile Expansions for Quadraxis while already having Light Beam.
- Fixed: Minor typos in the UI are fixed.
- Fixed: Canceling certain actions will no longer cause the UI to react as if it were an error.
- Changed: Unsupported features are now restricted to dev builds.
- Changed: Requirements where different amount of the same item, such as both Missile = 5 and Missile = 1, are expected are now properly simplified.

  This results in certain pickup combinations no longer being considered for placement in the generator, such as Sunburst for unlocking the Industrial Site from behind.

### Metroid Prime

- Changed: All included presets now have "Unlocked Save Station doors" enabled.
- Changed: "Unlocked Save Station doors" no longer remove the lock in Chozo Ruins - Save Station 3.

#### Patcher Changes

- Added: CGC Tournament Winners to Artifact Temple lore scan
- Fixed: Chapel IS giving the player lightshow on 2nd pass
- Fixed: Items in every room incompatibility with shuffled essence elevator
- Changed: Always apply Elite Quarters item softlock patch regardless of cutscene skip mode

#### Logic Database

- Fixed: Collecting the Missile Expansion in Burn Dome before the fight no longer causes the generation to fail.

### Metroid Prime 2: Echoes

- Changed: Inverted Aether is now an unsupported feature.

### Metroid Dread

- Fixed: Energy Parts are now considered minor items, and Missile+ Tanks are now considered major items.

#### Patcher Changes

- Changed: Main Power Bomb has a different color than Power Bomb tanks
- Changed: Cutscene in Hanubia - Tank Room was removed because it teleports the player to the lower section, which can softlock the player
- Fixed: You now retain Drogyga's and Corpius's item if you reload checkpoint after defeating them. This eliminates a way of rendering a seed impossible to complete.

#### Logic Database

- Added: New trick "Flash Shift Skip" to account for skipping Flash Shift gates.
- Added: Traverse to the bottom of Ferenia: Space Jump Room Access with some more options.
- Added: Pseudo-Wave Beam (Beginner) for the two blobs in Cataris - Teleport to Dairon.
- Added: Water Bomb Jump to reach the item in Cataris - Teleport to Dairon without Gravity Suit.
- Added: Flash Shift (Intermediate), Morph Ball (Intermediate), and Spin Boost (Beginner) wall jumps for climbing up Experiment Z-57's arena.
- Added: Spin Boost and Slide Jump (Beginner) for climbing the upper part of Experiment Z-57's room.
- Added: Speed Booster Conservation (Intermediate) for climbing to either the top platform or Double Obsydomithon Room in Cataris - Teleport to Artaria (Blue).
- Added: Grapple Movement (Beginner) to climb Cataris - Moving Magnet Walls (Tall).
- Added: Flash Shift (Intermediate), Morph Ball (Advanced), and Spin Boost with Spider Magnet wall jumps to climb Cataris - Moving Magnet Walls (Tall).
- Added: Speed Booster Conservation (Beginner) to collect the lower item in Cataris - Teleport to Ghavoran without Gravity Suit.
- Added: Damage Boost (Intermediate) for reaching the teleport in Cataris - Teleport to Ghavoran with Spider Magnet.
- Added: "Adam Skip" added to logic as Wall Jump (Advanced) in Cataris - Moving Magnet Walls (Small).
- Added: Space Jump method of Cross Bomb Skip (Hypermode) to skip needing Speed for the item in Cataris - EMMI Zone Item Tunnel.
- Added: Spin Boost Movement (Intermediate) and Speed Booster Conservation (Beginner) for getting up Hanubia - Central Unit without Space Jump or Infinite Bomb Jump.
- Added: Spin Boost method to climb Hanubia - Escape Room 3.
- Added: Morph Ball Single-Wall Wall Jumps to get to the Nav Station in Itorash - Transport to Hanubia.
- Added: Flash Shift Skip (Intermediate) with Bombs to skip the Flash Shift gate in Teleport to Ferenia.
- Added: Aim Down Clips (Intermediate/Advanced) to go to and from Storm Missile Gate Room without Morph Ball.
- Added: Shine Sink Clip/Aim Down Clip (Intermediate) and Speed Booster Conservation (Advanced) to reach the bottom of Teleport to Ghavoran from the top level.
- Added: Aim Down Clip (Expert) to reach the blobs in Gravity Suit Tower from the top level.
- Added: Aim Down Clip (Intermediate) in Main Hub Tower Middle to Main Hub Tower Bottom.
- Added: Shine Sink Clip/Aim Down Clip (Intermediate) in Gravity Suit room top door to bottom door.
- Added: Climb Golzuna Tower using Spin Boost and Flash Shift using Wall Jump (Intermediate).
- Added: Movement (Intermediate), Simple IBJ, or Spin Boost to reach top tunnel in Vertical Bomb Maze.
- Added: Flash Shift Skip (Beginner) in Purple EMMI Introduction; (Intermediate) with normal bombs.
- Added: Moving from Ferenia - Transport to Ghavoran to Pitfall Puzzle Room with Spin Boost, Flash Shift, or Speed Booster.
- Added: Using Normal Bomb Jump with a Cross Bomb at the top, for sideways movement, to reach the item in Artaria Proto EMMI Introduction.
- Changed: Increased difficulty of Flash Shift Wall Jump to reach the Raven Beak elevator from Intermediate to Advanced.
- Changed: Simplified many room nodes and connections.
- Changed: Shine Sink Clip in Main Hub Tower Middle to Main Hub Tower Bottom is now Intermediate (from Expert).
- Changed: Using Flash Shift to collect the fan pickup in Burenia Hub to Dairon is now Advanced (from Beginner).
- Changed: All three fan skips are now classified as Movement instead of Infinite Bomb Jump.
- Changed: Convert most of the harder IBJ instances to new Diagonal Bomb Jump trick.
- Changed: Increase difficulty of the few harder IBJs that weren't changed to Diagonal Bomb Jumps. This should better reflect the fact that Intermediate IBJ is applied for performing Simple IBJ with Normal Bombs.
- Fixed: Correctly require Morph Ball in all cases where Power Bombs are used.
- Fixed: Replace some instances of Beginner Infinite Bomb Jump in Ferenia with the Simple Infinite Bomb Jump template. This ensures that the missing bomb or cross bomb item is required.
- Fixed: Reaching the upper tunnel in Ferenia - Speedboost Slopes Maze properly accounts for the ability to destroy the beamblocks using Wave Beam, Diffusion Beam, explosives, or Movement (Beginner)
- Fixed: Usage of Infinite Bomb Jump in Ferenia Separate Tunnels Room now correctly requires the respective Bomb type. The trick is now set at different difficulty depending on which bomb type is being used.
- Removed: Infinite Bomb Jump for reaching Wave Beam Tutorial from the cold rooms.
- Removed: Shinespark in Ghavoran Total Recharge Station North. This one requires either short boost or charging speed in the room to the left. Removing this for now.

## [5.3.0] - 2023-01-05

- Added: You can now open a tracker for other player's inventories in a multiworld session.
- Changed: LogbookNodes are now called HintNodes.

### Metroid Prime

#### Patcher Changes

- Fixed: Spring ball has been nerfed to prevent abusing steep terrain marked as standable.
- Fixed: Spring ball cooldown is now properly reset when morphing/unmorphing.
- Fixed: Vanilla blast shields not being removed in door lock randomizer.

### Metroid Prime 2: Echoes

- Changed: The Auto Tracker icon for Spider Ball now uses the Dark Suit model instead of the Prime 1 model.

#### Logic Database

- Changed: Sand Processing - Screw Attack clip to access the halfpipe from Main Reactor side without Missiles is now Intermediate and without Space Jump (from Expert).
- Fixed: Main Gyro now properly accounts for solving the puzzles.

### Metroid Dread

#### Patcher Changes

- Fixed: Incorrect color during animation of killing an EMMI.

#### Logic Database

- Added: Climbing Z-57 Arena with Spin Boost and Ice Missiles (Beginner).
- Changed: Major/Minor Item Location Updates: Energy Tanks -> Major, Energy Parts -> Minor, Drogyga -> Major, Missile+ Tanks -> Major
- Removed: Water Bomb Jump in Ghavoran - Map Station Access Secret.

## [5.2.1] - 2022-12-01

- Fixed: Exporting Metroid Prime 2 when converting Metroid Prime models now works.
- Fixed: Experimental Metroid Prime 2 patcher no longer errors with some settings.

## [5.2.0] - 2022-12-01

- Added: Help -> Dependencies window, to see all dependencies included in Randovania, including their versions and licenses.
- Added: A warning is now displayed when using presets with unsupported features enabled. These features are not present in the UI.
- Added: When the generated game fails due to the solver, you're now offered to retry, cancel or keep the generated game.
- Changed: Experimental games are no longer available on stable versions.
- Fixed: Solver debug now contains previously missing rollback instances.

### Cave Story

- Nothing.

### Metroid Dread

- Added: The Power Beam tiles in the Artaria EMMI Zone Speed Boost puzzle have been changed to Speed Boost tiles to prevent softlocks.
- Added: Entering Golzuna's arena without releasing the X displays a message explaining why the boss won't spawn.
- Added: All doors locked while fighting an EMMI now unlock immediately upon defeating it.
- Changed: Exporting for Ryujinx now also utilizes the Dread Depackager, for a smaller mod size. This requires an up to date Ryujinx.
- Fixed: You now retain Kraid's item if you reload checkpoint after defeating him. This eliminates a way of rendering a seed impossible to complete.

#### Logic Database

- Added: New Highly Dangerous Logic setting for enabling situations that may be unrecoverable upon saving.
- Added: Cross Bomb alternative for crossing Flash Gates.
- Added: Pseudo-wave beam trick for destroying the bottom blob in Cataris' Central Unit Access.
- Added: Traversal through Ghavoran Total Recharge Station North without Morph Ball, before pulling the grapple block, by destroying the left Enky.
- Changed: Cataris' Thermal Device Room North now forces picking the Energy Tank pickup and the Magnet Wall Thermal Device event before going to the Final Thermal Device, or uses Highly Dangerous Logic.
- Changed: Removed the Cataris EMMI Zone Door Trigger event now that the door remains unsealed.
- Fixed: Going to the red teleporter in Cataris no longer forces needing to use bombs.

### Metroid Prime

- Fixed: The infinite scanning bug has been fixed.

### Metroid Prime 2: Echoes

- Added: A new experimental option, Inverted Aether. In this mode, it's the Light Aether atmosphere that is dangerous! All safe zones are moved to Light Aether, but that's not enough so it's still extremely dangerous. This mode has no logic.

#### Logic Database

- Added: Intermediate Slope Jump and Intermediate Wall Boost to get next to the pickup in Communication Area.
- Added: Beginner Movement for crossing Hall of Combat Mastery from the Portal Side with NSJ Screw Attack after the tunnel is destroyed.
- Changed: Standable Terrain to reach the upper Command Center Access door in Central Mining Station with Space Jump and Screw Attack has had its difficulty decreased from Intermediate to Beginner.

## [5.1.0] - 2022-10-01

- Added: You can now view past versions of the presets and revert your preset to it.
- Added: A Playthrough tab where you can run the validator has been added to the Game Details window.
- Added: Deleting a preset now has a confirmation dialog.
- Added: A development mode for permalinks, to help investigate issues.
- Changed: Discord slash command for FAQ has better usability on mobile.
- Changed: The parent for a preset is now stored in your preferences, instead of in the preset itself.
- Fixed: The solver can no longer consider collecting a location a requirement to collecting itself. This is a regression from 4.3.0.

### Discord Bot

- Added: `/website` command that gives instructions to where Randovania's website is.
- Changed: `/randovania-faq` is now just `/faq`.
- Changed: `/database-inspect` is now just `/database`.

### Cave Story

- Nothing.

### Metroid Dread

- Fixed: The target DNA count is no longer limited to 6 when modifying an existing preset, or changing tabs.
- Fixed: Exporting multiple games at once is not properly prevented with an error message. It was never possible and fail in unclear ways.

#### Logic Database

- Added: Event in Underlava Puzzle Room 2 for breaking the speed blocks so that going between the two parts can be accounted for
- Added: Event for the trigger that reopens the door to Central Unit Access, allowing it logical to go back through
- Added: Other various methods of going through rooms
- Added: New Diffusion Abuse trick for pushing Wide Beam blocks and activating the lava buttons in Cataris.
- Added: Cross Bomb Skip (Advanced) for Dairon's Cross Bomb Puzzle Room item
- Added: Power Bombs method for the Speed Booster Conservation for Dairon's Cross Bomb Puzzle Room item
- Changed: Separated the First Tunnel Blob event into two to account for Diffusion/Wave not needing to be in the tunnel
- Changed: Deleted some unnecessary tile nodes
- Changed: Various instances of Wall Jump (Beginner) to trivial
- Changed: Some Grapple options to include Grapple Movement
- Changed: Some Movement tricks to Climb Sloped Tunnels
- Changed: Some Movement tricks to Skip Cross Bomb
- Changed: Rotating the spinner in Ghavoran - Flipper Room now requires either pulling the grapple block in Right Entrance, or activating the Freezer in Dairon.
- Changed: Allow pickup in Ghavoran Elun Transport Access by charging speed via navigation room
- Changed: Help solver by adding Morph Ball requirment on connections to event to flip the spinner in Ghavoran Flipper Room
- Changed: Shooting occluded objects requires at least Intermediate Knowledge
- Fixed: Accounted for whether the player could have Varia or not when trudging through lava
- Fixed: Accounted for the upper parts of Thermal Device Room North being heated without pressing the lava button
- Fixed: Ghavoran Orange backdoor properly connects to Above Pulse Radar
- Fixed: Purple EMMI Arena properly accounting for Gravity Suit to climb the tower.
- Fixed: Ferenia - Space Jump Room Access properly requires a way of destroying the blocks to get to the lower door.
- Changed: Collecting the item in Burenia - Underneath Drogyga before flooding the room by defeating Drogyga now requires Highly Dangerous Logic to be enabled.

### Metroid Prime

- Fixed: Shuffle Item Position is now properly randomized, along with other things shuffled patcher-side.
- Added: You may now force all Save Station doors to be blue, improving QOL for both random start and door lock rando.

### Metroid Prime 2: Echoes

- Fixed: Exporting multiple games at once is not properly prevented with an error message. It was never possible and fail in unclear ways.
- Added: The winners of the Cross-Game Cup have been added to A-Kul's scan.

## [5.0.2] - 2022-09-19

### Metroid Dread

- Fixed: Exporting Metroid Dread games on the Linux builds no longer causes an error.
- Added: FAQ entry about Speed Booster/Phantom Cloak/Storm Missile not working.
- Added: FAQ entry about Golzuna and Experiment Z-57 spawn conditions.
- Added: FAQ entry about the Wide Beam door in Dairon - Teleport to Cataris.

## [5.0.1] - 2022-09-12

- Fixed: The README and front page now lists Metroid Dread as a supported game.

### Metroid Dread

- Fixed: The differences tab no longer mentions Kraid and Corpius checkpoints being removed, as that's not a thing.
- Fixed: Missing credits in Randovania itself for SkyTheLucario's new map icons.

## [5.0.0] - 2022-09-10

- **Major** - Added: Metroid Dread has been added with full single-player support.
- **Major** - Added: An installer is now provided for Windows. With it rdvgame files are associated to open with Randovania, for ease of use. A shortcut for opening just the auto tracker is also provided.
- **Major** - Changed: The UI has been significantly revamped, with each game having their own section and an easy to use selector.
- Changed: The multi-pickup placement, using the new weighting, is now the default mode. The old behavior has been removed.
- Changed: Error messages when a permalink is incompatible have been improved with more details.
- Changed: The Customize Preset dialog now creates each tab as you click then. This means the dialog is now faster to first open, but there's a short delay when opening certain tabs.
- Changed: Progressive items now have their proper count as the simplified shuffled option.
- Fixed: Hints can now once again be placed during generation.
- Fixed: Exceptions when exporting a game now use the improved error dialog.
- Fixed: Gracefully handle unsupported old versions of the preferences file.
- Fixed: Excluding all copies of a progressive item, or the non-progressive equivalent, no longer hides them from the editor.
- Fixed: Changing the selected backend while it's being used should no longer cause issues.
- Fixed: Unexpected exceptions during generation now properly display an error message.
- Fixed: Trick usage in preset summary now ignores tricks that are hidden from the UI.
- Fixed: /database-inspect command no longer shows EventPickup nodes.
- Fixed: Data Editor is now correctly named Data Editor instead of Data Visualizer.

### Cave Story

- The hints fix affects Cave Story.

### Metroid Prime

- **Major** - Added: Enemy Attribute Rando. Enemy stat values such as speed and scale can be randomized within a range you specify.

### Metroid Prime 2: Echoes

- The hints fix affects Metroid Prime 2: Echoes.

## [4.5.1] - 2022-08-03

- Fixed: The History and Audit Log are now properly updated when joining a game session.
- Fixed: Your connection state is properly updated when joining a game session.

## [4.5.0] - 2022-08-01

- Added: Preferences are now saved separately for each version. This means newer Randovania versions don't break the preferences of older versions.
- Added: Exporting presets now fills in default file name.
- Added: Logging messages when receiving events from the server.
- Changed: Internal changes to server for hopefully less expired sessions.
- Fixed: The discord bot no longer includes the lock nodes.

### Cave Story

- Nothing.

#### Patcher Changes

- Nothing.

#### Logic Database

- Nothing.

### Metroid Prime

- **Major** - Added: Door lock rando. Door locks can now be randomized, with many options to fine-tune your experience. This feature is incompatible with multiworld.
- **Major** - Added: Option to show icons on the map for each uncollected item in the game under "Customize Cosmetic Options..."

#### Patcher Changes

- Fixed: Exporting with `QoL Cosmetic` disabled
- Fixed: Zoid's deadname appearing in credits
- Changed: Patches now consume fewer layers on average

#### Logic Database

- Fixed: Phazon Mining Tunnel now accounts only for Bombs when coming from Fungal Hall B
- Fixed: The Central Dynamo drone event is now accounted for to go through Dynamo Access
- Added: Beginner Wall Boost to lock onto the spider track in Metroid Quarantine A
- Added: Advancing through rooms containing Trooper Pirates now requires either the proper beam(s), basic defensive capabilities (varies slightly by room), or Combat (Intermediate) where appropriate
- Added: Advancing through rooms containing Scatter Bombus now requires Morph Ball, Wave Beam, Movement tricks, or basic defensive capabilities

### Metroid Prime 2: Echoes

- Nothing.

#### Patcher Changes

- Nothing.

#### Logic Database

- Nothing.

## [4.4.2] - 2022-06-05

- Fixed: Generating multiworld games where one Prime 1 player has item in every room while another Prime 1 player doesn't now works properly.
- Fixed: It's no longer possible to configure more than 99 shuffled copies of a major item, as that causes errors.
- Fixed: Using a trick to break a door lock is now properly displayed in the UI.
- Fixed: The description for expansions now mention they can be logical with multi-pickup placement.
- Fixed: The change log tab no longer causes the window to have absurd sizes on macOS.
- Removed: The broken option for enabling required mains for Metroid Prime 1. It was non-functional and incorrectly displayed.

## [4.4.1] - 2022-06-04

- **Major** - Added: When using multi-pickup placement, expansions are now considered for logic.
- Added: New experimental option for a different algorithm for how the generator weights locations for multi-pickup placement.
- Added: "Generate Game" tab now remembers which games and presets were expanded or collapsed.
- Added: The Game Session Window now has a counter for how many pickups it's currently trying to send to the server.
- Changed: Considerable more effort is made to keep hints relevant if there isn't enough things to be hinted in a game.
- Changed: Reduced the lag you get the first time you open the Games tab.
- Changed: Optimized the game generation. As example, Echoes' Starter Preset is 45% faster.
- Changed: Optimized the game validation. As example, Echoes' Starter Preset is 91% faster.
- Changed: The algorithm for how locations lose value over generation has changed. This should have bigger impact in big multiworlds.
- Changed: It's now possible to login again directly in the Game Session Window.
- Removed: The server and discord bot are entirely removed from the distributed executables, reducing its size.
- Removed: Metroid Dread is no longer available in releases, as it was never intended to be considered stable.
- Removed: All auto trackers based on pixel art style were removed by request of their artist.
- Fixed: The "Spoiler: Pickups" tab no longer shows locations that aren't present in the given preset.
- Fixed: The Game Session Window now better handles getting disconnected from the server.

### Cave Story

- Fixed: Hint Locations tab in Help no longer has an empty column named "2".

#### Patcher Changes

- Nothing.

#### Logic Database

- Nothing.

### Metroid Prime

- Added: "Cosmetic" option to force Fusion Suit
- Changed: Converting models from Echoes now always needs to be provided with an ISO.

#### Patcher Changes

- **Major** - Added: Models for Echoes' translators and split beam ammo are now also converted to Prime.
- Fixed: Spawning in Elite Quarters after killing OP no longer spawns the player OoB
- Fixed: Ridley boss random size on PAL/NTSC-J and Trilogy
- Fixed: Many rooms which, when submerged, the water box would be misaligned with the bounding box
- Fixed: Certain rooms where item position randomizer biased towards one side or OoB entirely
- Added: Results screen now shows Randovania version and seed hash

#### Logic Database

- Fixed: Gravityless SJ strat for Cargo Freight Lift to Deck Gamma is no longer dangerous
- Fixed: Main Plaza NSJ Grapple Ledge dash now correctly uses the Wasp damage boost method
- Fixed: Hall of the Elders Boost IUJ typos- BSJ is now IUJ and Combat is now Combat/Scan Dash
- Added: Thardus is now logical if you only have Thermal Visor with the Invisible Objects trick set to Intermediate
- Added: Flaghra now accounts for defeating it both before and after triggering the fight
- Added: Method to reach Main Quarry's crane platform with just Grapple Beam and Beginner Movement
- Added: Method to reach Main Quarry's crane platform with Expert Wall Boosts and Slope Jumps
- Added: Method of getting Crossway with only Boost Ball and Xxpert Movement
- Added: Method of climbing Connection Elevator to Deck Beta gravityless NSJ with Advanced Bomb Jump and Expert Slope Jump
- Added: NSJ/bombless strat of getting Gathering Hall's item with a Hypermode dash
- Added: Method of getting Crossway item with Advanced Bomb Jump and Expert BSJ, Scan Dash, and Standable Terrain
- Added: Method of climbing Reflecting Pool using the Stone Toad's wacky physics as Advanced Movement
- Added: Gravityless NSJ method of leaving Gravity Chamber with Advanced Wall Boost and Expert Slope Jumps and Underwater Movement
- Changed: Increased Elite Quarters BSJ to Advanced
- Changed: Increase lower Great Tree Hall Wall Boost to Hypermode
- Changed: Chozo Ruins Save Station 3 boostless/bombless strat to go through the tunnel has had its difficulty decreased to Advanced Movement and Intermediate Standable Terrain
- Changed: Hive Totem NSJ Slope Jump now uses Beginner Underwater Movement
- Changed: Monitor Station dash to Warrior Shrine is now Beginner with SJ

### Metroid Prime 2: Echoes

- Nothing.

#### Patcher Changes

- Nothing.

#### Logic Database

- Nothing.

## [4.4.0] - Not released

This release was skipped.

## [4.3.2] - 2022-05-13

### Metroid Prime

- Fixed: Lightshow during Chapel IS after Chapel item has been obtained and room has been reloaded

### Metroid Prime 2: Echoes

- Fixed: Significantly reduced lag spikes when loading a room containing Prime1 models.

## [4.3.1] - 2022-05-08

- Added: Phazon Suit hints are now included in the preset description.
- Fixed: Exporting Prime 1 games that have no Phazon Suit no longer fails if it's configured to have a hint.

## [4.3.0] - 2022-05-01

- Added: Destroying door locks is now properly tracked. In Echoes, this means removing a door lock from the back allows for logical access to where you were.
- Added: In Data Visualizer, it's now possible to set tricks to a certain level and simplify all visible connections based on that.
- Fixed: Maximum values for certain preset fields, such as Energy Tank capacity and Superheated Room Probability, can now properly be used.
- Fixed: A race condition with Randovania connected to Nintendont, where Randovania could incorrectly assume the game was idle if memory was read while it was executing the last sent task.
- Fixed: The map tracker now properly handles when multiple nodes gives the same resource/event.
- Changed: Online game list by default only shows 100 sessions, for performance reasons. Press "Refresh" to get all.

### Cave Story

- Nothing.

#### Patcher Changes

- Nothing.

#### Logic Database

- Nothing.

### Metroid Prime

- Added: Option to specify hint for Phazon Suit in Impact Crater (default=Show only area name)
- Added: April Fools Preset
- Added: Map images are now generated and written in the same folder as output ISO when generating room rando seeds and exporting them with spoilers enabled.
- Fixed: Random Superheated, Random Submerged and Dangerous Gravity Suit logic now trigger dialog warning in Multiword sessions
- Fixed: Adjusted min/max boss sizes to prevent softlocks
- Fixed: Default setting for screen Y offset now works
- Changed: The "Items in Every Room" Chaos Option now uses items from the Randovania pool (shows n/293 items when enabled). This means multiworld items can now appear at extra locations, and item text is now consistent with the rest of item placement.
- Changed: Two-way room rando now ensures that all rooms are part of the same network

#### Patcher Changes

- Fixed: Specifying custom heat-damage-per-second now properly affects non-vanilla superheated rooms
- Fixed: Some akward cutscene timing when playing skipped cutscenes in realtime
- Added: Random boss sizes now affects Flaahgra, Plated Beetle and Cloaked Drone
- Changed: Random boss sizes now affects bosses in cutscenes, additionally Omega Pirate's armor plates now scale properly
- Changed: When creating a new save file, the default selection is now "Normal" to help prevent accidentally starting the game on Hard mode
- Changed: Artifacts which do have no need to be collected are removed from the logbook

##### Room Rando
- Added: Include Square Frigate doors and morph ball tunnels during randomization
- Fixed: Crash when opening the map near certain rooms
- Fixed: Crashes due to two large rooms being connected.
- Fixed: Crash when rolling through some doors in morph ball
- Fixed: Central Dynamo reposition soft-lock
- Fixed: Inability to scan vertical doors
- Fixed: Incompatability with "No Doors" + "Room Rando"
- Changed: The door immediately behind the player is unlocked when teleporting to a new room. This gives the player one chance to backtrack before commiting to the warp.

#### Logic Database

- Nothing.

### Metroid Prime 2: Echoes

- Added: Preset descriptions now list custom beam ammo configuration.
- Changed: Optimized how long it takes to export a game that uses Prime 1 models.

#### Patcher Changes

- Nothing.

#### Logic Database

- Nothing.

## [4.2.1] - 2022-04-01

- Fixed: Popup for new changes fixed.

## [4.2.0] - 2022-04-01

- Added: Experimental option to force first progression to be local.
- Added: New pixel icons for the auto tracker.
- Changed: Standard tracker layouts for Prime, Echoes and Corruption now include a few more items.
- Changed: Auto tracker game icons for Echoes beams now use the HUD icons instead of the pickup models.
- Changed: Update to Qt 6.
- Changed: The import preset menu in game sessions now has the presets of a game sorted by name, with the default presets on top.
- Fixed: Randovania no longer hangs on start if there's a loop in the hierarchy of presets.
- Fixed: Generation no longer fails when one player has no pickups assigned during logic.

### Cave Story

- Nothing.

#### Patcher Changes

- Nothing.

#### Logic Database

- Nothing.

### Metroid Prime

- **Major** - Added: In multiworld, pickups from an Echoes player now uses the correct model from Echoes.
- **Major** - Added: **April Fool's Day Special!** New game modification category "Chaos Options" in "Other" tab. Chaos options are patcher-side only, and thus are not accounted for by the seed generator logic.
    - Enable Large Samus
    - Random Boss Sizes
    - Remove Doors
    - Random Superheated Rooms
    - Random Submerged Rooms
    - One-way Room Rando
- Added: Deterministic Maze RNG option for fairer racing
- Fixed: Echoes Combat Visor placed in a Prime player's world now uses the new Combat Visor model.
- Fixed: Deterministic Incinerator Drone RNG setting staying on even when checkbox was unchecked.

#### Patcher Changes

- Fixed: Soft-lock in Artifact Temple with Major Cutscene skips (players could leave during ghost cutscene and abort the layer change)
- Fixed: Items Anywhere could delete Artifact hints in rare cases
- Changed: Updated [Quality of Life documentation](https://github.com/toasterparty/randomprime/blob/randovania/doc/quality_of_life.md)
- Changed: Nerfed "Items in Every Room" (Extra items more likely to be missiles)

#### Logic Database

- Nothing.

### Metroid Prime 2: Echoes

- **Major** - Added: In multiworld, pickups from a Prime player now uses the correct model from Prime.

#### Patcher Changes

- Nothing.

#### Logic Database

- Nothing.

## [4.1.1] - 2022-03-12

- Added: The game details window now displays the Randovania version the game was generated with.
- Added: You can now import a game layout/spoiler file in multiworld sessions.
- Changed: A popup shows up while waiting for the game session list.
- Fixed: The error message when the client is incompatible is now properly displayed.
- Fixed: Player inventory is now properly sent to the server in multiworld sessions.


### Metroid Prime

#### Patcher Changes

- Fixed: Scan visor and X-Ray not displaying properly after taking an elevator when combat visor is shuffled.
- Fixed: Some users receiving OS error when exporting ISO with non-vanilla suit colors.


## [4.1.0] - 2022-03-01

- Added: /randovania-faq command was added to the Discord bot, which sends FAQ messages.
- Added: Randovania now checks if the entire database is strongly connected, allowing for manual exceptions.
- Added: You can now configure the priority given to each major item. Higher values are more likely show up earlier in the progression chain.
- Added: Generation failures now have a lot more details on what was missing for progression, facilitating finding issues with your preset.
- Added: The item pool screen now explicitly tells you expansions are not used for logic.
- Added: Implemented support for changing the title for a game session.
- Added: A button for duplicating a session, including the generated game and all rows.
- Added: Multiworld sessions can now be generated without spoilers.
- Added: Preset descriptions now include if some item has a different number of copies shuffled.
- Changed: Multiworld damage logic incompatibility warning now displays every time.
- Changed: On generation failure, a count of how many nodes are accessible is now displayed.
- Changed: Data Editor now lets you save non-experimental databases with integrity errors.
- Changed: Most command line arguments have been renamed.
- Changed: Simplified the item pool tab, with the usual case now having only a single line per item.
- Changed: Improved the text for quantities for ammo in the item pool tab.
- Changed: Experimental games are only shown in the menu if the option for experimental games is enabled.
- Changed: Only session admins are allowed to copy the permalink of a session.
- Changed: Modified how ConfigurableNodes (In Echoes, the Translator Gates) are handled in logic. This should have no visual differences, other than speeding up generation.
- Changed: Great internal changes were done to how hints are applied to the game. This should have no visible impact.
- Changed: The UI for 1HP Mode now only shows up for Echoes.
- Fixed: Map Tracker now properly handles multiple copies of pickups in all cases.
- Removed: The Database Editor can only be open when running from source. In releases, use `Open -> (Game) -> Data Visualizer` instead.
- Removed: All auto trackers based on pixel art style were removed over concerns about asset licensing.

### Cave Story

- Nothing.

#### Patcher Changes

- Nothing.

#### Logic Database

- Nothing.

### Metroid Prime 1

- Added: Option to use deterministic Incinerator Drone RNG for fairer racing
- Added: Spring Ball. Enable in preset configuration. Must have bombs in inventory to work.

#### Patcher Changes

- Added: QoL Game Breaking - Reserach Lab Aether Pirate now guaranteed to jump through glass when doing room backwards
- Fixed: Players could unmorph in Magmoor Workstation where they should not be able to
- Fixed: Abuse of QoL Game Breaking in Central Dynamo to skip the maze/drone
- Fixed: Exclude Phazon Elite Item from QoL Pickup Scans
- Fixed: Wavesun when playing with shuffled item positions
- Fixed: Main Plaza etank ledge door shield was slightly misaligned
- Fixed: Cannon remaining holstered after grapple when shuffling combat visor
- Fixed: Cannon remaining holstered after a specific type of R-Jump when shuffling combat visor
- Fixed: Unmorphing now returns you to your previous visor instead of default visor when shuffling combat visor for quality of life purposes

#### Logic Database

- Changed: Reduce difficulty of Monitor Station -> Warrior Shrine NSJ/No Bombs to intermediate dash and standable terrain (from advanced dash and expert standable) and included a video.

### Metroid Prime 2: Echoes

- When checking details for a game, the hint spoiler tab now includes the correct text for Dark Temple keys hints.

#### Patcher Changes

- Nothing.

#### Logic Database

- Added: Using Screw Attack as a trickless means to obtain Grand Windchamber item after seeker puzzles

## [4.0.1] - 2022-01-30

- Changed: The UI for 1HP Mode now only shows up for Echoes.
- Fixed: Support for non-NTSC Metroid Prime 1 ISOs restored.

## [4.0.0] - 2022-01-30

- **Major** - Added: Cave Story has been added with full single-player support.
- **Major** - Added: Data Visualizer/Editor now contains a visual representation of the nodes in the area.
This feature comes with plenty of quality of life functionality for editing the database.
- Added: A new tab has been added to the preset editor, Generation Settings, consolidating various settings such as minimal logic, multi-pickup placement, dangerous actions, etc.
- Added: The Logic Database can now have descriptions for nodes.
- Added: Game Details window can now spoil the item order, elevators, translator gates and hints.
- Added: Data Editor can now edit area names.
- Added: Data Editor can now view and edit resources.
- Added: Items now have tooltips in the Auto-Tracker.
- Added: One joke hint.
- Added: Descriptions for Minimal Logic for each game, with a better definition of what Minimal Logic is.
- Added: Randovania is now able to identify for what version of Randovania a given permalink is, if they're similar enough versions.
- Added: Permalinks now contain the seed hash, so Randovania can detect if there's a hash mismatch when importing.
- Changed: In the Game Session Window, the observers tab is now visible by default.
- Changed: The rdvgame file is now considerably more technical in order to require less game-specific code.
- Changed: Editing connections in the Data Editor now has an easier to use selector for non-item resources.
- Fixed: Data Visualizer no longer hides the comment for a single-element Or/And entry.
- Fixed: Data Editor now properly handles areas without nodes.
- Removed: It's no longer possible to delete a game session.
- Removed: It's no longer possible to leave the session when closing the window.

### Metroid Prime

- Added: Start in any (uncrashed) Frigate room
- Added: 1-way cycles and 1-way anywhere elevators can lead to (uncrashed) Frigate rooms
- Added: Essence Death and Frigate Escape Cutscene teleporter destinations can now be shuffled
- Added: Artifact hints can now be configured to show area and room name, just area name, or nothing at all
- Added: Cosmetic Option - Select HUD Color
- Added: Cosmetic Option - Rotate hue of all 4 suit textures and ball glow color
- Added: Cosmetic Option - Set default in-game options like Echoes
- Added: Experimental Option - Shuffle the coordinates of items within their respective rooms. Seeds may not be completable.
- Added: Experimental Option - Add random (non-logical) items to rooms which do not usually have items.
- Added: Shuffle Power Beam
- Added: Shuffle Combat Visor
- Added: New default preset: "Moderate Challenge".
- Changed: Minimal Logic no longer checks for Plasma Beam.
- Changed: Removed "Fewest Changes" preset.
- Changed: Updated "Starter Preset" to better match community preferences.

#### Known Issues:

- Nothing.

#### Patcher Changes

- Added: Support for NTSC-U 0-01, NTSC-J and NTSC-K (Gamecube)
- Added: List of tournament winners on lore scan in Artifact Temple
- Added: QoL Game Breaking now fixes several crashes on Frigate Orpheon
- Added: QoL Game Breaking now fixes the soft-lock in hive totem by making the blocks drop sooner
- Added: Option to disable item loss in Frigate (Enabled by default)
- Added: QoL Pickup Scans - Weeds by item in Landing Site now don't have scan point
- Added: Combat/Scan/Thermal/X-Ray all have unique custom models
- Fixed: Safeguard against blowing past layer limits.
- Fixed: On Major custscene skip, Elite Quarters now stays locked until the player picks up the item. The hudmemo is now tied to the item rather than the death animation.
- Fixed: Ruined fountain not always showing the right scan.
- Fixed: Phazon Suit Small Samus Morph Ball Glow
- Fixed: Vent shaft item not being scannable on QoL Pickup Scans
- Fixed: Automatic crash screen
- Fixed: Wavesun not collecting item/unlocking door
- Fixed: Locked door on Storage Depot B (NTSC 0-02)
- Fixed: Bug in Elite Quarters where game would crash during OP death cutscene if the player changed suit during the fight
- Changed: The vines in arboretum which cover the scan panel remain in the room on the ghost layer to help aid newer players.
- Changed: Exo and Essence stay dead permanently if traversing Impact Crater multiple times
- Changed: Increased Maximum Missile/Etank/Capacity for seeds with more expansion count than is available in vanilla

#### Logic Database

- Fixed: Magma Pool - Added missing suit or heated runs trick requirement for non-grapple methods of crossing the room
- Fixed: HAT - Updated spawn node
- Fixed: Quarantine Cave - Properly model when the fight is required and when it is not
- Fixed: Bug where Biohazard Containment didn't check Power Conduit Requirements if Super Missiles were available
- Fixed: Typo in Frozen Pike - Hunter Cave Access requires Slope Jump (Advanced), not Single-Room OoB (Advanced)
- Added: New Event - Gravity Chamber Item (Lower)
- Added: New Trick Category - Infinite Speed
- Added: Magma Pool - Added standable terrain method to cross the room with a video example
- Added: Main Plaza - Hypermode Dash to get Grapple Ledge
- Added: Elite Quarters - BSJ to skip scan visor
- Added: Reactor Core - NSJ Gravityless Bomb Jumps
- Added: Cargo Freight Lift - NSJ Gravityless Boost or Bombs climbs
- Added: Flick BSJ in watery hall OoB
- Added: NSJ Bombless Lower GTH Climb (Wallboost)
- Added: NSJ Bombless Quarantine Cave Elevator Spider Skip
- Added: NSJ Bombless Gravity Chamber Escape (Gravity Wallboost)
- Added: NSJ Bombless Lower Phen's Edge
- Added: NSJ Bombless Frozen Pike (Mid-Section)
- Added: NSJ Bombless Life Grove (Wallboost)
- Added: NSJ Bombless HOTE Climb (Boost IUJs)
- Added: NSJ Bombless Elite Control Access (Wallboost)
- Added: Elite Control Access Item (Damage Boost)
- Added: Central Dynamo Item w/ Infinite Speed
- Added: Bomb jump to skip grapple in Biotech Research Area 2
- Added: Great Tree Hall - Jump Off Enemies Bomb Jump (Advanced) to reach GTC NSJ
- Added: Wallboost FCS Climb
- Added: Logic for Traversing Twin Fires Tunnel to Workstation NSJ Gravity
- Added: Logic for Traversing Twin Fires Tunnel to Workstation NSJ Bombless
- Added: Logic for Traversing Twin Fires Tunnel to Workstation Missileless Grappless
- Added: Gravityless Grappless Morphless method for crossing FCS
- Added: Waste Disposal Wallboosts
- Added: Climb Connection Elevator to Deck Beta Gravityless
- Added: Combat Requirements for Essence fight
- Added: 2 Additional NSJ methods for reaching FCS item
- Added: Lava Lake Item NSJ Combat Dash
- Added: Triclops Pit Item SJ Beginner Standable
- Added: 3 new ways to climb Tower of Light (L-Jump, R-Jump, Slope Jump)
- Added: Underwater Movement (Beginner) to get to Tower Chamber with Space Jump
- Added: Underwater Movement (Intermediate) for NSJ Tower Chamber
- Added: Frigate Crash Site climb with Space Jump and L-Jump (Intermediate) and Standable Terrain (Beginner)
- Added: More logical paths for Ice Ruins West NSJ
- Added: Ice Ruins West Middle-Left Rooftop to Item Combat/Scan Dash
- Added: Beginner L-Jump to reach Main Quarry Save Station
- Added: Main Quarry Crane Platform to Waste Disposal NSJ Advanced Combat Dash
- Added: Main Quarry Crane Platform to Item Intermediate Scan Dash
- Added: Expert Gravity Wallboost to get to Tower Chamber
- Added: Beginner Gravity Wallboost to get to Watery Hall
- Added: Expert Trick for NSJ+Boost Crossway
- Added: Movement (Intermediate) to skip Spider Ball in Crossway
- Added: L-Jump to skip SJ on 3rd tier of ore processing puzzle
- Added: NSJ Ore Processing with Spider+Bombs (Expert)
- Added: Bombless Ore Processing Puzzle with Wallboost(Advanced)
- Added: Phendrana Canyon Hypermode Boost
- Added: NSJ Combat Dash (Expert) to Temple Entryway from lower part of room
- Added: Various tricks in Uncrashed Frigate
- Added: Ore Processing Door To Elevator Access A to Storage Depot B Standable L-Jump with Power Bombs
- Added: Combat logic for Dynamo Access and Elite Control Elite Pirate fights
- Added: Intermediate/Advanced Standables to enter/escape Elite Control after/without triggering Elite Pirate
- Added: Logic now can expect players to play in just scan visor, using bombs to open doors
- Added: Knowledge/Combat (Intermediate) trick to skip needing Power Beam for Exo fight
- Changed: Renamed Misc Logic Option to "Allow Dangerous Gravity Suit Logic"
- Changed: Increased difficulty of Connection Elevator to Deck Beta DBJs to Advanced
- Changed: HAT Wallboosts can be done using Gravity at the same difficulty
- Changed: Removed under-used "Complex Movement" trick category
- Changed: All Gravityless Slope Jumps are now categorized as "Underwater Movement without Gravity", as opposed to just NSJ ones
- Changed: Knowledge (Beginner) to Traverse Magmoor Workstation without Varia
- Changed: Magma Pool - Gravity Suit lava dive difficulty was reduced to L-Jump (Intermediate) and Standable Terrain (Beginner)
- Changed: Hall of the Elders - Now properly model needing to kill the 1 ghost to leave the room. Chargeless 1 ghost fight combat difficulty reduced to beginner.
- Changed: Added requirement for X-Ray Visor or Invisible Platforms to Triclops Pit Item NSJ tricks
- Changed: Monitor Station climb to Warrior Shrine Bomb Jump difficulty changed from Advanced to Intermediate
- Changed: Monitor Station NSJ Combat Dash to Warrior Shrine lowered difficulty from Advanced to Intermediate
- Changed: Increase the difficulty of Tower of Light climb with combat dash from 'Beginner' to 'Intermediate' lowered Standable Terrain from 'Intermediate' to 'Beginner'
- Changed: Frigate Crash Site Climb Space Jump Slope Jump Standable Terrain difficulty was reduced to Standable Terrain (Beginner)
- Changed: Removed Slope Jump and Standable requirement from Ice Ruins West NSJ
- Changed: Main Quarry Save Station NSJ Movement difficulty from Beginner to Intermediate
- Changed: Main Quarry Crane Platform to Waste Disposal Standable/Slope Jumpe no longer requires L-Jump
- Changed: Main Quarry Crane Platform to Waste Disposal NSJ Scan Dash difficiulty from Advanced to Intermediate
- Changed: Ore Processing Storage Depot B to Waste Disposal NSJ Standable difficulty from Intermediate to Beginner
- Changed: Ore Processing Storage Depot B to Waste Disposal R-Jump to L-Jump
- Changed: Elite Research Spinners without Boost from Advanced to Intermediate
- Changed: Ore Processing Door To Elevator Access A to Storage Depot B Standable difficulty from Intermediate to Advanced
- Changed: Sun Tower Early Wild now requires Intermediate Knowledge on all methods
- Changed: Less damage required for Watery Hall with Gravity Suit

### Metroid Prime 2: Echoes

- Changed: Minimal Logic no longer checks for Light Suit or Agon Keys.

#### Patcher Changes

- Fixed: Exporting an ISO when Randovania is in a read-only path now works properly.
- Added: Ability to set a custom HUD color

#### Logic Database

- Changed: Shrine Access Seeker Door without Seekers is now Hypermode (from Expert).


## [3.2.2] - 2022-01-17

- Fixed: Presets for unknown games (for example, from a dev version of Randovania) are now properly ignored.

## [3.2.1] - 2021-10-23

- Fixed: The spin box for starting Energy Tanks no longer goes above 14.
- Fixed: Errors from the Prime 1 patcher are now properly displayed in error messages.
- Fixed: Converting presets from previous games should no longer cause invalid expansion ammo count.
- Fixed: Converting presets with multiple major items that give ammo no longer cause incorrect per-expansion ammo count.
- Fixed: Changing the default beam in Echoes no longer throws an error with invalid included ammo.
- Fixed: Sky Temple Keys on Guardians/Sub-Guardians are now properly counted for the item pool size.
- Fixed: Sky Temple Keys on Guardians/Sub-Guardians now appears on the preset description.
- Fixed: Safety check that there's enough available locations for all non-progression at the end of generation has been re-added.
- Changed: Improved error message for certain kinds of invalid permalinks.
- Changed: Presets with negative ammo count for expansions are invalid.

### Metroid Prime

#### Patcher Changes

- Fixed: PAL ISOs now correctly work again.

## [3.2.0] - 2021-10-16

- **Major** - Added: The Logic Database can now have comments in requirements.
- **Major** - Changed: Expansions contents are now configured directly, instead of being calculated from a target.
- Added: Files in the "Previously generated games" folder now includes the name of the games used.
- Added: Custom names for Prime 1 elevators
- Added: Support for Minimal Logic has been added for Metroid Prime and Metroid Prime 3.
- Added: New auto tracker layouts for Metroid Prime 2, with two lines and three lines.
- Changed: Force one specific certificate root when connecting to the server.
- Changed: Custom elevator names across both games now used throughout the entire UI
- Changed: Data Editor now raises an error if two Pickup Nodes share the same index.
- Changed: When changing Echoes Goals, the slider of the number of keys is now hidden when "Collect Keys" goal is not selected.
- Changed: Customizing the item pool causes permalinks to not get as long as before.
- Changed: The Qt theme was changed, as the previous one had serious issues on certain platforms and certain elements.
- Fixed: Items that include ammo are now configurable to provide up to the ammo's capacity.
- Fixed: Certain invalid permalinks are now properly recognized as invalid.
- Fixed: In connections editor, changing a requirement to "And/Or" no longer places ui elements in the wrong place.
- Removed: Metroid Prime 2: Echoes FAQ entry about the weird hint categories, as the issue has been fixed.
- Removed: Menu option to open STB's Echoes item tracker in a new window.

### Metroid Prime - Patcher Changes

- Added: New Nothing model.
- Added: Missile Expansions for yourself has a 1 in 1024 of being shiny.
- Fixed: Mine security station softlock so that defeating the purple pirates first doesn't fail to switch the room to the non-cutscene layer.
- Fixed: Qol scan for Ice Ruins West pickup.
- Fixed: Warp-to-start crash.
- Changed: Fewer forced popup alert for multiworld purpose, and popups now lasts 3s instead of 5s.

#### Cutscene Skips

- Added: Cutscene skip for arboretum gate (competitive+).
- Added: Mine Security Station now longer force switches to Combat Visor.
- Changed: Shorelines Tower cutscene skip is now Minor.
- Changed: Workstation cutscene is now Competitive.
- Changed: Wave panel cutscene in Main Quarry is now Competitive.
- Changed: Elevator leaving cutscenes back are now Major.

### Metroid Prime 2: Echoes - Patcher Changes

- Added: Cosmetic option to customize hud color.
- Fixed: Scanning hints now displays the correct, edited categories.

### Metroid Prime - Logic Database

- Added: Method of reaching pickup in Root Cave from Arbor Chamber with a Dash (Intermediate and above).
- Added: Knowledge (Beginner) trick to leave Central Dynamo without completing the maze or fighting the drone.
- Added: Additional Lower Mines NSJ logic.
- Added: Movement tricks for logical forced damage in Magmoor Caverns, Phazon Mines, and Impact Crater.
- Added: Tricks for climbing Research Lab Aether NSJ
- Added: Tricks for traversing Magmoor Workstation bombless NSJ
- Added: More detailed boss/combat logic
- Fixed: Shorelines tower item being accessible from Ruins Entryway and not Temple Entryway.
- Fixed: Backwards Lower Mines logic
- Fixed: Ice Ruins West NSJ logic now accounts for adult sheegoth layer
- Fixed: Added missing requirements for releasing the metroid in Research Lab Aether

### Metroid Prime 2: Echoes - Logic Database

- Added: Method of climbing halfpipe in Meeting Grounds with Space Jump, Screw Attack, and Standable Terrain (Beginner and above)
- Added: Method of killing Quad MBs using Bombs or Power Bombs and Combat (Beginner)
- Added: Method of killing Quad MBs using Screw Attack (Space Jump) and Knowledge (Beginner)
- Added: Requirement to either kill the Quad MBs or defeat Spider Guardian in order to collect the item in Hall of Combat Mastery in the intended way
- Fixed: A few broken Dark Forgotten Bridge paths have now been fixed.
- Changed: Simplified Meeting Grounds logic slightly, by removing the redundant Top of Halfpipe node
- Changed: Killing Quad MBs now uses a template, as it's a complex set of requirements repeated in three separate rooms

### Discord Bot (Caretaker Class Drone)

- Changed: Room images uses two-way arrows if a connection is two-way, instead of two arrows.

## [3.1.4] - 2021-09-19

- Changed: Force one specific certificate root when connecting to the server.
- Fixed: Checking for updated versions will no longer close Randovania when no internet connectivity is present.
- Fixed: The server will properly reject clients with mismatched versions.

## [3.1.3] - 2021-09-19

- Added: Dialog that shows all enabled tricks in a preset and a list of all rooms that have some combination of tricks that ends up active in that preset.
  - This dialog can be accessed by right-clicking a preset on the "Generate Game" tab, or by pressing the "..." menu in the "Game Details" window.
- Added: Multiworld Help entry regarding maximum number of players.
- Added: Metroid Prime FAQ entry regarding the forced popup alert.
- Changed: Long lines of requirements (Check for all artifacts in Artifact Temple) are now word wrapped.
- Changed: When changing Echoes Goals, the slider of the number of keys is now hidden when "Collect Keys" goal is not selected.
- Changed: In the description of Prime 1 presets, Quality of Life now comes before Game Changes.
- Changed: Clarify that only "Two-way, between areas" guarantees that all areas are accessible.
- Changed: Progress bar when generating a game now reports how many actions were taken, instead of how many items are left.
- Fixed: Nodes with no outbound connections now clearly display this in the visualizer, instead of an error.
- Fixed: Updated multiworld damage warning to mention Magmoor Caverns as well.

### Discord Bot (Caretaker Class Drone)

- Added: The bot now responds to permalinks, presets and rdvgame files sent via direct messages.
- Added: Response for permalinks now offers the permalink's presets for download.
- Changed: `/database-inspect` area responses now has a node selection.

## [3.1.2] - 2021-09-15

- Fixed: In game session, pressing the "Generate game" button no longer errors.

### Discord Bot (Caretaker Class Drone)

- Changed: The response to `.rdvgame` files now include the seed hash and permalink.
- Changed: `/database-inspect` response now includes an image of the requested room layout.

## [3.1.1] - 2021-09-12

- Added: When importing a preset in a game session, there's now an option to import directly from a file.
- Added: In game session, it's now possible to export a preset directly to a file.
- Added: In game session, there's now a "Generate game (no retries)" button. This option attempts generation only a single
time, before giving the error message of why it failed. It's useful for investigating bad presets.
- Changed: When multiworld generation fails, the error message is now clearer on which players haven't reached the end.
- Changed: Preset summaries have been split better into categories.
- Removed: The "Never" option for dangerous actions has been removed from the UI, as it currently doesn't work.

### Discord Bot (Caretaker Class Drone)

- Changed: `/database-inspect` response is now more readable and includes the name of who requested it.

## [3.1.0] - 2021-09-05

- **Major** - Added: Setting for requiring a number of actions/progression before artifacts are placed, to prevent early artifacts.
  - Default Prime 1 presets now default to 6 minimum progression for artifacts.
- **Major** - Added: Setting for controlling how dangerous checks are handled in logic.
- Added: Setting for toggling the pickup scan QOL adjustments.
- Added: The seed hash label in Game Sessions is now selectable.
- Added: One joke hint, requested in 2019.
- Added: Data Visualizer now only shows target nodes for selection that are non-impossible.
- Added: Data Visualizer now highlights nodes that have a path to the selected node.
- Added: Improved the error message when the patcher executable is somehow missing.
- Added: New entries to the Multiworld Help for collecting items and cross game.
- Fixed: Randovania no longer errors when the last selected preset is for a hidden game.
- Fixed: Quality of Life page link in Metroid Prime preset customization is now fixed.
- Fixed: The tracker now properly restores states for games other than Echoes.
- Fixed: Fixed a crash that sometimes occurs when deleting presets.
- Fixed: Generator now directly accounts for events weighting actions.
- Changed: Removed customization of Qt theme for decreasing whitespace.
- Changed: Upgrades in the tracker fills an entire column first, instead of filling rows first.
- Changed: Tracker now properly saves the preset used when persisting the state.

### Metroid Prime - Patcher Changes

- Added `Pickup Scans` option to toggle the patching of item locations so that they can always be scanned.
- Magmoor Workstation item scannable through the purple door (QoL Pickup Scan)
- Fixed shorelines tower item custom scan sometimes showing the incorrect text for certain models
- Certain pickups now always have the popup alert on collection during multiworlds.
- If there are multiple pickups for other players next to each other, these pickups are forced to have a popup alert, so Randovania can properly detect they were picked up.
- Fixed PCA crash patch not being applied when playing small samus.

#### Cutscene Skips
- Added `Competitive` cutscene skip option.
- Moved Shorelines Tower cutscene to major (it sometimes has a reposition that is sometimes useful in routing)
- Removed Main Quarry Combat Visor switch
- Speed up opening of gate in ice temple
- Speed up opening of gate in sun tower
- Fixed Thardus cutscene skip softlock

### Metroid Prime - Logic Database

- Added: Method of reaching Ruins Entryway from Plaza Walkway in Phendrana Shorelines with a Dash (Intermediate).
- Added: Easier NSJ trick to climb Ruined Courtyard using the water puzzle platforms.
- Added: Charge Beam requirements were added to the following rooms with combat trick alternatives:
    - (Beginner) Elite research - Phazon Elite
    - (Beginner) Research Entrance
    - (Intermediate) Hall of the Elders - Wave and Ice bomb slots
    - (Intermediate) Sunchamber - Ghosts fight
    - (Intermediate) Mine Security Station with >= 200 energy
    - (Advanced) Mine Security Station
- Fixed: Main Plaza door to Plaza Access is now properly a normal door, instead of a permanently locked door.
- Fixed: Sun tower now requires Knowledge (Intermediate) to collect the Sunchamber layer change event without falling down.
- Fixed: Removed broken/redudant trick for reaching Temple Entryway ledge using cutscene reposition
- Fixed: Trivial logic for Plaza Walkway to Ruins Walkway
- Fixed: Replaced Bomb Jump (Intermediate) with Dash (Beginner) trick to cross the gap to reach the Courtyard Access door in Ice Ruins West.
- Fixed: NSJ logic now accounts for stalactite in Ice Ruins West.
- Fixed: Crossing the gap by Specimen Storage door no longer sometimes requires L-Jump (Intermediate) instead of Beginner.
- Changed: Improved readability of Ruined Courtyard logic.
- Changed: Reorganized Sunchamber logic to improve usage by generator/solver.
- Changed: Picking up Sunchamber Ghosts item NSJ is now L-Jump (Beginner) instead of Intermediate.
- Changed: Crossing TFT to TF with Gravity+SJ now requires Movement (Beginner)
- Changed: FCS Item Scan Dash method is now Intermediate without SJ.
- Added: FCS Grapple strat - Movement (Beginner)

### Metroid Prime 2: Echoes - Patcher Changes

- Added: A-Kul's scan in Sky Temple Gateway now displays a list of previous tournament winners.
- Changed: Echoes now uses a different game ID when saving ISOs with menu mod enabled, preventing issues from incompatible save files.
- Changed: The elevator sound effect is never removed when elevators are vanilla, ignoring the preference.

### Metroid Prime 2: Echoes - Logic Database
- Added: Method of reaching the pickup in Reactor Core with Space Jump, Bombs, Spider Ball, and Standable Terrain (Intermediate and above).
- Fixed: Lore Scan in Meeting Grounds no longer believes that Boost is required to scan it.
- Fixed: Reactor Core has been cleaned up slightly.
- Fixed: Spawn point in Accursed Lake is now correctly set.

### Discord Bot (Caretaker Class Drone)

- Added: The `/database-inspect` command to send the logic of a room to the channel.
- Added: Messages with rdvgame files also get a reply with a summary of the preset.
- Changed: Responses with preset descriptions no longer pings the original message.

## [3.0.4] - 2021-08-10

- Added: Game Sessions now have an accessible audit log, which includes whenever a player accesses the spoiler log.
- Added: Metroid Prime 1 racetime.gg rooms are now viewable in the racetime.gg browser, with filters for each game
- Fixed: Importing a permalink from the racetime.gg browser while a race is currently in progress now selects the correct racetime.gg room

## [3.0.3] - 2021-08-08

- Fixed: "Open FAQ" in the main window now works correctly.
- Fixed: Pressing Yes to ignore invalid configuration now works correctly.
- Changed: Randovania now silently handles some invalid configuration states.
- Changed: Improved handling of corrupted repository for old preset versions.

## [3.0.2] - 2021-08-05

- Added: In-game crashes in Metroid Prime now automatically show the error screen.

- Changed: Game Sessions - The window now uses docks for the different parts, meaning you can resize, reorder and even split off.

- Changed: Use different colors for artifact hints in Metroid Prime, for better readability on both scan box and logbook.

- Fixed: Exporting a Metroid Prime ISO with Warp to Start enabled and starting at certain elevator rooms no longer fails.

## [3.0.1] - 2021-08-01

- Changed: Disabled the option to stop exporting a Prime 1 ISO to avoid crashes.

- Fixed: Server will now re-authenticate with Discord, preventing users from logging with the incorrect account.

- Fixed: Game Sessions - History entries with invalid locations no longer cause error messages.

## [3.0.0] - 2021-07-30

-   **Major** - Metroid Prime 1 is now fully supported, including multiworld and auto tracker!

-   **Major** - Presets are now presented in a tree view, with custom presets being nested under another one. They're also saved separately from Randovania data.

-   **Major** - The auto tracker now have support for different layouts, with their own assets and game support. New themes with icons similar to the game were also added, provided by MaskedKirby.

-   Added: Credits in Metroid Prime 2 now contains a list of where all non-expansions were placed, including possibly other player's for a multiworld. The credits now takes 75 seconds instead of 60 to accomodate this.

-   Added: Button to export the presets used in a game file.

-   Added: Add text description to unusual items in the Item Pool tab.

-   Added: New Help tab with information on how to read the Data Visualizer.

-   Added: In the Map Tracker, it's now possible to right-click a location to see a path from last action to it.

-   Added: A menu option to open the logs folder.

-   Added: The timeout limit is now progressively more forgiving, the more timeouts that happen.

-   Added: Button to set all gates to "Random with Unlocked' for Prime 2.

-   Changed: The items in the starting items popup is now sorted.

-   Changed: Customizing Dark Aether damage is now considered by logic.

-   Changed: Pickup visibility method is now configured in the Item Pool tab.

-   Changed: Multiworld connection is slightly more conservative when giving items.

-   Changed: Updated the Multiworld Nintendont for hopefully more stability.

-   Changed: The session history in multiworld now has different columns for the players involved, pickup and where the pickup was. It's also possible to sort the table by any of these fields.

-   Changed: The ISO prompt dialog now remembers your last used vanilla ISO, for when you delete the internal copy. When opening the file pickers, these start now with the paths from the input fields.

-   Changed: Many Spin/Combo boxes no longer react to the mouse wheel when not focused.

-   Fixed: Closing the dangerous settings warning via the X button is now properly recognized as "don't continue".

-   Fixed: Hint Item Names no longer breaks if you swap games while the table is sorted.

-   Fixed: Hint Item Names now properly list Artifacts and Energy Cells.

-   Fixed: Map Tracker now properly handles unassigned elevators.

-   Fixed: Trick names in the preset are always sorted.

### Metroid Prime 2 - Logic Database Changes

-   **Major** - "Suitless Ingclaw/Ingstorm" trick added to cover traversing rooms with either Ingclaw Vapor or Ingstorm.

#### Added

-   Method of getting over the gate in Mining Station A in reverse with Space Jump and Screw Attack (Expert and above).

-   Method of bypassing the breakable glass in Sand Processing from Main Reactor with Space Jump and Screw Attack (Expert and above).

-   Method of climbing to the top level of Main Gyro Chamber with Space Jump, Screw Attack, and Bombs, and no Scan Visor (Advanced and above).

-   Method of climbing the Sand Processing bomb slot with a Slope Jump for Bombless Bomb Slots (Advanced and above).

-   Method of leaving Dark Agon Temple by opening the gate from OoB with Single Room OoB, Slope Jump, Standable Terrain, Bomb Space Jump, Space Jump, and the Agon Keys (Expert and above).

-   Great Bridge:
    - Method of reaching Abandoned Worksite door with Space Jump and Extended Dash (Advanced and above).
    - Method of reaching Abandoned Worksite and Torvus Map Station doors from Temple Access Dark door with Boost Ball and Boost Jump (Advanced and above).
    - Method of reaching the pickup with Screw Attack and Single Room Out of Bounds (Expert and above).

-   Method of Crossing Grand Windchamber (both ways) Without Space Jump using Extended Dash (Hypermode).

-   Method of reaching the pickup in Watch Station:
    - With Space Jump, Screw Attack, and Single Room OoB (Expert and above).
    - With only Space Jump and Single Room OoB (Hypermode)

-   Alpha Blogg now has proper requirements for multiple difficulties.

-   Method of Bomb Slots without Bombs in Sanctuary Fortress/Ing Hive - Controller Access/Hive Controller Access without Space Jump (Expert and above).

-   Methods of crossing Torvus Bog - Fortress Transport Access with Gravity Boost or Bombs (No Tricks/Advanced and above).

-   Method of traversing Vault without Space Jump or Screw Attack using Extended Dashes (Advanced and above).

-   Method of reaching Windchamber Gateway item with only Scan Visor using Extended Dashes (Expert and above).

-   Method of reaching Kinetic Orb Cannon in Gathering Hall using Extended Dashes (Expert and above).

-   Method of reaching the pickup in Accursed Lake with a dash (Advanced and above).

-   Method of reaching Temple Security Access from the portal in Aerial Training Site with an Extended Dash (Hypermode).

-   Method of reaching the pickup in Mining Plaza with an Extended Dash (Hypermode).

-   Method of completing the Main Gyro Puzzle with only Space Jump and Screw Attack (Advanced and above).

#### Changed

-   Reaching the pickup in Temple Transport B with a Wall Boost is now Hypermode (from Expert).

-   Reaching the pickup in Path of Roots with only Bombs is now Expert (from Hypermode).

-   Reaching the portal in Hydrodynamo Shaft with Air Underwater and Screw Attack is now Hypermode (from Expert).

-   Reaching the pickup in Dark Torvus Arena with a Roll Jump is now Hypermode (from Expert).

-   Trial Grounds, reaching the door:
    - From the portal with Space Jump and a Slope Jump is now Beginner (from Intermediate).
    - From the left safe zone with a Dash is now Intermediate (from Expert) and without anything is now Advanced (from Expert).

-   Opening the Seeker Lock without Seekers in Mine Shaft is now Advanced (From Expert)

-   Opening the Seeker Lock without Seekers in Plain of Dark Worship is now Expert (From Hypermode).

-   Reaching the Windchamber Gateway Door from Windchamber Tunnel with a Boost Jump is now Hypermode (From Expert).

-   Reaching the pickup in Medidation Vista with a Boost Jump is now Expert (From Advanced).

-   Quadraxis and Boost Guardian now have proper health and item requirements with tricks disabled.

-   Activating Controller Access rooms Bomb Slots without Bombs is now Advanced (from Expert).

-   Reaching the Abandoned Worksite/Brooding Ground door from the bridge in Dark/Forgotten Bridge with an Extended Dash is now Hypermode (from Expert).

-   The initial Terminal Fall Abuses in Vault from the scan portal are separate from the final and are now Advanced (from Expert).

-   Catacombs NSJ dash to Transit Tunnel South has been modified to account for Scan Visor, with the original difficulty being raised to Advanced (from Intermediate).

-   Undertemple Shaft NSJ dash from bottom to top of cannon is now Intermediate (from Advanced).

-   Morph Ball is no longer required to reach the portal from the Echo Gate in Profane Path Scan Dash method.

-   Various Standable Terrain tricks (Dark Agon - Portal Site, Temple Grounds - Sacred Path) have been lowered to Beginner/Intermediate (from Advanced). This is to
    attempt to fix an old database limitation from before tricks had their own difficulty levels.

-   The dashes in Gathering Hall from Transit Tunnel South/West to the Kinetic Orb Cannon are now Intermediate (from Advanced).

-   The Bomb Space Jump NSJ to reach Abandoned Worksite in Great Bridge is now Expert (from Hypermode).

-   The dash to reach the portal in Aerial Training Site from Central Hive Transport West is now Hypermode (from Expert).

-   The dash to leave Hive Temple after Quadraxis via Security Station is now Hypermode (from Expert).

-   The dashes in Command Center (top level) and Accursed Lake without Space Jump are now Beginner (from Intermediate).

-   The dash in Mining Station A to reach Temple Access without Space Jump or Missiles is now Advanced (from Intermediate).

-   The dashes in Trial Grounds to Dark Transit Station without Space Jump are now Advanced (from Intermediate).

-   The dashes in Undertemple Shaft to reach Sacrificial Chamber Tunnel (and back) are now Advanced (from Intermediate).

-   The dash in Hall of Combat Mastery to reach the upper area after the glass is now Advanced (from Intermediate).

-   Bomb Guardian now has proper logic when shuffling Power Beam.

## [2.6.1] - 2021-05-05

-   Changed: Invalid values for the Multiworld magic item are ignored when detecting if the game is properly connected.

-   Fixed: "One-way anywhere" no longer shows up twice in preset warnings for multiworld

-   Fixed: Changing starting location to Ship or Save Stations now works again.

-   Fixed: Torvus Gate elevator is now properly hidden instead of Dark Torvus Ammo Station.

## [2.6.0] - 2021-05-02

-   **Major** - Added: New elevator randomization settings:
    * New mode: *One-way, elevator room with replacement*. One way elevator, but loops aren't guaranteed.
    * Select which elevators can be randomized.
    * Select possible destinations for *One-way, anywhere*.
    * Randomize Sky Temple Gateway, Sky Temple Energy Controller, Aerie Transport Station and Aerie elevators. *Warning*: These rooms have some details you must consider. Please read the elevators tab for more information.

-   **Major** - Added: The Energy Controllers in Agon Wastes, Torvus Bog and Sanctuary Fortress are always visible in the map, regardless if map is revealed by default. All regions are also always available for selection. This allows the light beam warps after U-Mos 2 to always be used.

-   **Major** - Added: An user preference (in *Customize in-game settings*) for the map to display names of unvisited rooms.
    When randomizing elevators, the elevator rooms are excluded to prevent spoiling their destinations. An option were added to disallow displaying names entirely, since otherwise you can use a Map Station to find the names.

-   Added: An option to disable the elevator sound effect, preventing it from playing endlessly in certain cases.

-   Added: When a crash happens, the game now displays an error screen instead of just stopping.

-   Added: The *Hint Item Names* tab now supports switching between all 3 Prime games.

-   Added: An option to use an experimental new pickup placement logic, able to place multiple pickups at once.

-   Added: Two additional joke hints. (Thanks CZeke and Geoffistopheles)

-   Added: It's now possible to add Infinite Beam Ammo, Infinite Missiles and Double Damage to the item pool.

-   Added: Player names are now colored yellow in hints.

-   Changed: Elevator names in the tracker uses their customized names, not the vanilla ones.

-   Changed: Optimized Randovania startup time and extensive logging of what's being done during it.

-   Changed: Improve scan text for expansions.

-   Changed: Some hints in multiworld games now also include the player names.

-   Changed: Missiles, Power Bombs and Ship Missiles are now only in logic after their respective main launcher, even if it's not required in game.

-   Changed: You can add up to 99 of any expansion to the pool, up from 64.

-   Fixed: The *Logic damage strictness* multipliers are no longer applied twice.

-   Fixed: *Up to* relative hints are no longer converted into *exactly* if the actual distance matches the displayed number.

-   Fixed: Dark Torvus Bog - Portal Chamber is no longer silently ignored as a starting location.

-   Fixed: Charging your beam to shoot when out of ammo now works even when customizing the ammo type required.

-   Fixed: Having the maximum number allowed of an expansion in a preset no longer causes permalink errors.

-   Fixed: Fixed the game defaulting to Combat Visor after an elevator.

-   Fixed: Multiworld spoiler logs now use 1-indexed player names for locations.

-   Removed: Using Dark Visor as the starting visor is no longer supported. (Game crashes on unmorph for unknown reasons)

### Logic Database Changes

-   Added: Method of reaching the pickup in Hive Gyro Chamber with Space Jump, Boost Ball, and a Boost Jump (Expert and above).

-   Added: Method of climbing Torvus Grove with Space Jump, Screw Attack, and Standable Terrain (Advanced and above).

-   Added: Method of reaching cannon in Great Bridge with Boost Ball and a Boost Jump (Expert and above).

-   Added: Method of reaching the main part of Hall of Combat Mastery with a Scan Dash and after blowing up the glass (Intermediate and above).

-   Added: Method of activating the portal in Portal Terminal with Screw Attack, Slope Jump, and No Bombs or Space Jump (Expert and above).

-   Added: Method of climbing Sacred Bridge with Bombs and a Bomb Space Jump (Advanced and above).

-   Changed: Logic paths that require Screw Attack without Space Jump now make sure to not have Space Jump to be valid.

-   Fixed: Spawn point of Aerie Transport Station is now the door, making DS2 required to take the elevator there.

## [2.5.2] - 2021-02-28

-   Added: The number of items in the pool is now included in the summary.

-   Fixed: Shuffling Combat Visor with item acquisition popups enabled no longer errors.

## [2.5.1] - 2021-02-26

-   Added: Drag and dropping rdvgame and rdvpreset files into the main Randovania window now imports that game file and preset, respectively.

-   Added: Discord bot now posts summary whenever a preset is attached to a message.

## [2.5.0] - 2021-02-19

-   Changed: Preset summary now only include differences from vanilla game.

-   Changed: The relative hint using an item category has been replaced with a relative hint using an area, with up to distance.

### Logic Database Changes

#### Added

-   Method of climbing Sanctuary Temple from the bottom with Bombs and Spider Ball (Intermediate and above).

-   Method of climbing Sanctuary Temple from the bottom with Screw Attack and Single Room Out of Bounds (Expert and above).

-   Method of reaching Worker's Path from the top level in Sanctuary Temple with Scan Visor and an Extended Dash (Expert and above).

-   Method of reaching Windchamber Gateway from Windchamber Tunnel in Grand Windchamber with a Boost Jump (Expert and above).

-   Method of reaching Temple Access in Mining Station A with a Boost Jump (Advanced and above).

-   Method of reaching pickup in Temple Access (Sanctuary) with Space Jump, Screw Attack, and Standable Terrain (Intermediate and above).

-   Method of climbing Temple Access (Sanctuary) with Space Jump, standing on a Rezbit, and dashing off the other Rezbit (Expert and above).

#### Changed

-   Increased weight for Energy Tanks to be selected as progression.

-   Reaching the pickup in Path of Roots from Torvus Lagoon with Gravity Boost, Space Jump, and a Slope Jump is now Intermediate (from Beginner).

-   Reaching the pickup in Grand Windchamber with Space Jump, Screw Attack, Slope Jump, Standable Terrain is now Advanced (from Intermediate).

-   Bomb Jumping over the 2nd light block heading to Hall of Eyes is now Intermediate (from Beginner).

-   Energy Tank requirements for Chykka have been lowered.

#### Fixed

-   Reliquary Grounds now has proper requirements for reaching Ing Reliquary with Light Suit.


## [2.4.2] - 2021-02-08

-   Fixed: Randovania no longer crashes if the connected Dolphin stops emulation.

## [2.4.1] - 2021-02-06

-   Added: Detect if the internal game copy was modified by a future version of Randovania, prompting for the user to press "Delete internal copy".

-   Changed: An error popup now shows up when exporting an ISO fails.

-   Removed: "Automatically track inventory" toggle, as the functionality was already removed.

-   Fixed: Randovania now considers any inventory item with amount above capacity, or capacity above the strict maximum as the game not being connected.

-   Fixed: Error message when the server rejects your client version not being displayed.

-   Fixed: Setting beam ammo expansions to 0 pickups no longer hides the boxes.

## [2.4.0] - 2021-02-01

-   **Major** - Added: The visor and beam you start the game equipped with is now configurable.

-   **Major** - Changed: In multiworld, items are now delivered at the same time as the message. It should also no longer fail to send with Nintendont.

-   Added: Additional joke hints were added.

-   Added: Method to climb to the portal Base Access with just Screw Attack (Intermediate and above).

-   Added: Method to reach the pickup in Grand Windchamber with Space Jump, Screw Attack, and a Slope Jump (Intermediate and above).

-   Added: Method to traverse Ventilation Area B from Bionenergy Production without Bombs by Screw Attacking into the tunnel and destorying the barriers with Missiles (Advanced and above).

-   Added: Method to reach the pickup in Path of Roots from Torvus Lagoon without Morph Ball (Beginner and above).

-   Added: Method to enter the tunnel in Underground Tunnel to Torvus Temple from Torvus Grove with an Instant Morph (Advanced and above).

-   Added: Method to reach the halfpipe pickup in Dark Torvus Arena with Space Jump and a Roll Jump (Expert and above).

-   Added: Method to climb to the upper level in Biostorage Station with Bomb Space Jump (Advanced and above).

-   Added: Method to reach the pickup in Grand Windchamber with a Space Jump, Bomb Space Jump, and a Scan Dash (Expert and above).

-   Added: Method to climb Mining Station B with Space Jump and a Slope Jump (Expert and above).

-   Added: Method to reach the portal in Mining Station B with Space Jump, Scan Visor, and Dashing for Single Room OoB (Expert and above).

-   Added: Method to cross Bitter Well to Phazon Site with Wall Boosts (Hypermode).

-   Added: Method to reach the bomb slot in Training Chamber with Gravity Boost and Air Underwater (Advanced and above).

-   Added: Method to open activate the Bomb Slot in Training Chamber with Darkburst or Sonic Boom (Hypermode).

-   Changed: Auto tracker internally uses a configuration file for the item positions.

-   Changed: The item pool tab when customizing presets now can edit major items directly.

-   Changed: Defeating Quadraxis with Power Bombs is now Advanced (from Beginner).

-   Changed: Bypassing the statue in Training Chamber from the back with Screw Attack and a Bomb Space Jump is now Expert (from Advanced).

-   Changed: Escaping Hive Temple without Spider Ball is now Expert (from Hypermode).

-   Changed: Bomb Space Jump in Great Bridge/Venomous Pond to reach Abandonded Worksite/Brooding Ground is now Expert (from Hypermode).

-   Changed: Using Seeker Missiles now requires either Combat Visor or Dark Visor.

-   Changed: Bomb Slots without Bombs in Sand Processing, Main Gyro Chamber, and Vault are now Advanced (from Expert).

## [2.3.0] - 2021-01-08

-   Added: Method to enter tunnels in Transit Tunnel East/Undertransit One from Catacombs/Dungeon to Training Chamber/Sacrificial Chamber with an Instant Morph (Intermediate and above).

-   Added: Method to reach the pickup on the Screw Attack wall in Aerial Training Site with a Roll Jump (Expert and above).

-   Added: Method to reach the pickup in Abandoned Worksite from the tunnel with a Boost Jump (Advanced and above).

-   Added: Method to bypass the statue in Training Chamber from the back with Screw Attack and a Bomb Space Jump (Advanced and above).

-   Added: Methods to reach the pickup in Mining Station B with Space Jump, Screw Attack, and Standable Terrain or after the puzzle with a Bomb Jump (Advanced and above).

-   Changed: In multiworld, keybearer hints now tells the player and broad category instead of just player.

-   Changed: Dark Alpha Splinter no longer strictly requires Power Beam.

-   Changed: Crossing Main Gyro Chamber with Screw Attack before stopping the gyro is now Hypermode (from Expert).

-   Changed: Phazon Grounds and Transport to Agon Wastes (Torvus) Seeker Locks without Seekers are now Expert (from Hypermode).

-   Fixed: Properly handle invalid ammo configurations in preset editor.

-   Fixed: Randovania no longer instantly crashes on macOS.

-   Fixed: Logic properly considers the Transport A gate being gone after entering from that side in Random Elevators.

## [2.2.0] - 2020-12-20

-   Added: 1 HP Mode, where all Energy Tanks and Save Stations leave you at 1 HP instead of fully healing.

-   Added: Added a detailed report of the generator's state when a game fails to generate.

-   Fixed: Generator will no longer ignore players that have no locations left. This would likely cause multiworld generation to fail more often.

-   Fixed: Error messages are properly shown if a game fails to generate.

-   Fixed: Alerts are now properly saved as displayed.

-   Fixed: Errors in the default preset no longer prevent Randovania from starting.

-   Changed: Optimized game generation, it now takes roughly 2/3 of the time.

-   Changed: Optimized game validation, it now also takes roughly 2/3 of the time.

-   Changed: Relative hints no longer cross portals.

-   Changed: In multiworld, keybearer hints now instead tells the player the item is for, instead of a category.

-   Changed: Decreased the chance of Power Bombs being late in a game.

-   Changed: Account name are updated every time you login via Discord.

-   Changed: Warning about dangerous presets in Multiworld sessions now include the player name.

-   Changed: Roll Jump in Meditation Vista to reach the pickup is now Hypermode (from Expert).

## [2.1.2] - 2020-12-05

-   Added: The Item Pool size now displays a warning if it's above the maximum.

-   Changed: The minimum random starting items is now considered for checking the pool size.

-   Fixed: Being kicked from an online session would leave the window stuck there forever.

-   Fixed: Bulk selecting areas for starting location no longer includes areas that aren't valid starting locations.

## [2.1.1] - 2020-12-02

-   Added: A prompt is now shown asking the user to install the Visual C++ Redistributable if loading the Dolphin backend fails.

-   Fixed: Changing ammo configuration breaks everything.

-   Fixed: Patching ISOs should work again.

-   Fixed: Clean installations can select presets again.

## [2.1.0] - 2020-12-02

-   Changed: Multiworld session history now auto-scrolls to the bottom

-   Changed: The lowest level for a trick is now called "Disabled" instead of "No Tricks".

-   Changed: Minimum Varia Suit Dark Aether is now 0.1, as 0 crashes the game.

-   Changed: Permalinks are now entirely different for different games.

-   Changed: Preset summary now specifies if hidden model uses ETM or random item.

-   Added: A very basic visualization of the map to the tracker.

-   Added: Trick Details can now be used with all 3 games.

-   Fixed: Changing a trick level to No Tricks no longer cause inconsistent behavior with the permalinks.

-   Removed: Intermediate path for reaching item in Main Reactor from Security Station B door without Screw Attack since it was broken and impossible.

-   Changed: Renamed "Before Pickup" to "Next to Pickup" in various locations for more clarity


## [2.0.2] - 2020-11-21

-   Added: Starting locations tab has checkboxes to easily select all locations in an area

-   Added: The map tracker now supports random elevators, translator gates and starting location.

-   Changed: The pickup spoiler in game details is now sorted.

-   Fixed: Multiworld sessions should no longer occasionally duplicate messages.

-   Fixed: Custom safe zone healing should now work in multiworld sessions.

-   Fixed: Occasional error with switching an observer into a player.

## [2.0.1] - Skipped

## [2.0.0] - 2020-11-15

This version is dedicated to SpaghettiToastBook, a great member of our community who sadly lost her life this year.

Her contributions to Randovania were invaluable and she'll be missed.

---

-   **Major** - New game mode: Multiworld. In this co-op multiplayer mode, there's one different world for each player which is filled with items for specific players.

-   **Major** - Tricks are more organized and can be customized more precisely to a player's desire.

### General

-   Removed: Presets no longer have a global trick level. Each trick is now configured separately.

-   Added: Options for configuring usage of new tricks:
    - Bomb Jump (renamed from Difficult Bomb Jump)
    - Bomb Slot without Bombs
    - Boost Jump
    - Combat
    - Difficult Movement
    - Extended Dash
    - Knowledge
    - Open Gates from Behind
    - Respawn Abuse
    - Screw Attack into Tunnels
    - Seeker Locks without Seekers
    - Single Room Out of Bounds
    - Standable Terrain

-   Changed: The following trick level difficulties were renamed:
    - Trivial -> Beginner
    - Easy -> Intermediate
    - Normal -> Advanced
    - Hard -> Expert
    - Minimal Checking -> Minimal Logic

-   Changed: Replaced Beginner Friendly with Starter Preset, which is now the default preset.

-   Fixed: Energy Tanks can now properly be used as progression.

### Hints

-   Added: Relative hints, where an item is described as being some rooms away from another item or room.

-   Added: Guaranteed hints which tells in which areas (Agon Wastes, Ing Hive, etc) contains the keys for each of your dark temples.
    These hints are placed purely randomly, similarly to the guaranteed Temple Bosses hints.

-   Added: Free hint spots after generation now prefer items from late in progression instead of pure random.

-   Removed: Hints with green item names/joke item names have been removed.

-   Removed: Temple Keys are no longer hinted by progression-based Luminoth lore hints.

-   Changed: All games now have precisely 2 joke hints, which no longer randomly replace a progression hint.

-   Changed: Hints from keybearer corpses now uses a broader category, which leaves unclear if it's an expansion or not.

### GUI

-   Added: An automatic item tracker based on a Dolphin running on the same computer or a special Nintendont build on the same Wifi.

-   Added: A dark theme has been added. It can be toggled in the Advanced menu.

-   Added: Requirements in the logic database can now use templates of requirements, allowing for easy re-use.

-   Added: Data Editor can now edit all fields of a node, from type, name and all type specific fields.

-   Added: Data Visualizer and Editor now can operate in the included database for Prime 1 and 3.

-   Added: The Data Editor now displays a warning if you're closing with unsaved changes.

-   Added: Randovania can generate a game by importing permalinks directly from a race on racetime.gg.

-   Added: Some tricks now have a description on the Trick Details popup.

-   Fixed: Some complex combination of requirements with different depths now are displayed correctly.

-   Fixed: The Data Visualizer no longer opens behind the Customize Preset window when using the Trick Details popup.

-   Changed: After generating a game, the details shows up in a new window instead of in a new tab.

-   Changed: In game details, the permalink is now placed inside a line edit, so the window doesn't stretch with long permalinks.

-   Changed: All cosmetic game changes are now configured in the same dialog as the in-game options.

### Quality of Life

-   Added: A button in the Open menu now opens the folder where previously generated games are placed.

-   Added: Charge Beam and Scan Visor now use their respective models in game instead of Energy Transfer Module.

-   Added: The rate of healing for Safe Zones is now configurable.

-   Fixed: Removed Aerie Access and Credits from possible starting locations.

-   Changed: The Mission Final screen now includes the seed hash instead of Permalink, as many permalinks are bigger than the screen.

-   Changed: The elevator scan now includes the world of the connected area.

### Internals/Developer

-   Added: Energy Tanks have doubled weight for the generator.

-   Added: It's now possible to set the default spawn point of an area.

-   Fixed: Fixed solver when an event only connects to a pickup, but that pickup has connections from other nodes.

-   Fixed: The Data Editor no longer errors when saving after creating a new node.

-   Fixed: Certain combinations of item requirements with damage requirements weren't being processed correctly.

-   Fixed: Duplicated requirements are now properly removed when simplifying requirements.

-   Fixed: Exclude from Room Randomizer is now properly set, restoring many logic paths.

-   Changed: Better error messages when there are references to unknown resources in the database.

-   Changed: The `database` command is no longer a subcommand of `echoes`. It also has the `--game` argument to choose which database to use.

-   Changed: The `_locations_internal` field is no longer needed for .rdvgame files.

### Logic Database changes

#### Added

-   General:
    - Methods to open all Seeker Missile Doors with Screw Attack (Advanced and above).
    - Method to activate most Bomb Slots without Bombs (Advanced and above).
    - Dark/Light/Annihilator doors and Dark/Light portals require either ammo or Charge Beam.

-   Sanctum, method to fight Emperor Ing without Spider Ball (Hypermode).

-   Transport A Access, method of reaching Temple Transport A door with a Wall Boost (Advanced and above).

-   Abandoned Base, method of reaching portal with Space Jump and Screw Attack (Intermediate and above).

-   Accursed Lake, method of collecting the item and leaving with Morph Ball, Light Suit, Gravity Boost, and Reverse Air Underwater (Advanced and above).

-   Hall of Honored Dead, method of leaving through the Morph tunnel without Space Jump (Expert and above).

-   Industrial Site, method of opening the gate to Hive Access Tunnel from behind with just Charge Beam (Intermediate and above).

-   Ing Windchamber, method of completing the puzzle with Power Bombs instead of Bombs (Beginner and above).

-   Landing Site, method of reaching Service Access door:
    - With Bombs and Screw Attack (Intermediate and above).
    - With Space Jump and Bomb Space Jump (Intermediate and above).

-   Meeting Grounds, method of reaching the tunnel with Space Jump and a Bomb Space Jump (Intermediate and above).

-   Temple Assembly Site:
    - Methods of reaching Dynamo Chamber door with a Bomb Jump (Beginner and above), a Dash (Intermediate and above), or a Roll Jump (Advanced and above).
    - Methods of reaching the portal without moving the light block with Single Room Out of Bounds and either Screw Attack or Space Jump (Expert and above).
    - Method of leaving from the portal with Single Room Out of Bounds and Screw Attack (Expert and above).

-   Windchamber Gateway:
    - Method of reaching the item with a Boost Jump (Advanced and above) and returning with an Extended Dash (Expert and above).
    - Method of reaching Path of Eyes door from Grand Windchamber door with an Extended Dash (Advanced and above).

-   Bioenergy Production, method to reach Storage C door or item from top level with Extended Dash (Expert and above).

-   Central Station Access/Warrior's Walk, method of climbing the ledge with an Instant Unmorph Jump (Hypermode).

-   Crossroads, method to reach the item from the half pipe with just Screw Attack (Advanced and above).

-   Dark Transit Station, method to reach the ledge from Duelling Range with a Bomb Jump (Beginner and above).

-   Portal Access, method of crossing to Judgement Pit using Screw Attack without Z-Axis (Beginner and above).

-   Doomed Entry, method to climb room with Space Jump and Screw Attack (Beginner and above).

-   Feeding Pit:
    - Method of reaching Ing Cache 1 door with Space Jump and Screw Attack (No Tricks and above).
    - Method of climbing to Watering Hole door without any items (Expert and above).
    - Method of escaping the pool using Light Suit and a Bomb Space Jump no Space Jump or Gravity Boost (Hypermode)

-   Main Reactor, method of reaching Dark Samus 1 fight from Ventilation Area A door with Space Jump, Bombs, and a Bomb Space Jump (Intermediate and above).

-   Mining Station B:
    - Method to climb to the Seeker door without Morph Ball and with Space Jump (Beginner and above).
    - Method to reach the portal without breaking the rock with Single Room Out of Bounds and Screw Attack (Expert and above).

-   Sandcanyon, method to reach the item with Space Jump and Single Room Out of Bounds (Expert and above).

-   Transport Center/Crossroads, method to climb the halfpipe with Space Jump (Advanced and above).

-   Abandoned Worksite:
    - Method of reaching the item with a Bomb Space Jump without Space Jump (Advanced and above).
    - Method of reaching the tunnel from Forgotten Bridge with a Slope Jump (Intermediate and above).

-   Catacombs:
    - Method to reach the Bomb Slot with Air Underwater and Screw Attack (Advanced and above).
    - Method to reach Transit Tunnel East with a Combat/Scan Dash (Advanced and above).
    - Method to reach the portal with Screw Attack (Intermediate and above).
    - Method to reach Transit Tunnel East/South with Morph Ball, Gravity Boost, and Reverse Air Underwater (Advanced and above).
    - Method to reach Transit Tunnel South with Jump Off Enemy (Advanced and above).

-   Dark Arena Tunnel, method of reaching either door with Screw Attack and Single Room Out of Bounds (Advanced and above).

-   Dark Forgotten Bridge:
    - Method to perform the gate clip to Dark Falls/Dark Arena Tunnel with a Ledge Clip Jump (Hypermode).
    - Method to reach Bridge Center from Putrid Alcove door with only Scan Visor (Advanced and above).
    - Method to reach Brooding Ground door from the bridge before rotating and with an Extended Dash (Expert and above).

-   Forgotten Bridge:
    - Method to reach Abandoned Worksite door from the bridge before rotating and with an Extended Dash (Expert and above).
    - Method to reach Bridge Center with Morph Ball, Gravity Boost, and Reverse Air Underwater (Advanced and above).

-   Gathering Hall:
    - Method to reach the Kinetic Orb Cannon with Gravity Boost and Bombs (Expert and above) or Gravity Boost and Space Jump (Beginner and above).
    - Method to reach Transit Tunnel South from Transit Tunnel West with Morph Ball, Gravity Boost, and Reverse Air Underwater (Advanced and above).
    - Method to reach the Spider Ball tracks with Morph Ball, Gravity Boost, and Reverse Air Underwater (Advanced and above).
    - Methods to escape the halfpipe after draining the water with Space Jump and Bomb Space Jump or Space Jump and Screw Attack (Advanced and above).

-   Great Bridge, method of reaching the lower Temple Access door from Path of Roots door with Screw Attack and Slope Jump (Intermediate and above).

-   Main Hydrochamber/Hydrodynamo Station, methods to climb rooms without Gravity Boost and with Air Underwater (Advanced and above), Space Jump, and Screw Attack (Hypermode).

-   Meditation Vista, methods of reaching the item with a Boost Jump (Advanced and above), Roll Jump (Expert and above), or Extended Dash (Hypermode).

-   Path of Roots, method of reaching the item using:
    - Morph Ball, Bombs and Space Jump (Advanced and above).
    - Morph Ball, Gravity Boost, and Reverse Air Underwater (Advanced and above).
    - Morph Ball, Bombs, and Standable Terrain (Hypermode).

-   Plaza Access, method of reaching the doors and the item with Screw Attack and Single Room Out of Bounds (Advanced and above).

-   Portal Chamber (Light World), method of reaching the portal from Torvus Lagoon door with Screw Attack and Single Room Out of Bounds (Advanced and above).

-   Putrid Alcove, method of getting the item and leaving without any items (Expert and above).

-   Sacrificial Chamber, method of crossing gap to Sacrificial Chamber Tunnel with Extended Dash (Expert and above).

-   Torvus Grove, method of climbing the room without Boost Ball (Expert and above).

-   Torvus Plaza:
    - Method of getting the item without Boost Ball and/or Spider Ball (Advanced and above).
    - Method of leaving the room with Space Jump and Bombs (Advanced and above).

-   Torvus Temple, method of reaching the pirate fight from the lower level with Screw Attack and Single Room Out of Bounds (Advanced and above).

-   Training Chamber:
    - Method to exit the spinner with Power Bombs instead of Bombs (Beginner and above).
    - Method to climb to the top of the statue with Gravity Boost and Bombs (Intermediate and above).
    - Method to climb to the top of the statue with Space Jump, Scan Dash, and Underwater Dash (Advanced and above).
    - Method to climb to the top of the statue with Space Jump and Extended Dash (Expert and Above).

-   Underground Tunnel, method to access Torvus Temple from Torvus Grove with Screw Attack (Expert and above).

-   Undertemple, method to have PB Guardian break PB door using bombs (Advanced and above).

-   Undertemple Access, method of reaching the item using Screw Attack and Jump Off Enemy (Hypermode).

-   Venomous Pond, method to reach the key from the Save Station with Screw Attack and Standable Terrain (Beginner and above).

-   Aerial Training Site, methods to cross the room from various nodes with Dashes, Roll Jumps, and Extended Dashes (Intermediate/Expert and above).

-   Aerie, method of collecting the item:
    - Without entering the Dark World (Expert and above).
    - With only Screw Attack (Beginner and above).

-   Dynamo Access, method to cross over the Spider Track with Space Jump and Standable Terrain (Beginner and above).

-   Dynamo Works:
    - Method of collecting the item with a Roll Jump and Instant Morph (Expert and above).
    - Method of reaching the upper door with a Bomb Space Jump (Beginnner and above).

-   Grand Abyss, methods of crossing the gap with Boost Jump (Advanced and above) or Extended Dash (Expert and above).

-   Hall of Combat Mastery:
    - Method of collecting the item with a Wall Boost (Expert and above).
    - Methods of reaching the item, and skipping the Spider Track to and from Central Area Transport East with Screw Attack (Intermediate and above).

-   Hive Entrance, method of reaching the Flying Ing Cache with Screw Attack and Single Room Out of Bounds (Hypermode).

-   Hive Dynamo Works:
    - Method of collecting the Flying Ing Cache item and leaving with Space Jump and Scan Visor (Advanced and above).
    - Method of reaching the Flying Ing Cache from portal side and vice versa with Screw Attack and Single Room Out of Bounds (Expert and above).

-   Hive Summit, method of reaching the portal:
    - With Space Jump and Standable Terrain (Intermediate and above).
    - With Space Jump, Boost Ball, Boost Jump, and Out of Bounds (Expert and above).

-   Hive Temple:
    - Method of fighting Quadraxis with Power Bombs instead of Bombs (Beginner and above).
    - Methods of leaving the room without Spider Ball after Quadraxis with Boost Ball or Space Jump (Hypermode).

-   Judgment Drop, method of reaching the portal with Space Jump and Single Room Out of Bounds (Expert and above).

-   Main Research, method of fighting Caretaker Drone without Bombs (Expert and above).

-   Reactor Core, method of reaching the item with only Space Jump (Expert and above).

-   Sanctuary Entrance, method to reach the cannon to the item with only Morph Ball, Spider Ball, and Power Bombs (Advanced and above).

-   Vault Attack Portal, method to cross either direction with just Screw Attack (Expert and above).

-   Watch Station, method of accessing the Spider Ball track to Watch Station Access door and Sentinel's Path door and back with an Instant Morph (Intermediate and above).

-   Watch Station Access, methods to cross the pit in either direction using:
    - Boost Ball and Boost Jump (Advanced and above).
    - Space Jump, Scan Visor, and Scan Dash (Advanced and above).

-   Workers Path, method of crossing the room from Sanctuary Temple with a Boost Jump (Advanced and above).

#### Fixed

-   Scan Visor Requirements:
    - Dash Requirements in many rooms
    - Grand Abyss Bridge terminal
    - Sand Processing item
    - Staging Area terminal
    - Torvus Lagoon terminal
    - Trooper Security Station Event coming from Communication Area
    - Various Dash Requirements

-   Dark Aether Damage Requirements have been added to every room in the Dark World.

-   Morph Ball requirements added to Morph Ball Doors and various rooms.

-   Invisible Objects and Dark Visor Requirements:
    - Screw Attack without Space Jump in Unseen Way (Intermediate and above)
    - Screw Attack without Space Jump in Phazon Grounds (Advanced and above)

-   Entrance to Agon Map Station now requires Bombs, Power Bombs, or Boost Ball if coming from either direction, or Screw Attack and Space Jump as well if coming from Mining Plaza.

-   Added Charge Beam and Beam Ammo Requirements to Profane Path and Sentinel's Path.

-   Sand Processing:
    - Now requires items to climb the room before draining the sand: Space Jump, with a Bomb Jump (Beginner and above) or with Screw Attack (Intermediate and above)
    - Screw Attacking into the tunnel is now Expert (from Hypermode).

-   Portal Site:
    - Now does not require the gate open to enter from Portal Access.
    - Now does not require the gate closed to enter from Crossroads.

-   Service Access now properly includes Wall Boost to Meeting Grounds from Landing Site on Advanced.

#### Changed

-   Many nodes with missing requirements have been updated/cleaned up.

-   Simplified nodes in many rooms for ease of logic navigation.

-   Various tricks have been changed to more accurately represent the required method.

-   Abandoned Base, Bomb Jump to transport is now Advanced (from Intermediate).

-   Accursed Lake, Dash to Safe Zone from Flying Ing Cache is now Intermediate (from Beginner).

-   Communication Area:
    - Standable Terrain to reach the item is now Beginner (from Intermediate).
    - Screw Attack without Space Jump to reach Storage Cavern A is now Beginner (from Intermediate).
    - Double Bomb Jump up Standable Terrain is now Intermediate (from Advanced).

-   GFMC Compound, Extended Dash to reach the item on the Ship without Space Jump is now Expert (from Hypermode).

-   Grand Windchamber, reaching the pickup with Terminal Fall Abuse after solving the Ing Windchamber puzzle is now Beginner (from Intermediate).

-   Path of Eyes, Bomb Jumps to get over Light blocks are now Beginner (from Intermediate).

-   Service Access, crossing upper tunnel without Boost Ball is now Advanced (from Intermediate).

-   Temple Assembly Site, method to reach the item with Screw Attack is now Beginner (from Intermediate).

-   Agon Temple, Slope Jumps to skip the fight barriers are now Beginner (from Advanced).

-   Battleground, climbing to top safe zone via Standable Terrain is now Beginner (from Intermediate).

-   Central Mining Station, Scan Dash to upper level from Central Station Access is now Expert (from Advanced).

-   Command Center Access, exiting tunnel without Space Jump is now Beginner (from Intermediate).

-   Doomed Entry, Slope Jump to reach the upper level from the portal is now Beginner (from Intermediate).

-   Double Path, crossing lower path without Space Jump is now Beginner (from Intermediate).

-   Feeding Pit, method to climb to Watering Hole with just Screw Attack is now Beginner (from Intermediate).

-   Mining Plaza, climbing the room with Screw Attack is now Beginner (from Intermediate).

-   Mining Station A, reaching Front of Lore Scan from Room Center with a Bomb Jump is now Intermediate (from Advanced).

-   Mining Station B:
    - Reaching Transit Station door from room center with Screw Attack after opening the portal is now Intermediate (from Hypermode).
    - Reaching the bomb slot to open the portal with Standable Terrain and Screw Attack is now Intermediate (from Advanced).
    - Reaching the bomb slot to open the portal with Slope Jump and Space Jump is now Advanced (from Expert).

-   Portal Access, returning from Judgment Pit without Space Jump is now Beginner (from Intermediate).

-   Trial Grounds, Standable Terrain to reach the door from the portal is now Beginner (from Intermediate).

-   Catacombs, reaching the portal with Morph Ball and Reverse Air Underwater is now Advanced (from Expert).

-   Crypt, Bomb Jump to Laser Platfrom from bottom Safe Zone is now Beginner (from Intermediate).

-   Forgotten Bridge, reaching Bridge Center with Bombs and Screw Attack is now Intermediate (from Advanced).

-   Gathering Hall:
    - Reaching Transit Tunnel South/West Doors from top door with Morph Ball and Roll Jump is now Expert (from Advanced).
    - Reaching Transit Tunnel East with Spider Ball and Boost Ball is now Beginner (from Intermediate).

-   Great Bridge:
    - Slope Jumps to reach Map Station from Bottom Level and from Map Station to Upper Level are now Beginner and Intermediate (from Intermediate and Advanced, respectively).
    - Bomb Space Jump with Space Jump to reach the Translator Gate is now Advanced (from Expert).

-   Poisoned Bog, reaching Portal Chamber door with just Screw Attack is now Advanced (from Intermediate).

-   Torvus Lagoon, reaching Portal Chamber from Temple Transport Access is now Intermediate (from Advanced).

-   Training Chamber, Standable Terrain to reach Fortress Transport Access from Top of Statue and back is now Beginner (from Intermediate).

-   Venomous Pond, reaching the key from the Save Station with Screw Attack is now Beginner (from Intermediate).

-   Aerial Training Site, Screw Attack at Z-Axis from Central Hive Area West door to the portal or Temple Security Access door is now Intermediate (from Advanced).

-   Dynamo Access, crossing over the Spider Track with a Slope Jump is now Beginner (from Intermediate).

-   Hall of Combat Mastery, Instant Morph tricks to the item and Central Area Transport East and back are now Advanced (from Intermediate).

-   Hive Dynamo Access, opening Echo Gate from behind is now Beginner (from Intermediate).

-   Hive Dynamo Works:
    - Reaching the Seeker Lock Safe Zone from Hive Dynamo Access door with Terminal Fall Abuse is now Beginner (from Intermediate).
    - Reaching the Flying Ing Cache from the tunnel with Screw Attack is now Beginner (from Intermediate).
    - Reaching the Flying Ing Cache from the tunnel and back with Standable Terrain is now Intermediate (from Advanced).
    - Opening the Seeker Lock from behind is now Beginner (from Intermediate).

-   Hive Summit, Standable Terrain to reach portal inside glass area is now Beginner (from Intermediate).

-   Hive/Temple Access, reaching the upper door with Screw Attack at Z-Axis is now Beginenr (from Intermediate).

-   Transit Station, reaching the top portal with Screw Attack is now Beginner (from Intermediate).

-   Vault:
    - Terminal Fall abuse to reach Grand Abyss door from bridge portal with Space Jump is now Beginner (from Intermediate).
    - Reaching the Bomb Slot with Screw Attack from the bridge portal is now Beginner (from Intermediate).

-   Watch Station, Screw Attack at Z-Axis from Watch Station door to Sentinel's Path door is now Beginner (from Intermediate).

-   Watch Station Access, reaching the Watch Station door from the pickup with just Screw Attack is now Beginner (from Intermediate).

## [1.2.2] - 2020-06-06

-   Changed: Re-organized the tabs in the preset customization window

-   Changed: The reset map tracker menu action is now visible on non-windows platforms.

-   Fixed: Exporting ISOs with Menu Mod should now work on macOS.

## [1.2.1] - 2020-05-30

-   Added: Randovania releases now includes a packages for macOS.

## [1.2.0] - 2020-05-25

-   *Major* - Added: The text of the scan that unlocks an elevator now includes the
    elevators destination.

-   *Major* - Added: Translator gates can be configured as Unlocked: the hologram will be invisible and can be scanned
    without any translator.

-   *Major* - Added: The default in-game options can now be configured from Randovania.

-   *Major* - Added: How much ammo each beam uses to shoot uncharged, charged and charge combos is now configurable,
    along with the ammo it uses.

-   *Major* - Changed: The database now uses a new format which allows for any combination of "Or"/"And" statements.
    The Data Visualizer and Editor were both updated to take advantage of this.

-   Added: An option to connect Sky Temple Gateway directly to the credits, skipping the final bosses.

-   Added: How much energy you get for each Energy Tank is now configurable.

-   Added: The in-game Hint System has been removed. The option for it remains, but does nothing.

-   Changed: The spoiler log now lists the order in which items where placed, with their location and hints,
    instead of a detailed playthrough for completion.

-   Changed: The logbook entries that contains hints are now named after the room they're in, with the categories
    being about which kind of hint they are.
    KNOWN ISSUE: While scanning something, the categories that show up are incorrect.

-   Added: Open -> Trick Details menu entry, similar to what's available in the
    Trick Level tab when customizing a preset.

-   Added: Play -> Import game file, to load spoiler logs.

-   Added: The "Heals?" checkbox in the database editor now works.

-   Added: The permalink import dialog now shows an error message for invalid permalinks.

-   Changed: One-way elevators now have a chance of warping to credits.

-   Changed: Clarified that the item from Space Jump Guardian and Power Bomb Guardian
    must be collected for the appropriate events to be triggered.

-   Changed: In Menu Mod, the list of rooms to warp to is now sorted.

-   Changed: The export-areas command line option now outputs details about requirements for each area.

-   Internal: A human-readable copy of the database is now kept next to the database file, for easier diffs.

-   Fixed: Debug logs can no longer be enabled for non-spoiler permalinks.

-   Added: Missile Expansions have a 1/8192 chance of using Dark Missile Trooper model.

-   Fixed: Progress bar no longer goes to an indefinite status when generation fails.

-   Added: Checkbox for automatically exporting a spoiler log next to the ISO.

-   Fixed: Only the last digit of the game id is changed, instead of the full game id.

### Logic Database changes

-   Fixed: Staging Area is now correctly considered a dark world room.

-   Fixed: The Ing Cache in Dark Oasis now requires Power Bombs.

-   Fixed: Bioenergy Production correctly requires Scan Visor for connections using the racks.

-   Added: In Bioenergy Production, method of reaching the Storage C door with Space Jump and Screw Attack (Easy and above)

-   Added: In Bioenergy Production, method of reaching the Storage C door using a roll jump (Normal and above).

-   Added: In Bioenergy Production, method of reaching the Ventilation Area B door using Screw Attack without Space Jump (Normal and above).

-   Added: In Bioenergy Production, additional upper level connections using Space Jump and Screw Attack.

-   Added: In Sandcanyon, method of reaching the center platform using a roll jump and boost ball (Hard and above).

-   Changed: In Command Center Access, the wall boosts to reach the lower Central Mining Station and Command Center doors from the morph ball tunnel are now Normal difficulty (from Hard).

-   Changed: In Portal Chamber (both light and dark Torvus) , all wall boosts are now Normal difficulty (from Hard).

-   Changed: In Undertransit Two, all wall boosts are now Easy difficulty (from Hard).

-   Changed: In Temple Security Access, all wall boosts are now Normal difficulty (from Hard).

-   Changed: In Watch Station, all wall boosts are now Normal difficulty (from Hard).

-   Added: In Watch Station, a wall boost method of reaching the Watch Station Access door from the Sentinel's Path door using Spider Ball and Boost Ball (Normal and above).

-   Changed: In Service Access, methods using a wall boost to reach the Meeting Grounds door from the upper Morph Ball tunnel are now Normal difficulty (from Hard).

-   Changed: In Great Bridge, the wall boost to reach the lower Temple Access Door from the Path of Roots door is now Easy difficulty (from Hard).

-   Changed: In Transit Tunnel East, the wall boost to reach the Training Chamber door from the Catacombs door is now Easy dififculty (from Hard).

-   Changed: In Transit Tunnel South, all wall boosts are now Easy difficulty (from Hard).

-   Added: In Hall of Honored Dead, a method of obtaining the item with Power Bombs (Trivial and above).

-   Added: Many Light Ammo/Dark Ammo/Morph Ball/Charge Beam requirements.

-   Added: In Bioenergy Production, methods of reaching the item and the door to Ventilation Area B using a Bomb Space Jump and Screw Attack without Space Jump (Hypermode).

-   Fixed: Biostorage Station now requires Space Jump or Scan Visor to reach the upper level (No Tricks and above).

-   Changed: In Sand Processing, the method of reaching the item without Boost Ball requires the Bomb Space Jump trick, and no longer requires Screw Attack.

-   Added: In GFMC Compound, a method of reaching the ship item with Screw Attack (Normal and above).

-   Added: In Main Gyro Chamber, a method of reaching the bottom of the gyro area from the middle of the room with Screw Attack (Easy and above).

-   Changed: In Workers Path, Morph Ball Bomb is no longer required.

-   Changed: In Main Reactor, unlocking the gate no longer requires Space Jump, and is now Trivial difficulty (from Easy).

-   Added: In Landing Site, a method of reaching the door to Service Access using Morph Ball Bomb and a Slope Jump (Normal and above).

-   Added: Methods of climbing Central Station Access and Warrior's Walk using Screw Attack (Hard and above) and a wall boost (Hypermode).

-   Added: A method of opening the echo gate in Hive Dynamo Access from the Hive Gyro chamber side using Sonic Boom or Darkburst (Easy and above).

-   Changed: In Reliquary Grounds, the method of reaching the door to Ing Reliquary using Screw Attack is now Normal difficulty (from Hard).

-   Added: In Reliquary Grounds, a method of reaching the door to Ing Reliquary using Morph Ball Bomb and Screw Attack without Space Jump (Easy and above).

-   Added: In Phazon Pit, a method of reaching the door to Phazon Grounds using a roll jump and boost ball (Hard and above).

-   Changed: Climbing Hall of Stairs with Space Jump is now Trivial difficulty (from Easy).

-   Added: In Transport Center, a method of reaching the elevator door from the portal using Screw Attack without Space Jump (Trivial and above).

-   Added: In Mining Station A, a method to reach the Temple Access door using Screw Attack (Trivial and above).

-   Added: In Gathering Hall, a method to reach the Transit Tunnel South from the Gathering Access door using Space Jump (Easy and above).

-   Added: In Industrial Site, a method of opening the Industrial Site gate from the wrong side using a missile (Trivial and above).

-   Fixed: Removing the Aerial Training Site barrier requires Scan Visor.



## [1.1.1] - 2020-03-11

-   Added: The preset summary now includes if menu mod is enabled.

-   Fixed: The cursor no longer snaps to the end on all changes, in the permalink
    input field.

-   Fixed: "Starting Items" is now properly implemented in the preset summary.

-   Changed: "Custom Items" is now "Item Pool" in the preset summary, and lists all
    deviations from the standard item pool.

## [1.1.0] - 2020-03-10

-   Added: The pickup notice for a locked expansion is more clear of what's going on.

-   Added: The "Save ISO" dialog now remembers the last output directory used.

-   Added: A copy of the game file is automatically saved to
    `%LOCALAPPDATA%\Randovania\game_history` whenever a game is generated. There's no
    interface in Randovania to view this history.

-   Changed: The "Save Spoiler" button now provides a default name for the game file.

-   Changed: Shortened permalinks with customized starting locations.

-   Changed: Preset are now exported to `.rdvpreset` files, to avoid Discord truncating the
    file names.

-   Fixed: When changing a preset name, the cursor no longer moves to end after any change.

### Logic Database changes

-   Fixed: The pickup in Undertransit One now requires Power Bombs, to avoid soft locks.

-   Fixed: The second Portal Chamber is now correctly considered a Dark Torvus Bog room.

## [1.0.0] - 2020-02-09

-   *Major* - Added: Support for multiple presets of options, as well as saving your own presets.

-   *Major* - Changed: The user experience for creating a new game has been changed completely.

-   Added: Three new methods of shuffling elevators: *Two-way, unchecked*, *One-way, elevator room*
    and *One-way, anywhere*. The elevators tab has more details of how these work.

-   Added: Add a setting for how strict the damage requirements are.

-   Added: It's now possible to exclude locations from having any progression on them.

-   Added: You can choose an arbitrary number of locations to choose randomly from for starting location.

-   Changed: A Luminoth Lore scan is less likely to have hints for what was already accessible
    when that scan was found.

-   Changed: Power Bombs and Progressive Grapple are now slightly more likely to appear earlier.

-   Changed: The hints randomly assigned at the end of generation are less likely to be repeats.

-   Changed: Loading a new game will automatically clear any existing one.

-   Changed: Minimal Checking now also checks of Dark Agon Temple Keys and Dark Torvus Temple Keys.

-   Removed: The Progressive Launcher has been removed.

-   Removed: The settings for fixing the translator gates have been removed for now, to be re-added
    on a future "Advanced" tab.

-   Removed: The create-permalink command line argument has been removed.

### Logic Database changes

-   Fixed: Spider Guardian fight now requires Dynamo Works Quads Gone to be triggered.

-   Fixed: Boost Guardian now properly requires Bombs.

-   Added: Escaping Dark Torvus Arena with a BSJ, for Normal. (See #581).

-   Added: Activating the Industrial Site gate backwards, using charged Annihilator Beam, for Trivial. (See #582).

## [0.29.1] - 2019-10-01

-   Fixed: Fix AttributeError preventing major/minor randomization from working.

-   Fixed: Seeds where no progression is needed to finish should no longer fail to generate.

## [0.29.0] - 2019-10-01

-   *Major* - There is now an option for a major/minor split randomization mode, in which expansions and
    non-expansion items are shuffled separately.

-   *Major* - Changed: Item hints and Sky Temple Key hints now distinguish between the light and dark worlds.
    For example, the room in which Quadraxis resides will be shown as "Ing Hive - Hive Temple" rather than
    "Sanctuary Fortress - Hive Temple".

-   *Major* - Added: the "Invisible Objects" trick in places where a visor would otherwise be used to be able to see
    something (such as an invisible platform).

-   *Major* - Added: Title screen now shows a three-word representation of the seed hash.

-   Added: As an experimental feature, it is now possible to shuffle Power Beam, Charge Beam, Scan Visor and Morph Ball.
    These items use Energy Transfer Module model in game.

-   Added: You can now place a pickup that temporarily gives Cannon Ball when collected. It uses Boost Ball's model.

-   Changed: Some item categories were given clearer names:
    - Dark Agon Keys, Dark Torvus Keys, and Ing Hive Keys are now referred to as "red Temple Keys" instead of
    "Temple Keys".
    - Items that aren't keys or expansions are collectively referred to as "major upgrades" instead of "major items".
    - Red Temple Keys and Sky Temple Keys are now collectively referred to as "Dark Temple Keys" instead of "keys".

-   Fixed: "Beam combos" are now called "charge combos".

-   Changed: The hints acquired from keybearer corpses now clarify that the item is the one contained in a Flying
    Ing Cache.

-   Changed: Each hint for the items guarded by Amorbis, Chykka, and Quadraxis now contains the corresponding
    Guardian's name.

-   Changed: The hint for the vanilla Light Suit location now has special text.

-   Changed: Item names in hints are now colored orange instead of red.

-   Changed: Some hints were added, some removed, and some modified.

-   Changed: Item scans were slightly edited.

-   Changed: The Sky Temple Key hints no longer use ordinal numbers.

-   Added: The seed hash is shown in Randovania's GUI after patching is done.

-   Changed: Generation will now be retried more times before giving up.

-   Changed: Joke hints are now used at most once each when placing hints.

-   Changed: The generator is now more likely to fill the worlds evenly.

-   Fixed: Added proper default nodes for rooms that were missing one, allowing those rooms to be selected as the
    starting room.

-   Fixed: Minimal Checking now correctly handles progressive suit and grapple.

-   Fixed: Config files with invalid JSON are now correctly dealt with.

-   Changed: Improved the performance of the resolver considerably.

-   Added: In the data visualizer, the damage requirements now have more descriptive names.

-   Added: In the data visualizer, requirements are now described with simpler to understand terms.

-   Changed: Windows releases are now created with PyInstaller 3.5.

-   Changed: The generator is now more likely to fill the worlds evenly.

### Logic Database changes

-   Changed: All NTSC-specific tricks are now in logic. These are always in logic, since the fixes from other versions
    are patched out.

-   Changed: Screw Attacking without Space Jump Boots in Hive Temple is no longer required on No Tricks.

-   Changed: In Hive Temple, scan dashing to the door to Temple Security Access is now Hypermode difficulty,
    from Hard and above.

-   Changed: The method to get the Main Research item with only Spider Ball was removed.

-   Fixed: Using charged Light Beam shots to get the item in Hazing Cliff now requires 5 or more Light Ammo.

-   Added: Method to open the gate in Main Reactor with Space Jump Boots and Screw Attack.

-   Changed: Opening the barrier in Crypt with Screw Attack is now always Easy and above.

-   Added: Method to climb to the door to Crypt Tunnel in Crypt via a Bomb Space Jump (Normal and above).

-   Added: Method to open Seeker Launcher blast shields with four missiles, Seeker Launcher, and Screw Attack (Easy
    and above). Underwater, the trick Air Underwater is also required, and the difficulty is Normal and above.

-   Fixed: Dark world damage during the Quadraxis fight is now correctly calculated.

-   Fixed: Requirements for crossing Sacred Path were added.

-   Added: Method to cross gap in the upper level of Command Center using Screw Attack without Space Jump Boots
    (Trivial and above).

-   Added: In Central Mining Station, a method to get to upper door to Command Center Access using a
    Bomb Space Jump (Easy and above) and another using Space Jump Boots and Screw Attack (Easy and above).

-   Added: Methods to climb Mining Plaza using the Morph Ball Bomb (Trivial and above) and using Screw Attack
    without Space Jump Boots (Easy and above).

-   Changed: In Forgotten Bridge, the difficulty of scan dashing to the door to Abandoned Worksite or the portal to
    Dark Forgotten Bridge was lowered to Easy, from Normal.

-   Added: In Forgotten Bridge, a method to get to the door to Grove Access from the portal to Dark Forgotten Bridge
    using only Screw Attack (Easy and above).

-   Added: In Forgotten Bridge, a method to get to the door to Abandoned Worksite via a roll jump (Easy and above).

-   Added: In Forgotten Bridge, a method to get to the bridge center from the door to Grove Access via a scan dash
    (Easy and above).

-   Added: In Hydrodynamo Station, a method to get from the room's top to the door to Save Station B with Screw Attack
    without Space Jump Boots (Trivial and above).

-   Changed: Climbing Hydrodynamo Station with only Gravity Boost and before all three locks are unlocked is now
    Trivial difficulty (from No Tricks).

-   Changed: Getting to the three doors in the middle section of Hydrodynamo Station using Air Underwater is now
    Normal difficulty (from Hard).

-   Fixed: A method to get the item in the Sunburst location by abusing terminal fall now has a damage requirement.

-   Added: A method to get to the turret in Sanctuary Entrance with only Space Jump Boots and Screw Attack, even
    after the bridge is destroyed.

-   Fixed: Lowering the portal barrier in Hive Dynamo Works now requires five missiles.

-   Added: Methods to cross Hive Dynamo Works using a roll jump (Easy and above) and using Space Jump Boots and
    Screw Attack (No Tricks).

-   Added: In Hive Dynamo Works, a method to cross the gap from the door to Hive Dynamo Access by abusing terminal
    fall (Easy and above).

-   Changed: In Hive Dynamo Works, returning from the Flying Ing Cache location using Space Jump Boots and
    Screw Attack is now Trivial difficulty (from Easy).

-   Added: Method to cross Watch Station Access from the door to Main Gyro Chamber using a Bomb Space Jump and
    Screw Attack without Space Jump Boots (Normal and above).

-   Added: In Watch Station Access, method to get from the scan post to the door to Watch Station by bomb jumping
    (Trivial and above) and by using Screw Attack without Space Jump Boots (Easy and above).

-   Fixed: The instant morph into the Morph Ball tunnel in Hall of Honored Dead now lists the Instant Morph trick.

-   Added: Method to get into the Morph Ball tunnel in Hall of Honored Dead using Space Jump Boots and Screw Attack
    (Easy and above).

-   Added: In Phazon Site, methods to get to the door to Bitter Well and to remove the barrier using Screw Attack
    without Space Jump Boots (both Easy difficulty).

-   Changed: The method to go over the Training Chamber statue from the back using Boost Ball and Spider Ball is
    now Normal difficulty (from Hard).

-   Added: In Phazon Site, a method to get to the door to Bitter Well by bomb jumping (Trivial and above).

-   Added: Many connections in Sacrificial Chamber.

-   Added: A method to get to the door to Fortress Transport Access from the top of the statue in Training Chamber
    using only Space Jump Boots (Easy and above). Morph Ball is also required if the statue hasn't been moved.

-   Added: A method to get to the doors to Transit Tunnel West/East in Training Chamber using Air Underwater (Normal
    and above).

-   Fixed: The method to get to the top of the Training Chamber statue using Gravity Boost and Spider Ball now lists
    the Instant Morph trick.

-   Added: In Training Chamber, a method of getting to the top of the statue from the door to Fortress Transport Access
    using just Space Jump Boots (Easy and above).

-   Added: Many connections in Windchamber Gateway.

-   Added: Method to get from the Kinetic Orb Cannon to the door to Transit Tunnel West via Grapple Beam in
    Gathering Hall.

-   Fixed: The slope jump in Abandoned Base now has a damage requirement.

-   Added: Method of getting the Temple Assembly Site item with Screw Attack and without Space Jump Boots.

-   Changed: The slope jump to get to the item in Temple Assembly Site is now Normal difficulty (from Hard).

-   Fixed: Requirements for crossing Dynamo Access were added.

-   Added: In Landing Site, method of reaching the door to Service Access from the Save Station using Space Jump and
    Screw Attack (No Tricks and above).

-   Fixed: The Culling Chamber item now has a damage requirement.

-   Changed: The trick to shoot the Seeker targets in Hive Dynamo Works from the wrong side is now Easy (from Trivial).

-   Fixed: The Watch Station Access roll jump now has a damage requirement.

-   Changed: The Watch Station Access roll jump is now Normal (from Easy).

-   Fixed: Added missing Space Jump Boots requirement for a Bomb Space Jump in Mining Station B.

-   Added: Method to unblock the portal in Mining Station B without Scan Visor (Normal and above).

-   Added: Method to get to the Darkburst location in Mining Station B with just Space Jump Boots and Screw Attack,
    and without using slope jumps or bomb space jumps (Hypermode difficulty).

-   Added: Method to manipulate Power Bomb Guardian into opening the Power Bomb Blast Shield on the door to
    Undertemple Access, using Boost Ball (Normal and above).

-   Fixed: The method to open the Hydrodynamo Station Seeker door using Screw Attack without Seeker Launcher now
    requires Gravity Boost to not have been collected.

-   Added: Method to get to the portal in Mining Station B with Space Jump Boots and Screw Attack (Trivial and above).

-   Fixed: Transport A Access, Collapsed Tunnel, Dynamo Chamber, Trooper Security Station, Mining Station Access, and
    Portal Access A now correctly require Morph Ball.

-   Fixed: Elevator rooms with missing Scan Visor requirements now have them.

-   Fixed: Removed erroneously added method to cross Sanctuary Entrance with Screw Attack without Space Jump Boots.

-   Fixed: Going through Sacred Bridge on No Tricks now requires Scan Visor and Morph Ball when coming from GFMC
    Compound.

-   Added: Method to skip Scan Visor and Morph Ball using Space Jump Boots in Sacred Bridge, when coming from GFMC
    Compound (Easy and above).

-   Fixed: Added Scan Visor requirement in Temple Transport Access (Sanctuary).

-   Changed: Connections in Venomous Pond were redone.

-   Changed: Getting to the door to Dark Transit Station in Trial Grounds with no items is now Hard difficulty, from
    Easy.

-   Added: Methods to get to the door to Dark Transit Station in Trial Grounds with Screw Attack without Space Jump
    Boots (Easy and above) and with a Bomb Space Jump (Normal and above).

-   Fixed: Added missing requirements for the Dark Samus 3 and 4 fight.

-   Changed: Fighting Dark Samus 2 with only Echo Visor is now Trivial difficulty, from Easy.

-   Fixed: Power Bomb doors now require Morph Ball, and Super Missile doors now require Power Beam and Charge Beam.

-   Added: Method to destroy the second web in Hive Tunnel when going through the room backwards using Sonic Boom
    (Easy and above).

## [0.28.1] - 2019-06-14

-   Fixed: Resetting settings would leave the launchers' configuration in an invalid state.

## [0.28.0] - 2019-06-12

-   *Major* - Changed: The resolver now keeps track of current energy during resolution.
    This ensures you'll always have enough Energy Tanks for trips to Dark Aether.

-   *Major* - Added: Scanning a keybearer corpse provides a hint of what is in the matching Flying
    Ing Cache.

-   Added: The tracker now persists the current state.

-   Added: Some generation failures are now automatically retried, using the same permalink.

-   Added: Buttons to see what a difficulty unlocks that doesn't involve tricks at all.

-   Changed: Increased Hint Scan value for logic to the intended value from the previous
    change.

-   Changed: There's no more hints with joke locations.

-   Changed: The lore hint in Mining Station A is now able to be scanned from the room center.

-   Added: A warning is now displayed when trying to disable validation.

-   Fixed: Seeker Missile's included missiles now respect the "needs Missile Launcher"
    option.

-   Changed: Progressive Launcher is now disabled by default.

-   Fixed: Clicking the connection's link in the Data Visualizer should now always work.

-   Changed: Hint Locations page now has a more usable UI.

-   Changed: On No Tricks, the logic will ensure that you can get Missiles, Seeker Launcher, and either
    Grapple Beam or both Space Jump Boots and Screw Attack before fighting Chykka.

-   Added: Methods to cross Workers Path with Screw Attack.

## [0.27.1] - 2019-05-30

-   Fixed: Specific trick levels are now persisted correctly across multiple sessions.

## [0.27.0] - 2019-05-28

-   *Major* - Changed: Optimized the seed generation step. It should now take roughly
    half as long or even faster.

-   *Major* - Added: It's now possible to configure the difficulty on a per-trick basis.

-   *Major* - Added: It's now possible to check where a certain trick is used on each
    difficulty.

-   Added: Hint Scans are valued more by the logic, making Translators more likely.

-   Changed: Joke item and locations now have a `(?)` added to make then slightly more
    obvious they're not serious.

-   Changed: Average ammo provided per expansion is now shown with more precision.

-   Added: `randovania echoes database list-dangerous-usage` command to list all
    paths that require a resource to not be collected.

-   Added: Methods to get to Sunburst location by reaching the platform with the cannon
    with a scan dash (Normal and above) or with just Space Jump Boots (Easy and above).

-   Added: Method to leave and enter the arena in Agon Temple with only Space Jump Boots
    (Trivial and above to enter; Easy and above to leave).

-   Added: Method to get to Darkburst location in Mining Station B via a Bomb Space Jump
    and without Screw Attack (Easy and above).

-   Fixed: In Hydrodynamo Station, going from the door to Hydrodynamo Shaft to the door to
    Save Station B now always requires all three locks in Hydrodynamo Station to be unlocked.

-   Added: Method to cross Phazon Pit using a Bomb Space Jump (Easy and above).

-   Added: Method to open the Seeker door in Hydrodynamo Station without the Seeker Launcher,
    using Screw Attack and one missile (Hard and Above).

-   Changed: The Ing Windchamber puzzle now only requires four missiles instead of five.

-   Changed: The cannon in Sanctuary Temple Access now only requires four missiles to
    activate instead of five.

-   Changed: Sanctuary Temple Access now requires a way to defeat the Quad to get through.

-   Added: Support for damage requirements without exactly one damage reduction item.

-   Changed: Seed validation should run faster and with fewer errors now.

-   Added: Another joke hint.

-   Changed: Updated credits.

-   Fixed: Crossing Sanctuary Entrance via the Spider Ball Track now requires Boost Ball.

-   Added: Method to cross Sanctuary Entrance with Screw Attack and without Space Jump Boots
    (Trivial and above).

-   Added: Method to cross Sanctuary Entrance, from the door to Power Junction to the door to
    Temple Transport Access, with Spider Ball and Power Bombs (Easy and above).

-   Fixed: The method to get the Sanctuary Entrance item without Spider Ball now requires
    Spider Guardian to not have been defeated.

-   Added: Method to get to and use the Vigilance Class Turret in Sanctuary Entrance using
    Space Jump Boots, Screw Attack, and Spider Ball. Spider Ball isn't required if Spider
    Guardian hasn't been defeated.

-   Fixed: In Sanctuary Entrance, going up the Spider Ball Track near the lore scan via the
    intended method now requires Boost Ball and the Morph Ball Bomb.

-   Added: Methods to go up the Spider Ball Track near the lore scan in Sanctuary Entrance
    with Spider Ball and only one of the following items:
    - Morph Ball Bomb (Trivial and above);
    - Boost Ball (Trivial and above);
    - Space Jump Boots (Easy and above).

-   Changed: In Sanctuary Temple, getting to the door to Controller Access via scan dashing
    is now Hard and above, from Normal and above.

-   Added: A tab with all change logs.

## [0.26.3] - 2019-05-10

-   Changed: Tracker now raises an error if the current configuration is unsupported.

-   Fixed: Tracker no longer shows an error when opening.

## [0.26.2] - 2019-05-07

-   Fixed: An empty box no longer shows up when starting a game with no
    extra starting items.

-   Fixed: A potential crash involving HUD Memos when a game is randomized
    multiple times.


## [0.26.1] - 2019-05-05

-   Fixed: The in-app changelog and new version checker now works again.

-   Fixed: Patching with HUD text on and using expansions locked by major item now works.

-   Changed: Missile target default is now 175, since Seeker Launcher now defaults to
    giving 5 missiles.


## [0.26.0] - 2019-05-05

-   **MAJOR** - Added: Option to require Missile Launcher and main Power Bombs for the
    respective expansions to work.

-   **MAJOR** - Added: Option to change which translator each translator gate in the
    game needs, including choosing a random one.

-   **MAJOR** - Added: Luminoth Lore scans now includes hints for where major items
    are located, as well as what the Temple Guardians bosses drop and vanilla Light Suit.

-   Added: Welcome tab, with instructions on how to use Randovania.

-   Added: Option to specify how many items Randovania will randomly place on your
    starting inventory.

-   Added: Option to change how much damage you take from Dark Aether when using
    Varia Suit and Dark Suit.

-   Added: Progressive Launcher: a progression between Missile Launcher and Seeker Launcher.

-   Changed: Logic considers the Translator Gates in GFMC Compound and Torvus Temple
    to be up from the start, preventing potential softlocks.

-   Changed: Escaping Main Hydrochamber after the Alpha Blogg with a Roll Jump is
    now Hard and above, from Easy and above.

-   Changed: The no-Boost return method in Dark Arena Tunnel is now Normal and above only.

-   Changed: The Slope Jump method in Great Bridge for Abandoned Worksite is now Hard
    and above, from Normal.

-   Changed: Crossing the statue in Training Chamber before it's moved with Boost and
    Spider is now Hard and above, from Hypermode.

-   Added: Option to disable the Sky Temple Key hints or to hide the Area name.

-   Changed: The location in the Sky Temple Key hint is now colored.

-   Changed: There can now be a total of 99 of any single Major Item, up from 9.

-   Changed: Improved elevator room names. There's now a short and clear name for all
    elevators.

-   Changed: The changed room names now apply for when elevators are vanilla as well.

-   Fixed: Going from randomized elevators to vanilla elevators no longer requires a
    clean unpack.

-   Added: `randovania echoes database list-resource-usage` now supports all types of
    resources.

-   Added: `list-resource-usage` and `list-difficulty-usage` now has the `--print-only-area`
    argument.

-   Changed: Areas with names starting with !! are now hidden in the Data Visualizer.

-   Added: Docks and Elevators now have usable links in the Data Visualizer. These links
    brings you to the matching node.

-   Added: The message when collecting the item in Mining Station B now displays when in
    the wrong layer.

-   Added: A warning now shows when going on top of the ship in GFMC Compound before
    beating Jump Guardian.

## [0.25.0] - 2019-03-24

-   Changed: Reworked requirements for getting the Missile in Crossroads from the doors. You can:
    - On Normal and above, with Boost, Bombs, Space Jump and Screw Attack
    - On Hard and above, with Bombs, Space Jump and Screw Attack
    - On Hypermode, with Bombs and Space Jump

-   Changed: Logic requirements for Dark Samus 2 fight are now the following:
    - On all trick levels, Dark Visor
    - On Easy and above, Echo Visor
    - On Normal and above, no items

-   Changed: The Slope Jump in Temple Assembly Site is now Hard and above, from Normal and above.

-   Changed: All occurrences of Wall Boost are now locked behind Hard or above.

-   Added: Added method to get the Power Bomb in Sanctuary Entrance with just Space Jump
    and Screw Attack. (See [#29](https://github.com/randovania/randovania/issues/29))

-   Added: Added method to cross Dark Arena Tunnel in the other direction without Boost.
    (See [#47](https://github.com/randovania/randovania/issues/47))

-   Added: Basic support for running Randovania on non-Windows platforms.

-   Added: You can now create Generic Nodes in the Data Editor.

-   Changed: Drop down selection of resources are now sorted in the Data Editor.

-   Changed: Shareable hash is now based only on the game modifications part of the seed log.

-   Fixed: Python wheel wasn't including required files due to mising \_\_init__.py

-   Fixed: error when shuffling more than 2 copies of any Major Item

-   Fixed: permalinks were using the the ammo id instead of the configured

## [0.24.1] - 2019-03-22

-    **MAJOR**: New configuration GUI for Major Items:
     - For each item, you can now choose between:
        - You start with it
        - It's in the vanilla location
        - It's shuffled and how many copies there are
        - It's missing
     - Configure how much beam ammo Light Beam, Dark Beam and Annihilator Beam gives when picked.
        - The same for Seeker Launcher and missiles.

-    **MAJOR**: New configuration GUI for Ammo:
     - For each ammo type, you choose a target total count and how many pickups there will be.

        Randovania will ensure if you collect every single pickup and every major item that gives
        that ammo, you'll have the target total count.

-    **MAJOR**: Added progressive items. These items gives different items when you collect then,
        based on how many you've already collected. There are two:
     - Progressive Suit: Gives Dark Suit and then Light Suit.
     - Progressive Grapple: Gives Grapple Beam and then Screw Attack.

-    **MAJOR**: Add option to split the Beam Ammo Expansion into a Dark Ammo Expansion and
        Light Ammo Expansion.

        By default there's 10 of each, with less missiles instead.


-    **MAJOR**: Improvements for accessibility:
     - All translator gates are now colored with the correct translator gate color they need.
     - Translators you have now show up under "Visors" in the inventory menu.
     - An option to start the game with all maps open, as if you used all map stations.
     - An option to add pickup markers on the map, that identifies where items are and if
        you've collected them already.
     - When elevators are randomized, the room name in the map now says where that elevator goes.
     - Changed the model for the Translator pickups: now the translator color is very prominent and easy to identify.

-    Added: Option to choose where you start the game

-    Added: Option to hide what items are, going from just changing the model, to including the
    scan and even the pickup text.

     You can choose to replace the model with ETM or with a random other item, for even more troll.

-    Added: Configure how many count of how many Sky Temple Keys you need to finish the game

-    Changed: Choosing "All Guardians" only 3 keys now

-    Changed: Timeout for generating a seed is now 5 minutes, up from 2.

0.24.0 was a beta only version.

## [0.23.0] - 2019-02-10

-   Added: New option to enable the "Warp to Start" feature.
-   Added: A "What's new" popup is displayed when launching a new version for the first time.
-   Fixed: changed text in Logic Settings to mention there _are_ hints for Sky Temple Keys.
-   Changed: Updated Claris' Randomizer, for the following fixes:
    -   Added the ability to warp to the starting room from save stations (-t).
    -   Major bug fix: The game will no longer immediately crash when not playing with Menu Mod.

## [0.22.0] - 2019-02-06

-   Changed: "Faster credits" and "Skip item acquisitions popups" are no longer included in permalinks.
-   Changed: Updated Claris' Randomizer, for the following fixes:
    -   Fixed an issue with two of the Sky Temple Key hints being accidentally switched.
    -   FrontEnd editing now works properly for PAL and Japanese versions.
    -   Attract video removal is now integrated directly into the Randomizer.
    -   Getting the Torvus Energy Controller item will no longer block you from getting the Torvus Temple item.

## [0.21.0] - 2019-01-31

-   **Major**: now using Claris' Randomizer version 4.0. See [Changelog](https://pastebin.com/HdK9jdps).

-   Added: Randovania now changes the game id to G2ME0R, ensuring it has different saves.
-   Added: Game name is now changed to 'Metroid Prime 2: Randomizer - SEEDHASH'. Seed hash is a 8 letter/number
      combination that identifies the seed being played.
-   Changed: the ISO name now uses the seed hash instead of the permalink. This avoids issues with the permalink containing /
-   Changed: Removed Agon Temple door lock after fighting Bomb Guardian, since this has been fixed in the Randomizer.
-   Fixed: Selecting an non-existent directory for Output Directory had inconsistent results

## [0.20.2] - 2019-01-26

-   Fixed: changed release zip to not use BZIP2. This fixes the native windows zip client being unable to extract.

0.20.1 was skipped due to technical issues.

## [0.20.0] - 2019-01-13

-   Added: an icon! Thanks to Dyceron for the icon.
-   Added: a simple Tracker to allow knowing where you can go with a given item state
-   Changed: Don't consider that Seeker Launcher give missiles for logic, so it's never
      considered a missile source.

## [0.19.1] - 2019-01-06

-   Fixed: Hydrodynamo Station's Door to Training Access now correctly needs Seekers
-   Added: New alternatives with tricks to get the pickup in Mining Plaza A.
-   Added: Trick to cross the Mining Plaza A backwards while it's closed.
-   Changed: Added a chance for Temple Keys not being always placed last.
-   Changed: Light Suit now has a decreased chance of being placed early.

0.19.0 was skipped due to technical issues.

## [0.18.0] - 2019-01-02

-   Added: Editor for Randovania's database. This allows for modifications and contributions to be made easily.
      There's currently no way to use the modified database directly.
-   Added: Options to place the Sky Temple Keys on Guardians + Sub-Guardians or just on Guardians.
-   Changed: Removed Space Jump method from Training Chamber.
-   Changed: Added Power Bomb as option for pickup in Hive Chamber B.
-   Changed: Shortened Permalinks when pickup quantities aren't customized.
-   Added: Permalinks now include the database version they were created for.
-   Fixed: Logic mistake in item distribution that made some impossible seeds.
-   Changed: For now, don't consider Chykka a "can only do once" event, since Floaty is not used.
-   Fixed: Permalinks now properly ignore the Energy Transfer Module.

## [0.17.2] - 2018-12-27

-   Fixed: 'Clear loaded game' now properly does its job.
-   Changed: Add an error message to capture potential Randomizer failures.
-   Changed: Improved README.

## [0.17.1] - 2018-12-24

-   Fixed: stray tooltips in GUI elements were removed.
-   Fixed: multiple typos in GUI elements.

## [0.17.0] - 2018-12-23

-   New: Reorganized GUI!
    -   Seed Details and Data Visualizer are now different windows opened via the menu bar.
    -   There are now three tabs: ROM Settings, Logic Settings and Item Quantities.
-   New: Option to disable generating an spoiler.
-   New: All options can now be exported and imported via a permalink.
-   Changed: Renamed "Logic" to "Trick Level" and "No Glitches" to "No Tricks". Appropriate labels in the GUI and files
    changed to match.
-   Internal: no longer using the py.path and dataset libraries

## [0.16.2] - 2018-12-01

-   Fixed: adding multiples of an item now works properly.

## [0.16.1] - 2018-11-25

-   Fixed: pressing the Reset button in the Item Quantity works properly.
-   Fixed: hiding help in Layout Generation will no longer hide the item names in Item Quantity.

## [0.16.0] - 2018-11-20

-   Updated item distribution: seeds are now less likely to have all items in the beginning, and some items less likely to appear in vanilla locations.
-   Item Mode (Standard/Major Items) removed for now.

## [0.15.0] - 2018-10-27

-   Added a timeout of 2 minutes to seed generation.
-   Added two new difficulties:
    -   Trivial: An expansion of No Glitches, where no tricks are used but some clever abuse of room layouts are used.
    -   Hypermode: The highest difficulty tricks, mostly including ways to skip Space Jump, are now exclusive to this difficulty.
-   Removed Controller Reset tricks. This trick doesn't work with Nintendont. This will return later as an additional configuration.

## [0.14.0] - 2018-10-07

-   **Major**: Added support for randomizing elevators.
-   Fixed spin boxes for item quantities changing while user scrolled the window.
    It is now needed to click on them before using the mouse wheel to change their values.
-   Fixed some texts being truncated in the Layout Generation window.
-   Fixed generation failing when adding multiple of some items.
-   Added links to where to find the Menu Mod.
-   Changed the order of some fields in the Seed Log.

## [0.13.2] - 2018-06-28

-   Fixed logic missing Amber Translator being required to pass by Path of Eyes.

## [0.13.1] - 2018-06-27

-   Fixed logic errors due to inability to reload Main Reactor after defeating Dark Samus 1.
-   Added prefix when loading resources based on type, improving logs and Data Visualizer.

## [0.13.0] - 2018-06-26

-   Added new logic: "Minimal Validation". This logic only checks if Dark Visor, Light Suit and Screw Attack won't lock each other.
-   Added option to include the Claris' Menu Mod to the ISO.
-   Added option to control how many of each item is added to the game.

## [0.12.0] - 2018-09-23

-   Improved GUI usability
-   Fixed Workers Path not requiring Cobalt Translator to enter

## [0.11.0] - 2018-07-30

-   Randovania should no longe create invalid ISOs when the game files are bigger than the maximum ISO size: an error is properly reported in that case.
-   When exporting a Metroid Prime 2: Echoes ISO if the maximum size is reached there's is now an automatic attempt to fix the issue by running Claris' "Disable Echoes Attract Videos" tool from the Menu Mod.
-   The layout log is automatically added to the game's files when randomizing.
-   Simplified ISO patching: by default, Randovania now asks for an input ISO and an output path and does everything else automatically.

## [0.10.0] - 2018-07-15

-   This release includes the capability to generate layouts from scratch and these to the game, skipping the entire searching step!

## [0.9.2] - 2018-07-10

-   Added: After killing Bomb Guardian, collecting the pickup from Agon Energy Controller is necessary to unlock the Agon Temple door to Temple Access.
-   Added a version check. Once a day, the application will check GitHub if there's a new version.
-   Preview feature: option to create item layouts, instead of searching for seeds. This is much more CPU friendly and faster than searching for seeds, but is currently experimental: generation is prone to errors and items concentrated in early locations. To use, open with randovania.exe gui --preview from a terminal. Even though there are many configuration options, only the Item Loss makes any difference.

## [0.9.1] - 2018-07-21

-   Fixed the Ing Cache in Accursed Lake didn't need Dark Visor.

## [0.9.0] - 2018-05-31

-   Added a fully featured GUI.

## [0.8.2] - 2017-10-19

-   Stupid mistake.

## [0.8.1] - 2017-10-19

-   Fix previous release.

## [0.8.0] - 2017-10-19

-   Save preferences.
-   Added Claris Randomizer to the binary release.

## [0.7.1] - 2017-10-17

-   Fixed the interactive .bat

## [0.7.0] - 2017-10-14

-   Added an interactive shell.
-   Releases now include the README.

## [0.5.0] - 2017-10-10

-   Releases now include standalone windows binaries<|MERGE_RESOLUTION|>--- conflicted
+++ resolved
@@ -17,14 +17,12 @@
 
 ### Metroid Dread
 
-<<<<<<< HEAD
 - Changed: Energy Parts are now logical.
-=======
+
 #### Logic Database
 
 - Changed: All instances of the Cross Bomb Skip trick that were previously rated as Beginner or Intermediate are now rated one level higher.
 - Changed: All instances of the Single Wall Jump trick are now rated one level higher.
->>>>>>> 884cf008
 
 ### Metroid: Samus Returns
 
