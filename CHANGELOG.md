# Change Log

All notable changes to this project will be documented in this file.

The format is based on [Keep a Changelog](https://keepachangelog.com/en/1.0.0/)
and this project adheres to [Semantic Versioning](https://semver.org/spec/v2.0.0.html).

## [5.7.0] - 2023-05-??

- Changed: The resolver now allows dangerous resources in additional resources.

### Metroid Dread

- **Major** - Added: Random Starting Locations is now supported. This enables all Save Stations, Navigation Stations, and Map Stations as possible starting options.
<<<<<<< HEAD
- Added: Ice Missile Cover and Diffusion Beam Cover can now be added to door lock randomizer
=======
- Fixed: Using Morph Ball in Proto Emmi sequence no longer crashes the game
>>>>>>> 7ccba8ef

#### Logic Database

- Added: Grapple Movement (Beginner) for going up the left side of Burenia - Main Hub Tower Middle.
- Added: Movement (Intermediate) and Water Bomb Jump (Intermediate) for getting out of the water at the same spot.
- Added: Grapple Movement (Beginner) for the Grapple only method of reaching the Missile Tank in Main Hub Tower Top.
- Changed: Walljump from Flash Shift for reaching the left Dock to Main Hub Tower Top in Main Hub Tower Middle has been removed; it is now trickless.
- Changed: Avoid treating Gravity Suit as a dangerous resource, by removing the "No Gravity Suit" constraint from the "Perform WBJ" template.

## [5.6.1] - 2023-04-??

- Nothing.

## [5.6.0] - 2023-04-02

- Added: Trick Details popup now lists the usages in each area.
- Added: Opening the Data Visualizer from the Trick Details while customizing a preset now automatically configured the trick filters based on the preset being edited.
- Changed: Setting trick filters in the Data Visualizer based on a preset now sets all tricks, even those at disabled.
- Changed: Optimize Solver by choosing actions in a smarter order. Prefer actions of types that are likely to progress th. Postpone dangerous actions. This should make the solver able to validate seeds where it previously timed out. Solving should in general be faster in general.
- Fixed: Solver bug that made it unable to detect dangerous actions, which could result in some possible seeds being considered impossible.
- Fixed: Searching for Multiworld sessions by name is no longer case sensitive.

### Metroid Prime 2: Echoes

#### Logic Database

- Added: Proper combat requirements for the Amorbis fight.
- Removed: Incorrect and improper connections to and from the Amorbis fight.

### Metroid Dread

#### Logic Database

- Added: Use Flash Shift and Spin Boost with Walljump (Beginner) in Burenia Main Hub Tower Bottom to reach the tunnel.
- Changed: The logic for Spin Boost Room in Ghavoran now requires either the template to fight the Chozo X or Highly Dangerous logic to climb out of the room.
- Changed: Simplified various database connections.
- Changed: All three kinds of Chozo X fights now consider Use Spin Boost a valid means of dodging. 
- Fixed: Missile ammo requirement when fighting Chozo X with Storm Missile. The numbers were previously too high and the numbers with and without the combat trick were swapped.
- Fixed: Resolve bug with fighting the Twin Robots fights, where to fight them using only missiles for damage always required both the expert level combat trick and the 153 missiles that are intended for trickless.
- Fixed: Add missing fight requirement to fight the Chozo X in Elun when entering the arena from the left.
- Fixed: Add missing requirement to release the X before leaving Elun.

## [5.5.1] - 2023-02-28

- Added: Game Details now contains a tab describing all door locks, when Door Lock rando is enabled.
- Changed: Certain spoiler tabs in Game Details now only show up when relevant, such as Elevators spoiler only when elevators are shuffled.
- Changed: Generation Order in Game Details is now hidden when there's incompatible settings, such as Door Lock rando.
- Changed: A nicer error message is now given when generating with a preset with configuration errors, such as no starting locations.
- Changed: A nicer error message is now given when an error occurs when loading a game layout file.
- Fixed: Customizing an included preset should properly place the resulting preset nested to that preset.
- Fixed: Customizing a preset should no longer reset where it's been placed at.
- Fixed: Generated games now keep track of extra starting pickups instead of starting items, fixing some cases you'd start with the middle of a progressive chain.
- Fixed: Changing trick filters in the Data Visualizer no longer resets the selected connection.
- Fixed: Using trick filters in the Data Visualizer no longer unnecessarily expands templates or remove comments.
- Fixed: Using trick filters in the Data Visualizer now properly removes extra requirements when tricks are removed.
- Fixed: Hiding the pickup collection message now correctly works for other player's pickups in a multiworld. 

### Metroid Prime

#### Patcher Changes

- Fixed: Several soft-locks and janky cutscenes when shuffling the Essence elevator
- Fixed: Research Lab Aether wall not breaking when approached from behind (QoL Game Breaking)
- Fixed: Watery Hall lore scan being replaced with QoL Scan Point text
- Fixed: Escape sequence counting up instead of down
- Fixed: Small Samus spawning in ship instead of on top
- Added: Ridley shorelines, biotech research 2, and exterior docking hangar actors now scale with boss size

#### Logic Database

- Added: 47 videos to logic database, bringing the total available via the [Video Directory](https://randovania.github.io/Metroid%20Prime/) 168

##### Tallon Overworld

- Fixed: Landing Site - PAL SJF is now only logical if Dock Rando is disabled
- Added: Life Grove - Alternate method to skip Bombs and SJ (Scan Dash Expert) to reach item *Found by Vertigo* 
- Added: Life Grove - Trick to skip wallboosts when also skipping SJ and Bombs *Found by Vertigo*

##### Chozo Ruins

- Changed: Main Plaza - Lowered Half-Pipe roll-in to Expert ([See Video](https://youtu.be/ne8ap0xa_UE))
- Changed: Ruined Shrine - Wave door to half-pipe item is now L-Jump instead of R-Jump
- Added: Hive Totem - Fight Skip Intermediate Combat Dash
- Added: Hive Totem - Fight Skip "TAS Walk" Advanced Movement+Knowledge
- Added: Crossway Access West - Advanced Standable Terrain (Skips Morph) *Found by toasterparty*

##### Magmoor Caverns

- Fixed: Twin Fires Tunnel - Combat dash is now only logical if Dock Rando is disabled
- Added: Monitor Station - NSJ Heat Run Expert *Found by JustinDM*
- Added: Twin Fires Tunnel - NSJ Bunny Hop Expert Movement *Found by JustinDM*

##### Phendrana Drifts

- Changed: Quarantine Cave - More detailed Thardus Fight requirements (e.g. Plasma Beam, PBs, Boost)
- Changed: Labs - More detailed combat requirements
- Added: Chozo Ice Temple - Expert NSJ Bombless Climb *Found by MeriKatt*
- Added: Quarantine Cave - Thardus Skip Hypermode Slope Jump *Found by JustinDM*
- Added: Quarantine Cave - Expert R-Jumps to skip grapple *Found by toasterparty*
- Added: Control Tower - SJ/DBJ/BSJ/Wallboost tricks(s) to skip fight both ways
- Added: Transport to Magmoor Caverns South - Alternate NSJ Spider Skip BSJ Advanced *Found by Cyberpod*

##### Phazon Mines

- Fixed: Mine Security Station - Starting Room/Elevator doesn't account for doors locking
- Fixed: Mine Security Station - Entering from Storage Depot A doesn't check for lowered barrier
- Fixed: Metroid Quarantine A - Wallboost doesn't require Spider Ball
- Added: Main Quarry - Intermediate Wallboost to skip Bombs for item
- Added: Main Quarry - Intermediate Knowledge+Movement to skip Bombs for item *Found by toasterparty*
- Added: Metroid Quarantine A - Advanced Dashes to skip PBs
- Added: Metroid Quarantine A - Alternate R-Jump from item to door
- Added: Metroid Quarantine A - NSJ Expert Dashes from item to door
- Added: Fungal Hall Access - NSJ Advanced BSJs *Found by JustinDM*

### Metroid Prime 2: Echoes

- Added: Updated A-Kul's scan with the 2022 Echoes Randomizer tournament winner.
- Added: When the experimental patcher is enabled, Dynamo Chamber and Trooper Security Station now start in post-layer change state.

### Metroid Dread

- **Major** - Added: Door Lock randomizer has been added. In this mode, the weapons needed to open doors in the game are also changed, with full support of our logic database. 
- Added: A new cosmetic option for adding an in-game death counter to the HUD.
- Added: Exporting with a custom path now checks for conflicts with the input path.
- Fixed: Ryujinx no longer hangs when stopping emulation.

## [5.5.0] - Skipped

## [5.4.1] - 2023-02-16

- Added: Linux releases are now also published to Flathub.
- Fixed: Canceling the prompt from "View previous versions" no longer causes an error.

## [5.4.0] - 2023-02-06

- Added: Experimental generation setting for staggering the placement of selected pickups.
- Added: Experimental generation setting for removing redundant possible actions.
- Added: Automatic reporting of exceptions for the client, and monitoring for requests to the server.
- Added: New pixel icons for Prime 1 & 2 autotracker
- Added: New 8x3 layouts for all Prime 1 & 2 autotracker styles
- Fixed: The minor/major split setting is obeyed much more accurately by the generator.
- Fixed: Starting with ammo no longer causes all requirements for that ammo to be ignored. 
- Fixed: The generator no longer attempts placing pickups based on alternatives to satisfied requirements, such as Missile Expansions for Quadraxis while already having Light Beam.
- Fixed: Minor typos in the UI are fixed.
- Fixed: Canceling certain actions will no longer cause the UI to react as if it were an error.
- Changed: Unsupported features are now restricted to dev builds.
- Changed: Requirements where different amount of the same item, such as both Missile = 5 and Missile = 1, are expected are now properly simplified. 

  This results in certain pickup combinations no longer being considered for placement in the generator, such as Sunburst for unlocking the Industrial Site from behind. 

### Metroid Prime

- Changed: All included presets now have "Unlocked Save Station doors" enabled.
- Changed: "Unlocked Save Station doors" no longer remove the lock in Chozo Ruins - Save Station 3.

#### Patcher Changes

- Added: CGC Tournament Winners to Artifact Temple lore scan
- Fixed: Chapel IS giving the player lightshow on 2nd pass
- Fixed: Items in every room incompatibility with shuffled essence elevator
- Changed: Always apply Elite Quarters item softlock patch regardless of cutscene skip mode

#### Logic Database

- Fixed: Collecting the Missile Expansion in Burn Dome before the fight no longer causes the generation to fail.

### Metroid Prime 2: Echoes

- Changed: Inverted Aether is now an unsupported feature.

### Metroid Dread

- Fixed: Energy Parts are now considered minor items, and Missile+ Tanks are now considered major items.

#### Patcher Changes

- Changed: Main Power Bomb has a different color than Power Bomb tanks
- Changed: Cutscene in Hanubia - Tank Room was removed because it teleports the player to the lower section, which can softlock the player
- Fixed: You now retain Drogyga's and Corpius's item if you reload checkpoint after defeating them. This eliminates a way of rendering a seed impossible to complete.

#### Logic Database

- Added: New trick "Flash Shift Skip" to account for skipping Flash Shift gates.
- Added: Traverse to the bottom of Ferenia: Space Jump Room Access with some more options.
- Added: Pseudo-Wave Beam (Beginner) for the two blobs in Cataris - Teleport to Dairon.
- Added: Water Bomb Jump to reach the item in Cataris - Teleport to Dairon without Gravity Suit.
- Added: Flash Shift (Intermediate), Morph Ball (Intermediate), and Spin Boost (Beginner) wall jumps for climbing up Experiment Z-57's arena.
- Added: Spin Boost and Slide Jump (Beginner) for climbing the upper part of Experiment Z-57's room.
- Added: Speedbooster Conservation (Intermediate) for climbing to either the top platform or Double Obsydomithon Room in Cataris - Teleport to Artaria (Blue).
- Added: Grapple Movement (Beginner) to climb Cataris - Moving Magnet Walls (Tall).
- Added: Flash Shift (Intermediate), Morph Ball (Advanced), and Spin Boost with Spider Magnet wall jumps to climb Cataris - Moving Magnet Walls (Tall).
- Added: Speedbooster Conservation (Beginner) to collect the lower item in Cataris - Teleport to Ghavoran without Gravity Suit.
- Added: Damage Boost (Intermediate) for reaching the teleport in Cataris - Teleport to Ghavoran with Spider Magnet.
- Added: "Adam Skip" added to logic as Wall Jump (Advanced) in Cataris - Moving Magnet Walls (Small).
- Added: Space Jump method of Cross Bomb Skip (Hypermode) to skip needing Speed for the item in Cataris - EMMI Zone Item Tunnel.
- Added: Spin Boost Movement (Intermediate) and Speedbooster Conservation (Beginner) for getting up Hanubia - Central Unit without Space Jump or Infinite Bomb Jump.
- Added: Spin Boost method to climb Hanubia - Escape Room 3.
- Added: Morph Ball Single-Wall Walljumps to get to the Nav Station in Itorash - Transport to Hanubia.
- Added: Flash Shift Skip (Intermediate) with Bombs to skip the Flash Shift gate in Teleport to Ferenia.
- Added: Aim Down Clips (Intermediate/Advanced) to go to and from Storm Missile Gate Room without Morph Ball.
- Added: Shine Sink Clip/Aim Down Clip (Intermediate) and Speedbooster Conservation (Advanced) to reach the bottom of Teleport to Ghavoran from the top level.
- Added: Aim Down Clip (Expert) to reach the blobs in Gravity Suit Tower from the top level.
- Added: Aim Down Clip (Intermediate) in Main Hub Tower Middle to Main Hub Tower Bottom.
- Added: Shine Sink Clip/Aim Down Clip (Intermediate) in Gravity Suit room top door to bottom door.
- Added: Climb Golzuna Tower using Spin Boost and Flash Shift using Wall Jump (Intermediate).
- Added: Movement (Intermediate), Simple IBJ, or Spin Boost to reach top tunnel in Vertical Bomb Maze.
- Added: Flash Shift Skip (Beginner) in Purple EMMI Introduction; (Intermediate) with normal bombs.
- Added: Moving from Ferenia - Transport to Ghavoran to Pitfall Puzzle Room with Spin Boost, Flash Shift, or Speed Booster.
- Added: Using Normal Bomb Jump with a Cross Bomb at the top, for sideways movement, to reach the item in Artaria Proto EMMI Introduction.
- Changed: Increased difficulty of Flash Shift Walljump to reach the Raven Beak elevator from Intermediate to Advanced.
- Changed: Simplified many room nodes and connections.
- Changed: Shine Sink Clip in Main Hub Tower Middle to Main Hub Tower Bottom is now Intermediate (from Expert).
- Changed: Using Flash Shift to collect the fan pickup in Burenia Hub to Dairon is now Advanced (from Beginner).
- Changed: All three fan skips are now classified as Movement instead of Infinite Bomb Jump.
- Changed: Convert most of the harder IBJ instances to new Diagonal Bomb Jump trick.
- Changed: Increase difficulty of the few harder IBJs that weren't changed to Diagonal Bomb Jumps. This should better reflect the fact that Intermediate IBJ is applied for performing Simple IBJ with Normal Bombs.
- Fixed: Correctly require Morph Ball in all cases where Power Bombs are used.
- Fixed: Replace some instances of Beginner Infinite Bomb Jump in Ferenia with the Simple Infinite Bomb Jump template. This ensures that the missing bomb or cross bomb item is required.
- Fixed: Reaching the upper tunnel in Ferenia - Speedboost Slopes Maze properly accounts for the ability to destroy the beamblocks using Wave Beam, Diffusion Beam, explosives, or Movement (Beginner)
- Fixed: Usage of Infinite Bomb Jump in Ferenia Separate Tunnels Room now correctly requires the respective Bomb type. The trick is now set at different difficulty depending on which bomb type is being used.
- Removed: Infinite Bomb Jump for reaching Wave Beam Tutorial from the cold rooms.
- Removed: Shinespark in Ghavoran Total Recharge Station North. This one requires either short boost or charging speed in the room to the left. Removing this for now.

## [5.3.0] - 2023-01-05

- Added: You can now open a tracker for other player's inventories in a multiworld session.
- Changed: LogbookNodes are now called HintNodes.

### Metroid Prime

#### Patcher Changes

- Fixed: Spring ball has been nerfed to prevent abusing steep terrain marked as standable.
- Fixed: Spring ball cooldown is now properly reset when morphing/unmorphing.
- Fixed: Vanilla blast shields not being removed in door lock randomizer.

### Metroid Prime 2: Echoes

- Changed: The Auto Tracker icon for Spider Ball now uses the Dark Suit model instead of the Prime 1 model.

#### Logic Database

- Changed: Sand Processing - Screw Attack clip to access the halfpipe from Main Reactor side without Missiles is now Intermediate and without Space Jump (from Expert).
- Fixed: Main Gyro now properly accounts for solving the puzzles.

### Metroid Dread

#### Patcher Changes

- Fixed: Incorrect color during animation of killing an EMMI.

#### Logic Database

- Added: Climbing Z-57 Arena with Spin Boost and Ice Missiles (Beginner).
- Changed: Major/Minor Item Location Updates: Energy Tanks -> Major, Energy Parts -> Minor, Drogyga -> Major, Missile+ Tanks -> Major
- Removed: Water Bomb Jump in Ghavoran - Map Station Access Secret.

## [5.2.1] - 2022-12-01

- Fixed: Exporting Metroid Prime 2 when converting Metroid Prime models now works.
- Fixed: Experimental Metroid Prime 2 patcher no longer errors with some settings.

## [5.2.0] - 2022-12-01

- Added: Help -> Dependencies window, to see all dependencies included in Randovania, including their versions and licenses.
- Added: A warning is now displayed when using presets with unsupported features enabled. These features are not present in the UI.
- Added: When the generated game fails due to the solver, you're now offered to retry, cancel or keep the generated game.
- Changed: Experimental games are no longer available on stable versions.
- Fixed: Solver debug now contains previously missing rollback instances.

### Cave Story

- Nothing.

### Metroid Dread
 
- Added: The Power Beam tiles in the Artaria EMMI Zone Speed Boost puzzle have been changed to Speed Boost tiles to prevent softlocks.
- Added: Entering Golzuna's arena without releasing the X displays a message explaining why the boss won't spawn.
- Added: All doors locked while fighting an EMMI now unlock immediately upon defeating it.
- Changed: Exporting for Ryujinx now also utilizes the Dread Depackager, for a smaller mod size. This requires an up to date Ryujinx.
- Fixed: You now retain Kraid's item if you reload checkpoint after defeating him. This eliminates a way of rendering a seed impossible to complete.

#### Logic Database

- Added: New Highly Dangerous Logic setting for enabling situations that may be unrecoverable upon saving.
- Added: Cross Bomb alternative for crossing Flash Gates.
- Added: Pseudo-wave beam trick for destroying the bottom blob in Cataris' Central Unit Access.
- Added: Traversal through Ghavoran Total Recharge Station North without Morph Ball, before pulling the grapple block, by destroying the left Enky.
- Changed: Cataris' Thermal Device Room North now forces picking the Energy Tank pickup and the Magnet Wall Thermal Device event before going to the Final Thermal Device, or uses Highly Dangerous Logic.
- Changed: Removed the Cataris EMMI Zone Door Trigger event now that the door remains unsealed.
- Fixed: Going to the red teleporter in Cataris no longer forces needing to use bombs.

### Metroid Prime

- Fixed: The infinite scanning bug has been fixed.

### Metroid Prime 2: Echoes

- Added: A new experimental option, Inverted Aether. In this mode, it's the Light Aether atmosphere that is dangerous! All safe zones are moved to Light Aether, but that's not enough so it's still extremely dangerous. This mode has no logic.

#### Logic Database

- Added: Intermediate Slope Jump and Intermediate Wall Boost to get next to the pickup in Communication Area.
- Added: Beginner Movement for crossing Hall of Combat Mastery from the Portal Side with NSJ Screw Attack after the tunnel is destroyed. 
- Changed: Standable Terrain to reach the upper Command Center Access door in Central Mining Station with Space Jump and Screw Attack has had its difficulty decreased from Intermediate to Beginner.

## [5.1.0] - 2022-10-01

- Added: You can now view past versions of the presets and revert your preset to it.
- Added: A Playthrough tab where you can run the validator has been added to the Game Details window.
- Added: Deleting a preset now has a confirmation dialog.
- Added: A development mode for permalinks, to help investigate issues.
- Changed: Discord slash command for FAQ has better usability on mobile.
- Changed: The parent for a preset is now stored in your preferences, instead of in the preset itself.
- Fixed: The solver can no longer consider collecting a location a requirement to collecting itself. This is a regression from 4.3.0.

### Discord Bot

- Added: `/website` command that gives instructions to where Randovania's website is.
- Changed: `/randovania-faq` is now just `/faq`.
- Changed: `/database-inspect` is now just `/database`.

### Cave Story

- Nothing.

### Metroid Dread
 
- Fixed: The target DNA count is no longer limited to 6 when modifying an existing preset, or changing tabs.
- Fixed: Exporting multiple games at once is not properly prevented with an error message. It was never possible and fail in unclear ways.

#### Logic Database

- Added: Event in Underlava Puzzle Room 2 for breaking the speed blocks so that going between the two parts can be accounted for
- Added: Event for the trigger that reopens the door to Central Unit Access, allowing it logical to go back through
- Added: Other various methods of going through rooms
- Added: New Diffusion Abuse trick for pushing Wide Beam blocks and activating the lava buttons in Cataris.
- Added: Cross Bomb Skip (Advanced) for Dairon's Cross Bomb Puzzle Room item
- Added: Power Bombs method for the Speedbooster Conservation for Dairon's Cross Bomb Puzzle Room item
- Changed: Separated the First Tunnel Blob event into two to account for Diffusion/Wave not needing to be in the tunnel
- Changed: Deleted some unnecessary tile nodes
- Changed: Various instances of Walljump (Beginner) to trivial
- Changed: Some Grapple options to include Grapple Movement
- Changed: Some Movement tricks to Climb Sloped Tunnels
- Changed: Some Movement tricks to Skip Cross Bomb
- Changed: Rotating the spinner in Ghavoran - Flipper Room now requires either pulling the grapple block in Right Entrance, or activating the Freezer in Dairon.
- Changed: Allow pickup in Ghavoran Elun Transport Access by charging speed via navigation room
- Changed: Help solver by adding Morph Ball requirment on connections to event to flip the spinner in Ghavoran Flipper Room
- Changed: Shooting occluded objects requires at least Intermediate Knowledge
- Fixed: Accounted for whether the player could have Varia or not when trudging through lava
- Fixed: Accounted for the upper parts of Thermal Device Room North being heated without pressing the lava button
- Fixed: Ghavoran Orange backdoor properly connects to Above Pulse Radar
- Fixed: Purple EMMI Arena properly accounting for Gravity Suit to climb the tower.
- Fixed: Ferenia - Space Jump Room Access properly requires a way of destroying the blocks to get to the lower door.
- Changed: Collecting the item in Burenia - Underneath Drogyga before flooding the room by defeating Drogyga now requires Highly Dangerous Logic to be enabled.

### Metroid Prime

- Fixed: Shuffle Item Position is now properly randomized, along with other things shuffled patcher-side.
- Added: You may now force all Save Station doors to be blue, improving QOL for both random start and door lock rando.

### Metroid Prime 2: Echoes

- Fixed: Exporting multiple games at once is not properly prevented with an error message. It was never possible and fail in unclear ways.
- Added: The winners of the Cross-Game Cup have been added to A-Kul's scan.

## [5.0.2] - 2022-09-19

### Metroid Dread

- Fixed: Exporting Metroid Dread games on the Linux builds no longer causes an error.
- Added: FAQ entry about Speed Booster/Phantom Cloak/Storm Missile not working.
- Added: FAQ entry about Golzuna and Experiment Z-57 spawn conditions.
- Added: FAQ entry about the Wide Beam door in Dairon - Teleport to Cataris.

## [5.0.1] - 2022-09-12

- Fixed: The README and front page now lists Metroid Dread as a supported game.

### Metroid Dread

- Fixed: The differences tab no longer mentions Kraid and Corpius checkpoints being removed, as that's not a thing.
- Fixed: Missing credits in Randovania itself for SkyTheLucario's new map icons.

## [5.0.0] - 2022-09-10

- **Major** - Added: Metroid Dread has been added with full single-player support.
- **Major** - Added: An installer is now provided for Windows. With it rdvgame files are associated to open with Randovania, for ease of use. A shortcut for opening just the auto tracker is also provided.
- **Major** - Changed: The UI has been significantly revamped, with each game having their own section and an easy to use selector.
- Changed: The multi-pickup placement, using the new weighting, is now the default mode. The old behavior has been removed.
- Changed: Error messages when a permalink is incompatible have been improved with more details.
- Changed: The Customize Preset dialog now creates each tab as you click then. This means the dialog is now faster to first open, but there's a short delay when opening certain tabs.
- Changed: Progressive items now have their proper count as the simplified shuffled option.
- Fixed: Hints can now once again be placed during generation.
- Fixed: Exceptions when exporting a game now use the improved error dialog.
- Fixed: Gracefully handle unsupported old versions of the preferences file.
- Fixed: Excluding all copies of a progressive item, or the non-progressive equivalent, no longer hides them from the editor.
- Fixed: Changing the selected backend while it's being used should no longer cause issues.
- Fixed: Unexpected exceptions during generation now properly display an error message.
- Fixed: Trick usage in preset summary now ignores tricks that are hidden from the UI.
- Fixed: /database-inspect command no longer shows EventPickup nodes.
- Fixed: Data Editor is now correctly named Data Editor instead of Data Visualizer.

### Cave Story

- The hints fix affects Cave Story.

### Metroid Prime

- **Major** - Added: Enemy Attribute Rando. Enemy stat values such as speed and scale can be randomized within a range you specify.

### Metroid Prime 2: Echoes

- The hints fix affects Metroid Prime 2: Echoes.

## [4.5.1] - 2022-08-03

- Fixed: The History and Audit Log are now properly updated when joining a game session.
- Fixed: Your connection state is properly updated when joining a game session.

## [4.5.0] - 2022-08-01

- Added: Preferences are now saved separately for each version. This means newer Randovania versions don't break the preferences of older versions. 
- Added: Exporting presets now fills in default file name.
- Added: Logging messages when receiving events from the server.
- Changed: Internal changes to server for hopefully less expired sessions.
- Fixed: The discord bot no longer includes the lock nodes.

### Cave Story

- Nothing.

#### Patcher Changes

- Nothing.

#### Logic Database

- Nothing.

### Metroid Prime

- **Major** - Added: Door lock rando. Door locks can now be randomized, with many options to fine-tune your experience. This feature is incompatible with multiworld.
- **Major** - Added: Option to show icons on the map for each uncollected item in the game under "Customize Cosmetic Options..."

#### Patcher Changes

- Fixed: Exporting with `QoL Cosmetic` disabled
- Fixed: Zoid's deadname appearing in credits
- Changed: Patches now consume fewer layers on average

#### Logic Database

- Fixed: Phazon Mining Tunnel now accounts only for Bombs when coming from Fungal Hall B
- Fixed: The Central Dynamo drone event is now accounted for to go through Dynamo Access
- Added: Beginner Wall Boost to lock onto the spider track in Metroid Quarantine A
- Added: Advancing through rooms containing Trooper Pirates now requires either the proper beam(s), basic defensive capabilities (varies slightly by room), or Combat (Intermediate) where appropriate
- Added: Advancing through rooms containing Scatter Bombus now requires Morph Ball, Wave Beam, Movement tricks, or basic defensive capabilities

### Metroid Prime 2: Echoes

- Nothing.

#### Patcher Changes

- Nothing.

#### Logic Database

- Nothing.

## [4.4.2] - 2022-06-05

- Fixed: Generating multiworld games where one Prime 1 player has item in every room while another Prime 1 player doesn't now works properly.
- Fixed: It's no longer possible to configure more than 99 shuffled copies of a major item, as that causes errors.
- Fixed: Using a trick to break a door lock is now properly displayed in the UI.
- Fixed: The description for expansions now mention they can be logical with multi-pickup placement.
- Fixed: The change log tab no longer causes the window to have absurd sizes on macOS.
- Removed: The broken option for enabling required mains for Metroid Prime 1. It was non-functional and incorrectly displayed.

## [4.4.1] - 2022-06-04

- **Major** - Added: When using multi-pickup placement, expansions are now considered for logic.
- Added: New experimental option for a different algorithm for how the generator weights locations for multi-pickup placement.
- Added: "Generate Game" tab now remembers which games and presets were expanded or collapsed.
- Added: The Game Session Window now has a counter for how many pickups it's currently trying to send to the server.
- Changed: Considerable more effort is made to keep hints relevant if there isn't enough things to be hinted in a game.
- Changed: Reduced the lag you get the first time you open the Games tab.
- Changed: Optimized the game generation. As example, Echoes' Starter Preset is 45% faster.
- Changed: Optimized the game validation. As example, Echoes' Starter Preset is 91% faster.
- Changed: The algorithm for how locations lose value over generation has changed. This should have bigger impact in big multiworlds.
- Changed: It's now possible to login again directly in the Game Session Window.
- Removed: The server and discord bot are entirely removed from the distributed executables, reducing its size.
- Removed: Metroid Dread is no longer available in releases, as it was never intended to be considered stable.
- Removed: All auto trackers based on pixel art style were removed by request of their artist.
- Fixed: The "Spoiler: Pickups" tab no longer shows locations that aren't present in the given preset.
- Fixed: The Game Session Window now better handles getting disconnected from the server.

### Cave Story

- Fixed: Hint Locations tab in Help no longer has an empty column named "2".

#### Patcher Changes

- Nothing.

#### Logic Database

- Nothing.

### Metroid Prime

- Added: "Cosmetic" option to force Fusion Suit
- Changed: Converting models from Echoes now always needs to be provided with an ISO.

#### Patcher Changes

- **Major** - Added: Models for Echoes' translators and split beam ammo are now also converted to Prime.
- Fixed: Spawning in Elite Quarters after killing OP no longer spawns the player OoB
- Fixed: Ridley boss random size on PAL/NTSC-J and Trilogy
- Fixed: Many rooms which, when submerged, the water box would be misaligned with the bounding box
- Fixed: Certain rooms where item position randomizer biased towards one side or OoB entirely
- Added: Results screen now shows Randovania version and seed hash

#### Logic Database

- Fixed: Gravityless SJ strat for Cargo Freight Lift to Deck Gamma is no longer dangerous
- Fixed: Main Plaza NSJ Grapple Ledge dash now correctly uses the Wasp damage boost method
- Fixed: Hall of the Elders Boost IUJ typos- BSJ is now IUJ and Combat is now Combat/Scan Dash
- Added: Thardus is now logical if you only have Thermal Visor with the Invisible Objects trick set to Intermediate
- Added: Flaghra now accounts for defeating it both before and after triggering the fight
- Added: Method to reach Main Quarry's crane platform with just Grapple Beam and Beginner Movement
- Added: Method to reach Main Quarry's crane platform with Expert Wall Boosts and Slope Jumps
- Added: Method of getting Crossway with only Boost Ball and Xxpert Movement
- Added: Method of climbing Connection Elevator to Deck Beta gravityless NSJ with Advanced Bomb Jump and Expert Slope Jump
- Added: NSJ/bombless strat of getting Gathering Hall's item with a Hypermode dash
- Added: Method of getting Crossway item with Advanced Bomb Jump and Expert BSJ, Scan Dash, and Standable Terrain
- Added: Method of climbing Reflecting Pool using the Stone Toad's wacky physics as Advanced Movement
- Added: Gravityless NSJ method of leaving Gravity Chamber with Advanced Wall Boost and Expert Slope Jumps and Underwater Movement
- Changed: Increased Elite Quarters BSJ to Advanced
- Changed: Increase lower Great Tree Hall Wall Boost to Hypermode
- Changed: Chozo Ruins Save Station 3 boostless/bombless strat to go through the tunnel has had its difficulty decreased to Advanced Movement and Intermediate Standable Terrain
- Changed: Hive Totem NSJ Slope Jump now uses Beginner Underwater Movement
- Changed: Monitor Station dash to Warrior Shrine is now Beginner with SJ

### Metroid Prime 2: Echoes

- Nothing.

#### Patcher Changes

- Nothing.

#### Logic Database

- Nothing.

## [4.4.0] - Not released

This release was skipped.

## [4.3.2] - 2022-05-13

### Metroid Prime

- Fixed: Lightshow during Chapel IS after Chapel item has been obtained and room has been reloaded

### Metroid Prime 2: Echoes

- Fixed: Significantly reduced lag spikes when loading a room containing Prime1 models.

## [4.3.1] - 2022-05-08

- Added: Phazon Suit hints are now included in the preset description.
- Fixed: Exporting Prime 1 games that have no Phazon Suit no longer fails if it's configured to have a hint.

## [4.3.0] - 2022-05-01

- Added: Destroying door locks is now properly tracked. In Echoes, this means removing a door lock from the back allows for logical access to where you were.
- Added: In Data Visualizer, it's now possible to set tricks to a certain level and simplify all visible connections based on that.
- Fixed: Maximum values for certain preset fields, such as Energy Tank capacity and Superheated Room Probability, can now properly be used.
- Fixed: A race condition with Randovania connected to Nintendont, where Randovania could incorrectly assume the game was idle if memory was read while it was executing the last sent task.
- Fixed: The map tracker now properly handles when multiple nodes gives the same resource/event.
- Changed: Online game list by default only shows 100 sessions, for performance reasons. Press "Refresh" to get all.

### Cave Story

- Nothing.

#### Patcher Changes

- Nothing.

#### Logic Database

- Nothing.

### Metroid Prime

- Added: Option to specify hint for Phazon Suit in Impact Crater (default=Show only area name)
- Added: April Fools Preset
- Added: Map images are now generated and written in the same folder as output ISO when generating room rando seeds and exporting them with spoilers enabled.
- Fixed: Random Superheated, Random Submerged and Dangerous Gravity Suit logic now trigger dialog warning in Multiword sessions
- Fixed: Adjusted min/max boss sizes to prevent softlocks
- Fixed: Default setting for screen Y offset now works
- Changed: The "Items in Every Room" Chaos Option now uses items from the Randovania pool (shows n/293 items when enabled). This means multiworld items can now appear at extra locations, and item text is now consistent with the rest of item placement.
- Changed: Two-way room rando now ensures that all rooms are part of the same network

#### Patcher Changes

- Fixed: Specifying custom heat-damage-per-second now properly affects non-vanilla superheated rooms
- Fixed: Some akward cutscene timing when playing skipped cutscenes in realtime
- Added: Random boss sizes now affects Flaahgra, Plated Beetle and Cloaked Drone
- Changed: Random boss sizes now affects bosses in cutscenes, additionally Omega Pirate's armor plates now scale properly
- Changed: When creating a new save file, the default selection is now "Normal" to help prevent accidentally starting the game on Hard mode
- Changed: Artifacts which do have no need to be collected are removed from the logbook

##### Room Rando
- Added: Include Square Frigate doors and morph ball tunnels during randomization
- Fixed: Crash when opening the map near certain rooms
- Fixed: Crashes due to two large rooms being connected.
- Fixed: Crash when rolling through some doors in morph ball
- Fixed: Central Dynamo reposition soft-lock
- Fixed: Inability to scan vertical doors
- Fixed: Incompatability with "No Doors" + "Room Rando"
- Changed: The door immediately behind the player is unlocked when teleporting to a new room. This gives the player one chance to backtrack before commiting to the warp.

#### Logic Database

- Nothing.

### Metroid Prime 2: Echoes

- Added: Preset descriptions now list custom beam ammo configuration.
- Changed: Optimized how long it takes to export a game that uses Prime 1 models.

#### Patcher Changes

- Nothing.

#### Logic Database

- Nothing.

## [4.2.1] - 2022-04-01

- Fixed: Popup for new changes fixed.

## [4.2.0] - 2022-04-01

- Added: Experimental option to force first progression to be local.
- Added: New pixel icons for the auto tracker.
- Changed: Standard tracker layouts for Prime, Echoes and Corruption now include a few more items.
- Changed: Auto tracker game icons for Echoes beams now use the HUD icons instead of the pickup models.
- Changed: Update to Qt 6.
- Changed: The import preset menu in game sessions now has the presets of a game sorted by name, with the default presets on top.
- Fixed: Randovania no longer hangs on start if there's a loop in the hierarchy of presets.
- Fixed: Generation no longer fails when one player has no pickups assigned during logic.

### Cave Story

- Nothing.

#### Patcher Changes

- Nothing.

#### Logic Database

- Nothing.

### Metroid Prime

- **Major** - Added: In multiworld, pickups from an Echoes player now uses the correct model from Echoes.
- **Major** - Added: **April Fool's Day Special!** New game modification category "Chaos Options" in "Other" tab. Chaos options are patcher-side only, and thus are not accounted for by the seed generator logic.
    - Enable Large Samus
    - Random Boss Sizes
    - Remove Doors
    - Random Superheated Rooms
    - Random Submerged Rooms
    - One-way Room Rando
- Added: Deterministic Maze RNG option for fairer racing
- Fixed: Echoes Combat Visor placed in a Prime player's world now uses the new Combat Visor model.
- Fixed: Deterministic Incinerator Drone RNG setting staying on even when checkbox was unchecked.

#### Patcher Changes

- Fixed: Soft-lock in Artifact Temple with Major Cutscene skips (players could leave during ghost cutscene and abort the layer change)
- Fixed: Items Anywhere could delete Artifact hints in rare cases
- Changed: Updated [Quality of Life documentation](https://github.com/toasterparty/randomprime/blob/randovania/doc/quality_of_life.md)
- Changed: Nerfed "Items in Every Room" (Extra items more likely to be missiles)

#### Logic Database

- Nothing.

### Metroid Prime 2: Echoes

- **Major** - Added: In multiworld, pickups from a Prime player now uses the correct model from Prime.

#### Patcher Changes

- Nothing.

#### Logic Database

- Nothing.

## [4.1.1] - 2022-03-12

- Added: The game details window now displays the Randovania version the game was generated with.
- Added: You can now import a game layout/spoiler file in multiworld sessions.
- Changed: A popup shows up while waiting for the game session list.
- Fixed: The error message when the client is incompatible is now properly displayed.
- Fixed: Player inventory is now properly sent to the server in multiworld sessions.


### Metroid Prime

#### Patcher Changes

- Fixed: Scan visor and X-Ray not displaying properly after taking an elevator when combat visor is shuffled.
- Fixed: Some users receiving OS error when exporting ISO with non-vanilla suit colors.


## [4.1.0] - 2022-03-01

- Added: /randovania-faq command was added to the Discord bot, which sends FAQ messages.
- Added: Randovania now checks if the entire database is strongly connected, allowing for manual exceptions.
- Added: You can now configure the priority given to each major item. Higher values are more likely show up earlier in the progression chain.
- Added: Generation failures now have a lot more details on what was missing for progression, facilitating finding issues with your preset.
- Added: The item pool screen now explicitly tells you expansions are not used for logic.
- Added: Implemented support for changing the title for a game session.
- Added: A button for duplicating a session, including the generated game and all rows.
- Added: Multiworld sessions can now be generated without spoilers.
- Added: Preset descriptions now include if some item has a different number of copies shuffled.
- Changed: Multiworld damage logic incompatibility warning now displays every time.
- Changed: On generation failure, a count of how many nodes are accessible is now displayed.
- Changed: Data Editor now lets you save non-experimental databases with integrity errors.
- Changed: Most command line arguments have been renamed.
- Changed: Simplified the item pool tab, with the usual case now having only a single line per item.
- Changed: Improved the text for quantities for ammo in the item pool tab.
- Changed: Experimental games are only shown in the menu if the option for experimental games is enabled.
- Changed: Only session admins are allowed to copy the permalink of a session.
- Changed: Modified how ConfigurableNodes (In Echoes, the Translator Gates) are handled in logic. This should have no visual differences, other than speeding up generation.
- Changed: Great internal changes were done to how hints are applied to the game. This should have no visible impact.
- Changed: The UI for 1HP Mode now only shows up for Echoes.
- Fixed: Map Tracker now properly handles multiple copies of pickups in all cases.
- Removed: The Database Editor can only be open when running from source. In releases, use `Open -> (Game) -> Data Visualizer` instead.
- Removed: All auto trackers based on pixel art style were removed over concerns about asset licensing.

### Cave Story

- Nothing.

#### Patcher Changes

- Nothing.

#### Logic Database

- Nothing.

### Metroid Prime 1

- Added: Option to use deterministic Incinerator Drone RNG for fairer racing
- Added: Spring Ball. Enable in preset configuration. Must have bombs in inventory to work.

#### Patcher Changes

- Added: QoL Game Breaking - Reserach Lab Aether Pirate now guaranteed to jump through glass when doing room backwards
- Fixed: Players could unmorph in Magmoor Workstation where they should not be able to
- Fixed: Abuse of QoL Game Breaking in Central Dynamo to skip the maze/drone
- Fixed: Exclude Phazon Elite Item from QoL Pickup Scans
- Fixed: Wavesun when playing with shuffled item positions
- Fixed: Main Plaza etank ledge door shield was slightly misaligned
- Fixed: Cannon remaining holstered after grapple when shuffling combat visor
- Fixed: Cannon remaining holstered after a specific type of R-Jump when shuffling combat visor
- Fixed: Unmorphing now returns you to your previous visor instead of default visor when shuffling combat visor for quality of life purposes

#### Logic Database

- Changed: Reduce difficulty of Monitor Station -> Warrior Shrine NSJ/No Bombs to intermediate dash and standable terrain (from advanced dash and expert standable) and included a video.

### Metroid Prime 2: Echoes

- When checking details for a game, the hint spoiler tab now includes the correct text for Dark Temple keys hints.

#### Patcher Changes

- Nothing.

#### Logic Database

- Added: Using Screw Attack as a trickless means to obtain Grand Windchamber item after seeker puzzles

## [4.0.1] - 2022-01-30

- Changed: The UI for 1HP Mode now only shows up for Echoes.
- Fixed: Support for non-NTSC Metroid Prime 1 ISOs restored.

## [4.0.0] - 2022-01-30

- **Major** - Added: Cave Story has been added with full single-player support.
- **Major** - Added: Data Visualizer/Editor now contains a visual representation of the nodes in the area.
This feature comes with plenty of quality of life functionality for editing the database.
- Added: A new tab has been added to the preset editor, Generation Settings, consolidating various settings such as minimal logic, multi-pickup placement, dangerous actions, etc.
- Added: The Logic Database can now have descriptions for nodes.
- Added: Game Details window can now spoil the item order, elevators, translator gates and hints.
- Added: Data Editor can now edit area names.
- Added: Data Editor can now view and edit resources.
- Added: Items now have tooltips in the Auto-Tracker.
- Added: One joke hint.
- Added: Descriptions for Minimal Logic for each game, with a better definition of what Minimal Logic is.
- Added: Randovania is now able to identify for what version of Randovania a given permalink is, if they're similar enough versions.
- Added: Permalinks now contain the seed hash, so Randovania can detect if there's a hash mismatch when importing.
- Changed: In the Game Session Window, the observers tab is now visible by default.
- Changed: The rdvgame file is now considerably more technical in order to require less game-specific code.
- Changed: Editing connections in the Data Editor now has an easier to use selector for non-item resources.
- Fixed: Data Visualizer no longer hides the comment for a single-element Or/And entry.
- Fixed: Data Editor now properly handles areas without nodes.
- Removed: It's no longer possible to delete a game session.
- Removed: It's no longer possible to leave the session when closing the window.

### Metroid Prime

- Added: Start in any (uncrashed) Frigate room
- Added: 1-way cycles and 1-way anywhere elevators can lead to (uncrashed) Frigate rooms
- Added: Essence Death and Frigate Escape Cutscene teleporter destinations can now be shuffled
- Added: Artifact hints can now be configured to show area and room name, just area name, or nothing at all
- Added: Cosmetic Option - Select HUD Color
- Added: Cosmetic Option - Rotate hue of all 4 suit textures and ball glow color
- Added: Cosmetic Option - Set default in-game options like Echoes
- Added: Experimental Option - Shuffle the coordinates of items within their respective rooms. Seeds may not be completable.
- Added: Experimental Option - Add random (non-logical) items to rooms which do not usually have items.
- Added: Shuffle Power Beam
- Added: Shuffle Combat Visor
- Added: New default preset: "Moderate Challenge".
- Changed: Minimal Logic no longer checks for Plasma Beam.
- Changed: Removed "Fewest Changes" preset.
- Changed: Updated "Starter Preset" to better match community preferences.

#### Known Issues:

- Nothing.

#### Patcher Changes

- Added: Support for NTSC-U 0-01, NTSC-J and NTSC-K (Gamecube)
- Added: List of tournament winners on lore scan in Artifact Temple
- Added: QoL Game Breaking now fixes several crashes on Frigate Orpheon
- Added: QoL Game Breaking now fixes the soft-lock in hive totem by making the blocks drop sooner
- Added: Option to disable item loss in Frigate (Enabled by default)
- Added: QoL Pickup Scans - Weeds by item in Landing Site now don't have scan point
- Added: Combat/Scan/Thermal/X-Ray all have unique custom models
- Fixed: Safeguard against blowing past layer limits.
- Fixed: On Major custscene skip, Elite Quarters now stays locked until the player picks up the item. The hudmemo is now tied to the item rather than the death animation.
- Fixed: Ruined fountain not always showing the right scan.
- Fixed: Phazon Suit Small Samus Morph Ball Glow
- Fixed: Vent shaft item not being scannable on QoL Pickup Scans
- Fixed: Automatic crash screen
- Fixed: Wavesun not collecting item/unlocking door
- Fixed: Locked door on Storage Depot B (NTSC 0-02)
- Fixed: Bug in Elite Quarters where game would crash during OP death cutscene if the player changed suit during the fight
- Changed: The vines in arboretum which cover the scan panel remain in the room on the ghost layer to help aid newer players.
- Changed: Exo and Essence stay dead permanently if traversing Impact Crater multiple times
- Changed: Increased Maximum Missile/Etank/Capacity for seeds with more expansion count than is available in vanilla

#### Logic Database

- Fixed: Magma Pool - Added missing suit or heated runs trick requirement for non-grapple methods of crossing the room
- Fixed: HAT - Updated spawn node
- Fixed: Quarantine Cave - Properly model when the fight is required and when it is not
- Fixed: Bug where Biohazard Containment didn't check Power Conduit Requirements if Super Missiles were available
- Fixed: Typo in Frozen Pike - Hunter Cave Access requires Slope Jump (Advanced), not Single-Room OoB (Advanced)
- Added: New Event - Gravity Chamber Item (Lower)
- Added: New Trick Category - Infinite Speed
- Added: Magma Pool - Added standable terrain method to cross the room with a video example
- Added: Main Plaza - Hypermode Dash to get Grapple Ledge
- Added: Elite Quarters - BSJ to skip scan visor
- Added: Reactor Core - NSJ Gravityless Bomb Jumps
- Added: Cargo Freight Lift - NSJ Gravityless Boost or Bombs climbs
- Added: Flick BSJ in watery hall OoB
- Added: NSJ Bombless Lower GTH Climb (Wallboost)
- Added: NSJ Bombless Quarantine Cave Elevator Spider Skip
- Added: NSJ Bombless Gravity Chamber Escape (Gravity Wallboost)
- Added: NSJ Bombless Lower Phen's Edge
- Added: NSJ Bombless Frozen Pike (Mid-Section)
- Added: NSJ Bombless Life Grove (Wallboost)
- Added: NSJ Bombless HOTE Climb (Boost IUJs)
- Added: NSJ Bombless Elite Control Access (Wallboost)
- Added: Elite Control Access Item (Damage Boost)
- Added: Central Dynamo Item w/ Infinite Speed
- Added: Bomb jump to skip grapple in Biotech Research Area 2
- Added: Great Tree Hall - Jump Off Enemies Bomb Jump (Advanced) to reach GTC NSJ
- Added: Wallboost FCS Climb
- Added: Logic for Traversing Twin Fires Tunnel to Workstation NSJ Gravity
- Added: Logic for Traversing Twin Fires Tunnel to Workstation NSJ Bombless
- Added: Logic for Traversing Twin Fires Tunnel to Workstation Missileless Grappless
- Added: Gravityless Grappless Morphless method for crossing FCS
- Added: Waste Disposal Wallboosts
- Added: Climb Connection Elevator to Deck Beta Gravityless
- Added: Combat Requirements for Essence fight
- Added: 2 Additional NSJ methods for reaching FCS item
- Added: Lava Lake Item NSJ Combat Dash
- Added: Triclops Pit Item SJ Beginner Standable
- Added: 3 new ways to climb Tower of Light (L-Jump, R-Jump, Slope Jump)
- Added: Underwater Movement (Beginner) to get to Tower Chamber with Space Jump
- Added: Underwater Movement (Intermediate) for NSJ Tower Chamber
- Added: Frigate Crash Site climb with Space Jump and L-Jump (Intermediate) and Standable Terrain (Beginner)
- Added: More logical paths for Ice Ruins West NSJ
- Added: Ice Ruins West Middle-Left Rooftop to Item Combat/Scan Dash
- Added: Beginner L-Jump to reach Main Quarry Save Station
- Added: Main Quarry Crane Platform to Waste Disposal NSJ Advanced Combat Dash
- Added: Main Quarry Crane Platform to Item Intermediate Scan Dash
- Added: Expert Gravity Wallboost to get to Tower Chamber
- Added: Beginner Gravity Wallboost to get to Watery Hall
- Added: Expert Trick for NSJ+Boost Crossway
- Added: Movement (Intermediate) to skip Spider Ball in Crossway
- Added: L-Jump to skip SJ on 3rd tier of ore processing puzzle
- Added: NSJ Ore Processing with Spider+Bombs (Expert)
- Added: Bombless Ore Processing Puzzle with Wallboost(Advanced)
- Added: Phendrana Canyon Hypermode Boost
- Added: NSJ Combat Dash (Expert) to Temple Entryway from lower part of room
- Added: Various tricks in Uncrashed Frigate
- Added: Ore Processing Door To Elevator Access A to Storage Depot B Standable L-Jump with Power Bombs
- Added: Combat logic for Dynamo Access and Elite Control Elite Pirate fights
- Added: Intermediate/Advanced Standables to enter/escape Elite Control after/without triggering Elite Pirate
- Added: Logic now can expect players to play in just scan visor, using bombs to open doors
- Added: Knowledge/Combat (Intermediate) trick to skip needing Power Beam for Exo fight
- Changed: Renamed Misc Logic Option to "Allow Dangerous Gravity Suit Logic"
- Changed: Increased difficulty of Connection Elevator to Deck Beta DBJs to Advanced
- Changed: HAT Wallboosts can be done using Gravity at the same difficulty
- Changed: Removed under-used "Complex Movement" trick category
- Changed: All Gravityless Slope Jumps are now categorized as "Underwater Movement without Gravity", as opposed to just NSJ ones
- Changed: Knowledge (Beginner) to Traverse Magmoor Workstation without Varia
- Changed: Magma Pool - Gravity Suit lava dive difficulty was reduced to L-Jump (Intermediate) and Standable Terrain (Beginner)
- Changed: Hall of the Elders - Now properly model needing to kill the 1 ghost to leave the room. Chargeless 1 ghost fight combat difficulty reduced to beginner.
- Changed: Added requirement for X-Ray Visor or Invisible Platforms to Triclops Pit Item NSJ tricks
- Changed: Monitor Station climb to Warrior Shrine Bomb Jump difficulty changed from Advanced to Intermediate
- Changed: Monitor Station NSJ Combat Dash to Warrior Shrine lowered difficulty from Advanced to Intermediate
- Changed: Increase the difficulty of Tower of Light climb with combat dash from 'Beginner' to 'Intermediate' lowered Standable Terrain from 'Intermediate' to 'Beginner'
- Changed: Frigate Crash Site Climb Space Jump Slope Jump Standable Terrain difficulty was reduced to Standable Terrain (Beginner)
- Changed: Removed Slope Jump and Standable requirement from Ice Ruins West NSJ
- Changed: Main Quarry Save Station NSJ Movement difficulty from Beginner to Intermediate
- Changed: Main Quarry Crane Platform to Waste Disposal Standable/Slope Jumpe no longer requires L-Jump
- Changed: Main Quarry Crane Platform to Waste Disposal NSJ Scan Dash difficiulty from Advanced to Intermediate
- Changed: Ore Processing Storage Depot B to Waste Disposal NSJ Standable difficulty from Intermediate to Beginner
- Changed: Ore Processing Storage Depot B to Waste Disposal R-Jump to L-Jump
- Changed: Elite Research Spinners without Boost from Advanced to Intermediate
- Changed: Ore Processing Door To Elevator Access A to Storage Depot B Standable difficulty from Intermediate to Advanced
- Changed: Sun Tower Early Wild now requires Intermediate Knowledge on all methods
- Changed: Less damage required for Watery Hall with Gravity Suit

### Metroid Prime 2: Echoes

- Changed: Minimal Logic no longer checks for Light Suit or Agon Keys.

#### Patcher Changes

- Fixed: Exporting an ISO when Randovania is in a read-only path now works properly.
- Added: Ability to set a custom HUD color

#### Logic Database

- Changed: Shrine Access Seeker Door without Seekers is now Hypermode (from Expert).


## [3.2.2] - 2022-01-17

- Fixed: Presets for unknown games (for example, from a dev version of Randovania) are now properly ignored.

## [3.2.1] - 2021-10-23

- Fixed: The spin box for starting Energy Tanks no longer goes above 14.
- Fixed: Errors from the Prime 1 patcher are now properly displayed in error messages.
- Fixed: Converting presets from previous games should no longer cause invalid expansion ammo count.
- Fixed: Converting presets with multiple major items that give ammo no longer cause incorrect per-expansion ammo count.
- Fixed: Changing the default beam in Echoes no longer throws an error with invalid included ammo.
- Fixed: Sky Temple Keys on Guardians/Sub-Guardians are now properly counted for the item pool size.
- Fixed: Sky Temple Keys on Guardians/Sub-Guardians now appears on the preset description.
- Fixed: Safety check that there's enough available locations for all non-progression at the end of generation has been re-added.
- Changed: Improved error message for certain kinds of invalid permalinks.
- Changed: Presets with negative ammo count for expansions are invalid.

### Metroid Prime

#### Patcher Changes

- Fixed: PAL ISOs now correctly work again.

## [3.2.0] - 2021-10-16

- **Major** - Added: The Logic Database can now have comments in requirements.
- **Major** - Changed: Expansions contents are now configured directly, instead of being calculated from a target.
- Added: Files in the "Previously generated games" folder now includes the name of the games used.
- Added: Custom names for Prime 1 elevators
- Added: Support for Minimal Logic has been added for Metroid Prime and Metroid Prime 3.
- Added: New auto tracker layouts for Metroid Prime 2, with two lines and three lines.
- Changed: Force one specific certificate root when connecting to the server.
- Changed: Custom elevator names across both games now used throughout the entire UI
- Changed: Data Editor now raises an error if two Pickup Nodes share the same index.
- Changed: When changing Echoes Goals, the slider of the number of keys is now hidden when "Collect Keys" goal is not selected.
- Changed: Customizing the item pool causes permalinks to not get as long as before.
- Changed: The Qt theme was changed, as the previous one had serious issues on certain platforms and certain elements.
- Fixed: Items that include ammo are now configurable to provide up to the ammo's capacity.
- Fixed: Certain invalid permalinks are now properly recognized as invalid.
- Fixed: In connections editor, changing a requirement to "And/Or" no longer places ui elements in the wrong place.
- Removed: Metroid Prime 2: Echoes FAQ entry about the weird hint categories, as the issue has been fixed.
- Removed: Menu option to open STB's Echoes item tracker in a new window.

### Metroid Prime - Patcher Changes

- Added: New Nothing model.
- Added: Missile Expansions for yourself has a 1 in 1024 of being shiny.
- Fixed: Mine security station softlock so that defeating the purple pirates first doesn't fail to switch the room to the non-cutscene layer.
- Fixed: Qol scan for Ice Ruins West pickup.
- Fixed: Warp-to-start crash.
- Changed: Fewer forced popup alert for multiworld purpose, and popups now lasts 3s instead of 5s.

#### Cutscene Skips

- Added: Cutscene skip for arboretum gate (competitive+).
- Added: Mine Security Station now longer force switches to Combat Visor.
- Changed: Shorelines Tower cutscene skip is now Minor.
- Changed: Workstation cutscene is now Competitive.
- Changed: Wave panel cutscene in Main Quarry is now Competitive.
- Changed: Elevator leaving cutscenes back are now Major.

### Metroid Prime 2: Echoes - Patcher Changes

- Added: Cosmetic option to customize hud color.
- Fixed: Scanning hints now displays the correct, edited categories.

### Metroid Prime - Logic Database

- Added: Method of reaching pickup in Root Cave from Arbor Chamber with a Dash (Intermediate and above).
- Added: Knowledge (Beginner) trick to leave Central Dynamo without completing the maze or fighting the drone.
- Added: Additional Lower Mines NSJ logic.
- Added: Movement tricks for logical forced damage in Magmoor Caverns, Phazon Mines, and Impact Crater.
- Added: Tricks for climbing Research Lab Aether NSJ
- Added: Tricks for traversing Magmoor Workstation bombless NSJ
- Added: More detailed boss/combat logic
- Fixed: Shorelines tower item being accessible from Ruins Entryway and not Temple Entryway.
- Fixed: Backwards Lower Mines logic
- Fixed: Ice Ruins West NSJ logic now accounts for adult sheegoth layer
- Fixed: Added missing requirements for releasing the metroid in Research Lab Aether

### Metroid Prime 2: Echoes - Logic Database

- Added: Method of climbing halfpipe in Meeting Grounds with Space Jump, Screw Attack, and Standable Terrain (Beginner and above)
- Added: Method of killing Quad MBs using Bombs or Power Bombs and Combat (Beginner)
- Added: Method of killing Quad MBs using Screw Attack (Space Jump) and Knowledge (Beginner)
- Added: Requirement to either kill the Quad MBs or defeat Spider Guardian in order to collect the item in Hall of Combat Mastery in the intended way
- Fixed: A few broken Dark Forgotten Bridge paths have now been fixed.
- Changed: Simplified Meeting Grounds logic slightly, by removing the redundant Top of Halfpipe node
- Changed: Killing Quad MBs now uses a template, as it's a complex set of requirements repeated in three separate rooms

### Discord Bot (Caretaker Class Drone)

- Changed: Room images uses two-way arrows if a connection is two-way, instead of two arrows.

## [3.1.4] - 2021-09-19

- Changed: Force one specific certificate root when connecting to the server.
- Fixed: Checking for updated versions will no longer close Randovania when no internet connectivity is present.
- Fixed: The server will properly reject clients with mismatched versions.

## [3.1.3] - 2021-09-19

- Added: Dialog that shows all enabled tricks in a preset and a list of all rooms that have some combination of tricks that ends up active in that preset.
  - This dialog can be accessed by right-clicking a preset on the "Generate Game" tab, or by pressing the "..." menu in the "Game Details" window.
- Added: Multiworld Help entry regarding maximum number of players.
- Added: Metroid Prime FAQ entry regarding the forced popup alert.
- Changed: Long lines of requirements (Check for all artifacts in Artifact Temple) are now word wrapped.
- Changed: When changing Echoes Goals, the slider of the number of keys is now hidden when "Collect Keys" goal is not selected.
- Changed: In the description of Prime 1 presets, Quality of Life now comes before Game Changes.
- Changed: Clarify that only "Two-way, between areas" guarantees that all areas are accessible.
- Changed: Progress bar when generating a game now reports how many actions were taken, instead of how many items are left.
- Fixed: Nodes with no outbound connections now clearly display this in the visualizer, instead of an error.
- Fixed: Updated multiworld damage warning to mention Magmoor Caverns as well.

### Discord Bot (Caretaker Class Drone)

- Added: The bot now responds to permalinks, presets and rdvgame files sent via direct messages.
- Added: Response for permalinks now offers the permalink's presets for download.
- Changed: `/database-inspect` area responses now has a node selection.

## [3.1.2] - 2021-09-15

- Fixed: In game session, pressing the "Generate game" button no longer errors.

### Discord Bot (Caretaker Class Drone)

- Changed: The response to `.rdvgame` files now include the seed hash and permalink.
- Changed: `/database-inspect` response now includes an image of the requested room layout.

## [3.1.1] - 2021-09-12

- Added: When importing a preset in a game session, there's now an option to import directly from a file.
- Added: In game session, it's now possible to export a preset directly to a file.
- Added: In game session, there's now a "Generate game (no retries)" button. This option attempts generation only a single
time, before giving the error message of why it failed. It's useful for investigating bad presets.
- Changed: When multiworld generation fails, the error message is now clearer on which players haven't reached the end.
- Changed: Preset summaries have been split better into categories.
- Removed: The "Never" option for dangerous actions has been removed from the UI, as it currently doesn't work.

### Discord Bot (Caretaker Class Drone)

- Changed: `/database-inspect` response is now more readable and includes the name of who requested it.

## [3.1.0] - 2021-09-05

- **Major** - Added: Setting for requiring a number of actions/progression before artifacts are placed, to prevent early artifacts.
  - Default Prime 1 presets now default to 6 minimum progression for artifacts.
- **Major** - Added: Setting for controlling how dangerous checks are handled in logic.
- Added: Setting for toggling the pickup scan QOL adjustments.
- Added: The seed hash label in Game Sessions is now selectable.
- Added: One joke hint, requested in 2019.
- Added: Data Visualizer now only shows target nodes for selection that are non-impossible.
- Added: Data Visualizer now highlights nodes that have a path to the selected node.
- Added: Improved the error message when the patcher executable is somehow missing.
- Added: New entries to the Multiworld Help for collecting items and cross game.
- Fixed: Randovania no longer errors when the last selected preset is for a hidden game.
- Fixed: Quality of Life page link in Metroid Prime preset customization is now fixed.
- Fixed: The tracker now properly restores states for games other than Echoes.
- Fixed: Fixed a crash that sometimes occurs when deleting presets.
- Fixed: Generator now directly accounts for events weighting actions.
- Changed: Removed customization of Qt theme for decreasing whitespace.
- Changed: Upgrades in the tracker fills an entire column first, instead of filling rows first.
- Changed: Tracker now properly saves the preset used when persisting the state.

### Metroid Prime - Patcher Changes

- Added `Pickup Scans` option to toggle the patching of item locations so that they can always be scanned.
- Magmoor Workstation item scannable through the purple door (QoL Pickup Scan)
- Fixed shorelines tower item custom scan sometimes showing the incorrect text for certain models
- Certain pickups now always have the popup alert on collection during multiworlds.
- If there are multiple pickups for other players next to each other, these pickups are forced to have a popup alert, so Randovania can properly detect they were picked up.
- Fixed PCA crash patch not being applied when playing small samus.

#### Cutscene Skips
- Added `Competitive` cutscene skip option.
- Moved Shorelines Tower cutscene to major (it sometimes has a reposition that is sometimes useful in routing)
- Removed Main Quarry Combat Visor switch
- Speed up opening of gate in ice temple
- Speed up opening of gate in sun tower
- Fixed Thardus cutscene skip softlock

### Metroid Prime - Logic Database

- Added: Method of reaching Ruins Entryway from Plaza Walkway in Phendrana Shorelines with a Dash (Intermediate).
- Added: Easier NSJ trick to climb Ruined Courtyard using the water puzzle platforms.
- Added: Charge Beam requirements were added to the following rooms with combat trick alternatives:
    - (Beginner) Elite research - Phazon Elite
    - (Beginner) Research Entrance
    - (Intermediate) Hall of the Elders - Wave and Ice bomb slots
    - (Intermediate) Sunchamber - Ghosts fight
    - (Intermediate) Mine Security Station with >= 200 energy
    - (Advanced) Mine Security Station
- Fixed: Main Plaza door to Plaza Access is now properly a normal door, instead of a permanently locked door.
- Fixed: Sun tower now requires Knowledge (Intermediate) to collect the Sunchamber layer change event without falling down.
- Fixed: Removed broken/redudant trick for reaching Temple Entryway ledge using cutscene reposition
- Fixed: Trivial logic for Plaza Walkway to Ruins Walkway
- Fixed: Replaced Bomb Jump (Intermediate) with Dash (Beginner) trick to cross the gap to reach the Courtyard Access door in Ice Ruins West.
- Fixed: NSJ logic now accounts for stalactite in Ice Ruins West.
- Fixed: Crossing the gap by Specimen Storage door no longer sometimes requires L-Jump (Intermediate) instead of Beginner.
- Changed: Improved readability of Ruined Courtyard logic.
- Changed: Reorganized Sunchamber logic to improve usage by generator/solver.
- Changed: Picking up Sunchamber Ghosts item NSJ is now L-Jump (Beginner) instead of Intermediate.
- Changed: Crossing TFT to TF with Gravity+SJ now requires Movement (Beginner)
- Changed: FCS Item Scan Dash method is now Intermediate without SJ.
- Added: FCS Grapple strat - Movement (Beginner)

### Metroid Prime 2: Echoes - Patcher Changes

- Added: A-Kul's scan in Sky Temple Gateway now displays a list of previous tournament winners.
- Changed: Echoes now uses a different game ID when saving ISOs with menu mod enabled, preventing issues from incompatible save files.
- Changed: The elevator sound effect is never removed when elevators are vanilla, ignoring the preference.

### Metroid Prime 2: Echoes - Logic Database
- Added: Method of reaching the pickup in Reactor Core with Space Jump, Bombs, Spider Ball, and Standable Terrain (Intermediate and above).
- Fixed: Lore Scan in Meeting Grounds no longer believes that Boost is required to scan it.
- Fixed: Reactor Core has been cleaned up slightly.
- Fixed: Spawn point in Accursed Lake is now correctly set.

### Discord Bot (Caretaker Class Drone)

- Added: The `/database-inspect` command to send the logic of a room to the channel.
- Added: Messages with rdvgame files also get a reply with a summary of the preset.
- Changed: Responses with preset descriptions no longer pings the original message.

## [3.0.4] - 2021-08-10

- Added: Game Sessions now have an accessible audit log, which includes whenever a player accesses the spoiler log.
- Added: Metroid Prime 1 racetime.gg rooms are now viewable in the racetime.gg browser, with filters for each game
- Fixed: Importing a permalink from the racetime.gg browser while a race is currently in progress now selects the correct racetime.gg room

## [3.0.3] - 2021-08-08

- Fixed: "Open FAQ" in the main window now works correctly.
- Fixed: Pressing Yes to ignore invalid configuration now works correctly.
- Changed: Randovania now silently handles some invalid configuration states.
- Changed: Improved handling of corrupted repository for old preset versions.

## [3.0.2] - 2021-08-05

- Added: In-game crashes in Metroid Prime now automatically show the error screen.

- Changed: Game Sessions - The window now uses docks for the different parts, meaning you can resize, reorder and even split off.

- Changed: Use different colors for artifact hints in Metroid Prime, for better readability on both scan box and logbook.

- Fixed: Exporting a Metroid Prime ISO with Warp to Start enabled and starting at certain elevator rooms no longer fails.

## [3.0.1] - 2021-08-01

- Changed: Disabled the option to stop exporting a Prime 1 ISO to avoid crashes.

- Fixed: Server will now re-authenticate with Discord, preventing users from logging with the incorrect account.

- Fixed: Game Sessions - History entries with invalid locations no longer cause error messages.

## [3.0.0] - 2021-07-30

-   **Major** - Metroid Prime 1 is now fully supported, including multiworld and auto tracker!

-   **Major** - Presets are now presented in a tree view, with custom presets being nested under another one. They're also saved separately from Randovania data.

-   **Major** - The auto tracker now have support for different layouts, with their own assets and game support. New themes with icons similar to the game were also added, provided by MaskedKirby.

-   Added: Credits in Metroid Prime 2 now contains a list of where all non-expansions were placed, including possibly other player's for a multiworld. The credits now takes 75 seconds instead of 60 to accomodate this.

-   Added: Button to export the presets used in a game file.

-   Added: Add text description to unusual items in the Item Pool tab.

-   Added: New Help tab with information on how to read the Data Visualizer.

-   Added: In the Map Tracker, it's now possible to right-click a location to see a path from last action to it.

-   Added: A menu option to open the logs folder.

-   Added: The timeout limit is now progressively more forgiving, the more timeouts that happen.

-   Added: Button to set all gates to "Random with Unlocked' for Prime 2.

-   Changed: The items in the starting items popup is now sorted.

-   Changed: Customizing Dark Aether damage is now considered by logic.

-   Changed: Pickup visibility method is now configured in the Item Pool tab.

-   Changed: Multiworld connection is slightly more conservative when giving items.

-   Changed: Updated the Multiworld Nintendont for hopefully more stability.

-   Changed: The session history in multiworld now has different columns for the players involved, pickup and where the pickup was. It's also possible to sort the table by any of these fields.

-   Changed: The ISO prompt dialog now remembers your last used vanilla ISO, for when you delete the internal copy. When opening the file pickers, these start now with the paths from the input fields.

-   Changed: Many Spin/Combo boxes no longer react to the mouse wheel when not focused.

-   Fixed: Closing the dangerous settings warning via the X button is now properly recognized as "don't continue".

-   Fixed: Hint Item Names no longer breaks if you swap games while the table is sorted.

-   Fixed: Hint Item Names now properly list Artifacts and Energy Cells.

-   Fixed: Map Tracker now properly handles unassigned elevators.

-   Fixed: Trick names in the preset are always sorted.

### Metroid Prime 2 - Logic Database Changes

-   **Major** - "Suitless Ingclaw/Ingstorm" trick added to cover traversing rooms with either Ingclaw Vapor or Ingstorm.

#### Added

-   Method of getting over the gate in Mining Station A in reverse with Space Jump and Screw Attack (Expert and above).

-   Method of bypassing the breakable glass in Sand Processing from Main Reactor with Space Jump and Screw Attack (Expert and above).

-   Method of climbing to the top level of Main Gyro Chamber with Space Jump, Screw Attack, and Bombs, and no Scan Visor (Advanced and above).

-   Method of climbing the Sand Processing bomb slot with a Slope Jump for Bombless Bomb Slots (Advanced and above).

-   Method of leaving Dark Agon Temple by opening the gate from OoB with Single Room OoB, Slope Jump, Standable Terrain, Bomb Space Jump, Space Jump, and the Agon Keys (Expert and above).

-   Great Bridge:
    - Method of reaching Abandoned Worksite door with Space Jump and Extended Dash (Advanced and above).
    - Method of reaching Abandoned Worksite and Torvus Map Station doors from Temple Access Dark door with Boost Ball and Boost Jump (Advanced and above).
    - Method of reaching the pickup with Screw Attack and Single Room Out of Bounds (Expert and above).

-   Method of Crossing Grand Windchamber (both ways) Without Space Jump using Extended Dash (Hypermode).

-   Method of reaching the pickup in Watch Station:
    - With Space Jump, Screw Attack, and Single Room OoB (Expert and above).
    - With only Space Jump and Single Room OoB (Hypermode)

-   Alpha Blogg now has proper requirements for multiple difficulties.

-   Method of Bomb Slots without Bombs in Sanctuary Fortress/Ing Hive - Controller Access/Hive Controller Access without Space Jump (Expert and above).

-   Methods of crossing Torvus Bog - Fortress Transport Access with Gravity Boost or Bombs (No Tricks/Advanced and above).

-   Method of traversing Vault without Space Jump or Screw Attack using Extended Dashes (Advanced and above).

-   Method of reaching Windchamber Gateway item with only Scan Visor using Extended Dashes (Expert and above).

-   Method of reaching Kinetic Orb Cannon in Gathering Hall using Extended Dashes (Expert and above).

-   Method of reaching the pickup in Accursed Lake with a dash (Advanced and above).

-   Method of reaching Temple Security Access from the portal in Aerial Training Site with an Extended Dash (Hypermode).

-   Method of reaching the pickup in Mining Plaza with an Extended Dash (Hypermode).

-   Method of completing the Main Gyro Puzzle with only Space Jump and Screw Attack (Advanced and above).

#### Changed

-   Reaching the pickup in Temple Transport B with a Wall Boost is now Hypermode (from Expert).

-   Reaching the pickup in Path of Roots with only Bombs is now Expert (from Hypermode).

-   Reaching the portal in Hydrodynamo Shaft with Air Underwater and Screw Attack is now Hypermode (from Expert).

-   Reaching the pickup in Dark Torvus Arena with a Roll Jump is now Hypermode (from Expert).

-   Trial Grounds, reaching the door:
    - From the portal with Space Jump and a Slope Jump is now Beginner (from Intermediate).
    - From the left safe zone with a Dash is now Intermediate (from Expert) and without anything is now Advanced (from Expert).

-   Opening the Seeker Lock without Seekers in Mine Shaft is now Advanced (From Expert)

-   Opening the Seeker Lock without Seekers in Plain of Dark Worship is now Expert (From Hypermode).

-   Reaching the Windchamber Gateway Door from Windchamber Tunnel with a Boost Jump is now Hypermode (From Expert).

-   Reaching the pickup in Medidation Vista with a Boost Jump is now Expert (From Advanced).

-   Quadraxis and Boost Guardian now have proper health and item requirements with tricks disabled.

-   Activating Controller Access rooms Bomb Slots without Bombs is now Advanced (from Expert).

-   Reaching the Abandoned Worksite/Brooding Ground door from the bridge in Dark/Forgotten Bridge with an Extended Dash is now Hypermode (from Expert).

-   The initial Terminal Fall Abuses in Vault from the scan portal are separate from the final and are now Advanced (from Expert).

-   Catacombs NSJ dash to Transit Tunnel South has been modified to account for Scan Visor, with the original difficulty being raised to Advanced (from Intermediate).

-   Undertemple Shaft NSJ dash from bottom to top of cannon is now Intermediate (from Advanced).

-   Morph Ball is no longer required to reach the portal from the Echo Gate in Profane Path Scan Dash method.

-   Various Standable Terrain tricks (Dark Agon - Portal Site, Temple Grounds - Sacred Path) have been lowered to Beginner/Intermediate (from Advanced). This is to
    attempt to fix an old database limitation from before tricks had their own difficulty levels.

-   The dashes in Gathering Hall from Transit Tunnel South/West to the Kinetic Orb Cannon are now Intermediate (from Advanced).

-   The Bomb Space Jump NSJ to reach Abandoned Worksite in Great Bridge is now Expert (from Hypermode).

-   The dash to reach the portal in Aerial Training Site from Central Hive Transport West is now Hypermode (from Expert).

-   The dash to leave Hive Temple after Quadraxis via Security Station is now Hypermode (from Expert).

-   The dashes in Command Center (top level) and Accursed Lake without Space Jump are now Beginner (from Intermediate).

-   The dash in Mining Station A to reach Temple Access without Space Jump or Missiles is now Advanced (from Intermediate).

-   The dashes in Trial Grounds to Dark Transit Station without Space Jump are now Advanced (from Intermediate).

-   The dashes in Undertemple Shaft to reach Sacrificial Chamber Tunnel (and back) are now Advanced (from Intermediate).

-   The dash in Hall of Combat Mastery to reach the upper area after the glass is now Advanced (from Intermediate).

-   Bomb Guardian now has proper logic when shuffling Power Beam.

## [2.6.1] - 2021-05-05

-   Changed: Invalid values for the Multiworld magic item are ignored when detecting if the game is properly connected.

-   Fixed: "One-way anywhere" no longer shows up twice in preset warnings for multiworld

-   Fixed: Changing starting location to Ship or Save Stations now works again.

-   Fixed: Torvus Gate elevator is now properly hidden instead of Dark Torvus Ammo Station.

## [2.6.0] - 2021-05-02

-   **Major** - Added: New elevator randomization settings:
    * New mode: *One-way, elevator room with replacement*. One way elevator, but loops aren't guaranteed.
    * Select which elevators can be randomized.
    * Select possible destinations for *One-way, anywhere*.
    * Randomize Sky Temple Gateway, Sky Temple Energy Controller, Aerie Transport Station and Aerie elevators. *Warning*: These rooms have some details you must consider. Please read the elevators tab for more information.

-   **Major** - Added: The Energy Controllers in Agon Wastes, Torvus Bog and Sanctuary Fortress are always visible in the map, regardless if map is revealed by default. All regions are also always available for selection. This allows the light beam warps after U-Mos 2 to always be used.

-   **Major** - Added: An user preference (in *Customize in-game settings*) for the map to display names of unvisited rooms.
    When randomizing elevators, the elevator rooms are excluded to prevent spoiling their destinations. An option were added to disallow displaying names entirely, since otherwise you can use a Map Station to find the names.

-   Added: An option to disable the elevator sound effect, preventing it from playing endlessly in certain cases.

-   Added: When a crash happens, the game now displays an error screen instead of just stopping.

-   Added: The *Hint Item Names* tab now supports switching between all 3 Prime games.

-   Added: An option to use an experimental new pickup placement logic, able to place multiple pickups at once.

-   Added: Two additional joke hints. (Thanks CZeke and Geoffistopheles)

-   Added: It's now possible to add Infinite Beam Ammo, Infinite Missiles and Double Damage to the item pool.

-   Added: Player names are now colored yellow in hints.

-   Changed: Elevator names in the tracker uses their customized names, not the vanilla ones.

-   Changed: Optimized Randovania startup time and extensive logging of what's being done during it.

-   Changed: Improve scan text for expansions.

-   Changed: Some hints in multiworld games now also include the player names.

-   Changed: Missiles, Power Bombs and Ship Missiles are now only in logic after their respective main launcher, even if it's not required in game.

-   Changed: You can add up to 99 of any expansion to the pool, up from 64.

-   Fixed: The *Logic damage strictness* multipliers are no longer applied twice.

-   Fixed: *Up to* relative hints are no longer converted into *exactly* if the actual distance matches the displayed number.

-   Fixed: Dark Torvus Bog - Portal Chamber is no longer silently ignored as a starting location.

-   Fixed: Charging your beam to shoot when out of ammo now works even when customizing the ammo type required.

-   Fixed: Having the maximum number allowed of an expansion in a preset no longer causes permalink errors.

-   Fixed: Fixed the game defaulting to Combat Visor after an elevator.

-   Fixed: Multiworld spoiler logs now use 1-indexed player names for locations.

-   Removed: Using Dark Visor as the starting visor is no longer supported. (Game crashes on unmorph for unknown reasons)

### Logic Database Changes

-   Added: Method of reaching the pickup in Hive Gyro Chamber with Space Jump, Boost Ball, and a Boost Jump (Expert and above).

-   Added: Method of climbing Torvus Grove with Space Jump, Screw Attack, and Standable Terrain (Advanced and above).

-   Added: Method of reaching cannon in Great Bridge with Boost Ball and a Boost Jump (Expert and above).

-   Added: Method of reaching the main part of Hall of Combat Mastery with a Scan Dash and after blowing up the glass (Intermediate and above).

-   Added: Method of activating the portal in Portal Terminal with Screw Attack, Slope Jump, and No Bombs or Space Jump (Expert and above).

-   Added: Method of climbing Sacred Bridge with Bombs and a Bomb Space Jump (Advanced and above).

-   Changed: Logic paths that require Screw Attack without Space Jump now make sure to not have Space Jump to be valid.

-   Fixed: Spawn point of Aerie Transport Station is now the door, making DS2 required to take the elevator there.

## [2.5.2] - 2021-02-28

-   Added: The number of items in the pool is now included in the summary.

-   Fixed: Shuffling Combat Visor with item acquisition popups enabled no longer errors.

## [2.5.1] - 2021-02-26

-   Added: Drag and dropping rdvgame and rdvpreset files into the main Randovania window now imports that game file and preset, respectively.

-   Added: Discord bot now posts summary whenever a preset is attached to a message.

## [2.5.0] - 2021-02-19

-   Changed: Preset summary now only include differences from vanilla game.

-   Changed: The relative hint using an item category has been replaced with a relative hint using an area, with up to distance.

### Logic Database Changes

#### Added

-   Method of climbing Sanctuary Temple from the bottom with Bombs and Spider Ball (Intermediate and above).

-   Method of climbing Sanctuary Temple from the bottom with Screw Attack and Single Room Out of Bounds (Expert and above).

-   Method of reaching Worker's Path from the top level in Sanctuary Temple with Scan Visor and an Extended Dash (Expert and above).

-   Method of reaching Windchamber Gateway from Windchamber Tunnel in Grand Windchamber with a Boost Jump (Expert and above).

-   Method of reaching Temple Access in Mining Station A with a Boost Jump (Advanced and above).

-   Method of reaching pickup in Temple Access (Sanctuary) with Space Jump, Screw Attack, and Standable Terrain (Intermediate and above).

-   Method of climbing Temple Access (Sanctuary) with Space Jump, standing on a Rezbit, and dashing off the other Rezbit (Expert and above).

#### Changed

-   Increased weight for Energy Tanks to be selected as progression.

-   Reaching the pickup in Path of Roots from Torvus Lagoon with Gravity Boost, Space Jump, and a Slope Jump is now Intermediate (from Beginner).

-   Reaching the pickup in Grand Windchamber with Space Jump, Screw Attack, Slope Jump, Standable Terrain is now Advanced (from Intermediate).

-   Bomb Jumping over the 2nd light block heading to Hall of Eyes is now Intermediate (from Beginner).

-   Energy Tank requirements for Chykka have been lowered.

#### Fixed

-   Reliquary Grounds now has proper requirements for reaching Ing Reliquary with Light Suit.


## [2.4.2] - 2021-02-08

-   Fixed: Randovania no longer crashes if the connected Dolphin stops emulation.

## [2.4.1] - 2021-02-06

-   Added: Detect if the internal game copy was modified by a future version of Randovania, prompting for the user to press "Delete internal copy".

-   Changed: An error popup now shows up when exporting an ISO fails.

-   Removed: "Automatically track inventory" toggle, as the functionality was already removed.

-   Fixed: Randovania now considers any inventory item with amount above capacity, or capacity above the strict maximum as the game not being connected.

-   Fixed: Error message when the server rejects your client version not being displayed.

-   Fixed: Setting beam ammo expansions to 0 pickups no longer hides the boxes.

## [2.4.0] - 2021-02-01

-   **Major** - Added: The visor and beam you start the game equipped with is now configurable.

-   **Major** - Changed: In multiworld, items are now delivered at the same time as the message. It should also no longer fail to send with Nintendont.

-   Added: Additional joke hints were added.

-   Added: Method to climb to the portal Base Access with just Screw Attack (Intermediate and above).

-   Added: Method to reach the pickup in Grand Windchamber with Space Jump, Screw Attack, and a Slope Jump (Intermediate and above).

-   Added: Method to traverse Ventilation Area B from Bionenergy Production without Bombs by Screw Attacking into the tunnel and destorying the barriers with Missiles (Advanced and above).

-   Added: Method to reach the pickup in Path of Roots from Torvus Lagoon without Morph Ball (Beginner and above).

-   Added: Method to enter the tunnel in Underground Tunnel to Torvus Temple from Torvus Grove with an Instant Morph (Advanced and above).

-   Added: Method to reach the halfpipe pickup in Dark Torvus Arena with Space Jump and a Roll Jump (Expert and above).

-   Added: Method to climb to the upper level in Biostorage Station with Bomb Space Jump (Advanced and above).

-   Added: Method to reach the pickup in Grand Windchamber with a Space Jump, Bomb Space Jump, and a Scan Dash (Expert and above).

-   Added: Method to climb Mining Station B with Space Jump and a Slope Jump (Expert and above).

-   Added: Method to reach the portal in Mining Station B with Space Jump, Scan Visor, and Dashing for Single Room OoB (Expert and above).

-   Added: Method to cross Bitter Well to Phazon Site with Wall Boosts (Hypermode).

-   Added: Method to reach the bomb slot in Training Chamber with Gravity Boost and Air Underwater (Advanced and above).

-   Added: Method to open activate the Bomb Slot in Training Chamber with Darkburst or Sonic Boom (Hypermode).

-   Changed: Auto tracker internally uses a configuration file for the item positions.

-   Changed: The item pool tab when customizing presets now can edit major items directly.

-   Changed: Defeating Quadraxis with Power Bombs is now Advanced (from Beginner).

-   Changed: Bypassing the statue in Training Chamber from the back with Screw Attack and a Bomb Space Jump is now Expert (from Advanced).

-   Changed: Escaping Hive Temple without Spider Ball is now Expert (from Hypermode).

-   Changed: Bomb Space Jump in Great Bridge/Venomous Pond to reach Abandonded Worksite/Brooding Ground is now Expert (from Hypermode).

-   Changed: Using Seeker Missiles now requires either Combat Visor or Dark Visor.

-   Changed: Bomb Slots without Bombs in Sand Processing, Main Gyro Chamber, and Vault are now Advanced (from Expert).

## [2.3.0] - 2021-01-08

-   Added: Method to enter tunnels in Transit Tunnel East/Undertransit One from Catacombs/Dungeon to Training Chamber/Sacrificial Chamber with an Instant Morph (Intermediate and above).

-   Added: Method to reach the pickup on the Screw Attack wall in Aerial Training Site with a Roll Jump (Expert and above).

-   Added: Method to reach the pickup in Abandoned Worksite from the tunnel with a Boost Jump (Advanced and above).

-   Added: Method to bypass the statue in Training Chamber from the back with Screw Attack and a Bomb Space Jump (Advanced and above).

-   Added: Methods to reach the pickup in Mining Station B with Space Jump, Screw Attack, and Standable Terrain or after the puzzle with a Bomb Jump (Advanced and above).

-   Changed: In multiworld, keybearer hints now tells the player and broad category instead of just player.

-   Changed: Dark Alpha Splinter no longer strictly requires Power Beam.

-   Changed: Crossing Main Gyro Chamber with Screw Attack before stopping the gyro is now Hypermode (from Expert).

-   Changed: Phazon Grounds and Transport to Agon Wastes (Torvus) Seeker Locks without Seekers are now Expert (from Hypermode).

-   Fixed: Properly handle invalid ammo configurations in preset editor.

-   Fixed: Randovania no longer instantly crashes on macOS.

-   Fixed: Logic properly considers the Transport A gate being gone after entering from that side in Random Elevators.

## [2.2.0] - 2020-12-20

-   Added: 1 HP Mode, where all Energy Tanks and Save Stations leave you at 1 HP instead of fully healing.

-   Added: Added a detailed report of the generator's state when a game fails to generate.

-   Fixed: Generator will no longer ignore players that have no locations left. This would likely cause multiworld generation to fail more often.

-   Fixed: Error messages are properly shown if a game fails to generate.

-   Fixed: Alerts are now properly saved as displayed.

-   Fixed: Errors in the default preset no longer prevent Randovania from starting.

-   Changed: Optimized game generation, it now takes roughly 2/3 of the time.

-   Changed: Optimized game validation, it now also takes roughly 2/3 of the time.

-   Changed: Relative hints no longer cross portals.

-   Changed: In multiworld, keybearer hints now instead tells the player the item is for, instead of a category.

-   Changed: Decreased the chance of Power Bombs being late in a game.

-   Changed: Account name are updated every time you login via Discord.

-   Changed: Warning about dangerous presets in Multiworld sessions now include the player name.

-   Changed: Roll Jump in Meditation Vista to reach the pickup is now Hypermode (from Expert).

## [2.1.2] - 2020-12-05

-   Added: The Item Pool size now displays a warning if it's above the maximum.

-   Changed: The minimum random starting items is now considered for checking the pool size.

-   Fixed: Being kicked from an online session would leave the window stuck there forever.

-   Fixed: Bulk selecting areas for starting location no longer includes areas that aren't valid starting locations.

## [2.1.1] - 2020-12-02

-   Added: A prompt is now shown asking the user to install the Visual C++ Redistributable if loading the Dolphin backend fails.

-   Fixed: Changing ammo configuration breaks everything.

-   Fixed: Patching ISOs should work again.

-   Fixed: Clean installations can select presets again.

## [2.1.0] - 2020-12-02

-   Changed: Multiworld session history now auto-scrolls to the bottom

-   Changed: The lowest level for a trick is now called "Disabled" instead of "No Tricks".

-   Changed: Minimum Varia Suit Dark Aether is now 0.1, as 0 crashes the game.

-   Changed: Permalinks are now entirely different for different games.

-   Changed: Preset summary now specifies if hidden model uses ETM or random item.

-   Added: A very basic visualization of the map to the tracker.

-   Added: Trick Details can now be used with all 3 games.

-   Fixed: Changing a trick level to No Tricks no longer cause inconsistent behavior with the permalinks.

-   Removed: Intermediate path for reaching item in Main Reactor from Security Station B door without Screw Attack since it was broken and impossible.

-   Changed: Renamed "Before Pickup" to "Next to Pickup" in various locations for more clarity


## [2.0.2] - 2020-11-21

-   Added: Starting locations tab has checkboxes to easily select all locations in an area

-   Added: The map tracker now supports random elevators, translator gates and starting location.

-   Changed: The pickup spoiler in game details is now sorted.

-   Fixed: Multiworld sessions should no longer occasionally duplicate messages.

-   Fixed: Custom safe zone healing should now work in multiworld sessions.

-   Fixed: Occasional error with switching an observer into a player.

## [2.0.1] - Skipped

## [2.0.0] - 2020-11-15

This version is dedicated to SpaghettiToastBook, a great member of our community who sadly lost her life this year.

Her contributions to Randovania were invaluable and she'll be missed.

---

-   **Major** - New game mode: Multiworld. In this co-op multiplayer mode, there's one different world for each player which is filled with items for specific players.

-   **Major** - Tricks are more organized and can be customized more precisely to a player's desire.

### General

-   Removed: Presets no longer have a global trick level. Each trick is now configured separately.

-   Added: Options for configuring usage of new tricks:
    - Bomb Jump (renamed from Difficult Bomb Jump)
    - Bomb Slot without Bombs
    - Boost Jump
    - Combat
    - Difficult Movement
    - Extended Dash
    - Knowledge
    - Open Gates from Behind
    - Respawn Abuse
    - Screw Attack into Tunnels
    - Seeker Locks without Seekers
    - Single Room Out of Bounds
    - Standable Terrain

-   Changed: The following trick level difficulties were renamed:
    - Trivial -> Beginner
    - Easy -> Intermediate
    - Normal -> Advanced
    - Hard -> Expert
    - Minimal Checking -> Minimal Logic

-   Changed: Replaced Beginner Friendly with Starter Preset, which is now the default preset.

-   Fixed: Energy Tanks can now properly be used as progression.

### Hints

-   Added: Relative hints, where an item is described as being some rooms away from another item or room.

-   Added: Guaranteed hints which tells in which areas (Agon Wastes, Ing Hive, etc) contains the keys for each of your dark temples.
    These hints are placed purely randomly, similarly to the guaranteed Temple Bosses hints.

-   Added: Free hint spots after generation now prefer items from late in progression instead of pure random.

-   Removed: Hints with green item names/joke item names have been removed.

-   Removed: Temple Keys are no longer hinted by progression-based Luminoth lore hints.

-   Changed: All games now have precisely 2 joke hints, which no longer randomly replace a progression hint.

-   Changed: Hints from keybearer corpses now uses a broader category, which leaves unclear if it's an expansion or not.

### GUI

-   Added: An automatic item tracker based on a Dolphin running on the same computer or a special Nintendont build on the same Wifi.

-   Added: A dark theme has been added. It can be toggled in the Advanced menu.

-   Added: Requirements in the logic database can now use templates of requirements, allowing for easy re-use.

-   Added: Data Editor can now edit all fields of a node, from type, name and all type specific fields.

-   Added: Data Visualizer and Editor now can operate in the included database for Prime 1 and 3.

-   Added: The Data Editor now displays a warning if you're closing with unsaved changes.

-   Added: Randovania can generate a game by importing permalinks directly from a race on racetime.gg.

-   Added: Some tricks now have a description on the Trick Details popup.

-   Fixed: Some complex combination of requirements with different depths now are displayed correctly.

-   Fixed: The Data Visualizer no longer opens behind the Customize Preset window when using the Trick Details popup.

-   Changed: After generating a game, the details shows up in a new window instead of in a new tab.

-   Changed: In game details, the permalink is now placed inside a line edit, so the window doesn't stretch with long permalinks.

-   Changed: All cosmetic game changes are now configured in the same dialog as the in-game options.

### Quality of Life

-   Added: A button in the Open menu now opens the folder where previously generated games are placed.

-   Added: Charge Beam and Scan Visor now use their respective models in game instead of Energy Transfer Module.

-   Added: The rate of healing for Safe Zones is now configurable.

-   Fixed: Removed Aerie Access and Credits from possible starting locations.

-   Changed: The Mission Final screen now includes the seed hash instead of Permalink, as many permalinks are bigger than the screen.

-   Changed: The elevator scan now includes the world of the connected area.

### Internals/Developer

-   Added: Energy Tanks have doubled weight for the generator.

-   Added: It's now possible to set the default spawn point of an area.

-   Fixed: Fixed solver when an event only connects to a pickup, but that pickup has connections from other nodes.

-   Fixed: The Data Editor no longer errors when saving after creating a new node.

-   Fixed: Certain combinations of item requirements with damage requirements weren't being processed correctly.

-   Fixed: Duplicated requirements are now properly removed when simplifying requirements.

-   Fixed: Exclude from Room Randomizer is now properly set, restoring many logic paths.

-   Changed: Better error messages when there are references to unknown resources in the database.

-   Changed: The `database` command is no longer a subcommand of `echoes`. It also has the `--game` argument to choose which database to use.

-   Changed: The `_locations_internal` field is no longer needed for .rdvgame files.

### Logic Database changes

#### Added

-   General:
    - Methods to open all Seeker Missile Doors with Screw Attack (Advanced and above).
    - Method to activate most Bomb Slots without Bombs (Advanced and above).
    - Dark/Light/Annihilator doors and Dark/Light portals require either ammo or Charge Beam.

-   Sanctum, method to fight Emperor Ing without Spider Ball (Hypermode).

-   Transport A Access, method of reaching Temple Transport A door with a Wall Boost (Advanced and above).

-   Abandoned Base, method of reaching portal with Space Jump and Screw Attack (Intermediate and above).

-   Accursed Lake, method of collecting the item and leaving with Morph Ball, Light Suit, Gravity Boost, and Reverse Air Underwater (Advanced and above).

-   Hall of Honored Dead, method of leaving through the Morph tunnel without Space Jump (Expert and above).

-   Industrial Site, method of opening the gate to Hive Access Tunnel from behind with just Charge Beam (Intermediate and above).

-   Ing Windchamber, method of completing the puzzle with Power Bombs instead of Bombs (Beginner and above).

-   Landing Site, method of reaching Service Access door:
    - With Bombs and Screw Attack (Intermediate and above).
    - With Space Jump and Bomb Space Jump (Intermediate and above).

-   Meeting Grounds, method of reaching the tunnel with Space Jump and a Bomb Space Jump (Intermediate and above).

-   Temple Assembly Site:
    - Methods of reaching Dynamo Chamber door with a Bomb Jump (Beginner and above), a Dash (Intermediate and above), or a Roll Jump (Advanced and above).
    - Methods of reaching the portal without moving the light block with Single Room Out of Bounds and either Screw Attack or Space Jump (Expert and above).
    - Method of leaving from the portal with Single Room Out of Bounds and Screw Attack (Expert and above).

-   Windchamber Gateway:
    - Method of reaching the item with a Boost Jump (Advanced and above) and returning with an Extended Dash (Expert and above).
    - Method of reaching Path of Eyes door from Grand Windchamber door with an Extended Dash (Advanced and above).

-   Bioenergy Production, method to reach Storage C door or item from top level with Extended Dash (Expert and above).

-   Central Station Access/Warrior's Walk, method of climbing the ledge with an Instant Unmorph Jump (Hypermode).

-   Crossroads, method to reach the item from the half pipe with just Screw Attack (Advanced and above).

-   Dark Transit Station, method to reach the ledge from Duelling Range with a Bomb Jump (Beginner and above).

-   Portal Access, method of crossing to Judgement Pit using Screw Attack without Z-Axis (Beginner and above).

-   Doomed Entry, method to climb room with Space Jump and Screw Attack (Beginner and above).

-   Feeding Pit:
    - Method of reaching Ing Cache 1 door with Space Jump and Screw Attack (No Tricks and above).
    - Method of climbing to Watering Hole door without any items (Expert and above).
    - Method of escaping the pool using Light Suit and a Bomb Space Jump no Space Jump or Gravity Boost (Hypermode)

-   Main Reactor, method of reaching Dark Samus 1 fight from Ventilation Area A door with Space Jump, Bombs, and a Bomb Space Jump (Intermediate and above).

-   Mining Station B:
    - Method to climb to the Seeker door without Morph Ball and with Space Jump (Beginner and above).
    - Method to reach the portal without breaking the rock with Single Room Out of Bounds and Screw Attack (Expert and above).

-   Sandcanyon, method to reach the item with Space Jump and Single Room Out of Bounds (Expert and above).

-   Transport Center/Crossroads, method to climb the halfpipe with Space Jump (Advanced and above).

-   Abandoned Worksite:
    - Method of reaching the item with a Bomb Space Jump without Space Jump (Advanced and above).
    - Method of reaching the tunnel from Forgotten Bridge with a Slope Jump (Intermediate and above).

-   Catacombs:
    - Method to reach the Bomb Slot with Air Underwater and Screw Attack (Advanced and above).
    - Method to reach Transit Tunnel East with a Combat/Scan Dash (Advanced and above).
    - Method to reach the portal with Screw Attack (Intermediate and above).
    - Method to reach Transit Tunnel East/South with Morph Ball, Gravity Boost, and Reverse Air Underwater (Advanced and above).
    - Method to reach Transit Tunnel South with Jump Off Enemy (Advanced and above).

-   Dark Arena Tunnel, method of reaching either door with Screw Attack and Single Room Out of Bounds (Advanced and above).

-   Dark Forgotten Bridge:
    - Method to perform the gate clip to Dark Falls/Dark Arena Tunnel with a Ledge Clip Jump (Hypermode).
    - Method to reach Bridge Center from Putrid Alcove door with only Scan Visor (Advanced and above).
    - Method to reach Brooding Ground door from the bridge before rotating and with an Extended Dash (Expert and above).

-   Forgotten Bridge:
    - Method to reach Abandoned Worksite door from the bridge before rotating and with an Extended Dash (Expert and above).
    - Method to reach Bridge Center with Morph Ball, Gravity Boost, and Reverse Air Underwater (Advanced and above).

-   Gathering Hall:
    - Method to reach the Kinetic Orb Cannon with Gravity Boost and Bombs (Expert and above) or Gravity Boost and Space Jump (Beginner and above).
    - Method to reach Transit Tunnel South from Transit Tunnel West with Morph Ball, Gravity Boost, and Reverse Air Underwater (Advanced and above).
    - Method to reach the Spider Ball tracks with Morph Ball, Gravity Boost, and Reverse Air Underwater (Advanced and above).
    - Methods to escape the halfpipe after draining the water with Space Jump and Bomb Space Jump or Space Jump and Screw Attack (Advanced and above).

-   Great Bridge, method of reaching the lower Temple Access door from Path of Roots door with Screw Attack and Slope Jump (Intermediate and above).

-   Main Hydrochamber/Hydrodynamo Station, methods to climb rooms without Gravity Boost and with Air Underwater (Advanced and above), Space Jump, and Screw Attack (Hypermode).

-   Meditation Vista, methods of reaching the item with a Boost Jump (Advanced and above), Roll Jump (Expert and above), or Extended Dash (Hypermode).

-   Path of Roots, method of reaching the item using:
    - Morph Ball, Bombs and Space Jump (Advanced and above).
    - Morph Ball, Gravity Boost, and Reverse Air Underwater (Advanced and above).
    - Morph Ball, Bombs, and Standable Terrain (Hypermode).

-   Plaza Access, method of reaching the doors and the item with Screw Attack and Single Room Out of Bounds (Advanced and above).

-   Portal Chamber (Light World), method of reaching the portal from Torvus Lagoon door with Screw Attack and Single Room Out of Bounds (Advanced and above).

-   Putrid Alcove, method of getting the item and leaving without any items (Expert and above).

-   Sacrificial Chamber, method of crossing gap to Sacrificial Chamber Tunnel with Extended Dash (Expert and above).

-   Torvus Grove, method of climbing the room without Boost Ball (Expert and above).

-   Torvus Plaza:
    - Method of getting the item without Boost Ball and/or Spider Ball (Advanced and above).
    - Method of leaving the room with Space Jump and Bombs (Advanced and above).

-   Torvus Temple, method of reaching the pirate fight from the lower level with Screw Attack and Single Room Out of Bounds (Advanced and above).

-   Training Chamber:
    - Method to exit the spinner with Power Bombs instead of Bombs (Beginner and above).
    - Method to climb to the top of the statue with Gravity Boost and Bombs (Intermediate and above).
    - Method to climb to the top of the statue with Space Jump, Scan Dash, and Underwater Dash (Advanced and above).
    - Method to climb to the top of the statue with Space Jump and Extended Dash (Expert and Above).

-   Underground Tunnel, method to access Torvus Temple from Torvus Grove with Screw Attack (Expert and above).

-   Undertemple, method to have PB Guardian break PB door using bombs (Advanced and above).

-   Undertemple Access, method of reaching the item using Screw Attack and Jump Off Enemy (Hypermode).

-   Venomous Pond, method to reach the key from the Save Station with Screw Attack and Standable Terrain (Beginner and above).

-   Aerial Training Site, methods to cross the room from various nodes with Dashes, Roll Jumps, and Extended Dashes (Intermediate/Expert and above).

-   Aerie, method of collecting the item:
    - Without entering the Dark World (Expert and above).
    - With only Screw Attack (Beginner and above).

-   Dynamo Access, method to cross over the Spider Track with Space Jump and Standable Terrain (Beginner and above).

-   Dynamo Works:
    - Method of collecting the item with a Roll Jump and Instant Morph (Expert and above).
    - Method of reaching the upper door with a Bomb Space Jump (Beginnner and above).

-   Grand Abyss, methods of crossing the gap with Boost Jump (Advanced and above) or Extended Dash (Expert and above).

-   Hall of Combat Mastery:
    - Method of collecting the item with a Wall Boost (Expert and above).
    - Methods of reaching the item, and skipping the Spider Track to and from Central Area Transport East with Screw Attack (Intermediate and above).

-   Hive Entrance, method of reaching the Flying Ing Cache with Screw Attack and Single Room Out of Bounds (Hypermode).

-   Hive Dynamo Works:
    - Method of collecting the Flying Ing Cache item and leaving with Space Jump and Scan Visor (Advanced and above).
    - Method of reaching the Flying Ing Cache from portal side and vice versa with Screw Attack and Single Room Out of Bounds (Expert and above).

-   Hive Summit, method of reaching the portal:
    - With Space Jump and Standable Terrain (Intermediate and above).
    - With Space Jump, Boost Ball, Boost Jump, and Out of Bounds (Expert and above).

-   Hive Temple:
    - Method of fighting Quadraxis with Power Bombs instead of Bombs (Beginner and above).
    - Methods of leaving the room without Spider Ball after Quadraxis with Boost Ball or Space Jump (Hypermode).

-   Judgment Drop, method of reaching the portal with Space Jump and Single Room Out of Bounds (Expert and above).

-   Main Research, method of fighting Caretaker Drone without Bombs (Expert and above).

-   Reactor Core, method of reaching the item with only Space Jump (Expert and above).

-   Sanctuary Entrance, method to reach the cannon to the item with only Morph Ball, Spider Ball, and Power Bombs (Advanced and above).

-   Vault Attack Portal, method to cross either direction with just Screw Attack (Expert and above).

-   Watch Station, method of accessing the Spider Ball track to Watch Station Access door and Sentinel's Path door and back with an Instant Morph (Intermediate and above).

-   Watch Station Access, methods to cross the pit in either direction using:
    - Boost Ball and Boost Jump (Advanced and above).
    - Space Jump, Scan Visor, and Scan Dash (Advanced and above).

-   Workers Path, method of crossing the room from Sanctuary Temple with a Boost Jump (Advanced and above).

#### Fixed

-   Scan Visor Requirements:
    - Dash Requirements in many rooms
    - Grand Abyss Bridge terminal
    - Sand Processing item
    - Staging Area terminal
    - Torvus Lagoon terminal
    - Trooper Security Station Event coming from Communication Area
    - Various Dash Requirements

-   Dark Aether Damage Requirements have been added to every room in the Dark World.

-   Morph Ball requirements added to Morph Ball Doors and various rooms.

-   Invisible Objects and Dark Visor Requirements:
    - Screw Attack without Space Jump in Unseen Way (Intermediate and above)
    - Screw Attack without Space Jump in Phazon Grounds (Advanced and above)

-   Entrance to Agon Map Station now requires Bombs, Power Bombs, or Boost Ball if coming from either direction, or Screw Attack and Space Jump as well if coming from Mining Plaza.

-   Added Charge Beam and Beam Ammo Requirements to Profane Path and Sentinel's Path.

-   Sand Processing:
    - Now requires items to climb the room before draining the sand: Space Jump, with a Bomb Jump (Beginner and above) or with Screw Attack (Intermediate and above)
    - Screw Attacking into the tunnel is now Expert (from Hypermode).

-   Portal Site:
    - Now does not require the gate open to enter from Portal Access.
    - Now does not require the gate closed to enter from Crossroads.

-   Service Access now properly includes Wall Boost to Meeting Grounds from Landing Site on Advanced.

#### Changed

-   Many nodes with missing requirements have been updated/cleaned up.

-   Simplified nodes in many rooms for ease of logic navigation.

-   Various tricks have been changed to more accurately represent the required method.

-   Abandoned Base, Bomb Jump to transport is now Advanced (from Intermediate).

-   Accursed Lake, Dash to Safe Zone from Flying Ing Cache is now Intermediate (from Beginner).

-   Communication Area:
    - Standable Terrain to reach the item is now Beginner (from Intermediate).
    - Screw Attack without Space Jump to reach Storage Cavern A is now Beginner (from Intermediate).
    - Double Bomb Jump up Standable Terrain is now Intermediate (from Advanced).

-   GFMC Compound, Extended Dash to reach the item on the Ship without Space Jump is now Expert (from Hypermode).

-   Grand Windchamber, reaching the pickup with Terminal Fall Abuse after solving the Ing Windchamber puzzle is now Beginner (from Intermediate).

-   Path of Eyes, Bomb Jumps to get over Light blocks are now Beginner (from Intermediate).

-   Service Access, crossing upper tunnel without Boost Ball is now Advanced (from Intermediate).

-   Temple Assembly Site, method to reach the item with Screw Attack is now Beginner (from Intermediate).

-   Agon Temple, Slope Jumps to skip the fight barriers are now Beginner (from Advanced).

-   Battleground, climbing to top safe zone via Standable Terrain is now Beginner (from Intermediate).

-   Central Mining Station, Scan Dash to upper level from Central Station Access is now Expert (from Advanced).

-   Command Center Access, exiting tunnel without Space Jump is now Beginner (from Intermediate).

-   Doomed Entry, Slope Jump to reach the upper level from the portal is now Beginner (from Intermediate).

-   Double Path, crossing lower path without Space Jump is now Beginner (from Intermediate).

-   Feeding Pit, method to climb to Watering Hole with just Screw Attack is now Beginner (from Intermediate).

-   Mining Plaza, climbing the room with Screw Attack is now Beginner (from Intermediate).

-   Mining Station A, reaching Front of Lore Scan from Room Center with a Bomb Jump is now Intermediate (from Advanced).

-   Mining Station B:
    - Reaching Transit Station door from room center with Screw Attack after opening the portal is now Intermediate (from Hypermode).
    - Reaching the bomb slot to open the portal with Standable Terrain and Screw Attack is now Intermediate (from Advanced).
    - Reaching the bomb slot to open the portal with Slope Jump and Space Jump is now Advanced (from Expert).

-   Portal Access, returning from Judgment Pit without Space Jump is now Beginner (from Intermediate).

-   Trial Grounds, Standable Terrain to reach the door from the portal is now Beginner (from Intermediate).

-   Catacombs, reaching the portal with Morph Ball and Reverse Air Underwater is now Advanced (from Expert).

-   Crypt, Bomb Jump to Laser Platfrom from bottom Safe Zone is now Beginner (from Intermediate).

-   Forgotten Bridge, reaching Bridge Center with Bombs and Screw Attack is now Intermediate (from Advanced).

-   Gathering Hall:
    - Reaching Transit Tunnel South/West Doors from top door with Morph Ball and Roll Jump is now Expert (from Advanced).
    - Reaching Transit Tunnel East with Spider Ball and Boost Ball is now Beginner (from Intermediate).

-   Great Bridge:
    - Slope Jumps to reach Map Station from Bottom Level and from Map Station to Upper Level are now Beginner and Intermediate (from Intermediate and Advanced, respectively).
    - Bomb Space Jump with Space Jump to reach the Translator Gate is now Advanced (from Expert).

-   Poisoned Bog, reaching Portal Chamber door with just Screw Attack is now Advanced (from Intermediate).

-   Torvus Lagoon, reaching Portal Chamber from Temple Transport Access is now Intermediate (from Advanced).

-   Training Chamber, Standable Terrain to reach Fortress Transport Access from Top of Statue and back is now Beginner (from Intermediate).

-   Venomous Pond, reaching the key from the Save Station with Screw Attack is now Beginner (from Intermediate).

-   Aerial Training Site, Screw Attack at Z-Axis from Central Hive Area West door to the portal or Temple Security Access door is now Intermediate (from Advanced).

-   Dynamo Access, crossing over the Spider Track with a Slope Jump is now Beginner (from Intermediate).

-   Hall of Combat Mastery, Instant Morph tricks to the item and Central Area Transport East and back are now Advanced (from Intermediate).

-   Hive Dynamo Access, opening Echo Gate from behind is now Beginner (from Intermediate).

-   Hive Dynamo Works:
    - Reaching the Seeker Lock Safe Zone from Hive Dynamo Access door with Terminal Fall Abuse is now Beginner (from Intermediate).
    - Reaching the Flying Ing Cache from the tunnel with Screw Attack is now Beginner (from Intermediate).
    - Reaching the Flying Ing Cache from the tunnel and back with Standable Terrain is now Intermediate (from Advanced).
    - Opening the Seeker Lock from behind is now Beginner (from Intermediate).

-   Hive Summit, Standable Terrain to reach portal inside glass area is now Beginner (from Intermediate).

-   Hive/Temple Access, reaching the upper door with Screw Attack at Z-Axis is now Beginenr (from Intermediate).

-   Transit Station, reaching the top portal with Screw Attack is now Beginner (from Intermediate).

-   Vault:
    - Terminal Fall abuse to reach Grand Abyss door from bridge portal with Space Jump is now Beginner (from Intermediate).
    - Reaching the Bomb Slot with Screw Attack from the bridge portal is now Beginner (from Intermediate).

-   Watch Station, Screw Attack at Z-Axis from Watch Station door to Sentinel's Path door is now Beginner (from Intermediate).

-   Watch Station Access, reaching the Watch Station door from the pickup with just Screw Attack is now Beginner (from Intermediate).

## [1.2.2] - 2020-06-06

-   Changed: Re-organized the tabs in the preset customization window

-   Changed: The reset map tracker menu action is now visible on non-windows platforms.

-   Fixed: Exporting ISOs with Menu Mod should now work on macOS.

## [1.2.1] - 2020-05-30

-   Added: Randovania releases now includes a packages for macOS.

## [1.2.0] - 2020-05-25

-   *Major* - Added: The text of the scan that unlocks an elevator now includes the
    elevators destination.

-   *Major* - Added: Translator gates can be configured as Unlocked: the hologram will be invisible and can be scanned
    without any translator.

-   *Major* - Added: The default in-game options can now be configured from Randovania.

-   *Major* - Added: How much ammo each beam uses to shoot uncharged, charged and charge combos is now configurable,
    along with the ammo it uses.

-   *Major* - Changed: The database now uses a new format which allows for any combination of "Or"/"And" statements.
    The Data Visualizer and Editor were both updated to take advantage of this.

-   Added: An option to connect Sky Temple Gateway directly to the credits, skipping the final bosses.

-   Added: How much energy you get for each Energy Tank is now configurable.

-   Added: The in-game Hint System has been removed. The option for it remains, but does nothing.

-   Changed: The spoiler log now lists the order in which items where placed, with their location and hints,
    instead of a detailed playthrough for completion.

-   Changed: The logbook entries that contains hints are now named after the room they're in, with the categories
    being about which kind of hint they are.
    KNOWN ISSUE: While scanning something, the categories that show up are incorrect.

-   Added: Open -> Trick Details menu entry, similar to what's available in the
    Trick Level tab when customizing a preset.

-   Added: Play -> Import game file, to load spoiler logs.

-   Added: The "Heals?" checkbox in the database editor now works.

-   Added: The permalink import dialog now shows an error message for invalid permalinks.

-   Changed: One-way elevators now have a chance of warping to credits.

-   Changed: Clarified that the item from Space Jump Guardian and Power Bomb Guardian
    must be collected for the appropriate events to be triggered.

-   Changed: In Menu Mod, the list of rooms to warp to is now sorted.

-   Changed: The export-areas command line option now outputs details about requirements for each area.

-   Internal: A human-readable copy of the database is now kept next to the database file, for easier diffs.

-   Fixed: Debug logs can no longer be enabled for non-spoiler permalinks.

-   Added: Missile Expansions have a 1/8192 chance of using Dark Missile Trooper model.

-   Fixed: Progress bar no longer goes to an indefinite status when generation fails.

-   Added: Checkbox for automatically exporting a spoiler log next to the ISO.

-   Fixed: Only the last digit of the game id is changed, instead of the full game id.

### Logic Database changes

-   Fixed: Staging Area is now correctly considered a dark world room.

-   Fixed: The Ing Cache in Dark Oasis now requires Power Bombs.

-   Fixed: Bioenergy Production correctly requires Scan Visor for connections using the racks.

-   Added: In Bioenergy Production, method of reaching the Storage C door with Space Jump and Screw Attack (Easy and above)

-   Added: In Bioenergy Production, method of reaching the Storage C door using a roll jump (Normal and above).

-   Added: In Bioenergy Production, method of reaching the Ventilation Area B door using Screw Attack without Space Jump (Normal and above).

-   Added: In Bioenergy Production, additional upper level connections using Space Jump and Screw Attack.

-   Added: In Sandcanyon, method of reaching the center platform using a roll jump and boost ball (Hard and above).

-   Changed: In Command Center Access, the wall boosts to reach the lower Central Mining Station and Command Center doors from the morph ball tunnel are now Normal difficulty (from Hard).

-   Changed: In Portal Chamber (both light and dark Torvus) , all wall boosts are now Normal difficulty (from Hard).

-   Changed: In Undertransit Two, all wall boosts are now Easy difficulty (from Hard).

-   Changed: In Temple Security Access, all wall boosts are now Normal difficulty (from Hard).

-   Changed: In Watch Station, all wall boosts are now Normal difficulty (from Hard).

-   Added: In Watch Station, a wall boost method of reaching the Watch Station Access door from the Sentinel's Path door using Spider Ball and Boost Ball (Normal and above).

-   Changed: In Service Access, methods using a wall boost to reach the Meeting Grounds door from the upper Morph Ball tunnel are now Normal difficulty (from Hard).

-   Changed: In Great Bridge, the wall boost to reach the lower Temple Access Door from the Path of Roots door is now Easy difficulty (from Hard).

-   Changed: In Transit Tunnel East, the wall boost to reach the Training Chamber door from the Catacombs door is now Easy dififculty (from Hard).

-   Changed: In Transit Tunnel South, all wall boosts are now Easy difficulty (from Hard).

-   Added: In Hall of Honored Dead, a method of obtaining the item with Power Bombs (Trivial and above).

-   Added: Many Light Ammo/Dark Ammo/Morph Ball/Charge Beam requirements.

-   Added: In Bioenergy Production, methods of reaching the item and the door to Ventilation Area B using a Bomb Space Jump and Screw Attack without Space Jump (Hypermode).

-   Fixed: Biostorage Station now requires Space Jump or Scan Visor to reach the upper level (No Tricks and above).

-   Changed: In Sand Processing, the method of reaching the item without Boost Ball requires the Bomb Space Jump trick, and no longer requires Screw Attack.

-   Added: In GFMC Compound, a method of reaching the ship item with Screw Attack (Normal and above).

-   Added: In Main Gyro Chamber, a method of reaching the bottom of the gyro area from the middle of the room with Screw Attack (Easy and above).

-   Changed: In Workers Path, Morph Ball Bomb is no longer required.

-   Changed: In Main Reactor, unlocking the gate no longer requires Space Jump, and is now Trivial difficulty (from Easy).

-   Added: In Landing Site, a method of reaching the door to Service Access using Morph Ball Bomb and a Slope Jump (Normal and above).

-   Added: Methods of climbing Central Station Access and Warrior's Walk using Screw Attack (Hard and above) and a wall boost (Hypermode).

-   Added: A method of opening the echo gate in Hive Dynamo Access from the Hive Gyro chamber side using Sonic Boom or Darkburst (Easy and above).

-   Changed: In Reliquary Grounds, the method of reaching the door to Ing Reliquary using Screw Attack is now Normal difficulty (from Hard).

-   Added: In Reliquary Grounds, a method of reaching the door to Ing Reliquary using Morph Ball Bomb and Screw Attack without Space Jump (Easy and above).

-   Added: In Phazon Pit, a method of reaching the door to Phazon Grounds using a roll jump and boost ball (Hard and above).

-   Changed: Climbing Hall of Stairs with Space Jump is now Trivial difficulty (from Easy).

-   Added: In Transport Center, a method of reaching the elevator door from the portal using Screw Attack without Space Jump (Trivial and above).

-   Added: In Mining Station A, a method to reach the Temple Access door using Screw Attack (Trivial and above).

-   Added: In Gathering Hall, a method to reach the Transit Tunnel South from the Gathering Access door using Space Jump (Easy and above).

-   Added: In Industrial Site, a method of opening the Industrial Site gate from the wrong side using a missile (Trivial and above).

-   Fixed: Removing the Aerial Training Site barrier requires Scan Visor.



## [1.1.1] - 2020-03-11

-   Added: The preset summary now includes if menu mod is enabled.

-   Fixed: The cursor no longer snaps to the end on all changes, in the permalink
    input field.

-   Fixed: "Starting Items" is now properly implemented in the preset summary.

-   Changed: "Custom Items" is now "Item Pool" in the preset summary, and lists all
    deviations from the standard item pool.

## [1.1.0] - 2020-03-10

-   Added: The pickup notice for a locked expansion is more clear of what's going on.

-   Added: The "Save ISO" dialog now remembers the last output directory used.

-   Added: A copy of the game file is automatically saved to
    `%LOCALAPPDATA%\Randovania\game_history` whenever a game is generated. There's no
    interface in Randovania to view this history.

-   Changed: The "Save Spoiler" button now provides a default name for the game file.

-   Changed: Shortened permalinks with customized starting locations.

-   Changed: Preset are now exported to `.rdvpreset` files, to avoid Discord truncating the
    file names.

-   Fixed: When changing a preset name, the cursor no longer moves to end after any change.

### Logic Database changes

-   Fixed: The pickup in Undertransit One now requires Power Bombs, to avoid soft locks.

-   Fixed: The second Portal Chamber is now correctly considered a Dark Torvus Bog room.

## [1.0.0] - 2020-02-09

-   *Major* - Added: Support for multiple presets of options, as well as saving your own presets.

-   *Major* - Changed: The user experience for creating a new game has been changed completely.

-   Added: Three new methods of shuffling elevators: *Two-way, unchecked*, *One-way, elevator room*
    and *One-way, anywhere*. The elevators tab has more details of how these work.

-   Added: Add a setting for how strict the damage requirements are.

-   Added: It's now possible to exclude locations from having any progression on them.

-   Added: You can choose an arbitrary number of locations to choose randomly from for starting location.

-   Changed: A Luminoth Lore scan is less likely to have hints for what was already accessible
    when that scan was found.

-   Changed: Power Bombs and Progressive Grapple are now slightly more likely to appear earlier.

-   Changed: The hints randomly assigned at the end of generation are less likely to be repeats.

-   Changed: Loading a new game will automatically clear any existing one.

-   Changed: Minimal Checking now also checks of Dark Agon Temple Keys and Dark Torvus Temple Keys.

-   Removed: The Progressive Launcher has been removed.

-   Removed: The settings for fixing the translator gates have been removed for now, to be re-added
    on a future "Advanced" tab.

-   Removed: The create-permalink command line argument has been removed.

### Logic Database changes

-   Fixed: Spider Guardian fight now requires Dynamo Works Quads Gone to be triggered.

-   Fixed: Boost Guardian now properly requires Bombs.

-   Added: Escaping Dark Torvus Arena with a BSJ, for Normal. (See #581).

-   Added: Activating the Industrial Site gate backwards, using charged Annihilator Beam, for Trivial. (See #582).

## [0.29.1] - 2019-10-01

-   Fixed: Fix AttributeError preventing major/minor randomization from working.

-   Fixed: Seeds where no progression is needed to finish should no longer fail to generate.

## [0.29.0] - 2019-10-01

-   *Major* - There is now an option for a major/minor split randomization mode, in which expansions and
    non-expansion items are shuffled separately.

-   *Major* - Changed: Item hints and Sky Temple Key hints now distinguish between the light and dark worlds.
    For example, the room in which Quadraxis resides will be shown as "Ing Hive - Hive Temple" rather than
    "Sanctuary Fortress - Hive Temple".

-   *Major* - Added: the "Invisible Objects" trick in places where a visor would otherwise be used to be able to see
    something (such as an invisible platform).

-   *Major* - Added: Title screen now shows a three-word representation of the seed hash.

-   Added: As an experimental feature, it is now possible to shuffle Power Beam, Charge Beam, Scan Visor and Morph Ball.
    These items use Energy Transfer Module model in game.

-   Added: You can now place a pickup that temporarily gives Cannon Ball when collected. It uses Boost Ball's model.

-   Changed: Some item categories were given clearer names:
    - Dark Agon Keys, Dark Torvus Keys, and Ing Hive Keys are now referred to as "red Temple Keys" instead of
    "Temple Keys".
    - Items that aren't keys or expansions are collectively referred to as "major upgrades" instead of "major items".
    - Red Temple Keys and Sky Temple Keys are now collectively referred to as "Dark Temple Keys" instead of "keys".

-   Fixed: "Beam combos" are now called "charge combos".

-   Changed: The hints acquired from keybearer corpses now clarify that the item is the one contained in a Flying
    Ing Cache.

-   Changed: Each hint for the items guarded by Amorbis, Chykka, and Quadraxis now contains the corresponding
    Guardian's name.

-   Changed: The hint for the vanilla Light Suit location now has special text.

-   Changed: Item names in hints are now colored orange instead of red.

-   Changed: Some hints were added, some removed, and some modified.

-   Changed: Item scans were slightly edited.

-   Changed: The Sky Temple Key hints no longer use ordinal numbers.

-   Added: The seed hash is shown in Randovania's GUI after patching is done.

-   Changed: Generation will now be retried more times before giving up.

-   Changed: Joke hints are now used at most once each when placing hints.

-   Changed: The generator is now more likely to fill the worlds evenly.

-   Fixed: Added proper default nodes for rooms that were missing one, allowing those rooms to be selected as the
    starting room.

-   Fixed: Minimal Checking now correctly handles progressive suit and grapple.

-   Fixed: Config files with invalid JSON are now correctly dealt with.

-   Changed: Improved the performance of the resolver considerably.

-   Added: In the data visualizer, the damage requirements now have more descriptive names.

-   Added: In the data visualizer, requirements are now described with simpler to understand terms.

-   Changed: Windows releases are now created with PyInstaller 3.5.

-   Changed: The generator is now more likely to fill the worlds evenly.

### Logic Database changes

-   Changed: All NTSC-specific tricks are now in logic. These are always in logic, since the fixes from other versions
    are patched out.

-   Changed: Screw Attacking without Space Jump Boots in Hive Temple is no longer required on No Tricks.

-   Changed: In Hive Temple, scan dashing to the door to Temple Security Access is now Hypermode difficulty,
    from Hard and above.

-   Changed: The method to get the Main Research item with only Spider Ball was removed.

-   Fixed: Using charged Light Beam shots to get the item in Hazing Cliff now requires 5 or more Light Ammo.

-   Added: Method to open the gate in Main Reactor with Space Jump Boots and Screw Attack.

-   Changed: Opening the barrier in Crypt with Screw Attack is now always Easy and above.

-   Added: Method to climb to the door to Crypt Tunnel in Crypt via a Bomb Space Jump (Normal and above).

-   Added: Method to open Seeker Launcher blast shields with four missiles, Seeker Launcher, and Screw Attack (Easy
    and above). Underwater, the trick Air Underwater is also required, and the difficulty is Normal and above.

-   Fixed: Dark world damage during the Quadraxis fight is now correctly calculated.

-   Fixed: Requirements for crossing Sacred Path were added.

-   Added: Method to cross gap in the upper level of Command Center using Screw Attack without Space Jump Boots
    (Trivial and above).

-   Added: In Central Mining Station, a method to get to upper door to Command Center Access using a
    Bomb Space Jump (Easy and above) and another using Space Jump Boots and Screw Attack (Easy and above).

-   Added: Methods to climb Mining Plaza using the Morph Ball Bomb (Trivial and above) and using Screw Attack
    without Space Jump Boots (Easy and above).

-   Changed: In Forgotten Bridge, the difficulty of scan dashing to the door to Abandoned Worksite or the portal to
    Dark Forgotten Bridge was lowered to Easy, from Normal.

-   Added: In Forgotten Bridge, a method to get to the door to Grove Access from the portal to Dark Forgotten Bridge
    using only Screw Attack (Easy and above).

-   Added: In Forgotten Bridge, a method to get to the door to Abandoned Worksite via a roll jump (Easy and above).

-   Added: In Forgotten Bridge, a method to get to the bridge center from the door to Grove Access via a scan dash
    (Easy and above).

-   Added: In Hydrodynamo Station, a method to get from the room's top to the door to Save Station B with Screw Attack
    without Space Jump Boots (Trivial and above).

-   Changed: Climbing Hydrodynamo Station with only Gravity Boost and before all three locks are unlocked is now
    Trivial difficulty (from No Tricks).

-   Changed: Getting to the three doors in the middle section of Hydrodynamo Station using Air Underwater is now
    Normal difficulty (from Hard).

-   Fixed: A method to get the item in the Sunburst location by abusing terminal fall now has a damage requirement.

-   Added: A method to get to the turret in Sanctuary Entrance with only Space Jump Boots and Screw Attack, even
    after the bridge is destroyed.

-   Fixed: Lowering the portal barrier in Hive Dynamo Works now requires five missiles.

-   Added: Methods to cross Hive Dynamo Works using a roll jump (Easy and above) and using Space Jump Boots and
    Screw Attack (No Tricks).

-   Added: In Hive Dynamo Works, a method to cross the gap from the door to Hive Dynamo Access by abusing terminal
    fall (Easy and above).

-   Changed: In Hive Dynamo Works, returning from the Flying Ing Cache location using Space Jump Boots and
    Screw Attack is now Trivial difficulty (from Easy).

-   Added: Method to cross Watch Station Access from the door to Main Gyro Chamber using a Bomb Space Jump and
    Screw Attack without Space Jump Boots (Normal and above).

-   Added: In Watch Station Access, method to get from the scan post to the door to Watch Station by bomb jumping
    (Trivial and above) and by using Screw Attack without Space Jump Boots (Easy and above).

-   Fixed: The instant morph into the Morph Ball tunnel in Hall of Honored Dead now lists the Instant Morph trick.

-   Added: Method to get into the Morph Ball tunnel in Hall of Honored Dead using Space Jump Boots and Screw Attack
    (Easy and above).

-   Added: In Phazon Site, methods to get to the door to Bitter Well and to remove the barrier using Screw Attack
    without Space Jump Boots (both Easy difficulty).

-   Changed: The method to go over the Training Chamber statue from the back using Boost Ball and Spider Ball is
    now Normal difficulty (from Hard).

-   Added: In Phazon Site, a method to get to the door to Bitter Well by bomb jumping (Trivial and above).

-   Added: Many connections in Sacrificial Chamber.

-   Added: A method to get to the door to Fortress Transport Access from the top of the statue in Training Chamber
    using only Space Jump Boots (Easy and above). Morph Ball is also required if the statue hasn't been moved.

-   Added: A method to get to the doors to Transit Tunnel West/East in Training Chamber using Air Underwater (Normal
    and above).

-   Fixed: The method to get to the top of the Training Chamber statue using Gravity Boost and Spider Ball now lists
    the Instant Morph trick.

-   Added: In Training Chamber, a method of getting to the top of the statue from the door to Fortress Transport Access
    using just Space Jump Boots (Easy and above).

-   Added: Many connections in Windchamber Gateway.

-   Added: Method to get from the Kinetic Orb Cannon to the door to Transit Tunnel West via Grapple Beam in
    Gathering Hall.

-   Fixed: The slope jump in Abandoned Base now has a damage requirement.

-   Added: Method of getting the Temple Assembly Site item with Screw Attack and without Space Jump Boots.

-   Changed: The slope jump to get to the item in Temple Assembly Site is now Normal difficulty (from Hard).

-   Fixed: Requirements for crossing Dynamo Access were added.

-   Added: In Landing Site, method of reaching the door to Service Access from the Save Station using Space Jump and
    Screw Attack (No Tricks and above).

-   Fixed: The Culling Chamber item now has a damage requirement.

-   Changed: The trick to shoot the Seeker targets in Hive Dynamo Works from the wrong side is now Easy (from Trivial).

-   Fixed: The Watch Station Access roll jump now has a damage requirement.

-   Changed: The Watch Station Access roll jump is now Normal (from Easy).

-   Fixed: Added missing Space Jump Boots requirement for a Bomb Space Jump in Mining Station B.

-   Added: Method to unblock the portal in Mining Station B without Scan Visor (Normal and above).

-   Added: Method to get to the Darkburst location in Mining Station B with just Space Jump Boots and Screw Attack,
    and without using slope jumps or bomb space jumps (Hypermode difficulty).

-   Added: Method to manipulate Power Bomb Guardian into opening the Power Bomb Blast Shield on the door to
    Undertemple Access, using Boost Ball (Normal and above).

-   Fixed: The method to open the Hydrodynamo Station Seeker door using Screw Attack without Seeker Launcher now
    requires Gravity Boost to not have been collected.

-   Added: Method to get to the portal in Mining Station B with Space Jump Boots and Screw Attack (Trivial and above).

-   Fixed: Transport A Access, Collapsed Tunnel, Dynamo Chamber, Trooper Security Station, Mining Station Access, and
    Portal Access A now correctly require Morph Ball.

-   Fixed: Elevator rooms with missing Scan Visor requirements now have them.

-   Fixed: Removed erroneously added method to cross Sanctuary Entrance with Screw Attack without Space Jump Boots.

-   Fixed: Going through Sacred Bridge on No Tricks now requires Scan Visor and Morph Ball when coming from GFMC
    Compound.

-   Added: Method to skip Scan Visor and Morph Ball using Space Jump Boots in Sacred Bridge, when coming from GFMC
    Compound (Easy and above).

-   Fixed: Added Scan Visor requirement in Temple Transport Access (Sanctuary).

-   Changed: Connections in Venomous Pond were redone.

-   Changed: Getting to the door to Dark Transit Station in Trial Grounds with no items is now Hard difficulty, from
    Easy.

-   Added: Methods to get to the door to Dark Transit Station in Trial Grounds with Screw Attack without Space Jump
    Boots (Easy and above) and with a Bomb Space Jump (Normal and above).

-   Fixed: Added missing requirements for the Dark Samus 3 and 4 fight.

-   Changed: Fighting Dark Samus 2 with only Echo Visor is now Trivial difficulty, from Easy.

-   Fixed: Power Bomb doors now require Morph Ball, and Super Missile doors now require Power Beam and Charge Beam.

-   Added: Method to destroy the second web in Hive Tunnel when going through the room backwards using Sonic Boom
    (Easy and above).

## [0.28.1] - 2019-06-14

-   Fixed: Resetting settings would leave the launchers' configuration in an invalid state.

## [0.28.0] - 2019-06-12

-   *Major* - Changed: The resolver now keeps track of current energy during resolution.
    This ensures you'll always have enough Energy Tanks for trips to Dark Aether.

-   *Major* - Added: Scanning a keybearer corpse provides a hint of what is in the matching Flying
    Ing Cache.

-   Added: The tracker now persists the current state.

-   Added: Some generation failures are now automatically retried, using the same permalink.

-   Added: Buttons to see what a difficulty unlocks that doesn't involve tricks at all.

-   Changed: Increased Hint Scan value for logic to the intended value from the previous
    change.

-   Changed: There's no more hints with joke locations.

-   Changed: The lore hint in Mining Station A is now able to be scanned from the room center.

-   Added: A warning is now displayed when trying to disable validation.

-   Fixed: Seeker Missile's included missiles now respect the "needs Missile Launcher"
    option.

-   Changed: Progressive Launcher is now disabled by default.

-   Fixed: Clicking the connection's link in the Data Visualizer should now always work.

-   Changed: Hint Locations page now has a more usable UI.

-   Changed: On No Tricks, the logic will ensure that you can get Missiles, Seeker Launcher, and either
    Grapple Beam or both Space Jump Boots and Screw Attack before fighting Chykka.

-   Added: Methods to cross Workers Path with Screw Attack.

## [0.27.1] - 2019-05-30

-   Fixed: Specific trick levels are now persisted correctly across multiple sessions.

## [0.27.0] - 2019-05-28

-   *Major* - Changed: Optimized the seed generation step. It should now take roughly
    half as long or even faster.

-   *Major* - Added: It's now possible to configure the difficulty on a per-trick basis.

-   *Major* - Added: It's now possible to check where a certain trick is used on each
    difficulty.

-   Added: Hint Scans are valued more by the logic, making Translators more likely.

-   Changed: Joke item and locations now have a `(?)` added to make then slightly more
    obvious they're not serious.

-   Changed: Average ammo provided per expansion is now shown with more precision.

-   Added: `randovania echoes database list-dangerous-usage` command to list all
    paths that require a resource to not be collected.

-   Added: Methods to get to Sunburst location by reaching the platform with the cannon
    with a scan dash (Normal and above) or with just Space Jump Boots (Easy and above).

-   Added: Method to leave and enter the arena in Agon Temple with only Space Jump Boots
    (Trivial and above to enter; Easy and above to leave).

-   Added: Method to get to Darkburst location in Mining Station B via a Bomb Space Jump
    and without Screw Attack (Easy and above).

-   Fixed: In Hydrodynamo Station, going from the door to Hydrodynamo Shaft to the door to
    Save Station B now always requires all three locks in Hydrodynamo Station to be unlocked.

-   Added: Method to cross Phazon Pit using a Bomb Space Jump (Easy and above).

-   Added: Method to open the Seeker door in Hydrodynamo Station without the Seeker Launcher,
    using Screw Attack and one missile (Hard and Above).

-   Changed: The Ing Windchamber puzzle now only requires four missiles instead of five.

-   Changed: The cannon in Sanctuary Temple Access now only requires four missiles to
    activate instead of five.

-   Changed: Sanctuary Temple Access now requires a way to defeat the Quad to get through.

-   Added: Support for damage requirements without exactly one damage reduction item.

-   Changed: Seed validation should run faster and with fewer errors now.

-   Added: Another joke hint.

-   Changed: Updated credits.

-   Fixed: Crossing Sanctuary Entrance via the Spider Ball Track now requires Boost Ball.

-   Added: Method to cross Sanctuary Entrance with Screw Attack and without Space Jump Boots
    (Trivial and above).

-   Added: Method to cross Sanctuary Entrance, from the door to Power Junction to the door to
    Temple Transport Access, with Spider Ball and Power Bombs (Easy and above).

-   Fixed: The method to get the Sanctuary Entrance item without Spider Ball now requires
    Spider Guardian to not have been defeated.

-   Added: Method to get to and use the Vigilance Class Turret in Sanctuary Entrance using
    Space Jump Boots, Screw Attack, and Spider Ball. Spider Ball isn't required if Spider
    Guardian hasn't been defeated.

-   Fixed: In Sanctuary Entrance, going up the Spider Ball Track near the lore scan via the
    intended method now requires Boost Ball and the Morph Ball Bomb.

-   Added: Methods to go up the Spider Ball Track near the lore scan in Sanctuary Entrance
    with Spider Ball and only one of the following items:
    - Morph Ball Bomb (Trivial and above);
    - Boost Ball (Trivial and above);
    - Space Jump Boots (Easy and above).

-   Changed: In Sanctuary Temple, getting to the door to Controller Access via scan dashing
    is now Hard and above, from Normal and above.

-   Added: A tab with all change logs.

## [0.26.3] - 2019-05-10

-   Changed: Tracker now raises an error if the current configuration is unsupported.

-   Fixed: Tracker no longer shows an error when opening.

## [0.26.2] - 2019-05-07

-   Fixed: An empty box no longer shows up when starting a game with no
    extra starting items.

-   Fixed: A potential crash involving HUD Memos when a game is randomized
    multiple times.


## [0.26.1] - 2019-05-05

-   Fixed: The in-app changelog and new version checker now works again.

-   Fixed: Patching with HUD text on and using expansions locked by major item now works.

-   Changed: Missile target default is now 175, since Seeker Launcher now defaults to
    giving 5 missiles.


## [0.26.0] - 2019-05-05

-   **MAJOR** - Added: Option to require Missile Launcher and main Power Bombs for the
    respective expansions to work.

-   **MAJOR** - Added: Option to change which translator each translator gate in the
    game needs, including choosing a random one.

-   **MAJOR** - Added: Luminoth Lore scans now includes hints for where major items
    are located, as well as what the Temple Guardians bosses drop and vanilla Light Suit.

-   Added: Welcome tab, with instructions on how to use Randovania.

-   Added: Option to specify how many items Randovania will randomly place on your
    starting inventory.

-   Added: Option to change how much damage you take from Dark Aether when using
    Varia Suit and Dark Suit.

-   Added: Progressive Launcher: a progression between Missile Launcher and Seeker Launcher.

-   Changed: Logic considers the Translator Gates in GFMC Compound and Torvus Temple
    to be up from the start, preventing potential softlocks.

-   Changed: Escaping Main Hydrochamber after the Alpha Blogg with a Roll Jump is
    now Hard and above, from Easy and above.

-   Changed: The no-Boost return method in Dark Arena Tunnel is now Normal and above only.

-   Changed: The Slope Jump method in Great Bridge for Abandoned Worksite is now Hard
    and above, from Normal.

-   Changed: Crossing the statue in Training Chamber before it's moved with Boost and
    Spider is now Hard and above, from Hypermode.

-   Added: Option to disable the Sky Temple Key hints or to hide the Area name.

-   Changed: The location in the Sky Temple Key hint is now colored.

-   Changed: There can now be a total of 99 of any single Major Item, up from 9.

-   Changed: Improved elevator room names. There's now a short and clear name for all
    elevators.

-   Changed: The changed room names now apply for when elevators are vanilla as well.

-   Fixed: Going from randomized elevators to vanilla elevators no longer requires a
    clean unpack.

-   Added: `randovania echoes database list-resource-usage` now supports all types of
    resources.

-   Added: `list-resource-usage` and `list-difficulty-usage` now has the `--print-only-area`
    argument.

-   Changed: Areas with names starting with !! are now hidden in the Data Visualizer.

-   Added: Docks and Elevators now have usable links in the Data Visualizer. These links
    brings you to the matching node.

-   Added: The message when collecting the item in Mining Station B now displays when in
    the wrong layer.

-   Added: A warning now shows when going on top of the ship in GFMC Compound before
    beating Jump Guardian.

## [0.25.0] - 2019-03-24

-   Changed: Reworked requirements for getting the Missile in Crossroads from the doors. You can:
    - On Normal and above, with Boost, Bombs, Space Jump and Screw Attack
    - On Hard and above, with Bombs, Space Jump and Screw Attack
    - On Hypermode, with Bombs and Space Jump

-   Changed: Logic requirements for Dark Samus 2 fight are now the following:
    - On all trick levels, Dark Visor
    - On Easy and above, Echo Visor
    - On Normal and above, no items

-   Changed: The Slope Jump in Temple Assembly Site is now Hard and above, from Normal and above.

-   Changed: All occurrences of Wall Boost are now locked behind Hard or above.

-   Added: Added method to get the Power Bomb in Sanctuary Entrance with just Space Jump
    and Screw Attack. (See [#29](https://github.com/randovania/randovania/issues/29))

-   Added: Added method to cross Dark Arena Tunnel in the other direction without Boost.
    (See [#47](https://github.com/randovania/randovania/issues/47))

-   Added: Basic support for running Randovania on non-Windows platforms.

-   Added: You can now create Generic Nodes in the Data Editor.

-   Changed: Drop down selection of resources are now sorted in the Data Editor.

-   Changed: Shareable hash is now based only on the game modifications part of the seed log.

-   Fixed: Python wheel wasn't including required files due to mising \_\_init__.py

-   Fixed: error when shuffling more than 2 copies of any Major Item

-   Fixed: permalinks were using the the ammo id instead of the configured

## [0.24.1] - 2019-03-22

-    **MAJOR**: New configuration GUI for Major Items:
     - For each item, you can now choose between:
        - You start with it
        - It's in the vanilla location
        - It's shuffled and how many copies there are
        - It's missing
     - Configure how much beam ammo Light Beam, Dark Beam and Annihilator Beam gives when picked.
        - The same for Seeker Launcher and missiles.

-    **MAJOR**: New configuration GUI for Ammo:
     - For each ammo type, you choose a target total count and how many pickups there will be.

        Randovania will ensure if you collect every single pickup and every major item that gives
        that ammo, you'll have the target total count.

-    **MAJOR**: Added progressive items. These items gives different items when you collect then,
        based on how many you've already collected. There are two:
     - Progressive Suit: Gives Dark Suit and then Light Suit.
     - Progressive Grapple: Gives Grapple Beam and then Screw Attack.

-    **MAJOR**: Add option to split the Beam Ammo Expansion into a Dark Ammo Expansion and
        Light Ammo Expansion.

        By default there's 10 of each, with less missiles instead.


-    **MAJOR**: Improvements for accessibility:
     - All translator gates are now colored with the correct translator gate color they need.
     - Translators you have now show up under "Visors" in the inventory menu.
     - An option to start the game with all maps open, as if you used all map stations.
     - An option to add pickup markers on the map, that identifies where items are and if
        you've collected them already.
     - When elevators are randomized, the room name in the map now says where that elevator goes.
     - Changed the model for the Translator pickups: now the translator color is very prominent and easy to identify.

-    Added: Option to choose where you start the game

-    Added: Option to hide what items are, going from just changing the model, to including the
    scan and even the pickup text.

     You can choose to replace the model with ETM or with a random other item, for even more troll.

-    Added: Configure how many count of how many Sky Temple Keys you need to finish the game

-    Changed: Choosing "All Guardians" only 3 keys now

-    Changed: Timeout for generating a seed is now 5 minutes, up from 2.

0.24.0 was a beta only version.

## [0.23.0] - 2019-02-10

-   Added: New option to enable the "Warp to Start" feature.
-   Added: A "What's new" popup is displayed when launching a new version for the first time.
-   Fixed: changed text in Logic Settings to mention there _are_ hints for Sky Temple Keys.
-   Changed: Updated Claris' Randomizer, for the following fixes:
    -   Added the ability to warp to the starting room from save stations (-t).
    -   Major bug fix: The game will no longer immediately crash when not playing with Menu Mod.

## [0.22.0] - 2019-02-06

-   Changed: "Faster credits" and "Skip item acquisitions popups" are no longer included in permalinks.
-   Changed: Updated Claris' Randomizer, for the following fixes:
    -   Fixed an issue with two of the Sky Temple Key hints being accidentally switched.
    -   FrontEnd editing now works properly for PAL and Japanese versions.
    -   Attract video removal is now integrated directly into the Randomizer.
    -   Getting the Torvus Energy Controller item will no longer block you from getting the Torvus Temple item.

## [0.21.0] - 2019-01-31

-   **Major**: now using Claris' Randomizer version 4.0. See [Changelog](https://pastebin.com/HdK9jdps).

-   Added: Randovania now changes the game id to G2ME0R, ensuring it has different saves.
-   Added: Game name is now changed to 'Metroid Prime 2: Randomizer - SEEDHASH'. Seed hash is a 8 letter/number
      combination that identifies the seed being played.
-   Changed: the ISO name now uses the seed hash instead of the permalink. This avoids issues with the permalink containing /
-   Changed: Removed Agon Temple door lock after fighting Bomb Guardian, since this has been fixed in the Randomizer.
-   Fixed: Selecting an non-existent directory for Output Directory had inconsistent results

## [0.20.2] - 2019-01-26

-   Fixed: changed release zip to not use BZIP2. This fixes the native windows zip client being unable to extract.

0.20.1 was skipped due to technical issues.

## [0.20.0] - 2019-01-13

-   Added: an icon! Thanks to Dyceron for the icon.
-   Added: a simple Tracker to allow knowing where you can go with a given item state
-   Changed: Don't consider that Seeker Launcher give missiles for logic, so it's never
      considered a missile source.

## [0.19.1] - 2019-01-06

-   Fixed: Hydrodynamo Station's Door to Training Access now correctly needs Seekers
-   Added: New alternatives with tricks to get the pickup in Mining Plaza A.
-   Added: Trick to cross the Mining Plaza A backwards while it's closed.
-   Changed: Added a chance for Temple Keys not being always placed last.
-   Changed: Light Suit now has a decreased chance of being placed early.

0.19.0 was skipped due to technical issues.

## [0.18.0] - 2019-01-02

-   Added: Editor for Randovania's database. This allows for modifications and contributions to be made easily.
      There's currently no way to use the modified database directly.
-   Added: Options to place the Sky Temple Keys on Guardians + Sub-Guardians or just on Guardians.
-   Changed: Removed Space Jump method from Training Chamber.
-   Changed: Added Power Bomb as option for pickup in Hive Chamber B.
-   Changed: Shortened Permalinks when pickup quantities aren't customized.
-   Added: Permalinks now include the database version they were created for.
-   Fixed: Logic mistake in item distribution that made some impossible seeds.
-   Changed: For now, don't consider Chykka a "can only do once" event, since Floaty is not used.
-   Fixed: Permalinks now properly ignore the Energy Transfer Module.

## [0.17.2] - 2018-12-27

-   Fixed: 'Clear loaded game' now properly does its job.
-   Changed: Add an error message to capture potential Randomizer failures.
-   Changed: Improved README.

## [0.17.1] - 2018-12-24

-   Fixed: stray tooltips in GUI elements were removed.
-   Fixed: multiple typos in GUI elements.

## [0.17.0] - 2018-12-23

-   New: Reorganized GUI!
    -   Seed Details and Data Visualizer are now different windows opened via the menu bar.
    -   There are now three tabs: ROM Settings, Logic Settings and Item Quantities.
-   New: Option to disable generating an spoiler.
-   New: All options can now be exported and imported via a permalink.
-   Changed: Renamed "Logic" to "Trick Level" and "No Glitches" to "No Tricks". Appropriate labels in the GUI and files
    changed to match.
-   Internal: no longer using the py.path and dataset libraries

## [0.16.2] - 2018-12-01

-   Fixed: adding multiples of an item now works properly.

## [0.16.1] - 2018-11-25

-   Fixed: pressing the Reset button in the Item Quantity works properly.
-   Fixed: hiding help in Layout Generation will no longer hide the item names in Item Quantity.

## [0.16.0] - 2018-11-20

-   Updated item distribution: seeds are now less likely to have all items in the beginning, and some items less likely to appear in vanilla locations.
-   Item Mode (Standard/Major Items) removed for now.

## [0.15.0] - 2018-10-27

-   Added a timeout of 2 minutes to seed generation.
-   Added two new difficulties:
    -   Trivial: An expansion of No Glitches, where no tricks are used but some clever abuse of room layouts are used.
    -   Hypermode: The highest difficulty tricks, mostly including ways to skip Space Jump, are now exclusive to this difficulty.
-   Removed Controller Reset tricks. This trick doesn't work with Nintendont. This will return later as an additional configuration.

## [0.14.0] - 2018-10-07

-   **Major**: Added support for randomizing elevators.
-   Fixed spin boxes for item quantities changing while user scrolled the window.
    It is now needed to click on them before using the mouse wheel to change their values.
-   Fixed some texts being truncated in the Layout Generation window.
-   Fixed generation failing when adding multiple of some items.
-   Added links to where to find the Menu Mod.
-   Changed the order of some fields in the Seed Log.

## [0.13.2] - 2018-06-28

-   Fixed logic missing Amber Translator being required to pass by Path of Eyes.

## [0.13.1] - 2018-06-27

-   Fixed logic errors due to inability to reload Main Reactor after defeating Dark Samus 1.
-   Added prefix when loading resources based on type, improving logs and Data Visualizer.

## [0.13.0] - 2018-06-26

-   Added new logic: "Minimal Validation". This logic only checks if Dark Visor, Light Suit and Screw Attack won't lock each other.
-   Added option to include the Claris' Menu Mod to the ISO.
-   Added option to control how many of each item is added to the game.

## [0.12.0] - 2018-09-23

-   Improved GUI usability
-   Fixed Workers Path not requiring Cobalt Translator to enter

## [0.11.0] - 2018-07-30

-   Randovania should no longe create invalid ISOs when the game files are bigger than the maximum ISO size: an error is properly reported in that case.
-   When exporting a Metroid Prime 2: Echoes ISO if the maximum size is reached there's is now an automatic attempt to fix the issue by running Claris' "Disable Echoes Attract Videos" tool from the Menu Mod.
-   The layout log is automatically added to the game's files when randomizing.
-   Simplified ISO patching: by default, Randovania now asks for an input ISO and an output path and does everything else automatically.

## [0.10.0] - 2018-07-15

-   This release includes the capability to generate layouts from scratch and these to the game, skipping the entire searching step!

## [0.9.2] - 2018-07-10

-   Added: After killing Bomb Guardian, collecting the pickup from Agon Energy Controller is necessary to unlock the Agon Temple door to Temple Access.
-   Added a version check. Once a day, the application will check GitHub if there's a new version.
-   Preview feature: option to create item layouts, instead of searching for seeds. This is much more CPU friendly and faster than searching for seeds, but is currently experimental: generation is prone to errors and items concentrated in early locations. To use, open with randovania.exe gui --preview from a terminal. Even though there are many configuration options, only the Item Loss makes any difference.

## [0.9.1] - 2018-07-21

-   Fixed the Ing Cache in Accursed Lake didn't need Dark Visor.

## [0.9.0] - 2018-05-31

-   Added a fully featured GUI.

## [0.8.2] - 2017-10-19

-   Stupid mistake.

## [0.8.1] - 2017-10-19

-   Fix previous release.

## [0.8.0] - 2017-10-19

-   Save preferences.
-   Added Claris Randomizer to the binary release.

## [0.7.1] - 2017-10-17

-   Fixed the interactive .bat

## [0.7.0] - 2017-10-14

-   Added an interactive shell.
-   Releases now include the README.

## [0.5.0] - 2017-10-10

-   Releases now include standalone windows binaries<|MERGE_RESOLUTION|>--- conflicted
+++ resolved
@@ -12,11 +12,8 @@
 ### Metroid Dread
 
 - **Major** - Added: Random Starting Locations is now supported. This enables all Save Stations, Navigation Stations, and Map Stations as possible starting options.
-<<<<<<< HEAD
 - Added: Ice Missile Cover and Diffusion Beam Cover can now be added to door lock randomizer
-=======
 - Fixed: Using Morph Ball in Proto Emmi sequence no longer crashes the game
->>>>>>> 7ccba8ef
 
 #### Logic Database
 
