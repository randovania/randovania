--- conflicted
+++ resolved
@@ -14,11 +14,10 @@
 
 -   Fixed: Multiworld sessions should no longer occasionally duplicate messages.
 
-<<<<<<< HEAD
-    Added: Starting locations tab has checkboxes to easily select all locations in an area
-=======
+-   Added: Starting locations tab has checkboxes to easily select all locations in an area
+    
 -   Fixed: Custom safe zone healing should now work in multiworld sessions.
->>>>>>> 56ab33cc
+
 
 ## [2.0.0] - 2020-11-15
 
