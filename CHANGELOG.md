# Change Log

All notable changes to this project will be documented in this file.

The format is based on [Keep a Changelog](https://keepachangelog.com/en/1.0.0/)
and this project adheres to [Semantic Versioning](https://semver.org/spec/v2.0.0.html).

## [10.1.0] - 2025-09-0?

- Added: 7 Joke hints.
- Fixed: Hidden Pickups are not shown anymore in the "Pickup Hint Features" tab of a game.
- Fixed: A crash in Flatpak, should the default language not be set up correctly.

### AM2R

- Added: 2 Joke hints.
- Fixed: Joke hints are now always surrounded by asterisks.
- Changed: Renamed the "Misc" pickup category to "Bonus Upgrade".
- Changed: Health Drops, Speed Booster Upgrades, Flashlight and Blindfolds are not hinted as an Expansion anymore.
- Removed: Removed the "Key", "Energy Tank", "Morph Ball Related", "Beam Related" and "Missile Related" pickup categories from being hinted.

### Metroid Dread

- Changed: In Multiworld, don't send items to the game while it's not in-game.

#### Logic Database

##### Artaria

- Fixed: It is now logical to get back to the lower door in Grapple Beam Room without Grapple Beam, making it logical to escape without Grapple Beam when doors are randomized.

##### Burenia

- Added: A video for breaking the uppermost blob in Burenia Hub to Dairon with a pseudo-wave.

##### Cataris

- Fixed: An oversight where one would be expected to Ledge Warp out of the Diffusion Beam Room after collecting the Diffusion Beam, but in order to do so, one would need any bombs. And that bomb would be in that room.

##### Ghavoran

- Changed: Flipper Room: The Morph Ball Launcher now connects to the door to Navigation Station and is trivial, instead ot connecting to the door to Elun Transport Access and requiring that the Flipper has been rotated.
- Changed: Flipper Room: Spinning the Flipper with the ledge warp from below now connects from the door to Elun Transport Access instead of from the Tunnel to Spider Magnet Elevator. It is now also logical to perform the ledge warp from below when Transport Randomizer is disabled.

##### Ferenia

- Added: More ways to reach Space Jump Room Access from Underwater Bottom in Space Jump Room.

### Metroid: Samus Returns

- Changed: In Multiworld, don't send items to the game while it's not in-game.

### Metroid Fusion

- Added: The title screen will now display the Randovania and patcher version.
- Added: 5 joke hints.
<<<<<<< HEAD
- Fixed: Incorrect exporting behaviour, if the option to hide text of pickups was enabled.
=======
- Added: Racetime integration with category https://racetime.gg/mfr-rdv
>>>>>>> d4280812
- Removed: The "Anti-Softlock" option and instead made the following permanent changes:
  - Sector 2 Ripper Tower: The Crumble Block is moved one tile up to make it easier to Screw Attack the Bomb Block.
  - Sector 2 Crumble City: On the far left of the tunnel, the Shot Block has been changed into a Crumble Block.
  - Sector 2 Cultivation Station: The Bomb Block leading into the space with the Zoros has been changed into a Shot Block.
  - Sector 4 Reservoir East: The initial Bomb Block and the Shot Blocks leading up to the lower Pickup now never respawn.
  - Sector 4 Security Bypass: Collision in the dead-end puzzles has been changed to allow not softlocking when exploring without Bombs or Power Bombs.
  - Sector 6 Zozoro Wine Cellar: The Bomb Block that guards the item always respawns.

#### Logic Database

##### Main Deck:

- Changed: Yakuza Arena: Going up to the exit now requires either Yakuza to be killed or Beginner Knowledge.

##### Sector 1 (SRX)

- Fixed: Atmospheric Stabilizer Northeast - Fixed an edge case where a Shinespark trick from another room could be required even with obtaining Speedbooster in the same room
- Changed: Atmospheric Stabilizer Northeast - Changed the Shinespark trick from Advanced to Expert

##### Sector 2 (TRO)

- Changed: Ripper Tower: Due to removal of the "Anti-Softlock" option, breaking the block with Screw Attack now requires Beginner Knowledge instead of Intermediate.

##### Sector 4 (AQA)

- Changed: Reservoir East: Due to removal of the "Anti-Softlock" option, collecting the Pickup with only Power Bombs now always requires 2 Power Bombs.
- Fixed: Security Access - Fixed a trick video appearing incorrectly on the website.
- Added: Breeding Tank - Added an Advanced Movement trick with Space Jump to cross the tank
- Added: Breeding Tank - Added the Underwater Wall Jump trick videos

##### Sector 6 (NOC)

- Changed: Geron's Crossing: Going through the Super Missile Geron after defeating Varia Core-X now additionally requires Intermediate Knowledge.
- Changed: Clogged Cavern: Going through the Speed Booster Blocks after defeating Varia Core-X now additionally requires Intermediate Knowledge.

### Metroid Prime

#### Logic Database

##### Tallon Overworld

- Changed: Climbing Reactor Core with Bomb Jumps is now classified as Complex Bomb Jump(s) (Ludicrous).

##### Magmoor Caverns

- Changed: Twin Fires Tunnels - removed the L-Jump requirement for the Expert Bomb Jump towards Twin Fires.
- Fixed: Twin Fire Tunnels - corrected the damage required to escape the lava with Bombs only towards Tallon Transport West from 60 to 110.


### Metroid Prime 2: Echoes

- Added: 14 joke hints.

#### Logic Database

##### Dark Agon Wastes

- Changed: Minor adjustment aimed at making Amorbis safer for the generator, no changes to requirements in practice.

##### Sanctuary Fortress

- Changed: Minor adjustment aimed at making Aerie safer for the generator, no changes to requirements in practice.

## [10.0.1] - 2025-08-03

### Generator

- Fixed: Random transports in mode "One-way, anywhere", only supported in Metroid Prime and Metroid Prime 2 Echoes, being unable to generate.

## [10.0.0] - 2025-08-01

- **Major** - Added: Metroid Fusion has been added with full single player support. Includes random starting locations, some toggleable patches, and more.
- Added: 10 more joke hints.
- Changed: In the Multiworld Session window, renamed "Generate without spoiler" to "Generate for Race".
- Fixed: An error when the computer shuts down unexpectedly or crashes during a multiworld that corrupts some files and prevents Randovania from starting.

### Generator
- Added: The generator will now check for the count of major pickups when major/minor split is enabled.

### Metroid Dread
- Fixed: A crash when attempting to fire Proto EMMI's Omega Blaster while having 0 maximum missiles.

### Metroid: Samus Returns

- Added: 10 more joke hints.
- Fixed: Starting with extra Metroid DNA now counts toward the goal.
- Fixed: Exported games will now take up to 80% less storage space when music shuffle is enabled.
- Fixed: Shuffled music tracks now play at the correct volume in game.

## [9.3.1] - 2025-07-05

### AM2R

- Fixed: Exporting games now work.

## [9.3.0] - 2025-07-02

### Generator

- Fixed: Some cases where weights from certain actions would not be calculated correctly.
- Fixed: Pre placed pickups now avoid using locations configured as non-progression.

### Metroid Dread

#### Logic Database

##### Ghavoran

- Fixed: The door between EMMI Zone Exit Southeast and Blue EMMI Introduction is now considered as a Plasma Beam Door on both sides.

### Metroid Prime

- Added: Experimental option to pre-place Artifacts and/or Phazon Suit before generation.

### Metroid Prime 2: Echoes

- Added: "Captain" is now included as a possible word for the seed hash.

#### Logic Database

##### Agon Wastes

- Added: In Transport Center, added an Instant Morph + Bomb Space Jump (Advanced) method of climbing the half-pipe.

## [9.2.0] - 2025-06-02

- Added: 1 more Joke hint.
- Fixed: A rare division-by-zero error during generation when placing hints.
- Fixed: An error where turning off specific location hints would still consume that locations pickup as a viable hint target for regular hints.
- Fixed: The experimental option called Logical Pickup Placement is now respected by the resolver. It also now checks for items configured to be placed in their vanilla location.
- Added: The preset summary now displays a count of excluded locations, if there are any.

### Resolver

- Fixed: Bug that could lead to timeouts or longer resolving time in some cases.

### Metroid Dread

- Added: A 4 line non-progressive tracker layout.

#### Logic Database

- Changed: All instances of the Cross Bomb Skip trick that were previously rated as Beginner or Intermediate are now rated one level higher.
- Changed: All instances of the Single Wall Jump trick are now rated one level higher.

##### Artaria

- Changed: A small adjustment that should decrease the frequency of placing Morph Ball in the first accessible location in standard presets.

### Metroid Prime

- Added: Blast Shield Lock-On preset option.
- Added: Patch to fix Kerry Ann Odem's name in the credits on game version(s) where it is incorrectly spelled.
- Fixed: Main Plaza vault ledge door is now affected by door lock rando.
- Fixed: Elite Research Phazon Elite getting stuck on frame perfect cutscene skip.
- Fixed: Minor music transition fixes.
- Fixed: Chaos option export error when submerging rooms.
- Changed: [PAL] Remove extra door lock in Central Dynamo.
- Changed: [PAL] Load Hunter Metroid in Frost Cave.

### Metroid Prime 2: Echoes

- Changed: "Cheater's delight" pickups are now less likely to be hinted.

#### Logic Database

##### Sky Temple Grounds

- Added: Half pipe hint feature on War Ritual Grounds.

### Metroid: Samus Returns

- Changed: Display the number of remaining DNA in the DNA message before entering the final boss.
- Fixed: If Metroid Queen is the final boss and you don't have all DNA, the DNA message now appears.
- Fixed: For tanks with non required main option, the jingle of the tank item is played instead of the jingle of the main object.

## [9.1.1] - 2025-05-03

- Fixed: Duplicating a session now also duplicates the admin settings for Co-op and "Everyone can claim worlds".

### Cave Story

- Fixed: A regression introduced in 9.1.0 that made all received pickups in multiworld behave as Nothings.

## [9.1.0] - 2025-05-01

- Added: After clicking the "Login with Discord" button, a link and a QR Code are displayed instead of opening the default browser directly.
- Changed: The relative time to start/finish in Async Race rooms now update as time passes, and the window reacts appropriately when the race starts and finishes.
- Changed: The default and minimum size for the area view in the data visualizer has been increased.
- Fixed: A server issue that caused async race exporting of AM2R and MSR to let you easily view the spoiler.
- Fixed: When submitting proof for an async race, it is now clearer that it's only providing a proof URL is not required if submission notes were given.
- Fixed: Clicking links to the Data Visualizer should now open all links succesfully.
- Removed: The initial Randovania screen no longer contains the list of supported games.

### Generator

- Fixed: Bugs where the generator would collect dangerous resources too early, leading to generation failure in some cases.
- Fixed: Bug where the requirements that apply beyond a point of no return weren't considered correctly.
- Improved: Try a little harder to check if seemingly unsafe options are actually safe.

### AM2R

- Fixed: Long Beam, Infinite Bomb Propulsion and Walljump Boots now show up in the credits spoiler log.

### Cave Story

- Changed: Outer Wall is now a separate region.

### Factorio

- Fixed: Random recipes can no longer have multiples of Modular Armor, Power Armor and Power Armor Mk2 as ingredients, as the game doesn't allow these to stack even on the assembler input.

### Metroid Dread

- Changed: The maximum number of Speed Booster Upgrade items that will have an effect is now 4 instead of 5 (any further upgrades have no effect). This is to prevent a quirk with inconsistent Speed Booster activation with very short charge times.
- Fixed: The patching data being exported on race seeds.
- Fixed: Speed Booster Upgrade items will no longer be hinted or included in the credits.

#### Logic Database

##### Artaria

- Added: In EMMI Zone Hub, it's now logical to climb to the Dock to EMMI Zone Exit South by using Flash Shift.

### Metroid Prime

#### Logic Database

- Fixed: Fix the Door Lock Rando misc resource being called Dock Rando.

##### Phendrana Drifts

- Fixed: Observatory: Logic will now properly reflect the fact that you can activate the Observatory even after collecting the item in Research Core.

### Metroid Prime 2: Echoes

- Changed: The Light and Dark regions are now properly different regions for Randovania.
- Fixed: Booting the game using the included Nintendont should no longer hang with a black screen.

### Metroid: Samus Returns

- Fixed: The patching data being exported on race seeds.

## [9.0.0] - 2025-04-01

- **Major** - Added: Factorio has been added. Shuffle the tech tree, recipes for science packs. The native multiplayer is fully supported, while Multiworld isnt'.
- **Major** - Added: Featural Hints. Echoes and Cave Story now use a brand new hint system, where hints may refer to various Features of a pickup or of a location. Read the Hints section for more details.
- **Major** - Added: Co-op as an additional Multiworld Mode. In Co-op, multiple people can share Worlds together, which means that they will share their inventory. This works for all games that support Multiworld.
- **Major** - Changed: The trick level "Hypermode" has been renamed to "Ludicrous". This new name is game agnostic and more properly describes the difficulty of this category.
- Added: Async Races can now be hosted and joined directly from Randovania.
- Changed: Updated included Nintendont to a newer version that includes the latest changes from the official Nintendont. This also means that the Nintendont configuration was reset to what it is by default.
- Changed: The "Spoiler: Playthrough" tab is significantly easier to read and follow along with.
- Fixed: The "Spoiler: Playthrough" tab is much faster when calculating the playthrough.
- Fixed: Typo in dialog about generated game hash being different from expected.
- Fixed: The map tracker now correctly accounts for door locks that have been modified statically by settings such as unlocked Save Station doors.

### Door Lock Randomizer

- Added: Hint placement for seeds with individual door lock randomization now uses the resolver to help determine what to hint. This should result in significantly more useful hints in these seeds.
- Changed: When checking doors that are completely unreachable (such as uncrashed Frigate in most Metroid Prime presets), the resolver is no longer run. This should improve generation time slightly.
- Changed: The lists of weaknesses in the Door Locks preset settings tab are now sorted more naturally, and aligned with each other.
- Fixed: Bug in the revised door solver that would result in permanently locked doors being placed when they shouldn't.
- Fixed: Minor edge case where damage wasn't considered when placing permanently locked doors.

### Generator

- Added: Experimental option under Generation -> Logic Settings that improves the results of generation but increases generation time.
- Fixed: Generator action weights were being incorrectly calculated.
- Fixed: When calculating reach with unsafe resources, the generator no longer ignores some valid options.

### Hints

- **Major** - Changed: Hints are now placed after pickup placement, rather than during. This should result in more interesting hints in all games.
- Added: Games with hints now share a unified Hints tab in the preset editor window. New settings have been added to disable various kinds of hints.
- Added: Every game now has a "Pickup Hint Features" tab where you can view which Features apply to which pickups.
- Added: Cave Story and Echoes now have a "Pickup Location Features" tab where you can view which Features apply to which locations.
- Added: Location Features can be viewed in the Database Viewer.
- Added: 3 more generic joke hints.
- Added: The Hints Spoiler tab now indicates which location a hint is pointing to.
- Changed: The Hints Spoiler tab sorts its entries in a more helpful manner.
- Changed: Some joke hints are now shared between all games that use them.
- Changed: Hints now prioritize non-progression major items rather than progression minor items.
- Fixed: It is now properly impossible for multiple hints to point to the same location.

### Resolver

- Fixed: Some seeds being considered impossible when finding a progressive item in an area where a later item in the progressive chain is required to leave.
- Fixed: Minor edge case where a seed might be considered impossible due to missing consideration of damage.
- Fixed: Some seeds being considered impossible in cases where damage requirements are spread between multiple connections.
- Fixed: A recent regression in the resolver that made it significantly slower has been fixed.

### Metroid Dread

- Fixed: GUI formatting on the game page.
- Fixed: Starter Preset now has a proper description.

#### Logic Database

- Changed: The Silver Robot fight now have higher health requirements when doing the fights without Power Bomb or Screw Attack
  - This list replaces `Flash Shift or Combat (Beginner)` from the previous set of requirements
  - Without Combat tricks: Requires Flash Shift or Spin Boost, and 499HP
  - On Combat Beginner: Either Flash Shift or Spin Boost, and 399HP; Or 299HP
  - On Combat Intermediate: 199HP
  - Or simply Combat Advanced
- Changed: The Gold Robot fight have the same upgrade to the requirements as the Silver version, except all HP requirements are 100 higher.
- Changed: The Twin Robot fights have the same upgrade to the requirements as the Gold version, except all HP requirements are 100 higher again.

##### Artaria

- Added: Accessing the top pickup in Screw Attack Room with a Shinespark by going down through the water basin. Requires either Screw Attack or Morph Ball and Gravity Suit.
- Added: Logically flipping the Screw Attack Room Spinner and using Shinespark to immediately reach the left side platform. Requires Highly Dangerous Logic or Screw Attack.
- Added: Accessing Start Point 2 in Screw Attack Room using a Shinespark. Requires either Screw Attack or Morph Ball and Slide.
- Added: Damage Boost with Spin Boost to get Missile Tank 1 in Melee Tutorial Room, before X are released, using Highly Dangerous Logic.
- Changed: Flipping the spinner in Screw Attack Room when by going from the door to the transport is now logically possible also after having flipped the spinner, unless Highly Dangerous Logic is enabled.
- Changed: All other connections in Screw Attack Room that are only open before flipping the spinner are now only logical when Highly Dangerous Logic is enabled.
- Changed: The conditions that depends on not having blown up the blob in Screw Attack Room are now only logical when Highly Dangerous Logic is enabled.
- Changed: In White EMMI Arena: Reaching Door to EMMI Zone Spinner (Middle) from Door to Central Unit Access (Charge) with Spin Boost now requires Wall Jump (Beginner).
- Changed: In EMMI First Chase End: Reaching Door to Teleport to Dairon (Top) with Spin Boost now requires Wall Jump (Beginner).
- Changed: In Screw Attack Room: Reaching Next to Upper Tank from Total Recharge with Spin Boost no longer requires a Wall Jump trick.
- Changed: It is now logical to access the Chain Reaction Device after ending the Chain Reaction sequence. This also means climbing the Chain Reaction Room later has slightly fewer requirements.
- Changed: Using the Stand On Frozen Enemies trick to get Missile Tank 1 in Melee Tutorial Room now requires Highly Dangerous Logic.
- Changed: Fighting Corpius without tricks now requires 198 damage, down from 199. This makes the fight logical on Strict Damage strictness with 1 Energy Tank.
- Changed: The connection in Arbitrary Enky Room directly from Start Point to Dock to Teleport to Dairon is now always logical when having Morph Ball.
- Changed: The two Blobs in Arbitrary Enky Room now use the same event for logical purposes.
- Fixed: Using Speed Booster to Shinespark to the top pickup in Screw Attack Room now requires Door Lock Rando to be Disabled.

##### Burenia

- Added: In Main Hub Tower Bottom: Reach from Alcove Across Grapple Block to Ledge above Grapple Block using Spin Boost.
- Added: In Main Hub Tower Bottom: Reach from Water Space Jump Platform to Door to Save Station South Access (Lower) using Gravity Suit, Spin Boost and Movement (Beginner).
- Changed: In Main Hub Tower Bottom: Reaching Door to Save Station South Access (Lower) from Above Screw Attack Blocks with Spin Boost now requires Wall Jump (Beginner).
- Changed: In Main Hub Tower Bottom: Reaching Ledge above Grapple Block from Water Space Jump Platform using Spin Boost now requires either the Grapple Block Event or Wall Jump (Beginner).

##### Cataris

- Added: The pillar in Moving Magnet Walls (Small) can now be crossed with Spin Boost and Wall Jump (Intermediate).
- Changed: The Energy Part pickup in Thermal Device Room North no longer requires the Varia Suit if the "Cataris - Lower Lava Button" event has been triggered.
- Changed: The blob in Z-57 Heat Room West (Right) now requires the Varia Suit to be destroyed.
- Changed: Using Spin Boost in conjunction with the Slide Jump to reach the upper part of the Experiment-Z57 room now requires Wall Jump (Intermediate).
- Changed: Using Spin Boost to do the First Blob event in Z-57 Heat Room West (Left) now requires Movement (Beginner).

##### Dairon

- Changed: Reaching the tunnel at the top of Central Unit Access with Spin Boost now requires Movement (Beginner), but remains trickless with Space Jump.

##### Elun

- Changed: Using Cross Bombs to get past the Fan in Fan Room left to right has been increased from Movement Beginner to Intermediate, and a video has been added to the database.

##### Ferenia

- Changed: Using Cross Bombs to get past the Fan in Fan Room right to left has been increased from Movement Beginner to Intermediate, and a video has been added to the database.

##### Ghavoran

- Fixed: The connections to fight the Golden Robot no longer require the X to not be released when doing the fight normally. This doesn't change what is logical, but makes it easier for the generator and resolver to release the X.

### Metroid Prime

- Fixed: A very precise situation that could lead to pickups not being sent properly.

#### Logic Database

##### Phazon Mines

- Fixed: Metroid Quarantine A: Getting the Missile Expansion via using the Spider Ball Track now requires Morph Ball.
- Fixed: Ore Processing: Getting from Door to Elevator Access A to Door to Storage Depot B via Power Bombs, Space Jump and L-Jumps now requires Morph Ball.

### Metroid Prime 2: Echoes

- Removed: Relative hints will no longer be placed.
- Changed: Legacy multiworld sessions where an Echoes hint points to a Cave Story item may have very slightly altered wording.
- Changed: A legacy relative hint pointing to a Nothing will now always refer to it by name.
- Changed: Keybearer hints may refer to pickups using different categories than before.
- Fixed: Seeds with individual Door Lock Randomizer enabled should see more door variety in the lategame.
- Fixed: When using the new experimental generator setting to consider possible unsafe resources, the Starter Preset can once again see Missile Launcher placed in the GFMC Compound crate.
- Fixed: Translators will no longer be hinted by hints of their own color.
- Fixed: Cannon Ball and the multiplayer pickups can no longer be selected as starting pickups, since they did not work in-game when doing so.
- Fixed: A very precise situation that could lead to pickups not being sent properly.

#### Logic Database

##### Agon Wastes

- Changed: Mining Plaza: Climbing the room with Screw Attack and no Space Jump bumped up to intermediate movement.
- Changed: Trial Grounds: Climbing the room with Screw Attack and no Space Jump bumped up to intermediate movement.

##### Temple Grounds

- Changed: Temple Assembly Site: Reaching the pickup location with Screw Attack and no Space Jump lowered to beginner movement.

### Metroid: Samus Returns

- Fixed: One Area 8 theme from not being included in music shuffle.
- Removed: Enabling the automatic item tracker is no longer a cosmetic option, as it is now forced to always be enabled.

#### Logic Database

#### Area 4 Central Caves

- Fixed: Starting in Spazer Beam Chamber now places Samus in the correct room.

#### Area 4 Crystal Mines

- Fixed: Renamed the room "Gamma Arena" to "Gamma+ Arena".
- Fixed: The Gamma+ Metroid being classified as a Gamma Metroid, thus having the wrong requirements.

#### Area 5 Tower Exterior

- Fixed: Starting in Screw Attack Chamber or Zeta Arena Access now places Samus in the correct room.

##### Area 5 Tower Interior

- Fixed: Grapple Shuffler - Coming back up from the pickup if it was reached via a Melee Clip.

## [8.9.0] - 2025-02-02

- Added: It is now possible to focus the game images in the "Games" tab via a Keyboard.
- Added: Experimental option under Generation -> Logic Settings that makes an early check if the game is unbeatable due to options such as starting location, transports etc.
- Changed: Wording on the Door Locks preset tab to be clearer.
- Changed: The main Randovania window now doesn't have an unnecessary border.
- Changed: The highlighted button in the cosmetic options is now `Accept` instead of `Reset to Defaults`.
- Changed: Node details in the Data Visualizer now have word wrap.

### AM2R

#### Logic Database

##### Main Caves

- Added: Mining Facility Alpha Nest Access now has a Spider Ball method of crossing the room from either side.
- Added: Mining Facility Gamma Nest Access now has a Spider Ball method of crossing the room from either side.

### Metroid Dread

- Added: There is now a preset option for each region that will remove all of its light sources when enabled, making the game very dark.

#### Logic Database

- Fixed: A typo in the event name Artaria - Prepare Speedboost in Map Station has been changed from Prepare Speeboost in Map Station.
- Changed: Various locations listed below are altered in ways that improve the quality of generation and resolution. What is and isn't in logic should remain unchanged.

##### Artaria

- Added: In White EMMI Introduction: Climb from  Door to Teleport to Dairon (Lower) to Door to Teleport to Dairon (Thermal) by grapple-jumping on the falling magnet platform.
- Added: It is now logical to blow up the Proto EMMI blob in Melee tutorial from the right, with Wave Beam, Diffusion beam or a Pseudo Wave Beam (Intermediate) using Morph Ball, Wide Beam and Charge Beam.
- Changed: The logic surrounding the Single Use Slide in EMMI Zone Dome now makes it so that the event nodes remain logically accessible after collecting the event.
- Changed: It is now logical to go back to the event node for blowing up the Proto EMMI Blob from the right.

##### Cataris

- Changed: It is now considered logical to go back into Kraid's area using the normal entrance after defeating Kraid, if all the blobs necessary to go around have been blown up.

##### Dairon

- Changed: The logic in the Freezer is changed so that traversing the right part of the room ignores the dangerousness of turning on the Freezer generator. Meanwhile, all connections in the left part of the room that can be used before turning on the generator now require Highly Dangerous Logic.

##### Ghavoran

- Changed: It is now logical to go back to the event node for flipping the Super Missile Rotatable from the tunnel under it.
- Changed: It is now logical to go back to the event node for lowering the Super Missile Spider Magnet from the tunnel under it.

### Metroid Prime 2: Echoes

- Changed: Double Damage is now classified as a Beam instead of a Suit.
- Fixed: Typo in the Differences tab.
- Added: FAQ entry for light beam transport requirements.

#### Logic Database

##### Agon Wastes

- Added: Mining Station B: Hypermode method to open the portal without Space Jump Boots or Morph Ball Bombs.

##### Torvus Bog

- Added: Torvus Grove: Two expert difficulty methods to cross the upper part of this room without Space Jump Boots.
- Added: Torvus Plaza: Using Boost Ball and standables to reach the pickup without Spider or Screw Attack.

##### Sanctuary Fortress

- Added: Worker's Path: Advanced bomb jumps to get to the cannon platforms NSJ.
- Added: Grand Abyss: Expert extended dashes and standables to cross from the Vault side to the Watch Station side.

##### Ing Hive

- Added: Hive Dynamo Works: Advanced/Expert NSJ Extended Dashes to go across the gap with the grapple point.
- Added: Hive Entrance: Expert inbounds method to get to the item without Light Suit.
- Changed: Temple Security Access: Crossing the room after the gates have been triggered with only Screw Attack no longer requires Screw Attack at Z-Axis.

### Metroid: Samus Returns

- **Major** - Added: Split beams and suits. When playing with non-progressive beams or suits, each individual upgrade provides a unique effect instead of providing the effects of all previous upgrades. For suits, protection against lava requires having both suits, whereas Gravity on its own just provides reduced damage and free movement.
- Changed: The hinted item after collecting the last required DNA is now dependent on the final boss. The Baby Metroid is hinted for Proteus Ridley, the Ice Beam for Metroid Queen and the Bomb for Diggernaut.
- Fixed: Prevented the block with a hidden item in Area 4 Central Caves - Transit Tunnel from being destroyed from another area, causing the item disappear.
- Fixed: Incorrect rotation of a progressive item if the previous stage of the progressive item was received without leaving the area.
- Fixed: Once you have collected all Metroid DNA, when traveling from Surface West to Surface East, a message will always appear asking if you want to fight Proteus Ridley or not. Canceling the message will load Surface East like normal. This is to prevent Surface East from being potentially inaccessible if the only entry point is from Surface West.
- Fixed: Issue where reloading an area would retain the disconnected status regardless if the disconnect message was displayed or not.

#### Logic Database

##### Area 4 Central Caverns

- Added: Transport to Area 3 and Crystal Mines: A beginner Spider Ball Clip to reach the elevator to Crystal Mines from the bottom Chozo Seal with Space Jump.

##### Area 5 Tower Exterior

- Added: Tower Exterior Spider Ball Clip added to traverse from Next to Teleporter to Pickup (Super Missile Tank Bottom).

## [8.8.0] - 2025-01-02

- Added: Experimental preset option to place all majors or pickups logically. This makes sure pickups that are not required can be collected.
- Fixed: The map tracker no longer opens if the starting location prompt was cancelled.

### Metroid Prime

- Changed: The refill pickups don't show the irrelevant explanation about how much underlying ammo will be provided.

#### Logic Database

##### Tallon Overworld

- Fixed: Artifact Temple - Using the Artifact Temple Transport now expects Ridley to be defeated first.

### Metroid Prime 2: Echoes

- Fixed: Error when splitting or unsplitting Beam Ammo Expansions when there are a total 0 Beam Ammo expansions.

### Metroid: Samus Returns

#### Logic Database

##### Area 2 Dam Exterior

- Added: Spike Ravine - Collecting the pickup from below with High Jump Boots, Super Jump (Expert), and Unmorph Extend (Advanced).

##### Area 5 Tower Exterior

- Fixed: Starting in Screw Attack Chamber now places Samus in the correct room.

## [8.7.1] - 2024-12-05

### Cave Story

- Fixed: Curly's item in Plantation is now always sent in multiworld
- Changed: Loading a save in Jail no. 1 will now remove the block if the chest has been opened
- Changed: The helper block in Grasstown to return from east to west has been lowered by one block to make the jump easier
- Fixed: The helper block in Grasstown always spawns when it is supposed to
- Fixed: Freeware no longer crashes when alt-tabbing in fullscreen mode
- Fixed: Teleporter icons in Arthur's House now always appear in the correct order
- Fixed: Music randomization in Outer Wall now works regardless of which way you entered the room
- Added: Ikuyo and kl3cks7r have been added to the ingame credits

## [8.7.0] - 2024-12-02

- Added: When exporting a game fails, for certain cases Randovania will now verify your input files for bad files. This is supported by Metroid Prime and Metroid Prime 2: Echoes.
- Added: Drag and dropping a preset file into the main window now imports it.
- Added: Options to alert the user via flashing the taskbar/playing a sound when generation completes in the Preferences menu.
- Added: Show confirmation dialog when deleting a world in Multiworld.
- Added: Show confirmation dialog when closing the main window or multiplayer session window while generation is in progress.
- Fixed: When editing the preset description after another change in a preset, the cursor position is now retained.
- Fixed: Closing the multiplayer session window while generation is in progress will now abort the generation.

### Door Lock Randomizer

- Added: Experimental option that changes Door Lock Rando so that when determining which types a door can be randomized into, the algorithm searches for either side of the door using the resolver. This means some doors are more likely to have locks on them. Generation will also be faster.

### AM2R

- Changed: DNA hints are now sorted. If the DNA is for your own world, it is sorted based on the region, otherwise alphabetically based on the World name.

### Metroid Dread

#### Logic Database

##### Burenia

- Added: In Main Hub Tower Bottom: Get from Water Space Jump Platform to Alcove Across Grapple Block with just Gravity Suit and Movement (Beginner).
- Added: In Main Hub Tower Bottom: Get from Alcove Across Grapple Block to Door to Energy Recharge South with Gravity Suit, Morph Ball and Single-wall Wall Jump (Intermediate).

##### Dairon

- Changed: In Early Grapple Room: The second Slide Jump has been upgraded from Beginner to Advanced.
- Changed: In Early Grapple Room: Using Cross Bomb to cross the right gap is now under Movement (Beginner).
- Changed: In Early Grapple Room: It is now logical to get from the Door to Transport to Artaria to Door to Early Grapple Access by using just Movement (Beginner) to jump off the slope and into the tunnel, then jump into the tunnel at the end.

##### Ferenia

- Added: Wall Jump (Beginner) to get from Cold Room (Storm Missile Gate) to Wave Beam Tutorial.
- Changed: Opening the Storm Missile Gate in Cold Room now requires Screw Attack.
- Changed: Getting back to the door to Energy Recharge Station after opening the Storm missile Gate now accounts for needing two units of Power Bomb ammo.

### Metroid Prime

- Added: A feature that removes the Boost Ball bars obstacle in Tallon Overworld's Great Tree Hall, allowing free movement between the lower and upper levels of the room.
- Changed: Damage Reduction for Starter Preset and Moderate Challenge is now set to Additive.
- Changed: Missile Blast Shields have received some Quality of Life changes: they now automatically open the door when broken, even from behind, as well as being two-way if the opposite side was a normal door.
- Fixed: Setting Screen Brightness in the cosmetic settings mismatching with what appears in-game.

#### Logic Database

- Changed: The Varia-only heat reduction is now done via a miscellaneous resource rather than being patched at runtime.
- Changed: Going through Morph Ball Doors doesn't require the ability to shoot a beam anymore.

##### Tallon Overworld

- Added: Reverse Frigate now requires Knowledge (Beginner) in every room where the door usually requires activating Thermal Conduits from the other side.

### Metroid Prime 2: Echoes

- Removed: The "Fewest Changes" preset was removed.

#### Logic Database

- Fixed: All Seeker Doors without Seekers tricks have been moved into the dock override section thus allowing the corresponding doors to get shuffled in door type rando. To find the requirements of a seeker skip, look in the description of the corresponding dock node in the data visualiser.

### Metroid: Samus Returns

- Fixed: When Arachnus is configured to be the final boss, logic now requires collecting all DNA.

## [8.6.1] - 2024-11-03

- Fixed: Exporting Metroid Prime 2: Echoes games when the "Coin Chest" model is used now works.

## [8.6.0] - 2024-11-01

- Changed: The "Customize Preset" window has been given a visual overhaul.
- Changed: Filtering in the Generation Order tab is now case-insensitive.
- Changed: The Area View of the Data Visualizer now always has a dark gray background to help with readability.
- Changed: The progress bar in the Main Window and Game Details window is now in a status bar and only displayed when relevant.
- Fixed: When an error during exporting occurs, the progress bar will now reset.

### Resolver

- Fixed: Some seeds being considered impossible when finding a progressive item in an area where a later item in the progressive chain is required to leave.

### AM2R

- Changed: Adjusted the spacing of the Hints and Goal entries to be more consistent with other entries.
- Fixed: An error appearing when going to the Pipe rando preset page with the Depths pipes disabled.

#### Logic Database

- Fixed: The Hideout<->Bubble lair Depths pipes being on the wrong layer.

##### Golden Temple

- Fixed: Guardian Arena: IBJing up to Guardian Storage now requires Morph Ball.

##### Hydro Station

- Fixed: Breeding Grounds Entrance: Using Mid Air Morph to get to the upper part now requires Morph Ball.

##### Industrial Complex

- Fixed: Senjoo Settlement: Using Morph Glides to go from the Gamma Nest to the exterior now requires Morph Ball.

##### The Tower

- Fixed: Tower Exterior South East: Getting to the upper Gamma Nest ledge with Shinesparking and Morph Ball now requires a Beginner Morph Glide instead of an Intermediate Mid Air Morph and also requires Morph Ball.
- Fixed: Tower Exterior North East: Getting to the Plasma Beam Chamber Access door from below with Morph is now correctly classified as a Morph Glide instead of a Mid Air Morph and also requires Morph Ball.
- Fixed: Tower Exterior North East: Getting to the Save Station from the Zeta tunnel with Morph is now correctly classified as a Morph Glide instead of a Mid Air Morph and also requires Morph Ball.
- Fixed: Exterior Zeta Nest East Access: IBJing to the ceiling to get across from the Zeta Nest to the Exterior requires Infinite Bomb Propulsion.

##### Distribution Center

- Fixed: Distribution Center Exterior East: Climbing the room with High Jump and Morph Gliding now requires Morph Ball.
- Fixed: Distribution Facility Tower East: Morph Gliding over the little gap at the top now requires Morph Ball.
- Fixed: Distribution Facility Tower East: Walljumping and Morph Gliding from the bottom pipe to the middle pipe now requires Morph Ball.
- Fixed: Ice Beam Chamber Access: Mid Air Morphing into the pipe now requires Morph Ball.

##### The Depths

- Fixed: Bubble Lair Shinespark Cave: Climbing the upper part of the room with Walljumps and Morph Glides now requires Morph Ball.

##### Genetics Laboratory

- Fixed: Laboratory Entrance: Climbing the room with Walljumps and Morph Glides now requires Morph Ball.
- Fixed: Laboratory Spiked Hall: Morph Gliding across the room now requires Morph Ball.

### Cave Story

- Changed: The Objective preset entry doesn't enforce a minimum size anymore.
- Changed: Adjust spacing on the HP preset entry.

### Metroid Dread

- Fixed: Common case where an invalid input RomFS was considered valid.

### Metroid Dread

#### Logic Database

##### Ferenia

- Changed: The trick to pull the Grapple Block in Energy Recharge Station (Gate) using only Power Bombs to break the Bomb Blocks has been upgraded to Movement (Intermediate).
- Changed: The trick to pull the Grapple Block in Energy Recharge Station (Gate) using only Normal Bombs to break the Bomb Blocks has been upgraded to Movement (Advanced).

### Metroid Prime
- Added: The Data Visualizer now shows an Area View.
- Changed: Artifact, Phazon Suit, and Missile Expansion generation weights adjusted resulting in more even item-location probability distribution.

#### Logic Database

- Added: 3 Videos added to the logic database.

##### Chozo Ruins

- Added: In Furnace: Add comments that the standable climb up the spider track does not work on PAL.
- Added: In Furnace: Add Bomb Space Jump method for climbing the spider track on the West Furnace side.

##### Impact Crater

- Added: In Metroid Prime Lair: Require Combat Visor for Essence fight unless Invisible Objects is set to Advanced.

##### Tallon Overworld

- Added: In Tallon Canyon: Climb to the top of the half-pipe via one of the following: Intermediate Standable, Beginner BSJ, Intermediate Dash, or Intermediate Slope Jump.
- Added: In Tallon Canyon: Beginner Knowledge to break blocks with Power Bombs.
- Added: In Tallon Canyon: Advanced Wall Boost to climb the room from Gully.
- Added: In Gully: Beginner Standables to climb the room.

### Metroid Prime 2: Echoes

- Added: Colorblind-friendly textures for Main Gyro Chamber.
- Changed: Updated tournament winners scan text for Echoes 2024.

### Metroid: Samus Returns

- Added: Multiworld and item tracker support for console.
- Fixed: Rare case of the connector not being able to reconnect until Randovania is restarted.
- Fixed: Speed Booster offworld not displaying correctly for Metroid Dread.
- Fixed: Map tracker could not be opened if the final boss is Ridley.
- Changed: The preset entry for Aeion and Energy are now combined into one.
- Changed: The preset entries for the Goal and Hints don't enforce a minimum size anymore.
- Changed: Adjust spacing on the Elevator preset entry.
- Changed: Instead of a path to the RomFS, you now need to provide a decrypted 3ds, cia, cxi or app rom file.
- Removed: Requirement to provide the ExHeader for multiworld.
- Removed: Selection of PAL or NTSC region. This is automatically determined by the provided rom file.

## [8.5.0] - 2024-10-01

- Fixed: Improved server performance when importing/generating games with a huge number of worlds.

### AM2R

- Added: 1 more joke hint
- Fixed: A joke hint showing as two joke hints.

### Metroid Dread

#### Logic Database

##### Artaria

- Added: Various individual means of using Speed Booster to climb EMMI Zone Spinner from the Tunnel to White EMMI Area, using Speed Booster Conservation, and a choice between Normal Bombs, Cross Bombs and Spin Boost.
- Fixed: Logic now accounts for the need to escape through the doors after pulling open the EMMI Zone Spinner with Grapple Beam.
- Removed: Using Speed Booster to climb the EMMI Zone Spinner Room from the Door to White EMMI Arena (Power).

##### Ghavoran

- Added: In Super Missile Room: Intermediate Single-wall Wall Jump to reach Tunnel to Super Missile Room Access.

### Metroid: Samus Returns

- Added: Option to change the final boss to be Arachnus, Diggernaut, Metroid Queen, or Proteus Ridley (default).
- Changed: The DNA counter on the HUD now counts down to 0 from the amount DNA that is required to access the final boss instead of counting up to 39.
- Changed: The automatic item tracker now shows the collected DNA out of the required DNA.

## [8.4.0] - 2024-09-04

- Changed: When replacing a preset in a multiworld session, the user playing the world will now be unmarked from being ready.
- Fixed: The "Last Activity" text on the Multiplayer Session window is not aligned properly.

### AM2R

- Changed: The preset settings have been reordered to be more sensible.
- Changed: Flipping the game horizontally/vertically is not an unsupported option anymore.
- Fixed: Damage Reduction now functions correctly when more than 1 copy of a suit or more than 2 progressive suits are shuffled in the pool.
- Fixed: The seed hash on the ending screen will not clip anymore

### Cave Story

- Fixed: The explanation text in the objective tab no longer refers to a 100% objective that does not exist.

### Metroid Dread

- Added: Freesink can be enabled in a preset's Game Modifications -> Other tab. A more detailed description of this change can be found in the description. This option is **not** accounted for in logic.

#### Logic Database

##### Artaria

- Changed: The door that is locked by both Super Missile and Charge Beam is now using lock overrides. This ensures that the requirements of these locks are both respected by logic when randomizing Doors and this door is unchanged.

##### Cataris

- Added: Pseudo Wave Beam (Intermediate) to break the Blob above Blue Teleportal with Diffusion Beam.
- Added: Breaking the Blob above Blue Teleportal from the bottom of the lava, Knowledge (Beginner)
- Fixed: The Power Bomb requirement to reach the Blue Teleportal from above was circumvented when breaking the Blob from the left side of the wall.

##### Ferenia

- Removed: Getting the Missile Tank Pickup in Space Jump Room using Normal Bombs and Speed Booster.

### Metroid Prime

- Fixed: Underwater screen effect persisting after traversing backwards through Biotech Research Area 1
- Fixed: [JP/PAL] Reverse Lower Mines setting impassible at Metroid Quarantine B
- Fixed: [Experimental] Item Position Rando fixes: Scan visibility through walls and Artifact Temple/Burn Dome positions
- Changed: Cosmetic improvements to Impact Crater's dead bosses 2nd pass layer

### Metroid: Samus Returns

- Added: Changing the volume of the music and background ambience is now possible via cosmetic options.
- Added: Option to have more Metroid DNA placed than required.
- Changed: Area 6 - The Door to Chozo Seal West Intersection Terminal from Crumbling Stairwell is excluded from Door Lock Rando.
- Changed: The Gullugg next to the DNA Chozo Seal in Area 6 - Crumbling Stairwell has been removed.
- Fixed: The spawn point in Area 1 - Spider Ball chamber not working correctly.

#### Area 3 Metroid Caverns

- Fixed: The Grapple block between Letum Shrine and Gravitt Garden can now be removed from both sides.

## [8.3.0] - 2024-08-02

- Changed: Reduced some visual noise in the main window and customize preset window.
- Changed: Don't show unnecessary lines on Door Lock and Teleporter rando customization tabs.
- Changed: Clarified the description for the "Two way, between regions" transporter mode.
- Fixed: In multiworld sessions, creating a new world with a preset with unsupported features is now properly rejected.
- Fixed: The "Users and Worlds" tab on the Multiworld Session window is now easier to select.

### AM2R

- Added: 10 more joke hints have been added.
- Added: Progressive pickups can now be configured to be placed vanilla.
- Added: The first log entry in the game now displays a history of the collected items.
- Added: Multiworld generation now warns when chaos settings are enabled.
- Added: Cosmetic option to randomly color shift tilesets or backgrounds.
- Added: Configurable Damage Reduction for suits.
- Added: The seed hash will be displayed on the clear screen as well.
- Added: Options for flipping the gameplay vertically and horizontally.
- Added: The following offworld sprites have been added: Charge Beam, Energy Tank and Missile Expansion for Prime 1, Missile Launcher for Samus Returns.
- Changed: The offworld sprite for Prime 1 Bombs has been changed to better fit with the existing artstyle.
- Changed: When "Skip Gameplay cutscenes" is on, the Tower activation cutscene will also be skipped.
- Changed: On the Starter Preset, Screw Attack's priority has been changed to be `Low`.
- Changed: The Septogg in Breeding Grounds 3 South Gamma will now spawn instantly after defeating the Gamma.
- Changed: A warning will be shown when having Queen Metroid-Locked Doors as a target in Multiworlds.
- Changed: In a generated game, every joke hint will now be unique.
- Changed: When the DNA hint setting is set to `No hints`, joke hints will now also be shown, instead of the same generic text.
- Fixed: The Tower - Dark Maze now has the correct light level.
- Fixed: Industrial Complex - Breeding Grounds Fly Stadium Access now has the correct light level.
- Fixed: Exporting a game after a Music Rando game now properly deletes all randomized songs.
- Fixed: The Baby now requires all DNA in order to be collected again.
- Fixed: When using Door Lock rando, doors in boss rooms will not close instantly when stepping into the room, but instead stay open until the proper event starts.
- Fixed: Doors in boss rooms will not lock again when reentering the boss room after the boss was defeated.
- Fixed: In Door Lock Rando, when doors unlock in Genetic Laboratory rooms, they will now properly switch to ammo doors rather than switching to blue doors.
- Fixed: The softlock prevention in Super Missile Chamber now doesn't have a shot block overlapping with a crumble block.
- Fixed: In Door Lock Rando, if another Water Turbine has been destroyed, it will now not cause the original Water Turbine in Hydro Station to get destroyed.

#### Logic Database

##### The Tower

- Added: Ext. Zeta Nest East Access now has an IBJ (intermediate) + Knowledge (Beginner) + Spider method of crossing the room from the right.
- Added: Gamma Nest West Access now has an IBJ (intermediate) + Knowledge (Beginner) + Spider method of crossing the room from center to right.
- Fixed: Ext. Zeta Nest East Access now has corrected Morph Ball requirements and trick types.
- Fixed: Ext. Zeta Nest West Access now has corrected Morph Ball requirements and trick types.
- Fixed: Ext. Gamma Nest NE Access now has corrected Morph Ball requirements and trick types.
- Fixed: Ext. Zeta Nest West Access now has corrected Morph Ball requirements and trick types.

### Metroid Dread

- Fixed: The option to hide scans with Nothing data now behaves as expected.
- Fixed: Seeds with more than 3 starting Energy Parts can be exported and played.
- Fixed: The "start the game with the X released" option now also mentions Experiment Z-57.

#### Logic Database

##### Burenia

- Added: Use Pseudo Wave Beam (Intermediate) with Diffusion Beam to break the Early Gravity Blob through the wall.
- Fixed: The Early Gravity Speed Booster puzzle now correctly requires Speed Booster Conservation set to Beginner.
- Removed: Using Water Bomb Jumps to reach the Blob Alcove in Gravity Suit Tower.

##### Cataris

- Changed: The fight with Experiment Z-57 now requires more resources
  - Charge Beam changes
    - Using just Charge Beam has been upgraded to Combat (Intermediate)
    - Using Charge Beam with beams dealing at least 75 damage satisfies Combat (Beginner)
    - Using Charge Beams with beams dealing at least 120 damage is in logic with no tricks.
  - Health changes
    - When dodging the later attack without Flash Shift or a Spin Jump, 250 Energy is required
    - The fan phase requires a Spin Jump or Combat (Intermediate) with 300 Energy.

### Metroid Prime

- Changed: Updated tournament winners scan text
- Fixed: Crash in Central Dynamo/Quarantine Access A due to the memory from extra blast shields
- Fixed: Crash in Deck Beta Security Hall due to the memory from extra blast shields and auto-loads
- Fixed: Non-NTSC 0-00 Ruined Courtyard thermal conduit patch exploit where Super Missiles could be skipped
- Fixed: Upper Research Core door forcefield having the wrong color/vulnerability when a custom blast shield is placed
- Fixed: Upper Research Core door opening if a custom blast shield is destroyed while the door is unpowered
- Fixed: Export error when using (deprecated) Major cutscene skips
- Fixed: Shorelines lighthouse cutscene skip not working if the player had visited the save station
- Fixed: Missing black bars in the Elite Research bottom platform activation cutscene
- Fixed: Black bars sometimes disappearing prematurely in the Chozo Ice Temple cutscene
- Fixed: Missing screen fade-in from Arrival cutscenes in Transport to Chozo Ruins East and Transport to Tallon Overworld South when skipped
- Fixed: Ghost music in Furnace not playing when coming from Energy Core

#### Logic Database

- Fixed: When elevators are shuffled one-way (cycles/replacement/anywhere), and an elevator leads into the Ship on uncrashed Frigate Orpheon, coming back now properly needs Parasite Queen defeated.

##### Chozo Ruins

- Added: Ruined Shrine NSJ climb now has both NTSC and non-NTSC versions documented.

##### Phazon Mines

- Fixed: Added back the item requirements to Mines Security Station Barrier after they were accidentally removed.

### Metroid Prime 2: Echoes

- Added: FAQ for Sanctuary Entrance Kinetic Orb Cannon.

#### Logic Database

##### Temple Grounds

- Added: Great Wind Chamber terminal fall to the morph cannon now has standable terrain (beginner) and is documented.

##### Torvus Bog

- Fixed: Transit Tunnel East: Getting from Door to Training Chamber to Door to Catacombs without Gravity Boost now requires Morph Ball.

### Metroid: Samus Returns

- Added: Cosmetic option to shuffle music either by song type or full shuffle.
- Added: More starting locations have been added for all areas.
- Added: Progressive pickups can now be configured to be placed vanilla.
- Added: New generic offworld items for Missiles, Beams, and Suits in multiworld.
- Added: A unique icon for major items on the map.
- Changed: Room Names on the HUD are now enabled by default.
- Changed: Power Bomb drop rates have been bumped to 20% from 10-15% for nearly all enemies.
- Changed: The music in Surface West now plays the Surface East - Landing Site theme if you do not have the Baby and all DNA collected.
- Changed: The Aeion orbs after collecting major upgrades has been restored.
- Changed: Beams have been rebalanced against Diggernaut.
- Fixed: The hidden area in Area 7 - Spider Boost Tunnel South not being removed fully.
- Fixed: Negative Metroid count if defeating the Larva Metroids in reverse.
- Fixed: Visual bug where Samus would display incorrectly after reloading to checkpoint from a boss fight.
- Fixed: The pickup from Arachnus no longer faces the screen when it spawns.

#### Logic Database

##### Area 1

- Added: Destroyed Armory - Reach the pickup by doing a Damage Boost (Advanced) off the Gullugg, along with Precise Aiming (Beginner), Single-Wall Wall Jump (Intermediate), and Unmorph Extend (Advanced).
- Added: Temple Exterior
    - Video for the Melee Clip to access Exterior Alpha Arena from the tunnel.
    - Methods to climb the right side of the room to the door and to the top:
        - High Jump Boots, Damage Boost (Advanced), Super Jump (Hypermode).
        - High Jump Boots, Super Jump (Expert), Unmorph Extend (Advanced).
        - Single-Wall Wall Jump/Wall Jump (Intermediate) and either High Jump Boots, Ice Beam (Intermediate), or Damage Boosts (Advanced).
- Fixed: Inner Temple West Hall - Reaching Door to Inner Temple Save Station properly requires Morph Ball on the Unmorph Extend paths.

##### Area 4 Central Caves

- Added: Amethyst Altars - Reach the pickup with Spider Ball, Single-Wall Wall Jumps (Expert), and Movement (Advanced).

##### Area 5 Tower Exterior

- Added: Tower Exterior
    - Reach the door to Zeta Arena Access with High Jump Boots, Single-Wall Wall Jumps (Beginner) and either Super Jump (Intermediate) or Unmorph Extend (Intermediate).
    - Reach the center top of the tower with High Jump Boots, Single-Wall Wall Jump (Intermediate), Super Jump (Advanced), Unmorph Extend (Advanced), and Movement (Advanced).
    - Reach the top ledge to Gamma+ Arena Access with High Jump Boots and Ice Beam, and either Charge Beam (Intermediate), Phase Drift (Advanced), or nothing extra (Expert).

##### Area 7

- Added: Omega Arena South Access
    - Reach the pickup with Bombs and a Bomb Launch (Diagonal Bomb Jump (Advanced)).
    - Reach the door to Omega Arena South by freezing the Gullugg and using High Jump Boots or Super Jump (Advanced).

## [8.2.1] - 2024-07-05

### AM2R

- Fixed: The Tower is now properly unlit when it hasn't been activated, and lit when it has been activated.

### Metroid Dread

- Fixed: Added missing dependency for Storm Missile Doors, which could crash the game when visiting a region where there was no other door that used the Super Missile Door as a base.

### Metroid: Samus Returns

- Changed: The hidden area obstruction before Diggernaut in Area 6 has been removed.
- Fixed: Hidden area obstructions not being properly removed.
- Fixed: An issue where items collected in Surface West weren't being sent in Multiworld.

## [8.2.0] - 2024-07-03

- Added: When generating for a multiworld, certain error messages now mention the names of relevant worlds.
- Added: When generating for a multiworld, all mentions of a world now use the world's name.
- Added: "Export all presets" option under multiworld session Advanced Options.
- Added: Credits spoiler log now mention if one of the items was randomly placed as a starting item.
- Added: Warn when generating a game with Door Lock Randomizer in Types Mode and Permanently Locked doors are set as a valid option.
- Added: Rdvgame files now contain a checksum, in order to detect if invalid files were user-modified.
- Added: Metroid Samus Returns racetime.gg rooms are now viewable in the racetime.gg browser.
- Changed: Significantly improved the performance of uploading a game to multiworld session, as well as downloading the spoiler.
- Changed: The Receiver/Provider world selector in the History tab is now sorted.
- Changed: The dropdown to select a connector is now sorted alphabetically.
- Fixed: When opening the window to select a preset for Multiworld sessions, it will not show placeholder text anymore.

### AM2R

- Added: Chaos Options to randomly make a room dark, submerged in water or submerged in lava.
- Added: 10 Videos added to the logic database.
- Fixed: Dread's Wide Beam will now show as a Wide Beam sprite instead of a Spazer Beam sprite.
- Fixed: A crash when in Door Lock Rando, a Research Site Hatch was shuffled to become a Research Site Hatch.

#### Logic Database

##### Distribution Center

- Added: Facility Storage Spiked Path: It is now possible to cross the rooms with Wall Jumps and Intermediate Zips.
- Fixed: Pipe Hub Access: Solving the EMP Puzzle is not possible to do with Power Bombs anymore.
- Fixed: Zipping across in Serris Arena now requires Morph Ball.

##### Hydro Station

- Changed: Breeding Grounds Entrance: The Walljump that's used to get to Breeding Grounds Save Station with a Damage Boost is now Intermediate instead of Expert.

##### Industrial Complex

- Fixed: Spiky Shaft: It is now not trivial anymore to go between the top left door and the top right door.

##### The Depths

- Added: Bubble Lair Shinespark Cave: Expert Walljump and Intermediate Morph Glide option to climb the room as well as a video demonstration.
- Changed: Hideout Omega Nest: Getting past the Omega is now Movement Intermediate with Space Jump, and Movement Advanced with Spider Ball.

### Metroid Dread

- Added: Progressive pickups can now be configured to be placed vanilla.
- Changed: The water in Early Cloak Room in Artaria will disappear after the blob is broken, instead of flooding the lower section with the tunnel.
- Changed: Water will no longer appear in First Tutorial after using the water device in EMMI Zone Hub in Artaria.
- Changed: Prime 1's Missile Launcher now shows up as a Missile Tank.
- Fixed: Entering Intro Room in Artaria will no longer cause long loads or crash the game.
- Fixed: The Navigation Station in Itorash now has a map icon.
- Fixed: The Thermal Gate blocking the Morph Launcher to Experiment Z-57 now has a map icon.
- Fixed: The transport in Ghavoran - Flipper now shows the destination on the minimap icon.

#### Logic Database

##### Cataris

- Fixed: Moving Magnet Walls (Tall) now uses the correct lava button event for the magnet surfaces.

##### Hanubia

- Changed: The Door to Orange EMMI Introduction is excluded from Door Lock Rando.

### Metroid Prime

- Fixed: Typo on the Quality of Life preset tab.
- Changed: Open Map can be used with Elevator Randomization (Unvisited rooms do not reveal their name. Unvisited Elevators do not reveal their destination.)

#### Logic Database

##### Chozo Ruins

- Fixed: Removed redundant connection to Hive Totem.

##### Tallon Overworld

- Fixed: Overgrown Cavern now has the correct node marked as player spawn.

### Metroid Prime 2: Echoes

- Added: Progressive pickups can now be configured to be placed vanilla.

### Metroid: Samus Returns

- **Major** - Added: Multiworld and automatic item tracker support for Citra.
- Added: New door types: `Access Open` and `Lightning Armor`. Access Open adds new doors to most 3-Tile high open transitions, which can then be shuffled. Lightning Armor doors can be opened with a Melee while having Lightning Armor enabled.
- Added: Option to configure if heated rooms or lava deals constant instead of scaled damage.
- Added: If you don't have the Baby Metroid, a configurable hint is now displayed in the textbox after collecting all DNA.
- Changed: The popup when collecting an item has been removed, and has been replaced with a message that does not interrupt gameplay.
- Changed: Item icons on the map will now show the icon of the pickup instead of the open circles. Powerups and Nothings currently share the same icon. Hidden Pickups will still show up as open circles.
- Changed: When collecting a Reserve Tank, the HUD will now properly update instead of disabling the bottom screen.
- Changed: Some "hidden area" obstructions have been removed in the following areas to improve visibility in certain sections: Area 1, Area 3 Factory Exterior, Area 4 Central Caves, Area 7.
- Changed: Area 1 - Inner Temple East Hall: The top crumble block no longer respawns to help prevent a possible softlock in Door Lock Rando.
- Changed: Area 4 Crystal Mines: The upper door in Mines Entrance can now be shuffled in Door Lock Rando.
- Changed: The description for the `Missile Reserve Tank` is now more explicit about when it can be used.
- Fixed: When exporting a new seed, any leftover data from previous seeds will be deleted.
- Fixed: If progressives are enabled, the models for Wave Beam and High Jump Boots now face right to be more recognizable.
- Fixed: Beam Doors are no longer mismatched with the door they are attached to, which would prevent certain doors from being opened.
- Fixed: Crash when defeating the Larva Metroids in reverse.
- Fixed: Typos in `Patches` tab regarding area names.

#### Logic Database

##### Area 5 Tower Exterior

- Fixed: Picking up `Missile Tank (Top)` from the top of the room now requires Bombs.

## [8.1.1] - 2024-06-08

### Metroid Prime

- Fixed: Arboretum - Gate not staying open on room reload if the gate cutscene was skipped
- Fixed: Sunchamber - Artifact unveil cutscene black bars not going away

## [8.1.0] - 2024-06-04

- Changed: In Item Pool tab, improved the presentation for configuring ammo.
- Changed: Error messages have been made more detailed if Randovania is unable to connect to Dolphin.
- Fixed: Events followed by pickups are now better weighted during generation.
- Fixed: During generation, the starting health is now properly accounted for when deciding how many Energy Tanks (and similar) are needed for a requirement.
- Fixed: Text in the Customize Preset window's Randomizer Logic > Generation tab is now game-neutral.
- Fixed: Items placed before standard generation now respect vanilla item placement settings to not assign two items to one location.
- Fixed: The Spoiler Playthrough tab is now hidden when creating a game with minimal logic, as it's not a reliable source on determining whether a seed is beatable.
- Fixed: Locked/Disabled Doors will, in addition to checking if you can reach the backside of the door, also check if you can leave from there.
- Fixed: Games that support randomisation of any type of transport with the "Two-way, between regions" mode now ensure that all regions are reachable.

### AM2R

- **Major** - Added: Transport Pipe randomizer. If enabled, it will change where Transport Pipes lead to.
- **Major** - Added: Long Beam, Walljump Boots and Infinite Bomb Propulsion have been added as items.
- Added: It is now possible to have a seperate shuffled amount and required amount of DNA.
- Added: Exposed Metroid Queen-Locked doors for Door Lock Rando.
- Added: Exposed Open Transitions for Door Lock Rando. Shuffling these in, will place Doors on all 4-Tile high transitions.
- Added: All Bosses now drop Power Bombs.
- Added: The following sprites have been added: Spider Ball for Prime 1, Missile Launcher, Speed Booster Upgrades and Super Missile Launcher for Dread.
- Changed: The following sprites were changed in order to fit more with AM2R's art style: Ice Missiles and Storm Missiles for Dread, Annihilator Beam, Dark Suit, Dark Visor, Echo Visor, Light Suit and Progressive Suit for Echoes, Gravity Suit, Phazon Suit and Varia Suit for Prime 1.
- Changed: The hints are now in color.
- Changed: The sprites for the EMP doors have been changed to be more distinct.
- Changed: When Doors are shuffled over Research Site Hatches, they are now not obscured by the rock background.
- Changed: The Starter Preset now has `Unlock Genetics Laboratory Doors` enabled.
- Changed: The Starter Preset now has Progressive Jumps and Progressive Suits enabled.
- Fixed: When Research Site Hatches are shuffled to Ammo doors (Missile, Super Missile, Power Bomb), they will now get unlocked automatically when going through them.

#### Logic Database

##### Distribution Center

- Changed: Dual Gammas: Fighting them without Gravity Suit now requires intermediate combat instead of beginner.
- Changed: Dual Gammas: Fighting them with Charge Beam now requires you to be able to climb the platforms in the room.
- Fixed: Gravity Area Trapdoor: Shinesparking up is now impossible on Door Lock Rando.
- Fixed: Gravity Area Shaft: Shinesparking up is now impossible on Door Lock Rando and also properly accounts for Missiles.

##### Genetics Laboratory

- Added: Waterfalls Exterior: Hypermode option of climbing the room with Walljumps and Morph Glides.
- Fixed: Hatchling Room Underside: Shinesparking up is now impossible on Door Lock Rando.

##### Industrial Complex

- Changed: Upper Factory Gamma Nest: Leaving to the top with Spider Ball or IBJ now requires the Gamma to be dead first.
- Changed: Upper Factory Gamma Nest: Leaving to the top with only Walljump is now an Expert Walljump instead of Advanced.
- Changed: Upper Factory Gamma Nest: Leaving to the top with Walljumps and the Septoggs is now an Intermediate Walljump instead of Beginner.
- Changed: Fighting Torizo without any Beam Upgrades is now Advanced Combat.

##### GFS Thoth

- Changed: Fighting Genesis without any Beam Upgrades is now Expert Combat.

##### Golden Temple

- Added: Golden Temple Exterior: A video for the Walljump to Exterior Alpha Nest.

##### The Tower

- Changed: Tower Exterior South East: Shinesparking up to the cliff near the Gamma Nest has been changed from a beginner shinespark to an intermediate one.

### Cave Story

- Added: 60fps can be enabled for Freeware by setting the appropriate value in the `settings.ini` file next to the executable after an export.
- Changed: When playing a Multiworld, Windows will not show a Firewall prompt anymore to allow the game.
- Fixed: Cave Story Tweaked now runs on the Steam Deck.

### Discord Bot

- Changed: The website command now points to `https://randovania.org` rather than `https://randovania.github.io`.

### Metroid Dread

- Changed: The Morph Launcher leading to Experiment Z-57 will no longer cause Thermal Doors to temporarily be closed.
- Changed: The exporting dialog now links to a guide that explains how to dump the RomFS.
- Changed: In the preset energy tab, the explanation of environmental damage being non-logical is now less misleading.
- Changed: When transports are randomized, the room names will now always be displayed on the HUD for rooms containing transports, regardless of cosmetic settings.
- Fixed: Typo on the exporting dialog.
- Removed: The `Ryujinx (Legacy)` option for exporting has been removed. The `Ryujinx` option should be used instead.

#### Logic database

- Added: New trick: Climb Sloped Surfaces.

#### Artaria

- Added: Wall Jump (Beginner) is now an option for reaching the bottom part of the slope in EMMI Zone Spinner.
- Added: In Waterfall: Getting from Tower Middle to Door to Behind Waterfall with Phantom Cloak and Climb Sloped Surfaces (Advanced).
- Changed: Climbing the slope in EMMI Zone Spinner with Spin Boost has been reclassified from Movement to Climb Sloped Surfaces.
- Changed: Using Speed Booster to climb the slope in EMMI Zone Spinner has been reclassified to Speed Booster Conservation.
- Changed: In Waterfall: Getting from Tower Middle to Door to Behind Waterfall with no items has been reclassified from Movement (Advanced) to Climb Sloped Surfaces (Expert).
- Changed: In Waterfall: Getting from Right of Rotatable to Tower Middle  with Spin Boost now requires Climb Sloped Surfaces (Beginner).

#### Burenia

- Changed: Using Flash Shift to get the Missile Tank Pickup in Main Hub Tower Top now requires tricks, either Movement (Beginner) with 3 Flash charges, Climb Sloped Surfaces (Intermediate) with 2 Flash chargers, or Wall Jump (Beginner) and Climb Sloped Surfaces (Beginner) with 1 Flash Charge.

##### Dairon

- Added: Door Types for the two Dairon Power Events for future-proofing (not the Missile or Wide doors) and updated the relevant connections.
- Added: Using Stand on Frozen Enemies trick to get the item in Big Hub, using either Flash Shift or Spin Boost.

##### Ferenia

- Added: Climb Sloped Surfaces (Intermediate) with Flash Shift to reach the pickup in Pitfall Puzzle Room, with 2 Flash Charges.
- Added: Climb Sloped Surfaces (Beginner) with Flash Shift to climb the slope at the bottom of Speedboost Slopes Maze, with 1 Flach Charge.

##### Ghavoran

- Changed: Climbing to the pickup at the top of Spin Boost Tower using Flash Shift has been reclassified from Climb Sloped Tunnels to Climb Sloped Surfaces.
- Changed: Climbing to the pickup at the top of Spin Boost Tower Using Flash Shit, the Wall Jump has been reduced from Advanced to Intermediate.

### Metroid Prime

- Fixed: The artifact totems now break during the Meta-Ridley fight if less artifacts were required than shuffled
- Fixed: Crashes in several rooms when pressing start to skip cutscene exactly 1 second from the end of cutscene
- Fixed: Crash in certain elevator rooms when warping the moment connecting room(s) finish loading
- Fixed: Incorrect shield texture for vertical **Power Beam Only** doors
- Fixed: Elite Research - Stuttering when loading the room
- Fixed: Mine Security Station - Wave Pirates not dropping down if the player didn't skip the cutscene immediately
- Fixed: Reactor Core - Escape music restarting when leaving the room after Parasite Queen has been killed
- Fixed: Furnace - Ghost elements re-appearing when re-entering the room from East Furnace Access
- Fixed: Main Plaza - Door background texture not rendering on the correct side
- Fixed: Hive Totem - Skipping the cutscene now behaves more accurately as if the cutscene wasn't skipped
- Fixed: Ruined Courtyard - Skipping the cutscene now behaves more accurately as if the cutscene wasn't skipped
- Fixed: Phendrana Shorelines - The item behind the ice can now be collected again with Infinite Speed
- Fixed: Control Tower - Flying Pirates incorrectly flying away from the player when skipping the cutscene
- Fixed: Research Core - Combat Visor being forced after grabbing the pickup on Competitive Cutscene mode
- Fixed: Research Entrance - Softlock if the player kills the pirates before touching the cutscene trigger
- Fixed: Research Entrance - Fog disappearing after clearing the 1st Pass Pirates and before the 2nd Pass Shadow Pirates
- Fixed: Energy Core - Underwater sound incorrectly playing when the player was not underwater
- Fixed: Energy Core - Puzzle music not playing again if the player re-enters the room during the countdown
- Fixed: Ruined Shrine - Beetle music incorrectly continues playing after leaving towards Main Plaza
- Fixed: Save Station B - Incorrectly playing save station music instead of Phendrana music if the player leaves too quickly
- Fixed: Observatory - Projector activation cutscene skip activating the projector twice if the cutscene was skipped late
- Fixed: Observatory - Fixed incorrect music playing when the projector is active
- Fixed: Observatory - Panel activation cutscene incorrectly playing on 2nd Pass when the projector is already active
- Added: New option for suit damage reduction: "Additive", where each suit provides a specific amount of damage reduction
- Changed: The map tracker uses the same names for elevators as when editing a preset
- Changed: Updated tournament winners scan
- Changed: Ventilation Shaft: Cutscene skip no longer waits for nearby rooms to load
- Changed: Mine Security Station: The Wave Pirates now get activated with the same timing, regardless of what death animation the Shadow Pirates play
- Changed: Mine Security Station: Adjusted cutscene trigger so it can't be accidentally skipped
- Changed: Ruined Shrine - Adjusted position of the cutscene skip lock-on point
- Changed: Control Tower - "Doors Unlocked" HUD Memo now shows in Control Tower once the fight is done on Competitive Cutscene mode
- Changed: Ruined Fountain - Morph Ball can no longer get stuck at the bend on the Spider Track
- Changed: Energy Core - Increased the size of the Load Trigger to Furnace Access
- Changed: Hive Totem - Adjusted the Hive Totem scan position to match how it is on PAL
- Changed: Sun Tower Elevator - Cutscene now shows Samus facing the correct direction
- Changed: Observatory - Restored an unused particle effect for the projector
- Changed: Observatory - The projector is now activated on room load, instead of activating immediately after the room loaded
- Changed: Research Entrance - 2nd Pass Shadow Pirates can longer interrupt 1st Pass fight music if they die too slowly
- Changed: Omega Research - Ambient music now resumes when the pirates die instead of when they fully despawn
- Changed: Geothermal Core - The previously invisible ledge connected to Plasma Processing is now always visible

#### Logic Database

##### Magmoor Caverns

- Fixed: Geothermal Core: Various Puddle Spore requirements now require Before Storage Depot B instead of After.

##### Phazon Mines

- Changed: Central Dynamo: Infinite Speed trick no longer requires Knowledge (Advanced)
- Changed: Fungal Hall Access now appropriately requires Plasma
- Added: Mine Security Station: Combat logic for getting Storage Depot A
- Changed: Mine Security Station: Adjusted combat logic to have stricter requirements

##### Phendrana Drifts

- Changed: Temple Entryway: Breaking ice properly requires Plasma/Wave/Power

##### Tallon Overworld

- Changed: Root Cave: NSJ climb connects to a skybox which connects to the item and Arbor Chamber
- Changed: Root Cave: NSJ climb to item no longer needs Standable Terrain and Invisible Objects has been nerfed to Beginner for the item
- Changed: Root Cave: NSJ climb now appropriately requires Door Lock Rando to be off
- Changed: Root Cave: Combat Dash from Arbor Chamber to item no longer requires X-Ray/Invisible Objects
- Added: Root Cave: NSJ climb now has comments to explain methodology
- Added: Root Cave: Advanced Combat Dash to Arbor Chamber from item that does not need X-Ray/Invisible Objects

### Metroid Prime 2: Echoes

- Fixed: A small typo with "immune" in the energy preset tab.
- Fixed: Seeker Locks without Seeker now properly show all usages when asked for.

### Metroid: Samus Returns

- **Major** - Added: Door Lock randomizer has been added, along with new door types.
- **Major** - Added: Elevator randomizer has been added.
- Changed: DNA hints now just say "DNA" instead of "Metroid DNA".
- Fixed: If no seed was exported at a previous start of Randovania, the export window now shows the correct title ID in the output path for NTSC without having to switch to PAL and back to NTSC.
- Fixed: Removed an incorrect start location from Area 4 Central Caves, which failed when exporting the game.
- Fixed: Typo on the exporting dialog.
- Fixed: Common case where a modified input RomFS was considered being unmodified.
- Fixed: Starting at Area 3 Factory Exterior - Beam Burst Chamber & Tsumuri Station no longer spawns Samus out of bounds.
- Fixed: The Laser Aim cosmetic options UI no longer exports the wrong colors and has been simplified.
- Fixed: The item in Area 7 - Omega Arena South Access no longer disappears after defeating the Omega in Area 7 - Omega Arena South.
- Fixed: Case where Power Bombs would not be disabled when fighting Diggernaut.

#### Logic Database

##### Area 1

- Fixed: Metroid Caverns Hub: Dock to Metroid Caverns Save Station -> Tunnel to Metroid Caverns Save Station now has the correct grouping for the logical paths.

##### Area 3 Metroid Caverns

- Added: Caverns Teleporter East - Reaching the pickup now has correct requirements with High Jump Boots, requiring either a Super Jump (Advanced), Unmorph Extend (Intermediate), or Freezing the Moheek (Intermediate).

## [8.0.0] - 2024-05-01

- **Major** - Added: Metroid Samus Returns has been added with full single player support. Includes random starting locations, some toggleable patches, and more.
- Added: Highlighting nodes in the Map view of the Map tracker will now update the current location.
- Changed: The output after verifying the installation has been made less misleading.
- Changed: Show better errors on Linux and macOS when something goes wrong while trying to open a directory.
- Changed: Improve error handling when exporting presets.
- Fixed: The Map view on the Map tracker will not show doors and generic nodes as being inaccessible if only resources were shown on the Text Map view.

### Resolver

- Fixed: Some cases of seeds being wrongly considered as impossible.

### Discord Bot

- Added: The Discord bot now mentions the game when describing a preset.
- Changed: Experimental games are now only available in the development bot.

### AM2R

- Added: 1 joke hint.
- Changed: All ammo tanks are now consistently being referred to as "Tanks" rather than "Expansions".

#### Logic Database

- Changed: Zipping from destroyable objects with Missiles is now rated as Expert.

##### Hydro Station

- Fixed: Varia Chamber Access: Logic will not expect you to Infinite Bomb Jump with only Power Bombs to get to the item anymore.
- Fixed: Inner Alpha Nest South: It's not logical anymore to get the Missile tank with only Walljumps and Mid-Air Morphs.
- Added: Inner Alpha Nest South: A video link to get the Missile Tank with a Morph Glide.

### Cave Story

- Fixed: If the objective has been set to the bad ending, then the Explosive will be in its vanilla location, rather than not being shuffled at all.
- Fixed: King does not have a third ear anymore when using him as a player sprite.

##### Sand Zone

- Fixed: Sand Zone: Breaking the blocks now properly accounts for having either Missile Launcher or Super Missile Launcher.
- Fixed: Sand Zone: Breaking the blocks to go from the Sunstones to before the omega fight now properly accounts for killing enemies to farm Missiles.
- Fixed: Sand Zone: Reaching the Storehouse now expects you to have a weapon on trickless instead of the ability to fly.
- Added: Sand Zone: Breaking the blocks near the Storehouse is now accounted for with Missiles/Bubbler.
- Added: Sand Zone: Collecting the running puppy now expects you to either kill the Armadillos, or avoid them via intermediate Pacifist strats.

### Metroid Dread

- Added: Linux and macOS now have the Ryujinx exporting option available.
- Changed: The Missile Tank pickup in Invisible Corpius Room in Artaria has been moved to the left so that it won't overlap with the door in Door Lock Rando.
- Changed: There is now a thermal gate preventing players from entering the Experiment Z-57 fight without activating the nearby thermal first.
- Fixed: The `Hints Location` tab no longer refers to Prime 2 when describing where the hints are placed.
- Fixed: Customizing a preset where EMMI and Bosses were turned off for DNA placement won't have the DNA slider be initially enabled.
- Fixed: A `drive letter` typo in the exporting window.
- Removed: The FAQ entry stating that only the English language is supported has been removed, as all languages are patched since version 7.4.0.

#### Logic database

##### Cataris

- Added: Pseudo Wave Beam (Beginner) to break the blob above Blue Teleportal to Artaria, from the left side of the wall.

### Metroid Prime

- Added: FAQ Entry about non-Superheated rooms
- Added: Exposed "Power Beam Only"-Doors for Door Lock Rando.

#### Logic Database

##### Chozo Ruins

- Changed: Main Plaza: The R-Jump and L-Jump to reach the Grapple Ledge Missile Expansion have been lowered to beginner.

##### Frigate Orpheon

- Added: Biotech Research Area 2 can now be crossed with a Hypermode Wall Boost

##### Magmoor Caverns

- Added: The Sloped R-Jump in Geothermal Core to get to the door to Plasma Processing (commonly referred to as Eagle Jump) is now in logic.

##### Phendrana Drifts

- Added: The jump to the upper pickup in Gravity Chamber now requires an intermediate R-Jump or an Advanced L-Jump alongside the Advanced Slope Jump requirement.

### Metroid Prime 2: Echoes

#### Logic Database

- Fixed: Normal Doors now account for having a beam or Morph Ball Bombs to open.

##### Agon Wastes

- Added: Movement (Intermediate) to get from the center platforms in Central Mining Station to the cannons using Space Jump Boots.
- Added: Screw Attack from the cannons to get the item in Central Mining Station before the Pirate fight.
- Added: Mining Station B - Room Center to Transit Station with Boost Ball, Bombs, BSJ (Intermediate), and Standable Terrain (Intermediate).
- Fixed: The video link for the Expert Slope Jump in Central Mining Station now links to a working video.
- Fixed: Mining Station B - Room Center to Transit Station now properly requires Boost Ball and Standable Terrain (Intermediate) for the No Space Jump Post-Puzzle path.

## [7.5.0] - 2024-04-01

- Added: Command line arguments for exporting games. These commands are intended for advanced uses only.
- Fixed: During generation, actions that involves multiple progressive pickups are now properly considered.

### AM2R

- Fixed: Hitting Zetas with Charge Beam works again.

#### Logic Database

##### Distribution Center

- Added: Gravity Area Corridor: Getting the item is now logical via a Charge Bomb Spread. This requires Knowledge Beginner and Movement Intermediate.
- Fixed: Gravity Chamber Access: Going from right to left is now logical with Gravity and Bombs.
- Fixed: Gravity Chamber Access: Going from right to left is not logical anymore with walljumping.

##### Hydro Station

- Changed: Shinesparking from Breeding Grounds Alpha Nest West to Breeding Grounds Overgrown Alley now requires an intermediate Shinespark.
- Fixed: Hydro Station Exterior: It's now impossible for the Water Turbine to shuffle to a Spider Ball door or a Screw Attack door.

##### Industrial Complex

- Added: Industrial Complex Exterior: It is now possible to get from the right building to the left building. It's an Intermediate Morph Glide with High Jump, and an Advanced without.

##### Main Caves

- Fixed: Drill Excavation: Logic does not expect you to need bombs anymore to break the crystal if Cutscene Skips are enabled.

##### The Tower

- Fixed: Plasma Chamber: It is now logical to escape the room through the left tunnel if the Softlock Prevention option is enabled.

### Cave Story

- Fixed: Cave Story exports with CS:Tweaked now prioritize the mod-specific files over Freeware's. This solves several issues with missing graphics when exporting over a Freeeware game.
- Fixed: Missing graphical assets for rando-exclusive inventory entries in Cave Story: Tweaked exports

#### Logic Database

##### Ruined Egg Corridor

- Added: Health requirements to the Sisters.
- Fixed: Breaking the blocks in `Cthulhu's Abode?` now properly accounts for Super Missile Launcher

### Metroid Dread

- Fixed: DNA placement respects vanilla item placement settings to not assign two items to one location

#### Logic Database

- Added: New trick, Cross Bomb Launch.
- Changed: The Shinesink Clip and Aim Down Clip tricks are now a single Floor Clip trick.

##### Artaria

- Added: Video: Ballsparking into Speed Hallway from the right, charging speed from Energy Recharge Station South.

##### Burenia

- Added: Crossing the gap in Underneath Drogyga with Cross Bomb Launch; Intermediate with Spin Boost, Advanced without.
- Added: Reaching the Missile Tank Pickup in Main Hub Tower Top using Cross Bomb Launch (Advanced).
- Added: Video: Morph Ball Movement Jump in Main Hub Tower Middle.

##### Cataris

- Added: Reaching the Pickup in EMMI Zone Item Tunnel using Cross Bomb Launch (Advanced).
- Changed: The Cross Bomb Skip to reach the Pickup in EMMI Zone Item Tunnel has been reduced from HyperMode to Expert.

##### Dairon

- Added: Getting across the right gap in Early Grapple Room with Cross Bomb.

##### Elun

- Changed: Releasing the X without Bombs or Cross Bombs now requires Knowledge (Beginner).

##### Ferenia

- Changed: Getting across the water in EMMI Zone Exit East with Cross Bombs now additionally requires Cross Bomb Launch (Advanced).
- Changed: Path to Escue: Getting from Door to Save Station Southeast to Dock to EMMI Zone Exit East is now trivial.

##### Ghavoran

- Added: Cross Bomb Launch (Advanced) to get to the Save Station Door in Golzuna Tower from the Missile Tank Pickup.
- Added: Cross Bomb Launch (Beginner) to get the Missile Tank Pickup in Golzuna Tower.
- Added: Video showing the Climb Sloped Tunnels trick to get from the Missile Tank Pickup to the Save Station Door in Golzuna Tower.
- Added: Wall Jump using Spin Boost in Left Entrance.
- Added: Water Space Jump (Intermediate) in Energy Recharge Station, getting up through the Screw Attack Blocks.
- Changed: Using Cross Bomb to get the Missile Tank Pickup in Golzuna Tower now requires Movement (Beginner).
- Changed: The Floor Clip into Golzuna Arena has been reduced from Expert to Intermediate.
- Changed: The Cross Bomb Skip to get across the Pitfall blocks in Cross Bomb Tutorial has been reduced from Expert to Advanced.

### Metroid Prime

#### Logic Database

##### Phendrana Drifts

- Added: Ruined Courtyard: Scan/X-Ray Beginner dash to and from Specimen Storage

##### Tallon Overworld

- Changed: Frigate Crash Site: Overgrown Cavern Climb L-Jump adjusted to Beginner

### Metroid Prime 2: Echoes

- Added: Updated A-Kul's scan with the 2023 CGC Tournament winners.

#### Logic Database

##### Torvus Bog

- Added: The reverse air underwater in Training Chamber now has a method with and without Space Jump (Advanced and Expert respectively). This can be used to get to the bomb slot as well as the door to Fortress Transport Access.

## [7.4.2] - 2024-03-13

This release is identical to 7.4.0 and was released to revert 7.4.1.

## [7.4.1] - 2024-03-13

### AM2R
- Fixed: Hitting Zetas with Charge Beam works again.

### Cave Story
- Fixed: Cave Story exports with CS:Tweaked now prioritize the mod-specific files over Freeware's. This solves several issues with missing graphics when exporting over a Freeeware game.
- Fixed: Missing graphical assets for rando-exclusive inventory entries in Cave Story: Tweaked exports


## [7.4.0] - 2024-03-08

- Added: A warning will be shown when trying to generate a game where more items are in the pool than the maximum amount of items.
- Added: When a game is exported via ftp, a message is displayed indicating that an attempt is being made to connect to the ftp server instead of the patcher's misleading "Done" message.
- Changed: Improved how requirement templates are simplified, improving generation and resolver performance.
- Fixed: Generating a game after customizing a preset will not completely freeze Randovania anymore.
- Fixed: The collection text displayed when mixing Hide All model style with Random models and a cross-game multiworld is now always a generic message when your own pickup is disguised as a pickup of another game.
- Fixed: In the Item Pool tab, selecting Shuffled now works properly for non-progressive entries with multiple copies and certain other items.
- Fixed: Changelog window properly displays images.
- Fixed: Cancelling connecting to the server is better handled now.

### Resolver

- Fixed: Some cases of resolver timeout.

### AM2R
- Added: A popup helping the player to inform how Missile-less Metroid combat works
- Added: The following sprites were added for Dread Multiworld: Energy Tanks, Missile Tanks, Missile Tank+, Power Bomb Launcher, Power Bomb Tank, Varia Suit
- Changed: The following Multiworld sprites were changed in order to fit more with AM2R's art style: Dread's Energy Part, Dread's Wide Beam, Echoes' Amber Translator, Echoes' Cobalt Translator, Echoes' Dark Agon Key, Echoes' Darkburst, Echoes' Dark Torvus Key, Echoes' Emerald Translator, Echoes' Ing Hive Key, Echoes' Sky Temple Key, Echoes' Super Missiles, Echoes' Violet Translator
- Fixed: Rare crash when receiving a flashlight/blindfold in a Multiworld session.
- Fixed: AM2R Speed Booster Upgrades now show properly instead of using the default offworld model.

### Cave Story
- **Major** - Cave Story: Tweaked is now supported as an export platform and included with Randovania.

#### Logic Database

##### Egg Corridor

- Added: Health requirements for the Igor boss fight.

##### Grasstown

- Fixed: Grasstown: Accessing the Jellyfish field from the east side of Chaco's House now properly accounts for weapons/pacifist strats instead of being trivial.
- Added: Health requirements for the Balrog 2 boss fight.
- Added: Health requirements for the Balfrog boss fight.
- Changed: Shelter: Accessing the Save Point and Refill is now logically possible when entering from the teleporter.

##### Mimiga Village

- Added: Health requirements for the Balrog 1 boss fight.

### Metroid Dread

- Added: "Access Permanently Closed" doors can be used in Door Lock Randomizer. This includes new default and alternate textures in cosmetic options.
- Added: New Missile Launcher model for Prime, Echoes, and AM2R multiworld pickups.
- Added: New Super Missile Expansion model for AM2R multiworld pickups.
- Fixed: Wide Beam shields now require the Wide Beam to break, and cannot be cheesed with Wave or Plasma beam.
- Fixed: Saves from a different world in the same multiworld session are correctly handled as incompatible.
- Fixed: Text is patched in all languages, not just English.

#### Logic Database

##### Ghavoran

- Added: In Spin Boost Tower: Expert Speed Booster Conservation from Ledge Below PB Tank to Pickup (PB Tank), as well as a video for this trick.

### Metroid Prime

#### Logic Database

- Added: 35 new Videos to the Database

##### Chozo Ruins

- Changed: Vault: NSJ Bombless Wall Boost lowered to Expert
- Changed: Ruined Nursery: bombless Standable Terrain NSJ lowered to Advanced and w/ SJ lowered to Intermediate
- Changed: Hive Mecha: Fight skip via walkway lowered to Intermediate Movement
- Added: Hive Mecha: Fight skip NSJ Advanced Movement bunny hop
- Added: Furnace: Spider track climb trick description
- Added: Furnace: Bombless Intermediate Movement to West Furnace Access
- Added: Burn Dome Access: Advanced Movement and Wallboost bombless escape
- Added: Hall of the Elders: Advanced Complex Bomb Jump wave slot skip

##### Phazon Mines

- Added: Elite Research: Advanced IUJ scanless climb
- Added: Main Quarry: Advanced BSJ to Waste Disposal
- Added: Metroid Quarantine B: Hypermode Single Room OOB NSJ bombless
- Added: Elevator Access A: Hypermode bombless spiderless climb from Elevator A
- Added: Elevator Access A: Expert Movement logic for climbing without Wave Beam
- Changed: Phazon Processing Center: Item to Maintenance Tunnel L-Jump now has proper X-Ray logic
- Changed: Phazon Processing Center: Item to Maintenance Tunnel Complex Bomb Jump has been properly replaced with Bomb Jump

##### Phendrana Drifts

- Added: Frozen Pike NSJ Bombless Climb from Frost Cave Access now has proper Charge Beam, Scan Visor, and Combat logic
- Added: Hypermode Frozen Pike NSJ Bombless Climb from bottom to top
- Added: Frozen Pike Hypermode BSJ to Transport Access
- Added: Frozen Pike NSJ Hunter Cave to Frost Cave Intermediate Slope Jump
- Changed: Transport Access Single Room OOB lowered to expert and advanced tricks
- Added: Ice Ruins West Courtyard Entryway to middle platform NSJ Hypermode BSJ and NSJ damage boost
- Added: Ice Ruins East Expert Single Room OOB ice item heist
- Added: Ice Ruins East Advanced Single Room OOB and Hypermode Movement spiderless bombless spider track item
- Added: Ruined Courtyard Advanced Movement bunny hop to Save Station A
- Added: New hash words

## [7.3.2] - 2024-02-??

- TODO: fill out or remove.

## [7.3.1] - 2024-02-07

### AM2R

- Fixed: Receiving a suit in a Multiworld session will not place you in the most upper-left position of a room anymore.

## [7.3.0] - 2024-02-07

- Added: Ability to turn off changing "to" Normal Doors in Door Type dock rando.
- Fixed: For Linux and macOS, the auto tracker tooltip will not show black text on black background anymore.
- Fixed: Searching for your own pickup in multiworld sessions will now show only pickups which match *exactly* the name, instead of showing pickups which start with that name.
- Fixed: The import in a multiworld session is blocked if it contains an unsupported game.
- Fixed: Opening the webbrowser for Discord Login doesn't fail on Linux anymore.
- Changed: Scanning ammo in the Prime games will now show nicer text for items that provide negative ammo or multiple positive ammo.
- Fixed: For Windows, the game select tooltip will not render as grey text on grey background in dark mode.
- Added: Games display a banner if they are multiworld compatible.

### Resolver

- Fixed: Some cases of resolver timeout.

### AM2R

- **Major** - Added: Multiworld support for AM2R.
- Added: Auto-Tracker functionality.
- Added: A "Hints"-tab, which describes the hint system used in AM2R in detail.
- Added: A "Hint Item Names"-tab, which describes which names are used to describe the items in offworld hints.
- Changed: Minimal Logic has been adjusted. It now also checks for Morph Ball, Missile Launcher, the DNA and the Baby collection.
- Changed: The Baby now checks for all DNA being collected and will display a message if not.
- Changed: Progressive Suits and Progressive Jumps now display custom sprites instead of Space Jump / Gravity Suit sprites in order to make them more distinct.
- Changed: The yams.json file will not be present anymore for race seeds.
- Fixed: The shell script after exporting works now on Flatpak environments.
- Fixed: Typos in FAQ.

#### Logic Database

- Added: 20 Videos to the Logic Database.

##### Main Caves

- Fixed: In Surface Hi-Jump Challenge: Now correctly uses normal damage instead of lava damage for damage boost.
- Fixed: In Drivel Drive: Intended Ballspark now requires Gravity.
- Changed: In Drivel Drive: Bumped mockball method to Expert.
- Changed: In Western Cave Shaft: Bumped health requirement for the descent to require an Energy Tank in trickless.

##### Golden Temple

- Added: In Guardian Arena: Now accounts for Speed Booster quick kill with Intermediate Knowledge.

##### Hydro Station

- Fixed: In Breeding Grounds Entrance: Activating the EMP Slot now properly accounts for Missiles.

##### Industrial Complex

- Fixed: Renamed the room `Spazer Beam` to `Spazer Beam Chamber`.
- Changed: Upper Factory Gamma Nest: Shinesparking from the room below to get the top item is now an intermediate shinesparking trick.

##### The Tower

- Changed: In Tester Arena, the fight requirements have been restructured with more thorough combat and health requirements.

##### Distribution Center

- Changed: In Dual Gamma Nest, the fight now requires Gravity suit on Trickless Combat. Health requirements adjusted around this change.
- Changed: Distribution Center Exterior West: Shinesparking to get the top Missile Tank is now an intermediate shinesparking trick.
- Changed: Bullet Hell Room Access: Shinesparking to get from `Door to Bullet Hell Room` to `Door to Distribution Facility Intersection` now requires an intermediate shinesparking trick.

### Cave Story

- Fixed: The name for Puppy locations and Labyrinth Shop locations will now be shown correctly on the Location Pool tab.

### Metroid Dread

- Added: Changing the volume of the music, SFX and background ambience is now possible via cosmetic options.
- Changed: Speed Booster Upgrades and Flash Shift Upgrades are now considered minor items instead of major.

#### Logic Database

- Removed: It's no longer logical to push Wide Beam Blocks with Wave Beam without Wide Beam.
- Fixed: All usages of Missiles now require the Missile Launcher.
  - Affects:
    - Fighting Corpius with Normal Missiles.
    - The part of the Z57 fight where you use Storm Missiles to stop the healing.
    - Breaking the Missile Blocks in Dairon - Transport to Artaria.
    - Fighting Escue with Normal Missiles.
    - Fighting Golzuna with Storm Missiles and Normal Missiles.
    - Fighting Central Units.

##### Artaria

- Added: Single Wall Jump (Beginner) to cross the pillar left to right in White EMMI Introduction.
- Added: Using Speed Booster in White EMMI Introduction to get over the pillar left to right, from the BallSpark Hallway Room, also available in Door Lock Rando.
- Fixed: Using Speed Booster in White EMMI Introduction to get over the pillar left to right, from the Teleport to Dairon Room now requires Door Lock Rando to be disabled.

##### Cataris

- Added: The Wide Beam Block in Dairon Transport Access can now be traversed with a Diffusion Abuse trick from below.

##### Ferenia

- Changed: Using Speed Booster to reach the item at the top of Purple EMMI Introduction now requires Speed Booster Conservation (Intermediate).
- Fixed: Energy Recharge Station (Gate): Clearing the Grapple Block from the Upper Bomb Ledge now additionally requires the Main Power Bomb instead of only Power Bomb Ammo.
  - All the other usages of Power Bombs in this area also now require the Main Power Bomb.

##### Ghavoran

- Added: Bomb Jump in Right Entrance, out of the water to the Grapple Block Alcove. Requires Diagonal Bomb Jump and either Out of Water Bomb Jump or Gravity Suit.
- Added: Video showing the Grapple Movement trick in Right Entrance.

### Metroid Prime

- Added: It is now possible to have a seperate total amount and required amount of Artifacts.
- Changed: Minimal Logic now also checks for the Ridley event.
- Fixed: Rare softlock/glitches regarding Central Dynamo maze

### Metroid Prime 2: Echoes

- Added: Having Double Damage no longer causes the morph ball to glow.
- Added: 7 more joke hints.
- Changed: Minimal Logic now also checks for the Emperor Ing event.

#### Logic Database

- Added: 12 videos to the database

##### Torvus Bog

- Added: In Great Bridge: Rolljump method to reach Abandoned Worksite from Temple Access (Top)

## [7.2.0] - 2024-01-05

- **Major** - Added: Rebranded Randovania icons.
- Fixed: Bug where tooltips did not show uncollected item names in the autotracker.
- Changed: Update to the Database Video Directory site to eliminate lag and add modern styling.
- Changed: Autotracker tooltips now display text in black instead of gray.

### Metroid Dread

#### Logic Database

##### Artaria

- Added: In Screw Attack Room: Break the blob with Slide Turnaround Pseudo Wave Beam, requires Gravity Suit. Beginner from the left and Intermediate from the right.
- Fixed: The Advanced Pseudo Wave Beam to break the Blob in Screw Attack Room from the right now handles it not working with Gravity Suit.
- Fixed: Add Slide as a requirement for the Pseudo Wave Beam usages in Melee Tutorial Room and Early Cloak Room.

##### Burenia

- Added: Pseudo Wave Beam to break the bottom right blob in Burenia Hub to Dairon. Requires Slide and Gravity Suit or Diffusion Beam.
- Fixed: When using Power Bomb to break the bottom right blob in Burenia Hub to Dairon, also require the ability to shoot a beam.
- Fixed: Burenia Hub to Dairon: Getting the item in the fan with only Flash Shift now requires at least one Flash Shift Upgrade as well, and also only requires Intermediate movement (instead of Advanced).
- Changed: Main Hub Tower Middle: Climbing out of the water from Left of Central Grapple Block without any items now requires Advanced Movement, up from Intermediate.

##### Ferenia

- Added: In Space Jump Room: Use Grapple Beam to jump out of water above Underwater Ledge Left, and use Single Wall Jump, Spin Boost or Flash Shift to reach Dock to Transport to Ghavoran. Video included.
- Changed: In Space Jump Room: Can traverse from Underwater Ledge Left to Dock to Transport to Ghavoran using Spider Magnet, with either Flash Shift and Wall Jump or Morph Ball and Single Wall Jump.
- Changed: In Space Jump Room: Added a video for reaching the Missile Tank with only Morph Ball and Bombs
- Changed: In Space Jump Room: Added a video traversing from Underwater Bottom to Underwater Ledge Left with only Grapple Beam.

##### Ghavoran

- Fixed: Getting the Energy Part Pickup in Golzuna Tower using Spin Boost and Shinespark Conservation Beginner now correctly requires Morph Ball.
- Changed: Opening the door to Orange Teleportal directly from below, in Golzuna Tower, requires Diffusion Beam.
- Added: The door to Orange Teleportal can be opened from inside the tunnel left after breaking the Speed Booster Blocks, in Golzuna Tower. This requires Charge Beam and either Wave Beam or Pseudo Wave Beam Beginner.

### AM2R

- Added: Research Site Open Hatches as available doors for Door Lock Rando.
- Added: New option to place DNA anywhere.
- Added: New option to force Save Station doors to be normal doors.
- Added: New option to force doors in Genetics Laboratory to be normal doors.
- Added: If the user starts with random items, then an item collection screen will now be shown, telling the player which items they start with.
- Added: Clearer GUI symbols, when expansions have been collected, but not their corresponding launcher.
- Added: When softlock prevention is active, then the first two crumble blocks in Super Missile Chamber will be shoot blocks instead.
- Changed: "Distribution Center - Energy Distribution Emergency Exit" has updated behavior when 'Softlock Prevention' is enabled. Before, only the bottom row of Speed Booster blocks were removed. Now, all of them have been removed, except for the leftmost pillar.
- Fixed: When spinjumping into a progressive Space Jump, the spinjump SFX is not being infinitely looped anymore.
- Fixed: Entering "Hatchling Room Underside" will now show the Metroid scan notification only once.

#### Logic Database

- Added: 15 Videos to the Logic Database.

##### Main Caves

- Added: In Surface Hi-Jump Challenge: Shinespark conservation method to reach item.

##### Hydro Station

- Added: In Inner Alpha Nest South: IBJ method to reach item.
- Changed: In Arachnus Arena: New health and dodging requirements for fighting Arachnus.

##### Industrial Complex

- Added: In Lower Factory Intersection: Can now climb the room by shinesparking after a short charge.
- Added: In Treadmill Room: Going from right to left is now possible via a beginner Shinespark or an intermediate Morph Glide.
- Fixed: In Lower Factory Intersection: Climbing the room now correctly needs a damage boost for wall jumps.
- Fixed: In Shirk Prisons: Going from right to left, now requires Morph Ball, or 4 (Super) Missiles.
- Fixed: In Treadmill Room: Going from right to left via Movement is now impossible.
- Changed: In Torizo Arena: New weapon, health, and dodging requirements for fighting Torizo.

##### Genetics Labratory

- Changed: In Queen Arena: Additional Beam requirements and dodging requirements for fighting Queen trickless.

### Metroid Prime 2: Echoes

#### Logic Database

##### Dark Agon Wastes

- Added: Requirements to trigger the Amorbis fight from below: Spacejump, NSJ Z-Axis Screw Attack or BSJ, and bomb jumps or standable terrain with the energy taken.
- Added: Advanced combat to fight Amorbis after the energy has been taken.
- Changed: Revised Amorbis combat requirements (trickless requires a good weapon + 2 E, beginner requires a weapon and 1 E, intermediate neither)
- Changed: Skipping the Amorbis trigger, or touching it to trigger the fight from below, requires Knowledge set to Intermediate.

### Metroid Prime

#### Logic Database

##### Tallon Overworld

- Added: Advanced Single Room OoB to reach Landing Site item without Morph Ball

## [7.1.1] - 2023-12-26

### Metroid Prime

- Added: A more stream-friendly autotracker layout
- Fixed: Reverted Warrior Shrine -> Monitor Station loading improvement which could sometimes cause crashes
- Fixed: Export compatibility with legacy cutscene skip options
- Fixed: Music issues in Frigate Orpheon, Artifact Temple, Arboretum, Sunchamber Lobby, Burn Dome and Lava Lake
- Fixed: [PAL] Issue with the Artifact Temple teleporter arrival cutscene
- Fixed: Non-NTSC text issues
  - Seed hash not showing on main menu
  - Credits not showing seed spoiler
  - [JP] Font size
- Added: `qolGeneral` improvements
  - Ice wall in Phendrana Shorelines now shatters instead of melting when shot
  - Better Save Station load trigger in Phendrana Shorelines
  - Better door open triggers in Arboretum
- Changed: Back-to-back cutscenes in Artifact Temple now skip as one

### Metroid Prime 2: Echoes

- Added: A more stream-friendly autotracker layout

## [7.1.0] - 2023-12-01

- Fixed: Bug with progressive suits in the autotracker always highlighting first suit
- Changed: "Remove redundant pickup alternatives" and "Stagger placement of pickups" are no longer experimental options and will be included in all presets moving forwards.

### AM2R

- Added: Shell script to make launching randomized games easier on Flatpak.
- Added: Plasma Beam Chamber's crumble blocks will be gone when the softlock prevention setting is turned on.
- Fixed: Visual time of day discrepancy with Septoggs and the tileset if started at GFS Thoth.
- Fixed: A flipped water turbine if the vanilla water turbine was set to be changed to one.
- Fixed: Crash when starting the game and loading a save room which contains a destroyed water turbine.
- Fixed: "Cancel" button not working properly on "Toggle" Missile-Mode.

#### Logic Database

- Changed: Zeta and Omegas combat rebalanced for lower difficulties.

### Metroid Dread

- Added: Power Bomb Limitations now shows up on the Preset Summary when enabled.

#### Logic Database

##### Artaria

- Added: In Screw Attack Room: Get from Door to Freezer(Power) to Start Point 2 by sliding.
- Added: In Screw Attack Room: Get from Start Point 2 to Early SA Platform with Space Jump.
- Added: In Screw Attack Room: Get from Door to Freezer(Power) to Screw Attack Pickup by using Shinespark. Requires Speed Booster Conservation Beginner and Disabled Door Lock Randomizer.
- Added: In EMMI Zone Hub: Get to the item pickup and the top left door from Door to Ballspark Hallway, using Shinespark, Speed Booster Conservation Beginner.
- Added: In EMMI Zone Hub: Get to the item pickup from Door to Ballspark Hallway using Speed Booster and Spider Magnet.
- Fixed: In EMMI Zone Hub: Getting to the item pickup from Door to Ballspark Hallway using Flash Shift and Single Wall Jump is now separated from the Grapple Movement alternative.
- Fixed: In EMMI Zone Hub: Getting to the item pickup from Door to Ballspark Hallway using Flash Shift and Single Wall Jump now requires a Flash Shift Upgrade.
- Fixed: In EMMI Zone Hub: Getting to the item pickup from the lower door to Wide Beam Block Room using a Shinespark now requires Door Lock Rando to be disabled.
- Removed: In EMMI Zone Hub: Redundant option: getting from the lower to the upper Door to EMMI Zone Exit Southwest using Speed Booster when Door Lock Rando is disabled.

##### Burenia

- Added: In Gravity Suit Tower: Getting from the Lower door to Ammo Station South to the Upper door to Gravity Suit Room is in logic with either Power Bombs or after breaking the floor.
- Changed: In Gravity Suit Tower: Getting from the Lower door to Ammo Station South to the Lower door to Gravity Suit Room is now locked behind Highly Dangerous Logic

##### Cataris
- Added: In Underlava Puzzle Room 2: Use Speed Booster with at least one upgrade to shinespark through the speed blocks from the right.

##### Ferenia

- Added: In EMMI Zone Exit Middle: Use Wave Beam and Charge Beam or Power Bombs to open the Upper Door to EMMI Zone Exit West, then traverse through that room to get to the upper door.
- Added: In Purple EMMI Arena: Use Water Space Jump (Intermediate) to jump out of the water to reach the door.
- Changed: In EMMI Zone Exit Middle: Going from the Dock to Map Station to the Door to EMMI ZONE Exit West (Lower) is now trivial.
- Changed: In Purple EMMI Arena: Jumping out of the Water to reach the door using Cross Bombs now requires Water Bomb Jump Beginner. Using Normal Bombs no longer requires Spin Boost.

##### Ghavoran

- Changed: Golzuna logic has been overhauled to include Storm Missiles, Bombs, or Cross Bombs to fight it and forcing Flash Shift, Spin Boost, or Space Jump to dodge its attacks if not using shinesparks to defeat it.
- Fixed: Missing check on PB limitations to get to Orange Teleportal by opening the door from the tunnels below.

### Metroid Prime

- Fixed: Some rooms not appearing on map when "Open map from start" export option is selected
- Fixed: Parasite Queen permadeath when skipping death cutscene
- Fixed: Black bar in Control Tower cutscene
- Fixed: Minor PAL issues regarding Skippable Cutscenes in Exterior Docking Hangar and Sunchamber
- Added: Preset option to force Normal or Hard difficulty in the Main Menu
- Added: More Base QoL
  - All rooms now automatically play music appropriate to the area, even if the original music trigger has not been touched
  - The bomb blocks in Lava Lake and Chapel Tunnel are gone forever once destroyed
  - Fix Arboretum rune scan not always appearing when vines are retracted
  - Fix broken load trigger in Aether Lab Entryway
  - Tweaked the size of some door open and loading triggers
  - Sun Tower Access Ghost can now be seen after performing Early Wild
  - Better music timing of Elite Pirate breakout
  - Fix Chapel of the Elder's item platform not rising up all the way
  - Removed more "flashbang" effects
- Changed: Research Core item acquisition cutscene removed in Competitive Skippable Cutscenes
- Changed: Reintroduce and improve loading trigger optimization in Warrior Shrine
- Changed: Update in-game text when refilling PBs at missile stations
- Changed: The Missile Launcher's broad category is now "missile system" instead of "missile-related upgrade".

#### Logic Database

- Added: Database logic for Hard Mode

##### Chozo Ruins

- Added: Vault NSJ with Wallboosts
- Changed: Decreased Difficulty of Tower of Light NSJ Slope Jump

##### Magmoor Caverns

- Added: Fiery Shores wallcrawl to reach Upper Item

##### Phazon Mines

- Added: Difficult HBJ in MQB Phazon Pit
- Added: Elite Research Single Room OOB to Item
- Added: Upper Elite Research Dash to Reach Item NSJ

##### Phendrana Drifts

- Changed: Thardus Thermaless with Bombs and w/o adjusted
- Added: Phendrana Canyon NSJ Scanless Damage Boost
- Added: Phendrana's Edge NSJ Grappleless BSJ
- Added: Ruined Courtyard NSJ Climb UBJ
- Added: Thardus Skip NSJ from North Quarantine Tunnel

##### Tallon Overworld

- Added: Great Tree Hall Lower NSJ Climb BSJ
- Added: Landing Site B Hop to Reach Gully NSJ

### Metroid Prime 2: Echoes

#### Logic Database

- Changed: Climbing Transport A Access using slope jump + NSJ SA no longer incorrectly requires SJ as well

## [7.0.1] - 2023-11-??

- To be decided if it will be necessary.

## [7.0.0] - 2023-11-03

- **Major** - Added: AM2R has been added with full single player support. Includes Door Lock Rando, some toggleable patches and more.
- Changed: The Changelog window has received a slight overhaul. The date of each release is shown, hyperlinks are fixed, and patch notes are now accessed through a drop-down box (previously used vertical tabs).
- Changed: Trick level sliders ignore mouse scroll inputs, preventing unintended preset changes.
- Changed: The Trick Details list in the menu bar no longer displays tricks that shouldn't be visible in the UI.
- Changed: For Multiworld, sending collected locations to the server can no longer fail if there's an error encoding the inventory.
- Changed: The directory layout has now changed, moving everything that isn't the executable to an `_internal` folder.
- Changed: When verifying the installation, missing files and modified files are listed in the console and log.
- Changed: An explicit error is now displayed when a preset has minimum random starting items higher than the maximum.
- Fixed: Map tracker selects the correct start location if the preset has only one start location that is not the default.
- Fixed: When verifying the installation, the title of the popup now properly says "Verifying installation".
- Fixed: Exporting with hidden item models in a multiworld now works properly.

### Resolver

- Fixed: Bug where damage constraints in chains were not understood correctly.
- Fixed: Damage reductions from multiple suits are no longer multiplied together.
- Improved: The output from the resolver now includes the node with the victory condition.
- Improved: When using verbosity level High or above, the energy is displayed in the output.
- Improved: Speed up resolving of hard seeds by allowing skipping of more kinds of unsatisfied requirements.

### Cave Story

- **Major** - Added: Multiworld support. Currently only supports the version of freeware provided by Randovania.
- Fixed: Exporting Cave Story no longer causes a runtime error.
- Fixed: Presets that start in Camp no longer error in generation.
- Changed: The bookshelf in Prefab House now returns you to Prefab Building, before the boss rush.
- Fixed: Alt-tabbing while in fullscreen no longer crashes the game.
- Fixed: You can no longer select a negative weapon slot from the inventory.
- Fixed: The teleporter menu no longer flickers.

### Metroid Dread

- Fixed: Custom shields now use the correct shader and texture effects and no longer a black background
- Fixed: Issues with negative amount for ammo items. The current amount was set to a wrong value and you had to use a ammo refill station. This also caused issues with the auto tracker and multiworld.

#### Logic Database

- Fixed: The "Power Bomb Limitations" setting is now respected for opening Charge Beam Doors.

##### Artaria

- Changed: Going to Transport to Dairon with Speed Booster now requires the Speed Booster Conservation trick set to Beginner.
- Changed: The item above Proto EMMI now requires Speed Booster Conservation set to Beginner when reaching it with Speed from the top.
- Changed: Using Speed Booster to reach the pickup in EMMI Zone First Entrance now requires either the EMMI defeated or Speed Booster Conservation set to Beginner.

##### Burenia

- Added: Use Spin Boost with Wall Jump to climb from left to right at the top of Gravity Suit Tower.
- Changed: The Early Gravity sequence now requires the Speed Booster Conservation trick set to Beginner.

##### Cataris

- Added: Ledge warp out of the Diffusion Beam Room to avoid being trapped by the one way door and the blob.
- Changed: The item in Dairon Transport Access now requires the Speed Booster Conservation trick set to Beginner.
- Changed: The speed blocks leading to Underlava Puzzle Room 2 now require the Speed Booster Conservation trick set to Beginner or Power Bombs.

##### Dairon

- Changed: The lower item in the Freezer now requires the Speed Booster Conservation trick set to Beginner.
- Changed: The item in Ghavoran Transport Access now requires the Speed Booster Conservation trick set to Beginner when using Space Jump.
- Changed: The item in Storm Missile Gate Room now requires the Speed Booster Conservation trick set to Beginner when coming from above.

##### Elun

- Added: Elun's Save Station is now a valid starting room.
- Changed: The item in Fan Room now requires the Speed Booster Conservation trick set to Beginner.

##### Ferenia

- Added: Emmi Zone West Exit now has a Damage Boost trick to move from the center platform to the west door.
- Changed: The item in Fan Room now requires the Speed Booster Conservation trick set to Beginner or Gravity Suit with door lock rando disabled.
- Changed: The item in Speedboost Slopes Maze now requires the Speed Booster Conservation trick set to Beginner.
- Changed: The Missile+ Tank in Space Jump Room now requires the Speed Booster Conservation trick set to Beginner.

##### Ghavoran

- Changed: Going up Right Entrance with Speed Booster now requires the Speed Booster Conservation trick set to Beginner.
- Changed: The upper item in Golzuna Tower now requires the Speed Booster Conservation trick set to Beginner when using Spin Boost from the top.

### Metroid Prime

- Changed: In the Auto-Tracker Pixel Theme, visors are now pilled, Boost Ball icon with a proper trail, improvements to Power Bomb icon.
- Fixed: Counting normal damage reductions from suits twice.
- Fixed: Item position randomizer not being random.
- Fixed: Foreign object in ruined shrine
- Fixed: Room rando + cutscene skip compatibility
- Fixed: Crash when exporting a seed with a blast shield in phazon infusion chamber and essence death teleporter
- Fixed: [PAL/JP] Restored Missile and Charge shot stun in one hit on Ridley
- Fixed: [PAL/JP] Restored Wavebuster cheese on Ridley
- Fixed: When customizing cosmetic options, the labels are now properly updated.

### Metroid Prime 2: Echoes

- Added: One new Joke Hint referring to Raven Beak added to the pool
- Changed: In the Auto-Tracker Pixel Theme, visors are now pilled, Boost Ball icon with a proper trail, Screw Attack icon now faces clockwise, dedicated Power Beam icon.
- Changed: Damage Requirements for Warrior's Walk Item Pickup has been lowered from 80 to 60 dmg in total (30 energy getting the item and 30 energy going back)

## [6.4.1] - 2023-10-12

### Metroid Dread

- Removed: The "Power Bomb Limitations" has been disabled due to issues. This will be re-added in the future.

## [6.4.0] - 2023-10-05

### Metroid Dread

- Fixed: The "Power Bomb Limitations" setting is now accounted for by logic.

### Metroid Prime:

- Fixed: When room rando is enabled, cutscenes are no longer skippable to avoid a bug with elevators. This will be properly fixed in the future.

## [6.3.0] - 2023-10-02

- Added: During generation, if no alternatives have a non-zero weight, try weighting by how many additional Nodes are reachable.
- Added: Data Visualizer now has a very visible checkbox to quickly toggle if the selected trick filters are enabled.
- Added: When trick filters are enabled, a line is added indicating how many requirements are being filtered.
- Changed: The generator will now consider placing Energy Tanks, if there's a damage requirement that's exactly high enough to kill the player.
- Fixed: The menu option for viewing all Randovania dependencies and their licenses has been restored.
- Fixed: The generator should now handle cases with negative requirements a little better.
- Fixed: Map tracker works again for Metroid Dread and Metroid Prime.

### Resolver

- Fixed: Bug where nested requirements were combined wrongly.
- Improved: Order of exploring certain dangerous events.

### Metroid Dread

- Added: Enky and Charge Beam Doors can be made immune to Power Bombs. This is enabled in the Starter Preset, and can be toggled in Preset -> Game Modifications -> Other -> Miscellaneous -> Power Bomb Limitations.
- Added: Warning in the FAQ about custom text not displaying if the game is played in languages other than English.
- Changed: Exporting games is now significantly faster.

#### Logic Database

- Added: 3 videos to the logic the database for a diagonal bomb jump in Ghavoran, a single-wall jump in Cataris, and a diffusion abuse trick in Artaria.

##### Artaria

- Changed: EMMI Zone Spinner: The connection to the pickup that is available before flipping the spinner now also requires door lock rando and Highly Dangerous Logic to be enabled.

##### Burenia

- Changed: Teleport to Ferenia: Using Speed Booster to get past the Shutter Gate now requires Speed Booster Conservation Beginner.

##### Cataris

- Changed: Thermal Device Room South: The connections to the thermal door that closes after using the thermal device now logically remains open when door lock rando is disabled and the "Can Slide" and "Shoot Beam" templates are satisfied. This is a handwave that makes the thermal device no longer a dangerous resource.
- Changed: Single-wall Jump trick in Cataris Teleport to Artaria (Blue) now requires a slide jump.
- Changed: Exclude Door above First Thermal Device from Door Randomization. Effectively making the First Thermal Device a safe action also when doors are randomized.

##### Dairon

- Changed: Yellow EMMI Introduction: Using Speed Booster to go through the Shutter Gate, right to left, no longer requires Flash Shift Skip.

##### Ferenia

- Changed: Purple EMMI Introduction: Using Speed Booster to get past the Shutter Gate now requires Speed Booster Conservation Intermediate instead of Flash Shift Skip Beginner.

##### Ghavoran

- Changed: The connection of EMMI Zone Exit Southeast and EMMI Zone Exit West is now a proper door. This enables it to now be shuffled in door lock rando.
- Changed: Going backwards through the Eyedoor now requires having first destroyed it, Flash Shift and Intermediate Movement, or being able to tank the damage.

### Metroid Prime

- Fixed: Door from Quarantine Access A to Central Dynamo being inoperable with Reverse Lower Mines enabled.
- Fixed: Minor issues with new skippable cutscenes option.
- Fixed: PAL export with skippable cutscenes
- Fixed: Flaahgra crash with skippable cutscenes (fingers crossed)
- Fixed: Warrior shrine loading behavior
- Changed: Remove white screen flash effect when crates explode.
- Changed: Skippable cutscene modes are no longer experimental. Skippable is the new default. Competitive cutscene mode has been updated appropriately.
- Changed: Update tournament winner scan in Artifact Temple
- Changed: Improve loading times when leaving MQB
- Changed: Parasite Queen no longer respawns on 2nd pass
- Changed: The post-Parasite Queen layer in Biotech Research Area 1 now prevents backtracking through Emergency Evacuation Area (1-way door)
- Removed: Major/Minor Cutscene Mode (Major hidden behind experimental options)

#### Logic Database

##### Impact Crater

- Added: The Metroid Prime Exoskeleton fight has full combat logic.

##### Chozo Ruins

- Added: Sun Tower Sessamoharu Complex Bomb Jump to Skip Super Missiles/Scan Visor

##### Phazon Mines

- Added: Phazon Processing Center between Pickup and Maintenance Tunnel Door
- Fixed: Traversing from the Spider Track Bridge to the Quarantine Access A door in Metroid Quarantine A now properly requires the barrier to be removed or `Backwards Lower Mines` to be enabled.

##### Phendrana Drifts

- Added: New Thardus Skip Method from Room Center
- Added: Quarantine Monitor to North Quarantine Tunnel Thardus Skip
- Added: Phendrana Shorelines Spider Track item without spider ball out of bounds trick

### Metroid Prime 2: Echoes

- Changed: When Progressive Grapple is enabled, it will now show `2 shuffled copies` rather than `Shuffled` for better consistency.
- Changed: A proper error message is displayed when mono is not found, when exporting a game on macOS and Linux.

#### Logic Database

- Added: 22 videos to the logic database. see the [Video Directory]
(https://randovania.github.io/Metroid%20Prime%202%20Echoes/) for the full collection
- Added: Comments to some Beginner Bomb Jump tricks
- Changed: The trick setting "Suitless Ingclaw/Ingstorm" got renamed to "Suitless Dark Aether" with the intention to cover more tight Dark Aether energy requirements outside of Ingclaw or Ingstorm related checks.

##### Sky Temple Grounds:

- Changed: War Ritual Grounds, Shrine Access, Lake Access, Accursed Lake, Phazon Pit and Phazon Grounds will now require a Suit on trickless settings

##### Agon Wastes:

- Added: Main Reactor: Scan Dash (Advanced) to reach the Luminoth Corpse which allows to reach the item through Slope Jumps and Standable Terrain (Advanced).
- Added: Main Reactor: It is now possible to get to the item with only Spider Ball, Morph Ball Bombs, Standable Terrain (Intermediate) and Bomb Space Jump (Expert) without Space Jump.

##### Dark Agon Wastes:

- Added: Hall of Stairs: Bomb Space Jump (Advanced) to reach Save Station 3 Door without Space Jump

##### Dark Torvus Bog:

- Added: Portal Chamber (Dark): It is now possible to reach the Portal with a Slope Jump (Intermediate) and Screw Attack without Space Jump.

##### Sanctuary Fortress:

- Added: Main Gyro Chamber: Instant Morph (Hypermode) into boost, to destroy the glass to Checkpoint Station
- Added: Reactor Core Item pickup now possible with just Spider Ball and Morph Ball Bombs via Standable Terrain (Intermediate) and Bomb Jump (Intermediate)
- Added: Vault: Extended Dash (Expert) and Boost Jump (Expert) Method to reach the Spinner Side
- Added: Accessing the portal in Watch Station with a Bomb Space Jump (Advanced) to reach the Spider Track, Standable Terrain (Advanced) to reach the Bomb Slot, and an Instant Morph (Advanced)

##### Ing Hive:

- Added: Hive Temple Access: Slope Jump (Expert) into Screw Attack to skip Hive Temple Key Gate
- Changed: Temple Security Access: Z-Axis Screw Attack Trick is changed into Screw Attack into Tunnels (Advanced)
- Changed: Culling Chamber and Hazing Cliff will now require a Suit on trickless settings

## [6.2.0] - 2023-09-02

- Added: "Help -> Verify Installation" menu option, to verify that your Randovania installation is correct. This is only present on Windows.
- Changed: Game generation is now up to 150% faster.
- Changed: The resolver now tries otherwise safe actions behind a point of no return before it tries actions that give dangerous resources. This makes the solve faster by avoiding some cases of backtracking.
- Changed: Comments no longer prevent And/Or requirements from being displayed as short form.
- Fixed: Auto Tracker icons that were supposed to be always visible no longer show as disabled.
- Fixed: Opening race rdvgame files from older Randovania versions now works properly.
- Fixed: Exporting games with hidden Nothing models don't crash during the exporting process anymore.
- Fixed: For macOS, exporting Metroid Prime 2: Echoes games does not require you to run Randovania from within a terminal anymore to see the Mono installation.

### Metroid Dread

- **Major** - Added: Elevator and Shuttle randomizer. The destination is shown on the elevator/shuttle's minimap icon and in the room name, if enabled. This will show different area names to the logic database for some items.
- **Major** - Added: Split beams and missiles. When playing with non-progressive beams or missiles, each individual upgrade provides a unique effect instead of providing the effects of all previous upgrades.
- Added: An in-game icon will appear if the player becomes disconnected from the multiworld server.
- Changed: The Starter Preset and April Fools 2023 preset now have non-progressive beams and missiles, instead of progressive.
- Changed: Bomb Shields are no longer vulnerable to Cross Bombs.
- Fixed: The door model for certain door types now uses the intended textures correctly.
- Fixed: The save file percentage counter and the per-region percentage counter are now all updated correctly.

#### Logic Database

- Added: Diagonal Bomb Jump in Ferenia - Speedboost Slopes Maze.
- Added: Diagonal Bomb Jump in Burenia - Main Hub Tower Top, to the Missile Tank, using either Gravity Suit or an out of water bomb jump.
- Added: In Dairon - West Transport to Ferenia, use Wave Beam to push the Wide Beam Block from above, without Wide Beam.
- Added: Logic to handle having Ice Missiles without Super Missile.
- Added: In Ghavoran - Teleport to Burenia, Cross Bomb Skip using just Morph Ball to get to and from the Pickup. Rated one level higher than the corresponding usage with Flash Shift or Spin Boost.
- Added: Ledge Warp usage to flip the spinner in Ghavoran next the Transport to Elun, and in Elun to release the X.
- Added: All Chozo-X encounters now have energy requirements.
- Changed: Added Wide Beam to missile farming during Kraid's fight.
- Changed: Fighting Kraid in Phase 2 without going up is moved from Beginner Combat to Intermediate.
- Changed: Fighting Kraid with no energy is now Intermediate Combat. Fighting with 1 Energy Tank is Beginner.
- Changed: Dodging in all Chozo-X fights now has Flash Shift as trivial, Spin Boost with Beginner Combat, and nothing with Intermediate.
- Changed: In Dairon - Teleport to Artaria, breaking the speed blocks is no longer "dangerous". This is done by removing the "Before Event" condition on breaking the blocks from above.
- Changed: In Artaria - Water Reservoir, breaking the blob is no longer "dangerous", as long as Slide is not randomized. This was previously dangerous because there's a connection in EMMI Zone Exit Southwest that makes use of Speed Booster, however, by simply adding a "Can Slide" option on the same condition, the logic now sees the blob as safe.
- Changed: In Burenia: Fighting Drogyga is now only "dangerous" if Highly Dangerous Logic is enabled. This is achieved by adding a Highly Dangerous Logic constraint on all instances where the logic uses "Before Drogyga" on connections in the Underneath Drogyga room.
- Changed: Move victory condition to after Raven Beak, and encode all requirements to finish the escape sequence to that connection. This avoids having a "dangerous" resource at the end of the game.
- Changed: In Burenia - Main Hub Tower Middle, lowering the Spider Magnet Wall is now "dangerous" only when Highly Dangerous Logic is enabled. The connection from the bottom of the room to the Pickup Platform that uses Grapple Movement requires the Spider Magnet Wall to not be lowered now requires Highly Dangerous Logic. The randomizer currently doesn't have the necessary options to make this connection mandatory in any seeds anyway.
- Changed: Most instances of pushing Wide Beam Blocks by using Wave Beam through walls now no longer need Wide Beam. Notable exception is Dairon - West Transport to Ferenia, from below.
- Changed: Boss fight logic using Ice Missile without Super Missile is no longer an option, and effectively requires as many missiles as with normal Missiles.
- Changed: Boss fight logic now understands how damage values work with Split Beams behavior.
  - Affected bosses: Robot Chozo fights, Chozo X fights and Raven Beak.
  - Having only Plasma Beam or only Wave Beam is only used to fight the Robot Chozos, at Combat Intermediate.
  - Having both Plasma Beam and Wave Beam is considered as the same bracket as only Wide Beam.
  - Having Wide Beam and Wave Beam is considered as the same bracket as Wide Beam and Plasma Beam.
- Changed: Exclude Ghavoran door between Flipper Room and Elun Transport Access from being shuffled as a Grapple Beam door in Door Lock rando. This is to enable a Ledge Warp to flip the Spinner from below.
- Changed: In Ghavoran - Flipper Room, rotating the flipper the normal way can now be in logic before having pulled the Grapple Block at Right Entrance or having turned on Power Switch 2 in Dairon, if Transport Randomizer is enabled.
- Changed: Revised logic for fighting Corpius
  - When using missiles without an ammo requirement, the X must not have been released.
  - Using Cross Bomb is moved to Combat Beginner
  - For Missiles, Super Missiles and Ice Missiles, the number of required missiles is reduced by 1, which matches the pre-existing comments. These alternatives remain Combat Intermediate.
  - For Missiles, Super Missiles and Ice Missiles, these can now also be used without combat tricks, but you need 1.5x as many units of Missiles ammo as the combat trick version.
  - Added Storm Missiles.
- Fixed: A typo in the room name Ferenia - East Transport to Dairon has been changed from East Transport to Darion.
- Fixed: In Burenia - Teleport to Ghavoran, to open the Plasma Beam door from below, add requirement to have Plasma Beam. This becomes relevant with Separate Beam Behavior.
- Fixed: In Artaria - Teleport to Dairon, to enter the teleport itself using Wave Beam, add requirements to have Wide Beam and Door Lock Rando being disabled. The former becomes relevant with Separate Beam Behavior.
- Fixed: In Cataris - Kraid Area, when using Wave Beam to fight Kraid from behind, you now also need the rest of the rest of the requirements to fight Kraid.

### Metroid Prime

- Fixed: One-way elevator mode not able to generate
- Fixed: Doors openable underneath blast shields
- Fixed: Doors and Blast shields hurting the player with reflected shots
- Fixed: Starting items getting  ignored when starting in Connection Elevator to Deck Alpha
- Fixed: Skipping the cutscene in Connection Elevator to Deck Alpha also skips item loss
- Fixed: Doors in Omega Research not locking
- Fixed: Elite Control entry Barrier activating again
- Fixed: Hall of the Elders "New Path Opened" HUD Memo not appearing
- Fixed: Some unskippable cutscenes
- Fixed: Removed HUD Memos in Emergency Evacuation Area
- Fixed: Timing of Metroids in Metroid Quarantine A
- Fixed: Stuck camera in control tower
- Fixed: Timing of flying pirates in control tower
- Fixed: Echoes Unlimited Missiles model now appears larger
- Added: More Quality of life improvements over vanilla
  - Colorblind friendlier flamethrower model
  - Power Bombs now have a heat signature
  - Power Conduits activate even if only 1 of 3 wave particles hit
  - Main Quarry power conduit no longer reflects charged wave
  - Added lock to top door during Phazon Elite fight
  - Doors unlock from picking up the artifact item instead of the Phazon Elite dying

#### Logic Database

##### Chozo Ruins

- Added: Reverse Flaahgra in Sun Tower is now logical
- Added: Furnace E Tank Wall Boost Escape
- Added: Transport Access North Wallboost to Hive Totem from Elevator
- Added: Trigger Ghosts from Sun Tower Access without Bombs or Spider

##### Phazon Mines

- Added: Fungal Hall A now has Energy and Combat Logic
- Added: Fungal Hall A SJ Scan Dash Grapple Skip
- Added: Fungal Hall Access NSJ Bombless Escape to Fungal Hall A

##### Phendrana Drifts

- Changed: Phendrana Canyon Pickup NSJ Bombless Triple Boost Adjustments
- Changed: Control Tower Plasma Skip is now Beginner
- Added: Hunter Cave Bunny Hop to reach Hunter Cave Access from Lower Edge Tunnel
- Added: Hunter Cave Slope Jump to reach Chamber Access from Lake Tunnel

##### Tallon Overworld

- Added: Root Cave Climb NSJ Boost Strat

### Metroid Prime 2: Echoes

- Added: New cosmetic suit options. Please note that these suits require the experimental patcher to be enabled.
- Added: The internal game copy is automatically deleted when exporting a game fails in certain situations.

#### Logic Database

- Added: 307 videos to the logic database. see the [Video Directory]
(https://randovania.github.io/Metroid%20Prime%202%20Echoes/) for the full collection.

##### Temple Grounds

- Added:  NSJ Extended Dash (Expert) to cross Grand Windchamber through the middle platform.

##### Sky Temple Ground

- Removed: Phazon Grounds NSJ, No SA -> Invisibil Objects (Hypermode) or Movement (Expert) and Dark Visor. Doesn't exist.

##### Agon Wastes

- Added: NSJ Extended Dash (Advanced) to reach Temple Access Door in Mining Station A.

##### Sanctuary Fortress

- Added: Extended Dash (Expert) to reach the Scan Post in Watch Station Access from Main Gyro Chamber Door.
- Added: Extended Dash (Expert) to reach Main Gyro Chamber Door in Watch Station Access from the Scan Post Side.
- Added: Workers Path - Screw Attack from Z-Axis (Intermediate) now requires Bomb Space Jump (Intermediate) from Dynamo Works
- Added: Workers Path - Bomb Jump (Advanced) method added to reach cannon NSJ from landing platform

## [6.1.1] - 2023-08-07


- Changed: Improve performance significantly when opening a Multiworld session with long history.
- Changed: Slightly improve performance when opening game details.
- Fixed: The correct error is displayed when the incorrect password is provided for Multiworld Sessions.

### Metroid Dread

- Fixed: The progress bar when exporting no longer reaches 100% earlier than intended in some situations.
- Added: Racetime seeds can now be directly imported into Randovania

## [6.1.0] - 2023-08-02

- **Major** - Removed: Starting sessions is no longer necessary and has been removed as an option. It's now always possible to clear a generated game.
- Added: Importing permalinks and rdvgames in a multiworld session now creates new worlds if missing.
- Added: The Generation Order spoiler now has a field to filter it.
- Added: An "Export Game" button has been added to "Session and Connectivity" tab as a shortcut to export any of your worlds.
- Added: It's now possible to filter the history tab in a Multiworld session.
- Added: Add Ready checkbox for Multiworld sessions.
- Added: A new tool was added to the Pickup tab of Game Details that lets you quickly find in which worlds your pickups are.
- Added: The time a world last had any activity is now displayed in the Multiworld session.
- Added: A toggle for allowing anyone to claim worlds in a Multiworld session.
- Added: Sending pickups to an offline world now updates the auto tracker.
- Added: Warnings now show up in Multiworld sessions if you're not connected to any of your worlds.
- Changed: The popup when replacing a preset for a Multiworld Session now has the same features as the solo game interface.
- Changed: Text prompts now default to accepting when pressing enter.
- Changed: Reorganized the top menu bar. The Advanced menu is now called Preferences, with an Advanced sub-menu. Opening the Login window is now in the Open menu.
- Changed: The handling for presets that can't be loaded have been improved.
- Changed: Finishing a session is now called hiding a session, and now can be undone.
- Fixed: Multiworld now properly respects major/minor configuration of each world.
- Fixed: The generation order for multiworld session now correctly handles any kind of names.
- Fixed: Any buttons for changing presets or deleting worlds are properly disabled when a game is being generated.
- Fixed: Import rdvgames for games that uses certain features, like Sky Temple Keys on Bosses or Metroid DNA in Dread, now works properly.
- Fixed: Session Browser now properly sorts by creation date and user count. It also now properly defaults to showing recent sessions first.
- Fixed: Tracking another user's inventory now properly keeps working after a connection loss.
- Fixed: Sorting the session history and audit log now works properly.
- Fixed: In Multiworld session, the Claim world button is now properly disabled when you don't have permissions.
- Fixed: Changing a preset no longer causes it to lose its position in the tree.
- Removed: Connecting to Dolphin on Linux executable builds is now hidden on known situations that it doesn't work properly.

### Metroid Dread

- **Major** - Added: Multiworld support for Dread.
- Changed: Ryujinx (Legacy) is disabled when auto-tracker support is on, or in a multiworld.
- Fixed: Dairon - Navigation Station North can no longer be assigned a hint, which would then be replaced with DNA Hints.
- Added: A new auto-tracker layout featuring progressive items.
- Added: Custom shields now have alternate and more accessible models, which can be toggled per-shield in Cosmetic Options.

#### Logic Database

- Added: 2 videos to the database
- Added: Slide from right to left in Cataris - Total Recharge Station South.
- Added: Grapple Movement to get from Lower Door to Wide Beam Block Room to Upper Door in Artaria - EMMI Zone Hub.
- Added: Crossing the water gap in Ferenia EMMI Zone Exit East with just Bombs (Hypermode IBJ and DBJ) or Cross Bombs and a Slide Bomb Boost (currently Movement Advanced).
- Added: Use Speed Booster and Gravity Suit to escape Cataris - Kraid Arena after fighting Kraid.
- Added: Using Wall Jump to get past the Flash Shift gate in Burenia - Teleport to Ferenia.
- Changed: Make it possible to get to the Diffusion Beam location without Morph Ball.
- Fixed: Entering Hanubia Orange EMMI Introduction from the right now requires having beaten the Red Chozo.
- Fixed: The Pseudo Wave Beam in Burenia - Burenia Hub to Dairon now correctly requires Wide Beam.
- Fixed: Logic issues surrounding ending the Chain Reaction sequence in Artaria, aka the Vanilla Varia Suit area.
- Removed: In Cataris - Green EMMI Introduction, the advanced Pseudo Wave Beam to break the blob from below is removed.
- Removed: In Ghavoran - Blue EMMI Introduction, the trickless Ballspark to climb the room has been removed.

### Metroid Prime

- Added: Experimental Option - `Skippable` Cutscene Mode. Keeps all cutscenes in the game but makes it so they can be skipped with the START button
- Added: Experimental Option - `Competitive (Experimental)` Cutscene Mode Removes some cutscenes from the game which hinder the flow of competitive play. All others are skippable. This will eventually replace the existing Competitive implementation.
- Added: Introduction of non-critical fixes and improvements to the base game such as fixed sound effects and removed tutorial popups. Those wanting an untainted experience of the vanilla game may still do so at their own risk by activating "Legacy Mode". For technical description of what's changed, see [qol.jsonc](https://github.com/toasterparty/randomprime/blob/randovania/generated/json_data/qol.jsonc)
- Added: Completely overhauled how custom Blast Shields and Doors look
- Added: Morph Ball Bomb and Charge Beam door locks now use Blast Shields so that they only need to be opened once with that weapon
- Added: New "Gamecube" pickup model which acts as a placeholder for all non-nothing items without a suitable model which can be displayed natively
- Added: The "Hints" page in the "Game" window now lists the location of the Phazon Suit hint.
- Changed: Non-NTSC enemies now have their health reset to match NTSC 0-00
- Changed: Blast Shields are much more visible in dark rooms
- Fixed: Random Elevators settings should no longer have mismatches between the UI and the preset regarding which elevators are excluded.
- Fixed: HoTE statue door can now handle a blast shield cover
- Fixed: Old scan points lingering in Door Lock Rando
- Fixed: Door Lock Rando shields now make explosion sounds

#### Logic Database

- Added: 52 videos to logic database, bringing the total available via the [Video Directory](https://randovania.github.io/Metroid%20Prime/) to 276

##### Chozo Ruins

- Added: The Hall of the Elders Ghost Skip from Reflecting Pool Access to reach Crossway Access South, using advanced level tricks.
- Added: Knowledge (Intermediate) for reaching Elder Chamber without fighting the Chozo Ghost.
- Added: Main Plaza - Tree item OoB logic.
- Added: Crossway - Easier boost only method for item.
- Changed: Tower of Light - Reduced gravityless SJ slope jump to tower chamber to Beginner.
- Fixed: Ice Beam has been removed from the connection to Elder Chamber in Hall of the Elders.
- Fixed: The Door in Tower of Light Access that leads to Ruined Shrine is now a normal Door instead of a Wave Beam Door.
- Changed: Ruined Nursery Bombless Standables Logic Adjustments
- Added: Ruined Nursery Bombless w/ Boost strat
- Added: Training Chamber Ghost Skip

##### Phendrana Drifts

- Changed: Quarantine Cave - Various cleanup with Thardus fight logic. Reworked visor requirements. Added Missile strategy (allows Ice Beam only fight logically).
- Added: Added Quarantine Cave NSJ Scan Dash to Q-Mon Tunnel
- Added: Dash to Q Mon from Room Center with SJ
- Added: Reverse Thardus Skip Logic (Scan and Scanless)
- Added: Thardus Hop
- Changed: Ice Ruins West Baby Sheegoth Jump Damage Requirements and Trick Adjustments
- Added: Gravity Chamber Pickup (Missile) NSJ w/o Grapple/Plasma Dash Method and Bombu Method

##### Phazon Mines

- Added: Metroid Hop to reach Missile from Quarantine Access A
- Changed: Various Metroid Quarantine A logic adjustments
- Fixed: NSJ Phazon Processing Center having too few requirements

### Metroid Prime 2: Echoes

- Added: Tracker layout "Debug Info", which also shows details useful for investigating errors.
- Added: The Coin Chest model from multiplayer is now used for offworld items instead of the ETM model.
- Changed: The Power Beam and the Morph Ball now use the Coin Chest model when shuffled, instead of the ETM model.
- Added: 4 new joke hints in the pool.
- Fixed: The gate in Command Center now opens correctly when using the new patcher.
- Fixed: Doors in Venomous Pond can no longer become blast shields.
- Fixed: The door from Sacrificial Chamber Tunnel to Sacrificial Chamber has been excluded from door lock rando.
- Fixed: Random Elevators settings should no longer have mismatches between the UI and the preset regarding which elevators are excluded.

#### Logic Database

- Added: 4 videos to logic database, see the [Video Directory](https://randovania.github.io/Metroid%20Prime%202%20Echoes/) for the full collection

## [6.0.1] - 2023-07-04

- Added: Option for disabling crash reporting and monitoring.
- Added: In multiworld sessions, you're prevented from selecting a preset that is incompatible with multiworld.
- Added: In multiworld sessions, world names must now be unique.
- Changed: The Privacy Policy has been updated to mention crash reporting and monitoring.
- Changed: Tweaked the error reporting for generating and exporting games.
- Fixed: Importing permalinks and spoilers in multiworld no longer fails.
- Fixed: Generation order is no longer hidden when Door Lock is enabled with Types mode.
- Fixed: Pickups providing negative resources can now be sent in multiworld games.
- Fixed: The prompt for a session name no longer deletes spaces at the end, making it easier to split words.
- Fixed: In multiworld sessions, the copy permalink button is properly disabled before a game is available.

## [6.0.0] - 2023-07-03

- **Major** - Multiworld support has been significantly changed! New features include:
  *  Sessions now have Worlds instead of rows with users, and users can be associated with any number of Worlds.
     * This means it's now possible to play a Multiworld entirely solo.
  *  You can connect to one Dolphin and any number of Nintendont at the same time.
  *  Multiple sessions can be opened at the same time.
  *  A session window is no longer required to be kept open. As long as Randovania is connected to a game, the server communication works.
- Added: It's now possible to drag presets directly into the root of the presets.
- Added: The order you place presets when drag and dropping is now saved.
- Added: New command line arguments `--local-data` and `--user-data` to allow configuring where Randovania saves its data.
- Added: New Door Lock rando mode - Types. In this mode, every single door of a type is swapped with another type. Generation times should be fast and be compatible with multiworld.
- Added: Interface to customize preset description.
- Added: It's now possible to save rdvgame files for race games. This is not available for multiworld.
- Added: When editing a Pickup Node, there's now a button to find an unused pickup index.
- Added: When viewing the spoiler log in a Multiworld session, it will now display the names for each world rather than "Player 1", "Player 2", etc.
- Changed: Discord login is now performed via your browser, instead of the Discord client.
- Changed: Door Lock mode Two-way is now named Doors. The functionality is unchanged.
- Changed: Improved preset descriptions, making them significantly simpler.
- Changed: Some preset options which are not ready for wide consumption have been hidden by default. To show all preset options, please select `Advanced > Show Experimental Settings`.
- Changed: In the Data Visualizer, requirements are now displayed using a tree widget, which allows for collapsing the and/or blocks.
- Changed: Optimized the solver by allowing more resources as additional resources, allowing more actions to be skipped until the necessary resources are found.
- Changed: For Multiworld, it's now preferred to have an additional pickups than placing it in another player's game, when there's no locations left in your game.
- Changed: Randovania now internally uses the term `Region` for what used to be called a `World`. This is mostly an internal change.
- Changed: Connecting to Dolphin is now hidden on macOS, as it never was supported.
- Changed: Door Lock rando generation is now up to 50% faster.
- Fixed: Issue where the resolver didn't find the paths that lead to taking the least damage.
- Fixed: The resolver no longer allows events as additional requirements. This fixes a problem that could lead to an event locking itself.
- Fixed: The `database render-region-graph` command now works properly.

### Cave Story

- Nothing.

### Metroid Dread

- **Major** - Added: Random Starting Locations is now supported. This enables all Save Stations, Navigation Stations, and Map Stations as possible starting options.
- Added: New cosmetic option to display Randovania's area names on the HUD, either always or after room transitions.
- Added: Door Lock Randomizer can randomize doors to be weak to Ice Missile, Storm Missile, Diffusion Beam, Bombs, Cross Bombs, Power Bombs.
- Added: New option under "Game Modifications" to choose how inconsistencies in Raven Beak's damage resistance are handled.
- Added: Auto tracker is now supported via a new game connection choice.
- Added: Exporting now checks if the RomFS folder has some required files.
- Changed: The doors in Itorash are now excluded from being shuffled in Door Lock Randomizer.

#### Patcher Changes

- Added: Belated April Fools 2023 preset. Enables door rando by default, as well as some surprise changes to the item pool. Make sure to see what advice ADAM has to give!
- Changed: Pickups can be configured to take away some of an item instead of giving more (e.g. missile tanks could take away missiles when collected).
- Fixed: Using Morph Ball in Proto Emmi sequence no longer crashes the game.

#### Logic Database

- Added: Grapple Movement (Beginner) for going up the left side of Burenia - Main Hub Tower Middle.
- Added: Movement (Intermediate) and Water Bomb Jump (Intermediate) for getting out of the water at the same spot.
- Added: Grapple Movement (Beginner) for the Grapple only method of reaching the Missile Tank in Main Hub Tower Top.
- Added: Use Speed Booster to skip breaking the blob submerged in water in Artaria Early Cloak room, requires Speed Booster Conservation (Beginner).
- Added: Use Flash Shift to go right after getting the pickup in Artaria EMMI Zone Spinner.
- Added: Use Flash Shift and Slide Jump to go from Artaria White EMMMI Arena to the top door to EMMI Zone Spinner.
- Added: A new way to reach the tunnel in EMMI Hub Zone with Spider Magnet, Flash Shift and Single-wall Wall Jump (Advanced).
- Added: Use a Shinespark to climb up from Above Screw Attack Blocks in Burenia Main Hub Tower Bottom with only Gravity Suit.
- Added: Use a Shinespark to climb up from Alcove Across Grapple Block in Burenia Main Hub Tower Bottom with only Speed Booster using Speed Booster Conservation Beginner.
- Added: Use a Shinespark with Gravity Suit to reach Ammo Recharge South at the bottom of Burenia Gravity Suit Tower before the Destroy Gravity Suit Floor event.
- Added: Use Spin Boost And Gravity Suit with different trick strategies to cross the big gap in Burenia Main Hub Tower Middle.
- Added: Use a Shinespark with Gravity Suit to reach the Spider Magnet wall in Burenia Main Hub Tower Middle from the bottom of the room.
- Added: Climb up to the Charge Beam Door in Burenia Main Hub Tower Middle using Gravity Suit and Flash Shift.
- Added: Climb up from the Charge Beam Door in Burenia Main Hub Tower Middle using Gravity Suit, a Slide Jump, Spin Boost and a Wall Jump.
- Added: Allow using Shinesparks in Gravity Suit Tower by storing speed in the upper part of Gravity Suit Room, also when Door Lock rando is enabled.
- Added: Pseudo-Wave Beam to break the blob in Ferenia Wave Beam Tutorial, from the right.
- Added: Use Spider Magnet with Grapple Beam in Ghavoran Spider Magnet Elevator.
- Added: Use Speed Booster to get past the pool of water in Dairon Freezer before turning on the power.
- Added: Various trick alternatives to get past the pool of water in Dairon Freezer with Bomb Jumps.
- Added: Water Bomb Jump in Burenia Underneath Drogyga to get up to the left ledge with Normal Bomb, rated as Intermediate.
- Changed: Wall Jump from Flash Shift for reaching the left Dock to Main Hub Tower Top in Main Hub Tower Middle has been removed; it is now trickless.
- Changed: Wall Jump from Flash Shift for reaching the left Dock to Main Hub Tower Top in Main Hub Tower Middle has been removed; it is now trickless.
- Changed: Avoid treating Gravity Suit as a dangerous resource, by removing the "No Gravity Suit" constraint from the "Perform WBJ" template.
- Changed: Going through Artaria Lower Path to Cataris using Damage Boost no longer requires Morph Ball.
- Changed: Reduced the difficulty of the Wall Jump in Dairon Teleporter to Artaria, to reach the pickup from the teleporter, from Advanced to Intermediate.
- Changed: Using Wall Jump Advanced to climb across Moving Magnet Walls (Small) in Cataris, aka Adam Skip, now correctly requires Spider Magnet.
- Changed: The Upper Tunnel from Burenia Teleport to Ghavoran to Main Hub Tower Middle has been converted from a Morph Ball Tunnel to a Slide Tunnel. In order to use this tunnel with Slide, Gravity Suit is also required.
- Changed: In Burenia Teleport to Ghavoran, using Power Bombs to get back up from Early Gravity Speedboost Room now requires 2 ammo units of Power Bomb. The purpose is to account for using one unit on the way down in the first place.
- Changed: Water Bomb Jump in Artaria First Tutorial, after adding the water has been changed to Infinite Bomb Jump.
- Changed: Infinite Bomb Jump in Artaria Screw Attack Room to jump out of the water under the Recharge Station has been changed to Water Bomb Jump.
- Changed: Water Bomb Jump in Burenia Underneath Drogyga to get the pickup is now Beginner with Cross Bombs.
- Changed: Water Bomb Jump in Burenia Underneath Drogyga to get up to the left ledge with Cross Bomb is now Beginner.
- Changed: Bomb Jumping to the upper part of Ghavoran Map Station Access now requires Water Bomb Jump Intermediate with Normal Bomb and Beginner with Cross Bomb. This was previously trivial with both of those.
- Changed: Bomb Jumping to the upper part of Ghavoran EMMI Zone Exit Southeast with Cross Bombs is changed from trivial to Water Bomb Jump Intermediate.
- Changed: Bomb Jumping to the upper part of Ghavoran EMMI Zone Exit Southeast with Normal Bombs is changed from Infinite Bomb Jump Intermediate to both Water Bomb Jump Intermediate and Diagonal Bomb Jump Intermediate.
- Fixed: Correctly require breaking the blob in Burenia Teleport to Ghavoran to be able to go from Main Hub Tower Middle to Teleport to Ghavoran through the upper Tunnel.
- Fixed: Burenia Hub to Dairon Transport Blob from Below giving the wrong event resource.
- Removed: Use Cross Bombs to skip the blob submerged in water in Artaria Early Cloak room. The point of this connection is to skip breaking the blob, which is no longer dangerous when you have the Morph Ball.

### Metroid Prime

- Changed: Divided the "Other" tab into "Quality of Life" and "Chaos".
- Changed: QoL Game Breaking, QoL Cosmetic, QoL pickup scans, Varia-only Heat Protection and Deterministic RNG settings are now always enabled. A new chaos option "Legacy Mode" has been added as a catch-all replacement, including the PB Refill from 5.8.0.
- Changed: Pickups can be configured to take away some of an item instead of giving more (e.g. missile tanks could take away missiles when collected).
- Removed: One-Way door lock randomizer has been removed. This has actually been the case since 5.3.0!
- Fixed: The "Unlock Save Station doors" option should now correctly unlock them.

#### Logic Database

##### Chozo Ruins

- Changed: Reorganized Morph Ball pickup in Ruined Shrine to better fit database good practices.

### Metroid Prime 2: Echoes

- **Major** - Added: Door Lock randomizer has been added. Note that this feature requires enabling the new patcher.
- Added: New random elevators mode: Shuffle Regions. In this mode, we keep the game world consistent by shuffling the regions around Temple Grounds, and then changing the elevators to match. See [this map](randovania/data/gui_assets/echoes_elevator_map.png) for reference.
- Added: When the new patcher is enabled, Security Station B starts in the post-Dark Samus appearance. This change is supported by logic.
- Changed: Pickups can be configured to take away some of an item instead of giving more (e.g. missile tanks could take away missiles when collected).
- Changed: When the new patcher is enabled, some cosmetic effects are removed from Torvus Temple in an attempt to make it crash less.
- Changed: For Multiworld ISOs, the game name now mentions the session name and world name.
- Removed: The elevator sound effect removal is no longer an option and is now automatically enabled in the appropriate circumstances.
- Fixed: The progress bar when exporting a seed is now much more accurate.

#### Logic Database

- Fixed: Re-Added Vanilla Method to access Storage C to logic.
- Changed: Movement trick level for reaching the door to Security Station B from Bioenergy Production with a NSJ Screw jump extension from Advanced to Beginner.
- Changed: Combat/Scan Dash trick level for reaching the door to Security Station B from Bioenergy Production with a Scan Dash from Expert to Intermediate.
- Added: 142 videos to the logic database
- Added: Method to climb Forgotten Bridge with Jump Off Enemy (Advanced)
- Added: Scan Dash to grab the half pipe item in Dark Torvus Arena with Combat/Scan Dash (Intermediate)
- Added: Method to collect the pickup in Reactor Core using the top Rezbit, Bombs, Bomb Space Jump (Advanced), Standable Terrain (Advanced), Movement (Advanced), and Jump Off Enemies (Expert).
- Added: Method to reach the top cannon in Sanctuary Entrance using Bombs, Space Jump Boots, Bomb Space Jump (Advanced), and Standable Terrain (Advanced).
- Added: Method to collect the pickup in Abandoned Worksite using just Screw Attack, and Screw Attack into Tunnels/Openings (Advanced).
- Added: Method to collect the pickup in Bioenergy Production using Boost Ball, Spider Ball, Screw Attack, and Movement (Advanced).

## [5.8.0] - 2023-06-05

- Added: It's now possible to save rdvgame files for race games. This is not available for multiworld.
- Changed: Use the user's new discord display name instead of their username, for users that migrated.
- Fixed: Batch generation now properly prevents Windows from going to sleep.

### Metroid Prime

- Fixed: Generator unable to pass through one-way permanently locked doors such as the ones in uncrashed Frigate
- Fixed: Exporting games with both Door Lock Rando and Room Rando will now preserve both modifications
- Added: Missile Stations refill Power Bomb. In this version, this is always enabled.

#### Logic Database

- Added: 55 videos to logic database, bringing the total available via the [Video Directory](https://randovania.github.io/Metroid%20Prime/) to 224

##### Tallon Overworld

- Added: Biotech Research Area 1 - Easier gravityless NSJ method from room center to Deck Beta Security Hall
- Added: Root Cave - L-Jump method to reach upper area

#### Magmoor Caverns

- Added: Twin Fires Tunnel - Transport to Talon -> Twin Fires, NSJ & SJ dashes now require standable terrain

##### Phendrana Drifts

- Added: Hunter Cave - Lower Edge Tunnel -> Hunter Cave Access, NSJ requires a slope jump or bomb jump after the grapple point to reach the platform with the doors.
- Added: Hunter Cave - Hunter Cave Access -> Lower Edge Tunnell, NSJ requires an L-Jump to reach the platforms across the water without falling in. Added Gravity logic if falling in (matches Lake Tunnel -> Lower Edge Tunnel).

##### Phazon Mines

- Fixed: Fungal Hall B - Scan dash method now requires scan visor
- Fixed: Ventillation Shaft - Combat dash to climb room now requires door lock rando to be off

## [5.7.0] - 2023-05-05

- Added: Skip usual Door Lock randomizer logic when the only valid lock option is unlocked doors.
- Added: When major/minor mode is enabled, the count of majors and minors is also displayed next to how many items are the in the pool.
- Fixed: Unsupported features are now disallowed from use in Multiworld sessions.

### Cave Story

- Fixed: Exporting on Linux no longer fails due to Rest Area in Plantation using "lounge" instead of "Lounge".

### Metroid Dread

- Fixed: All pickups in the pool are now correctly assigned major or minor.

#### Logic Database

- Fixed: Experiment Z-57's pickup is now a major item location in Major/Minor split.

### Metroid Prime

- Added: Selecting an ISO that isn't for Metroid Prime is now explicitly refused when exporting.
- Fixed: All pickups in the pool are now correctly assigned major or minor.
- Fixed: Room Rando no longer overrides the results of Door Lock Rando when exporting.

#### Logic Database

- Fixed: The Artifact of Truth pickup is now a major location for Major/Minor split.

### Metroid Prime 2: Echoes

- Added: Selecting an ISO that isn't for Metroid Prime 2 is now explicitly refused when exporting.
- Fixed: Energy Tanks are now considered major items in Major/Minor split.

## [5.6.1] - 2023-04-??

- Nothing.

## [5.6.0] - 2023-04-02

- Added: Trick Details popup now lists the usages in each area.
- Added: Opening the Data Visualizer from the Trick Details while customizing a preset now automatically configured the trick filters based on the preset being edited.
- Changed: Setting trick filters in the Data Visualizer based on a preset now sets all tricks, even those at disabled.
- Changed: Optimize Solver by choosing actions in a smarter order. Prefer actions of types that are likely to progress th. Postpone dangerous actions. This should make the solver able to validate seeds where it previously timed out. Solving should in general be faster in general.
- Fixed: Solver bug that made it unable to detect dangerous actions, which could result in some possible seeds being considered impossible.
- Fixed: Searching for Multiworld sessions by name is no longer case sensitive.

### Metroid Prime 2: Echoes

#### Logic Database

- Added: Proper combat requirements for the Amorbis fight.
- Removed: Incorrect and improper connections to and from the Amorbis fight.

### Metroid Prime

#### Logic Database

- Added: 48 videos to logic database, bringing the total available via the [Video Directory](https://randovania.github.io/Metroid%20Prime/) 216

### Metroid Dread

#### Logic Database

- Added: Use Flash Shift and Spin Boost with Wall Jump (Beginner) in Burenia Main Hub Tower Bottom to reach the tunnel.
- Changed: The logic for Spin Boost Room in Ghavoran now requires either the template to fight the Chozo X or Highly Dangerous logic to climb out of the room.
- Changed: Simplified various database connections.
- Changed: All three kinds of Chozo X fights now consider Use Spin Boost a valid means of dodging.
- Fixed: Missile ammo requirement when fighting Chozo X with Storm Missile. The numbers were previously too high and the numbers with and without the combat trick were swapped.
- Fixed: Resolve bug with fighting the Twin Robots fights, where to fight them using only missiles for damage always required both the expert level combat trick and the 153 missiles that are intended for trickless.
- Fixed: Add missing fight requirement to fight the Chozo X in Elun when entering the arena from the left.
- Fixed: Add missing requirement to release the X before leaving Elun.

## [5.5.1] - 2023-02-28

- Added: Game Details now contains a tab describing all door locks, when Door Lock rando is enabled.
- Changed: Certain spoiler tabs in Game Details now only show up when relevant, such as Elevators spoiler only when elevators are shuffled.
- Changed: Generation Order in Game Details is now hidden when there's incompatible settings, such as Door Lock rando.
- Changed: A nicer error message is now given when generating with a preset with configuration errors, such as no starting locations.
- Changed: A nicer error message is now given when an error occurs when loading a game layout file.
- Fixed: Customizing an included preset should properly place the resulting preset nested to that preset.
- Fixed: Customizing a preset should no longer reset where it's been placed at.
- Fixed: Generated games now keep track of extra starting pickups instead of starting items, fixing some cases you'd start with the middle of a progressive chain.
- Fixed: Changing trick filters in the Data Visualizer no longer resets the selected connection.
- Fixed: Using trick filters in the Data Visualizer no longer unnecessarily expands templates or remove comments.
- Fixed: Using trick filters in the Data Visualizer now properly removes extra requirements when tricks are removed.
- Fixed: Hiding the pickup collection message now correctly works for other player's pickups in a multiworld.

### Metroid Prime

#### Patcher Changes

- Fixed: Several soft-locks and janky cutscenes when shuffling the Essence elevator
- Fixed: Research Lab Aether wall not breaking when approached from behind (QoL Game Breaking)
- Fixed: Watery Hall lore scan being replaced with QoL Scan Point text
- Fixed: Escape sequence counting up instead of down
- Fixed: Small Samus spawning in ship instead of on top
- Added: Ridley shorelines, biotech research 2, and exterior docking hangar actors now scale with boss size

#### Logic Database

##### Tallon Overworld

- Fixed: Landing Site - PAL SJF is now only logical if Dock Rando is disabled
- Added: Life Grove - Alternate method to skip Bombs and SJ (Scan Dash Expert) to reach item *Found by Vertigo*
- Added: Life Grove - Trick to skip wallboosts when also skipping SJ and Bombs *Found by Vertigo*

##### Chozo Ruins

- Changed: Main Plaza - Lowered Half-Pipe roll-in to Expert ([See Video](https://youtu.be/ne8ap0xa_UE))
- Changed: Ruined Shrine - Wave door to half-pipe item is now L-Jump instead of R-Jump
- Added: Hive Totem - Fight Skip Intermediate Combat Dash
- Added: Hive Totem - Fight Skip "TAS Walk" Advanced Movement+Knowledge
- Added: Crossway Access West - Advanced Standable Terrain (Skips Morph) *Found by toasterparty*

##### Magmoor Caverns

- Fixed: Twin Fires Tunnel - Combat dash is now only logical if Dock Rando is disabled
- Added: Monitor Station - NSJ Heat Run Expert *Found by JustinDM*
- Added: Twin Fires Tunnel - NSJ Bunny Hop Expert Movement *Found by JustinDM*

##### Phendrana Drifts

- Changed: Quarantine Cave - More detailed Thardus Fight requirements (e.g. Plasma Beam, PBs, Boost)
- Changed: Labs - More detailed combat requirements
- Added: Chozo Ice Temple - Expert NSJ Bombless Climb *Found by MeriKatt*
- Added: Quarantine Cave - Thardus Skip Hypermode Slope Jump *Found by JustinDM*
- Added: Quarantine Cave - Expert R-Jumps to skip grapple *Found by toasterparty*
- Added: Control Tower - SJ/DBJ/BSJ/Wallboost tricks(s) to skip fight both ways
- Added: Transport to Magmoor Caverns South - Alternate NSJ Spider Skip BSJ Advanced *Found by Cyberpod*

##### Phazon Mines

- Fixed: Mine Security Station - Starting Room/Elevator doesn't account for doors locking
- Fixed: Mine Security Station - Entering from Storage Depot A doesn't check for lowered barrier
- Fixed: Metroid Quarantine A - Wallboost doesn't require Spider Ball
- Added: Main Quarry - Intermediate Wallboost to skip Bombs for item
- Added: Main Quarry - Intermediate Knowledge+Movement to skip Bombs for item *Found by toasterparty*
- Added: Metroid Quarantine A - Advanced Dashes to skip PBs
- Added: Metroid Quarantine A - Alternate R-Jump from item to door
- Added: Metroid Quarantine A - NSJ Expert Dashes from item to door
- Added: Fungal Hall Access - NSJ Advanced BSJs *Found by JustinDM*

### Metroid Prime 2: Echoes

- Added: Updated A-Kul's scan with the 2022 Echoes Randomizer tournament winner.
- Added: When the experimental patcher is enabled, Dynamo Chamber and Trooper Security Station now start in post-layer change state.

### Metroid Dread

- **Major** - Added: Door Lock randomizer has been added. In this mode, the weapons needed to open doors in the game are also changed, with full support of our logic database.
- Added: A new cosmetic option for adding an in-game death counter to the HUD.
- Added: Exporting with a custom path now checks for conflicts with the input path.
- Fixed: Ryujinx no longer hangs when stopping emulation.

## [5.5.0] - Skipped

## [5.4.1] - 2023-02-16

- Added: Linux releases are now also published to Flathub.
- Fixed: Canceling the prompt from "View previous versions" no longer causes an error.

## [5.4.0] - 2023-02-06

- Added: Experimental generation setting for staggering the placement of selected pickups.
- Added: Experimental generation setting for removing redundant possible actions.
- Added: Automatic reporting of exceptions for the client, and monitoring for requests to the server.
- Added: New pixel icons for Prime 1 & 2 autotracker
- Added: New 8x3 layouts for all Prime 1 & 2 autotracker styles
- Fixed: The minor/major split setting is obeyed much more accurately by the generator.
- Fixed: Starting with ammo no longer causes all requirements for that ammo to be ignored.
- Fixed: The generator no longer attempts placing pickups based on alternatives to satisfied requirements, such as Missile Expansions for Quadraxis while already having Light Beam.
- Fixed: Minor typos in the UI are fixed.
- Fixed: Canceling certain actions will no longer cause the UI to react as if it were an error.
- Changed: Unsupported features are now restricted to dev builds.
- Changed: Requirements where different amount of the same item, such as both Missile = 5 and Missile = 1, are expected are now properly simplified.

  This results in certain pickup combinations no longer being considered for placement in the generator, such as Sunburst for unlocking the Industrial Site from behind.

### Metroid Prime

- Changed: All included presets now have "Unlocked Save Station doors" enabled.
- Changed: "Unlocked Save Station doors" no longer remove the lock in Chozo Ruins - Save Station 3.

#### Patcher Changes

- Added: CGC Tournament Winners to Artifact Temple lore scan
- Fixed: Chapel IS giving the player lightshow on 2nd pass
- Fixed: Items in every room incompatibility with shuffled essence elevator
- Changed: Always apply Elite Quarters item softlock patch regardless of cutscene skip mode

#### Logic Database

- Fixed: Collecting the Missile Expansion in Burn Dome before the fight no longer causes the generation to fail.

### Metroid Prime 2: Echoes

- Changed: Inverted Aether is now an unsupported feature.

### Metroid Dread

- Fixed: Energy Parts are now considered minor items, and Missile+ Tanks are now considered major items.

#### Patcher Changes

- Changed: Main Power Bomb has a different color than Power Bomb tanks
- Changed: Cutscene in Hanubia - Tank Room was removed because it teleports the player to the lower section, which can softlock the player
- Fixed: You now retain Drogyga's and Corpius's item if you reload checkpoint after defeating them. This eliminates a way of rendering a seed impossible to complete.

#### Logic Database

- Added: New trick "Flash Shift Skip" to account for skipping Flash Shift gates.
- Added: Traverse to the bottom of Ferenia: Space Jump Room Access with some more options.
- Added: Pseudo-Wave Beam (Beginner) for the two blobs in Cataris - Teleport to Dairon.
- Added: Water Bomb Jump to reach the item in Cataris - Teleport to Dairon without Gravity Suit.
- Added: Flash Shift (Intermediate), Morph Ball (Intermediate), and Spin Boost (Beginner) wall jumps for climbing up Experiment Z-57's arena.
- Added: Spin Boost and Slide Jump (Beginner) for climbing the upper part of Experiment Z-57's room.
- Added: Speed Booster Conservation (Intermediate) for climbing to either the top platform or Double Obsydomithon Room in Cataris - Teleport to Artaria (Blue).
- Added: Grapple Movement (Beginner) to climb Cataris - Moving Magnet Walls (Tall).
- Added: Flash Shift (Intermediate), Morph Ball (Advanced), and Spin Boost with Spider Magnet wall jumps to climb Cataris - Moving Magnet Walls (Tall).
- Added: Speed Booster Conservation (Beginner) to collect the lower item in Cataris - Teleport to Ghavoran without Gravity Suit.
- Added: Damage Boost (Intermediate) for reaching the teleport in Cataris - Teleport to Ghavoran with Spider Magnet.
- Added: "Adam Skip" added to logic as Wall Jump (Advanced) in Cataris - Moving Magnet Walls (Small).
- Added: Space Jump method of Cross Bomb Skip (Hypermode) to skip needing Speed for the item in Cataris - EMMI Zone Item Tunnel.
- Added: Spin Boost Movement (Intermediate) and Speed Booster Conservation (Beginner) for getting up Hanubia - Central Unit without Space Jump or Infinite Bomb Jump.
- Added: Spin Boost method to climb Hanubia - Escape Room 3.
- Added: Morph Ball Single-Wall Wall Jumps to get to the Nav Station in Itorash - Transport to Hanubia.
- Added: Flash Shift Skip (Intermediate) with Bombs to skip the Flash Shift gate in Teleport to Ferenia.
- Added: Aim Down Clips (Intermediate/Advanced) to go to and from Storm Missile Gate Room without Morph Ball.
- Added: Shine Sink Clip/Aim Down Clip (Intermediate) and Speed Booster Conservation (Advanced) to reach the bottom of Teleport to Ghavoran from the top level.
- Added: Aim Down Clip (Expert) to reach the blobs in Gravity Suit Tower from the top level.
- Added: Aim Down Clip (Intermediate) in Main Hub Tower Middle to Main Hub Tower Bottom.
- Added: Shine Sink Clip/Aim Down Clip (Intermediate) in Gravity Suit room top door to bottom door.
- Added: Climb Golzuna Tower using Spin Boost and Flash Shift using Wall Jump (Intermediate).
- Added: Movement (Intermediate), Simple IBJ, or Spin Boost to reach top tunnel in Vertical Bomb Maze.
- Added: Flash Shift Skip (Beginner) in Purple EMMI Introduction; (Intermediate) with normal bombs.
- Added: Moving from Ferenia - Transport to Ghavoran to Pitfall Puzzle Room with Spin Boost, Flash Shift, or Speed Booster.
- Added: Using Normal Bomb Jump with a Cross Bomb at the top, for sideways movement, to reach the item in Artaria Proto EMMI Introduction.
- Changed: Increased difficulty of Flash Shift Wall Jump to reach the Raven Beak elevator from Intermediate to Advanced.
- Changed: Simplified many room nodes and connections.
- Changed: Shine Sink Clip in Main Hub Tower Middle to Main Hub Tower Bottom is now Intermediate (from Expert).
- Changed: Using Flash Shift to collect the fan pickup in Burenia Hub to Dairon is now Advanced (from Beginner).
- Changed: All three fan skips are now classified as Movement instead of Infinite Bomb Jump.
- Changed: Convert most of the harder IBJ instances to new Diagonal Bomb Jump trick.
- Changed: Increase difficulty of the few harder IBJs that weren't changed to Diagonal Bomb Jumps. This should better reflect the fact that Intermediate IBJ is applied for performing Simple IBJ with Normal Bombs.
- Fixed: Correctly require Morph Ball in all cases where Power Bombs are used.
- Fixed: Replace some instances of Beginner Infinite Bomb Jump in Ferenia with the Simple Infinite Bomb Jump template. This ensures that the missing bomb or cross bomb item is required.
- Fixed: Reaching the upper tunnel in Ferenia - Speedboost Slopes Maze properly accounts for the ability to destroy the beamblocks using Wave Beam, Diffusion Beam, explosives, or Movement (Beginner)
- Fixed: Usage of Infinite Bomb Jump in Ferenia Separate Tunnels Room now correctly requires the respective Bomb type. The trick is now set at different difficulty depending on which bomb type is being used.
- Removed: Infinite Bomb Jump for reaching Wave Beam Tutorial from the cold rooms.
- Removed: Shinespark in Ghavoran Total Recharge Station North. This one requires either short boost or charging speed in the room to the left. Removing this for now.

## [5.3.0] - 2023-01-05

- Added: You can now open a tracker for other player's inventories in a multiworld session.
- Changed: LogbookNodes are now called HintNodes.

### Metroid Prime

#### Patcher Changes

- Fixed: Spring ball has been nerfed to prevent abusing steep terrain marked as standable.
- Fixed: Spring ball cooldown is now properly reset when morphing/unmorphing.
- Fixed: Vanilla blast shields not being removed in door lock randomizer.

### Metroid Prime 2: Echoes

- Changed: The Auto Tracker icon for Spider Ball now uses the Dark Suit model instead of the Prime 1 model.

#### Logic Database

- Changed: Sand Processing - Screw Attack clip to access the halfpipe from Main Reactor side without Missiles is now Intermediate and without Space Jump (from Expert).
- Fixed: Main Gyro now properly accounts for solving the puzzles.

### Metroid Dread

#### Patcher Changes

- Fixed: Incorrect color during animation of killing an EMMI.

#### Logic Database

- Added: Climbing Z-57 Arena with Spin Boost and Ice Missiles (Beginner).
- Changed: Major/Minor Item Location Updates: Energy Tanks -> Major, Energy Parts -> Minor, Drogyga -> Major, Missile+ Tanks -> Major
- Removed: Water Bomb Jump in Ghavoran - Map Station Access Secret.

## [5.2.1] - 2022-12-01

- Fixed: Exporting Metroid Prime 2 when converting Metroid Prime models now works.
- Fixed: Experimental Metroid Prime 2 patcher no longer errors with some settings.

## [5.2.0] - 2022-12-01

- Added: Help -> Dependencies window, to see all dependencies included in Randovania, including their versions and licenses.
- Added: A warning is now displayed when using presets with unsupported features enabled. These features are not present in the UI.
- Added: When the generated game fails due to the solver, you're now offered to retry, cancel or keep the generated game.
- Changed: Experimental games are no longer available on stable versions.
- Fixed: Solver debug now contains previously missing rollback instances.

### Cave Story

- Nothing.

### Metroid Dread

- Added: The Power Beam tiles in the Artaria EMMI Zone Speed Boost puzzle have been changed to Speed Boost tiles to prevent softlocks.
- Added: Entering Golzuna's arena without releasing the X displays a message explaining why the boss won't spawn.
- Added: All doors locked while fighting an EMMI now unlock immediately upon defeating it.
- Changed: Exporting for Ryujinx now also utilizes the Dread Depackager, for a smaller mod size. This requires an up to date Ryujinx.
- Fixed: You now retain Kraid's item if you reload checkpoint after defeating him. This eliminates a way of rendering a seed impossible to complete.

#### Logic Database

- Added: New Highly Dangerous Logic setting for enabling situations that may be unrecoverable upon saving.
- Added: Cross Bomb alternative for crossing Flash Gates.
- Added: Pseudo-wave beam trick for destroying the bottom blob in Cataris' Central Unit Access.
- Added: Traversal through Ghavoran Total Recharge Station North without Morph Ball, before pulling the grapple block, by destroying the left Enky.
- Changed: Cataris' Thermal Device Room North now forces picking the Energy Tank pickup and the Magnet Wall Thermal Device event before going to the Final Thermal Device, or uses Highly Dangerous Logic.
- Changed: Removed the Cataris EMMI Zone Door Trigger event now that the door remains unsealed.
- Fixed: Going to the red teleporter in Cataris no longer forces needing to use bombs.

### Metroid Prime

- Fixed: The infinite scanning bug has been fixed.

### Metroid Prime 2: Echoes

- Added: A new experimental option, Inverted Aether. In this mode, it's the Light Aether atmosphere that is dangerous! All safe zones are moved to Light Aether, but that's not enough so it's still extremely dangerous. This mode has no logic.

#### Logic Database

- Added: Intermediate Slope Jump and Intermediate Wall Boost to get next to the pickup in Communication Area.
- Added: Beginner Movement for crossing Hall of Combat Mastery from the Portal Side with NSJ Screw Attack after the tunnel is destroyed.
- Changed: Standable Terrain to reach the upper Command Center Access door in Central Mining Station with Space Jump and Screw Attack has had its difficulty decreased from Intermediate to Beginner.

## [5.1.0] - 2022-10-01

- Added: You can now view past versions of the presets and revert your preset to it.
- Added: A Playthrough tab where you can run the validator has been added to the Game Details window.
- Added: Deleting a preset now has a confirmation dialog.
- Added: A development mode for permalinks, to help investigate issues.
- Changed: Discord slash command for FAQ has better usability on mobile.
- Changed: The parent for a preset is now stored in your preferences, instead of in the preset itself.
- Fixed: The solver can no longer consider collecting a location a requirement to collecting itself. This is a regression from 4.3.0.

### Discord Bot

- Added: `/website` command that gives instructions to where Randovania's website is.
- Changed: `/randovania-faq` is now just `/faq`.
- Changed: `/database-inspect` is now just `/database`.

### Cave Story

- Nothing.

### Metroid Dread

- Fixed: The target DNA count is no longer limited to 6 when modifying an existing preset, or changing tabs.
- Fixed: Exporting multiple games at once is not properly prevented with an error message. It was never possible and fail in unclear ways.

#### Logic Database

- Added: Event in Underlava Puzzle Room 2 for breaking the speed blocks so that going between the two parts can be accounted for
- Added: Event for the trigger that reopens the door to Central Unit Access, allowing it logical to go back through
- Added: Other various methods of going through rooms
- Added: New Diffusion Abuse trick for pushing Wide Beam blocks and activating the lava buttons in Cataris.
- Added: Cross Bomb Skip (Advanced) for Dairon's Cross Bomb Puzzle Room item
- Added: Power Bombs method for the Speed Booster Conservation for Dairon's Cross Bomb Puzzle Room item
- Changed: Separated the First Tunnel Blob event into two to account for Diffusion/Wave not needing to be in the tunnel
- Changed: Deleted some unnecessary tile nodes
- Changed: Various instances of Wall Jump (Beginner) to trivial
- Changed: Some Grapple options to include Grapple Movement
- Changed: Some Movement tricks to Climb Sloped Tunnels
- Changed: Some Movement tricks to Skip Cross Bomb
- Changed: Rotating the spinner in Ghavoran - Flipper Room now requires either pulling the grapple block in Right Entrance, or activating the Freezer in Dairon.
- Changed: Allow pickup in Ghavoran Elun Transport Access by charging speed via navigation room
- Changed: Help solver by adding Morph Ball requirment on connections to event to flip the spinner in Ghavoran Flipper Room
- Changed: Shooting occluded objects requires at least Intermediate Knowledge
- Fixed: Accounted for whether the player could have Varia or not when trudging through lava
- Fixed: Accounted for the upper parts of Thermal Device Room North being heated without pressing the lava button
- Fixed: Ghavoran Orange backdoor properly connects to Above Pulse Radar
- Fixed: Purple EMMI Arena properly accounting for Gravity Suit to climb the tower.
- Fixed: Ferenia - Space Jump Room Access properly requires a way of destroying the blocks to get to the lower door.
- Changed: Collecting the item in Burenia - Underneath Drogyga before flooding the room by defeating Drogyga now requires Highly Dangerous Logic to be enabled.

### Metroid Prime

- Fixed: Shuffle Item Position is now properly randomized, along with other things shuffled patcher-side.
- Added: You may now force all Save Station doors to be blue, improving QOL for both random start and door lock rando.

### Metroid Prime 2: Echoes

- Fixed: Exporting multiple games at once is not properly prevented with an error message. It was never possible and fail in unclear ways.
- Added: The winners of the Cross-Game Cup have been added to A-Kul's scan.

## [5.0.2] - 2022-09-19

### Metroid Dread

- Fixed: Exporting Metroid Dread games on the Linux builds no longer causes an error.
- Added: FAQ entry about Speed Booster/Phantom Cloak/Storm Missile not working.
- Added: FAQ entry about Golzuna and Experiment Z-57 spawn conditions.
- Added: FAQ entry about the Wide Beam door in Dairon - Teleport to Cataris.

## [5.0.1] - 2022-09-12

- Fixed: The README and front page now lists Metroid Dread as a supported game.

### Metroid Dread

- Fixed: The differences tab no longer mentions Kraid and Corpius checkpoints being removed, as that's not a thing.
- Fixed: Missing credits in Randovania itself for SkyTheLucario's new map icons.

## [5.0.0] - 2022-09-10

- **Major** - Added: Metroid Dread has been added with full single-player support.
- **Major** - Added: An installer is now provided for Windows. With it rdvgame files are associated to open with Randovania, for ease of use. A shortcut for opening just the auto tracker is also provided.
- **Major** - Changed: The UI has been significantly revamped, with each game having their own section and an easy to use selector.
- Changed: The multi-pickup placement, using the new weighting, is now the default mode. The old behavior has been removed.
- Changed: Error messages when a permalink is incompatible have been improved with more details.
- Changed: The Customize Preset dialog now creates each tab as you click then. This means the dialog is now faster to first open, but there's a short delay when opening certain tabs.
- Changed: Progressive items now have their proper count as the simplified shuffled option.
- Fixed: Hints can now once again be placed during generation.
- Fixed: Exceptions when exporting a game now use the improved error dialog.
- Fixed: Gracefully handle unsupported old versions of the preferences file.
- Fixed: Excluding all copies of a progressive item, or the non-progressive equivalent, no longer hides them from the editor.
- Fixed: Changing the selected backend while it's being used should no longer cause issues.
- Fixed: Unexpected exceptions during generation now properly display an error message.
- Fixed: Trick usage in preset summary now ignores tricks that are hidden from the UI.
- Fixed: /database-inspect command no longer shows EventPickup nodes.
- Fixed: Data Editor is now correctly named Data Editor instead of Data Visualizer.

### Cave Story

- The hints fix affects Cave Story.

### Metroid Prime

- **Major** - Added: Enemy Attribute Rando. Enemy stat values such as speed and scale can be randomized within a range you specify.

### Metroid Prime 2: Echoes

- The hints fix affects Metroid Prime 2: Echoes.

## [4.5.1] - 2022-08-03

- Fixed: The History and Audit Log are now properly updated when joining a game session.
- Fixed: Your connection state is properly updated when joining a game session.

## [4.5.0] - 2022-08-01

- Added: Preferences are now saved separately for each version. This means newer Randovania versions don't break the preferences of older versions.
- Added: Exporting presets now fills in default file name.
- Added: Logging messages when receiving events from the server.
- Changed: Internal changes to server for hopefully less expired sessions.
- Fixed: The discord bot no longer includes the lock nodes.

### Cave Story

- Nothing.

#### Patcher Changes

- Nothing.

#### Logic Database

- Nothing.

### Metroid Prime

- **Major** - Added: Door lock rando. Door locks can now be randomized, with many options to fine-tune your experience. This feature is incompatible with multiworld.
- **Major** - Added: Option to show icons on the map for each uncollected item in the game under "Customize Cosmetic Options..."

#### Patcher Changes

- Fixed: Exporting with `QoL Cosmetic` disabled
- Fixed: Zoid's deadname appearing in credits
- Changed: Patches now consume fewer layers on average

#### Logic Database

- Fixed: Phazon Mining Tunnel now accounts only for Bombs when coming from Fungal Hall B
- Fixed: The Central Dynamo drone event is now accounted for to go through Dynamo Access
- Added: Beginner Wall Boost to lock onto the spider track in Metroid Quarantine A
- Added: Advancing through rooms containing Trooper Pirates now requires either the proper beam(s), basic defensive capabilities (varies slightly by room), or Combat (Intermediate) where appropriate
- Added: Advancing through rooms containing Scatter Bombus now requires Morph Ball, Wave Beam, Movement tricks, or basic defensive capabilities

### Metroid Prime 2: Echoes

- Nothing.

#### Patcher Changes

- Nothing.

#### Logic Database

- Nothing.

## [4.4.2] - 2022-06-05

- Fixed: Generating multiworld games where one Prime 1 player has item in every room while another Prime 1 player doesn't now works properly.
- Fixed: It's no longer possible to configure more than 99 shuffled copies of a major item, as that causes errors.
- Fixed: Using a trick to break a door lock is now properly displayed in the UI.
- Fixed: The description for expansions now mention they can be logical with multi-pickup placement.
- Fixed: The change log tab no longer causes the window to have absurd sizes on macOS.
- Removed: The broken option for enabling required mains for Metroid Prime 1. It was non-functional and incorrectly displayed.

## [4.4.1] - 2022-06-04

- **Major** - Added: When using multi-pickup placement, expansions are now considered for logic.
- Added: New experimental option for a different algorithm for how the generator weights locations for multi-pickup placement.
- Added: "Generate Game" tab now remembers which games and presets were expanded or collapsed.
- Added: The Game Session Window now has a counter for how many pickups it's currently trying to send to the server.
- Changed: Considerable more effort is made to keep hints relevant if there isn't enough things to be hinted in a game.
- Changed: Reduced the lag you get the first time you open the Games tab.
- Changed: Optimized the game generation. As example, Echoes' Starter Preset is 45% faster.
- Changed: Optimized the game validation. As example, Echoes' Starter Preset is 91% faster.
- Changed: The algorithm for how locations lose value over generation has changed. This should have bigger impact in big multiworlds.
- Changed: It's now possible to login again directly in the Game Session Window.
- Removed: The server and discord bot are entirely removed from the distributed executables, reducing its size.
- Removed: Metroid Dread is no longer available in releases, as it was never intended to be considered stable.
- Removed: All auto trackers based on pixel art style were removed by request of their artist.
- Fixed: The "Spoiler: Pickups" tab no longer shows locations that aren't present in the given preset.
- Fixed: The Game Session Window now better handles getting disconnected from the server.

### Cave Story

- Fixed: Hint Locations tab in Help no longer has an empty column named "2".

#### Patcher Changes

- Nothing.

#### Logic Database

- Nothing.

### Metroid Prime

- Added: "Cosmetic" option to force Fusion Suit
- Changed: Converting models from Echoes now always needs to be provided with an ISO.

#### Patcher Changes

- **Major** - Added: Models for Echoes' translators and split beam ammo are now also converted to Prime.
- Fixed: Spawning in Elite Quarters after killing OP no longer spawns the player OoB
- Fixed: Ridley boss random size on PAL/NTSC-J and Trilogy
- Fixed: Many rooms which, when submerged, the water box would be misaligned with the bounding box
- Fixed: Certain rooms where item position randomizer biased towards one side or OoB entirely
- Added: Results screen now shows Randovania version and seed hash

#### Logic Database

- Fixed: Gravityless SJ strat for Cargo Freight Lift to Deck Gamma is no longer dangerous
- Fixed: Main Plaza NSJ Grapple Ledge dash now correctly uses the Wasp damage boost method
- Fixed: Hall of the Elders Boost IUJ typos- BSJ is now IUJ and Combat is now Combat/Scan Dash
- Added: Thardus is now logical if you only have Thermal Visor with the Invisible Objects trick set to Intermediate
- Added: Flaghra now accounts for defeating it both before and after triggering the fight
- Added: Method to reach Main Quarry's crane platform with just Grapple Beam and Beginner Movement
- Added: Method to reach Main Quarry's crane platform with Expert Wall Boosts and Slope Jumps
- Added: Method of getting Crossway with only Boost Ball and Xxpert Movement
- Added: Method of climbing Connection Elevator to Deck Beta gravityless NSJ with Advanced Bomb Jump and Expert Slope Jump
- Added: NSJ/bombless strat of getting Gathering Hall's item with a Hypermode dash
- Added: Method of getting Crossway item with Advanced Bomb Jump and Expert BSJ, Scan Dash, and Standable Terrain
- Added: Method of climbing Reflecting Pool using the Stone Toad's wacky physics as Advanced Movement
- Added: Gravityless NSJ method of leaving Gravity Chamber with Advanced Wall Boost and Expert Slope Jumps and Underwater Movement
- Changed: Increased Elite Quarters BSJ to Advanced
- Changed: Increase lower Great Tree Hall Wall Boost to Hypermode
- Changed: Chozo Ruins Save Station 3 boostless/bombless strat to go through the tunnel has had its difficulty decreased to Advanced Movement and Intermediate Standable Terrain
- Changed: Hive Totem NSJ Slope Jump now uses Beginner Underwater Movement
- Changed: Monitor Station dash to Warrior Shrine is now Beginner with SJ

### Metroid Prime 2: Echoes

- Nothing.

#### Patcher Changes

- Nothing.

#### Logic Database

- Nothing.

## [4.4.0] - Not released

This release was skipped.

## [4.3.2] - 2022-05-13

### Metroid Prime

- Fixed: Lightshow during Chapel IS after Chapel item has been obtained and room has been reloaded

### Metroid Prime 2: Echoes

- Fixed: Significantly reduced lag spikes when loading a room containing Prime1 models.

## [4.3.1] - 2022-05-08

- Added: Phazon Suit hints are now included in the preset description.
- Fixed: Exporting Prime 1 games that have no Phazon Suit no longer fails if it's configured to have a hint.

## [4.3.0] - 2022-05-01

- Added: Destroying door locks is now properly tracked. In Echoes, this means removing a door lock from the back allows for logical access to where you were.
- Added: In Data Visualizer, it's now possible to set tricks to a certain level and simplify all visible connections based on that.
- Fixed: Maximum values for certain preset fields, such as Energy Tank capacity and Superheated Room Probability, can now properly be used.
- Fixed: A race condition with Randovania connected to Nintendont, where Randovania could incorrectly assume the game was idle if memory was read while it was executing the last sent task.
- Fixed: The map tracker now properly handles when multiple nodes gives the same resource/event.
- Changed: Online game list by default only shows 100 sessions, for performance reasons. Press "Refresh" to get all.

### Cave Story

- Nothing.

#### Patcher Changes

- Nothing.

#### Logic Database

- Nothing.

### Metroid Prime

- Added: Option to specify hint for Phazon Suit in Impact Crater (default=Show only area name)
- Added: April Fools Preset
- Added: Map images are now generated and written in the same folder as output ISO when generating room rando seeds and exporting them with spoilers enabled.
- Fixed: Random Superheated, Random Submerged and Dangerous Gravity Suit logic now trigger dialog warning in Multiword sessions
- Fixed: Adjusted min/max boss sizes to prevent softlocks
- Fixed: Default setting for screen Y offset now works
- Changed: The "Items in Every Room" Chaos Option now uses items from the Randovania pool (shows n/293 items when enabled). This means multiworld items can now appear at extra locations, and item text is now consistent with the rest of item placement.
- Changed: Two-way room rando now ensures that all rooms are part of the same network

#### Patcher Changes

- Fixed: Specifying custom heat-damage-per-second now properly affects non-vanilla superheated rooms
- Fixed: Some akward cutscene timing when playing skipped cutscenes in realtime
- Added: Random boss sizes now affects Flaahgra, Plated Beetle and Cloaked Drone
- Changed: Random boss sizes now affects bosses in cutscenes, additionally Omega Pirate's armor plates now scale properly
- Changed: When creating a new save file, the default selection is now "Normal" to help prevent accidentally starting the game on Hard mode
- Changed: Artifacts which do have no need to be collected are removed from the logbook

##### Room Rando
- Added: Include Square Frigate doors and morph ball tunnels during randomization
- Fixed: Crash when opening the map near certain rooms
- Fixed: Crashes due to two large rooms being connected.
- Fixed: Crash when rolling through some doors in morph ball
- Fixed: Central Dynamo reposition soft-lock
- Fixed: Inability to scan vertical doors
- Fixed: Incompatability with "No Doors" + "Room Rando"
- Changed: The door immediately behind the player is unlocked when teleporting to a new room. This gives the player one chance to backtrack before commiting to the warp.

#### Logic Database

- Nothing.

### Metroid Prime 2: Echoes

- Added: Preset descriptions now list custom beam ammo configuration.
- Changed: Optimized how long it takes to export a game that uses Prime 1 models.

#### Patcher Changes

- Nothing.

#### Logic Database

- Nothing.

## [4.2.1] - 2022-04-01

- Fixed: Popup for new changes fixed.

## [4.2.0] - 2022-04-01

- Added: Experimental option to force first progression to be local.
- Added: New pixel icons for the auto tracker.
- Changed: Standard tracker layouts for Prime, Echoes and Corruption now include a few more items.
- Changed: Auto tracker game icons for Echoes beams now use the HUD icons instead of the pickup models.
- Changed: Update to Qt 6.
- Changed: The import preset menu in game sessions now has the presets of a game sorted by name, with the default presets on top.
- Fixed: Randovania no longer hangs on start if there's a loop in the hierarchy of presets.
- Fixed: Generation no longer fails when one player has no pickups assigned during logic.

### Cave Story

- Nothing.

#### Patcher Changes

- Nothing.

#### Logic Database

- Nothing.

### Metroid Prime

- **Major** - Added: In multiworld, pickups from an Echoes player now uses the correct model from Echoes.
- **Major** - Added: **April Fool's Day Special!** New game modification category "Chaos Options" in "Other" tab. Chaos options are patcher-side only, and thus are not accounted for by the seed generator logic.
    - Enable Large Samus
    - Random Boss Sizes
    - Remove Doors
    - Random Superheated Rooms
    - Random Submerged Rooms
    - One-way Room Rando
- Added: Deterministic Maze RNG option for fairer racing
- Fixed: Echoes Combat Visor placed in a Prime player's world now uses the new Combat Visor model.
- Fixed: Deterministic Incinerator Drone RNG setting staying on even when checkbox was unchecked.

#### Patcher Changes

- Fixed: Soft-lock in Artifact Temple with Major Cutscene skips (players could leave during ghost cutscene and abort the layer change)
- Fixed: Items Anywhere could delete Artifact hints in rare cases
- Changed: Updated [Quality of Life documentation](https://github.com/toasterparty/randomprime/blob/randovania/doc/quality_of_life.md)
- Changed: Nerfed "Items in Every Room" (Extra items more likely to be missiles)

#### Logic Database

- Nothing.

### Metroid Prime 2: Echoes

- **Major** - Added: In multiworld, pickups from a Prime player now uses the correct model from Prime.

#### Patcher Changes

- Nothing.

#### Logic Database

- Nothing.

## [4.1.1] - 2022-03-12

- Added: The game details window now displays the Randovania version the game was generated with.
- Added: You can now import a game layout/spoiler file in multiworld sessions.
- Changed: A popup shows up while waiting for the game session list.
- Fixed: The error message when the client is incompatible is now properly displayed.
- Fixed: Player inventory is now properly sent to the server in multiworld sessions.


### Metroid Prime

#### Patcher Changes

- Fixed: Scan visor and X-Ray not displaying properly after taking an elevator when combat visor is shuffled.
- Fixed: Some users receiving OS error when exporting ISO with non-vanilla suit colors.


## [4.1.0] - 2022-03-01

- Added: /randovania-faq command was added to the Discord bot, which sends FAQ messages.
- Added: Randovania now checks if the entire database is strongly connected, allowing for manual exceptions.
- Added: You can now configure the priority given to each major item. Higher values are more likely show up earlier in the progression chain.
- Added: Generation failures now have a lot more details on what was missing for progression, facilitating finding issues with your preset.
- Added: The item pool screen now explicitly tells you expansions are not used for logic.
- Added: Implemented support for changing the title for a game session.
- Added: A button for duplicating a session, including the generated game and all rows.
- Added: Multiworld sessions can now be generated without spoilers.
- Added: Preset descriptions now include if some item has a different number of copies shuffled.
- Changed: Multiworld damage logic incompatibility warning now displays every time.
- Changed: On generation failure, a count of how many nodes are accessible is now displayed.
- Changed: Data Editor now lets you save non-experimental databases with integrity errors.
- Changed: Most command line arguments have been renamed.
- Changed: Simplified the item pool tab, with the usual case now having only a single line per item.
- Changed: Improved the text for quantities for ammo in the item pool tab.
- Changed: Experimental games are only shown in the menu if the option for experimental games is enabled.
- Changed: Only session admins are allowed to copy the permalink of a session.
- Changed: Modified how ConfigurableNodes (In Echoes, the Translator Gates) are handled in logic. This should have no visual differences, other than speeding up generation.
- Changed: Great internal changes were done to how hints are applied to the game. This should have no visible impact.
- Changed: The UI for 1HP Mode now only shows up for Echoes.
- Fixed: Map Tracker now properly handles multiple copies of pickups in all cases.
- Removed: The Database Editor can only be open when running from source. In releases, use `Open -> (Game) -> Data Visualizer` instead.
- Removed: All auto trackers based on pixel art style were removed over concerns about asset licensing.

### Cave Story

- Nothing.

#### Patcher Changes

- Nothing.

#### Logic Database

- Nothing.

### Metroid Prime 1

- Added: Option to use deterministic Incinerator Drone RNG for fairer racing
- Added: Spring Ball. Enable in preset configuration. Must have bombs in inventory to work.

#### Patcher Changes

- Added: QoL Game Breaking - Reserach Lab Aether Pirate now guaranteed to jump through glass when doing room backwards
- Fixed: Players could unmorph in Magmoor Workstation where they should not be able to
- Fixed: Abuse of QoL Game Breaking in Central Dynamo to skip the maze/drone
- Fixed: Exclude Phazon Elite Item from QoL Pickup Scans
- Fixed: Wavesun when playing with shuffled item positions
- Fixed: Main Plaza etank ledge door shield was slightly misaligned
- Fixed: Cannon remaining holstered after grapple when shuffling combat visor
- Fixed: Cannon remaining holstered after a specific type of R-Jump when shuffling combat visor
- Fixed: Unmorphing now returns you to your previous visor instead of default visor when shuffling combat visor for quality of life purposes

#### Logic Database

- Changed: Reduce difficulty of Monitor Station -> Warrior Shrine NSJ/No Bombs to intermediate dash and standable terrain (from advanced dash and expert standable) and included a video.

### Metroid Prime 2: Echoes

- When checking details for a game, the hint spoiler tab now includes the correct text for Dark Temple keys hints.

#### Patcher Changes

- Nothing.

#### Logic Database

- Added: Using Screw Attack as a trickless means to obtain Grand Windchamber item after seeker puzzles

## [4.0.1] - 2022-01-30

- Changed: The UI for 1HP Mode now only shows up for Echoes.
- Fixed: Support for non-NTSC Metroid Prime 1 ISOs restored.

## [4.0.0] - 2022-01-30

- **Major** - Added: Cave Story has been added with full single-player support.
- **Major** - Added: Data Visualizer/Editor now contains a visual representation of the nodes in the area.
This feature comes with plenty of quality of life functionality for editing the database.
- Added: A new tab has been added to the preset editor, Generation Settings, consolidating various settings such as minimal logic, multi-pickup placement, dangerous actions, etc.
- Added: The Logic Database can now have descriptions for nodes.
- Added: Game Details window can now spoil the item order, elevators, translator gates and hints.
- Added: Data Editor can now edit area names.
- Added: Data Editor can now view and edit resources.
- Added: Items now have tooltips in the Auto-Tracker.
- Added: One joke hint.
- Added: Descriptions for Minimal Logic for each game, with a better definition of what Minimal Logic is.
- Added: Randovania is now able to identify for what version of Randovania a given permalink is, if they're similar enough versions.
- Added: Permalinks now contain the seed hash, so Randovania can detect if there's a hash mismatch when importing.
- Changed: In the Game Session Window, the observers tab is now visible by default.
- Changed: The rdvgame file is now considerably more technical in order to require less game-specific code.
- Changed: Editing connections in the Data Editor now has an easier to use selector for non-item resources.
- Fixed: Data Visualizer no longer hides the comment for a single-element Or/And entry.
- Fixed: Data Editor now properly handles areas without nodes.
- Removed: It's no longer possible to delete a game session.
- Removed: It's no longer possible to leave the session when closing the window.

### Metroid Prime

- Added: Start in any (uncrashed) Frigate room
- Added: 1-way cycles and 1-way anywhere elevators can lead to (uncrashed) Frigate rooms
- Added: Essence Death and Frigate Escape Cutscene teleporter destinations can now be shuffled
- Added: Artifact hints can now be configured to show area and room name, just area name, or nothing at all
- Added: Cosmetic Option - Select HUD Color
- Added: Cosmetic Option - Rotate hue of all 4 suit textures and ball glow color
- Added: Cosmetic Option - Set default in-game options like Echoes
- Added: Experimental Option - Shuffle the coordinates of items within their respective rooms. Seeds may not be completable.
- Added: Experimental Option - Add random (non-logical) items to rooms which do not usually have items.
- Added: Shuffle Power Beam
- Added: Shuffle Combat Visor
- Added: New default preset: "Moderate Challenge".
- Changed: Minimal Logic no longer checks for Plasma Beam.
- Changed: Removed "Fewest Changes" preset.
- Changed: Updated "Starter Preset" to better match community preferences.

#### Known Issues:

- Nothing.

#### Patcher Changes

- Added: Support for NTSC-U 0-01, NTSC-J and NTSC-K (Gamecube)
- Added: List of tournament winners on lore scan in Artifact Temple
- Added: QoL Game Breaking now fixes several crashes on Frigate Orpheon
- Added: QoL Game Breaking now fixes the soft-lock in hive totem by making the blocks drop sooner
- Added: Option to disable item loss in Frigate (Enabled by default)
- Added: QoL Pickup Scans - Weeds by item in Landing Site now don't have scan point
- Added: Combat/Scan/Thermal/X-Ray all have unique custom models
- Fixed: Safeguard against blowing past layer limits.
- Fixed: On Major custscene skip, Elite Quarters now stays locked until the player picks up the item. The hudmemo is now tied to the item rather than the death animation.
- Fixed: Ruined fountain not always showing the right scan.
- Fixed: Phazon Suit Small Samus Morph Ball Glow
- Fixed: Vent shaft item not being scannable on QoL Pickup Scans
- Fixed: Automatic crash screen
- Fixed: Wavesun not collecting item/unlocking door
- Fixed: Locked door on Storage Depot B (NTSC 0-02)
- Fixed: Bug in Elite Quarters where game would crash during OP death cutscene if the player changed suit during the fight
- Changed: The vines in arboretum which cover the scan panel remain in the room on the ghost layer to help aid newer players.
- Changed: Exo and Essence stay dead permanently if traversing Impact Crater multiple times
- Changed: Increased Maximum Missile/Etank/Capacity for seeds with more expansion count than is available in vanilla

#### Logic Database

- Fixed: Magma Pool - Added missing suit or heated runs trick requirement for non-grapple methods of crossing the room
- Fixed: HAT - Updated spawn node
- Fixed: Quarantine Cave - Properly model when the fight is required and when it is not
- Fixed: Bug where Biohazard Containment didn't check Power Conduit Requirements if Super Missiles were available
- Fixed: Typo in Frozen Pike - Hunter Cave Access requires Slope Jump (Advanced), not Single-Room OoB (Advanced)
- Added: New Event - Gravity Chamber Item (Lower)
- Added: New Trick Category - Infinite Speed
- Added: Magma Pool - Added standable terrain method to cross the room with a video example
- Added: Main Plaza - Hypermode Dash to get Grapple Ledge
- Added: Elite Quarters - BSJ to skip scan visor
- Added: Reactor Core - NSJ Gravityless Bomb Jumps
- Added: Cargo Freight Lift - NSJ Gravityless Boost or Bombs climbs
- Added: Flick BSJ in watery hall OoB
- Added: NSJ Bombless Lower GTH Climb (Wallboost)
- Added: NSJ Bombless Quarantine Cave Elevator Spider Skip
- Added: NSJ Bombless Gravity Chamber Escape (Gravity Wallboost)
- Added: NSJ Bombless Lower Phen's Edge
- Added: NSJ Bombless Frozen Pike (Mid-Section)
- Added: NSJ Bombless Life Grove (Wallboost)
- Added: NSJ Bombless HOTE Climb (Boost IUJs)
- Added: NSJ Bombless Elite Control Access (Wallboost)
- Added: Elite Control Access Item (Damage Boost)
- Added: Central Dynamo Item w/ Infinite Speed
- Added: Bomb jump to skip grapple in Biotech Research Area 2
- Added: Great Tree Hall - Jump Off Enemies Bomb Jump (Advanced) to reach GTC NSJ
- Added: Wallboost FCS Climb
- Added: Logic for Traversing Twin Fires Tunnel to Workstation NSJ Gravity
- Added: Logic for Traversing Twin Fires Tunnel to Workstation NSJ Bombless
- Added: Logic for Traversing Twin Fires Tunnel to Workstation Missileless Grappless
- Added: Gravityless Grappless Morphless method for crossing FCS
- Added: Waste Disposal Wallboosts
- Added: Climb Connection Elevator to Deck Beta Gravityless
- Added: Combat Requirements for Essence fight
- Added: 2 Additional NSJ methods for reaching FCS item
- Added: Lava Lake Item NSJ Combat Dash
- Added: Triclops Pit Item SJ Beginner Standable
- Added: 3 new ways to climb Tower of Light (L-Jump, R-Jump, Slope Jump)
- Added: Underwater Movement (Beginner) to get to Tower Chamber with Space Jump
- Added: Underwater Movement (Intermediate) for NSJ Tower Chamber
- Added: Frigate Crash Site climb with Space Jump and L-Jump (Intermediate) and Standable Terrain (Beginner)
- Added: More logical paths for Ice Ruins West NSJ
- Added: Ice Ruins West Middle-Left Rooftop to Item Combat/Scan Dash
- Added: Beginner L-Jump to reach Main Quarry Save Station
- Added: Main Quarry Crane Platform to Waste Disposal NSJ Advanced Combat Dash
- Added: Main Quarry Crane Platform to Item Intermediate Scan Dash
- Added: Expert Gravity Wallboost to get to Tower Chamber
- Added: Beginner Gravity Wallboost to get to Watery Hall
- Added: Expert Trick for NSJ+Boost Crossway
- Added: Movement (Intermediate) to skip Spider Ball in Crossway
- Added: L-Jump to skip SJ on 3rd tier of ore processing puzzle
- Added: NSJ Ore Processing with Spider+Bombs (Expert)
- Added: Bombless Ore Processing Puzzle with Wallboost(Advanced)
- Added: Phendrana Canyon Hypermode Boost
- Added: NSJ Combat Dash (Expert) to Temple Entryway from lower part of room
- Added: Various tricks in Uncrashed Frigate
- Added: Ore Processing Door To Elevator Access A to Storage Depot B Standable L-Jump with Power Bombs
- Added: Combat logic for Dynamo Access and Elite Control Elite Pirate fights
- Added: Intermediate/Advanced Standables to enter/escape Elite Control after/without triggering Elite Pirate
- Added: Logic now can expect players to play in just scan visor, using bombs to open doors
- Added: Knowledge/Combat (Intermediate) trick to skip needing Power Beam for Exo fight
- Changed: Renamed Misc Logic Option to "Allow Dangerous Gravity Suit Logic"
- Changed: Increased difficulty of Connection Elevator to Deck Beta DBJs to Advanced
- Changed: HAT Wallboosts can be done using Gravity at the same difficulty
- Changed: Removed under-used "Complex Movement" trick category
- Changed: All Gravityless Slope Jumps are now categorized as "Underwater Movement without Gravity", as opposed to just NSJ ones
- Changed: Knowledge (Beginner) to Traverse Magmoor Workstation without Varia
- Changed: Magma Pool - Gravity Suit lava dive difficulty was reduced to L-Jump (Intermediate) and Standable Terrain (Beginner)
- Changed: Hall of the Elders - Now properly model needing to kill the 1 ghost to leave the room. Chargeless 1 ghost fight combat difficulty reduced to beginner.
- Changed: Added requirement for X-Ray Visor or Invisible Platforms to Triclops Pit Item NSJ tricks
- Changed: Monitor Station climb to Warrior Shrine Bomb Jump difficulty changed from Advanced to Intermediate
- Changed: Monitor Station NSJ Combat Dash to Warrior Shrine lowered difficulty from Advanced to Intermediate
- Changed: Increase the difficulty of Tower of Light climb with combat dash from 'Beginner' to 'Intermediate' lowered Standable Terrain from 'Intermediate' to 'Beginner'
- Changed: Frigate Crash Site Climb Space Jump Slope Jump Standable Terrain difficulty was reduced to Standable Terrain (Beginner)
- Changed: Removed Slope Jump and Standable requirement from Ice Ruins West NSJ
- Changed: Main Quarry Save Station NSJ Movement difficulty from Beginner to Intermediate
- Changed: Main Quarry Crane Platform to Waste Disposal Standable/Slope Jumpe no longer requires L-Jump
- Changed: Main Quarry Crane Platform to Waste Disposal NSJ Scan Dash difficiulty from Advanced to Intermediate
- Changed: Ore Processing Storage Depot B to Waste Disposal NSJ Standable difficulty from Intermediate to Beginner
- Changed: Ore Processing Storage Depot B to Waste Disposal R-Jump to L-Jump
- Changed: Elite Research Spinners without Boost from Advanced to Intermediate
- Changed: Ore Processing Door To Elevator Access A to Storage Depot B Standable difficulty from Intermediate to Advanced
- Changed: Sun Tower Early Wild now requires Intermediate Knowledge on all methods
- Changed: Less damage required for Watery Hall with Gravity Suit

### Metroid Prime 2: Echoes

- Changed: Minimal Logic no longer checks for Light Suit or Agon Keys.

#### Patcher Changes

- Fixed: Exporting an ISO when Randovania is in a read-only path now works properly.
- Added: Ability to set a custom HUD color

#### Logic Database

- Changed: Shrine Access Seeker Door without Seekers is now Hypermode (from Expert).


## [3.2.2] - 2022-01-17

- Fixed: Presets for unknown games (for example, from a dev version of Randovania) are now properly ignored.

## [3.2.1] - 2021-10-23

- Fixed: The spin box for starting Energy Tanks no longer goes above 14.
- Fixed: Errors from the Prime 1 patcher are now properly displayed in error messages.
- Fixed: Converting presets from previous games should no longer cause invalid expansion ammo count.
- Fixed: Converting presets with multiple major items that give ammo no longer cause incorrect per-expansion ammo count.
- Fixed: Changing the default beam in Echoes no longer throws an error with invalid included ammo.
- Fixed: Sky Temple Keys on Guardians/Sub-Guardians are now properly counted for the item pool size.
- Fixed: Sky Temple Keys on Guardians/Sub-Guardians now appears on the preset description.
- Fixed: Safety check that there's enough available locations for all non-progression at the end of generation has been re-added.
- Changed: Improved error message for certain kinds of invalid permalinks.
- Changed: Presets with negative ammo count for expansions are invalid.

### Metroid Prime

#### Patcher Changes

- Fixed: PAL ISOs now correctly work again.

## [3.2.0] - 2021-10-16

- **Major** - Added: The Logic Database can now have comments in requirements.
- **Major** - Changed: Expansions contents are now configured directly, instead of being calculated from a target.
- Added: Files in the "Previously generated games" folder now includes the name of the games used.
- Added: Custom names for Prime 1 elevators
- Added: Support for Minimal Logic has been added for Metroid Prime and Metroid Prime 3.
- Added: New auto tracker layouts for Metroid Prime 2, with two lines and three lines.
- Changed: Force one specific certificate root when connecting to the server.
- Changed: Custom elevator names across both games now used throughout the entire UI
- Changed: Data Editor now raises an error if two Pickup Nodes share the same index.
- Changed: When changing Echoes Goals, the slider of the number of keys is now hidden when "Collect Keys" goal is not selected.
- Changed: Customizing the item pool causes permalinks to not get as long as before.
- Changed: The Qt theme was changed, as the previous one had serious issues on certain platforms and certain elements.
- Fixed: Items that include ammo are now configurable to provide up to the ammo's capacity.
- Fixed: Certain invalid permalinks are now properly recognized as invalid.
- Fixed: In connections editor, changing a requirement to "And/Or" no longer places ui elements in the wrong place.
- Removed: Metroid Prime 2: Echoes FAQ entry about the weird hint categories, as the issue has been fixed.
- Removed: Menu option to open STB's Echoes item tracker in a new window.

### Metroid Prime - Patcher Changes

- Added: New Nothing model.
- Added: Missile Expansions for yourself has a 1 in 1024 of being shiny.
- Fixed: Mine security station softlock so that defeating the purple pirates first doesn't fail to switch the room to the non-cutscene layer.
- Fixed: Qol scan for Ice Ruins West pickup.
- Fixed: Warp-to-start crash.
- Changed: Fewer forced popup alert for multiworld purpose, and popups now lasts 3s instead of 5s.

#### Cutscene Skips

- Added: Cutscene skip for arboretum gate (competitive+).
- Added: Mine Security Station now longer force switches to Combat Visor.
- Changed: Shorelines Tower cutscene skip is now Minor.
- Changed: Workstation cutscene is now Competitive.
- Changed: Wave panel cutscene in Main Quarry is now Competitive.
- Changed: Elevator leaving cutscenes back are now Major.

### Metroid Prime 2: Echoes - Patcher Changes

- Added: Cosmetic option to customize hud color.
- Fixed: Scanning hints now displays the correct, edited categories.

### Metroid Prime - Logic Database

- Added: Method of reaching pickup in Root Cave from Arbor Chamber with a Dash (Intermediate and above).
- Added: Knowledge (Beginner) trick to leave Central Dynamo without completing the maze or fighting the drone.
- Added: Additional Lower Mines NSJ logic.
- Added: Movement tricks for logical forced damage in Magmoor Caverns, Phazon Mines, and Impact Crater.
- Added: Tricks for climbing Research Lab Aether NSJ
- Added: Tricks for traversing Magmoor Workstation bombless NSJ
- Added: More detailed boss/combat logic
- Fixed: Shorelines tower item being accessible from Ruins Entryway and not Temple Entryway.
- Fixed: Backwards Lower Mines logic
- Fixed: Ice Ruins West NSJ logic now accounts for adult sheegoth layer
- Fixed: Added missing requirements for releasing the metroid in Research Lab Aether

### Metroid Prime 2: Echoes - Logic Database

- Added: Method of climbing halfpipe in Meeting Grounds with Space Jump, Screw Attack, and Standable Terrain (Beginner and above)
- Added: Method of killing Quad MBs using Bombs or Power Bombs and Combat (Beginner)
- Added: Method of killing Quad MBs using Screw Attack (Space Jump) and Knowledge (Beginner)
- Added: Requirement to either kill the Quad MBs or defeat Spider Guardian in order to collect the item in Hall of Combat Mastery in the intended way
- Fixed: A few broken Dark Forgotten Bridge paths have now been fixed.
- Changed: Simplified Meeting Grounds logic slightly, by removing the redundant Top of Halfpipe node
- Changed: Killing Quad MBs now uses a template, as it's a complex set of requirements repeated in three separate rooms

### Discord Bot (Caretaker Class Drone)

- Changed: Room images uses two-way arrows if a connection is two-way, instead of two arrows.

## [3.1.4] - 2021-09-19

- Changed: Force one specific certificate root when connecting to the server.
- Fixed: Checking for updated versions will no longer close Randovania when no internet connectivity is present.
- Fixed: The server will properly reject clients with mismatched versions.

## [3.1.3] - 2021-09-19

- Added: Dialog that shows all enabled tricks in a preset and a list of all rooms that have some combination of tricks that ends up active in that preset.
  - This dialog can be accessed by right-clicking a preset on the "Generate Game" tab, or by pressing the "..." menu in the "Game Details" window.
- Added: Multiworld Help entry regarding maximum number of players.
- Added: Metroid Prime FAQ entry regarding the forced popup alert.
- Changed: Long lines of requirements (Check for all artifacts in Artifact Temple) are now word wrapped.
- Changed: When changing Echoes Goals, the slider of the number of keys is now hidden when "Collect Keys" goal is not selected.
- Changed: In the description of Prime 1 presets, Quality of Life now comes before Game Changes.
- Changed: Clarify that only "Two-way, between areas" guarantees that all areas are accessible.
- Changed: Progress bar when generating a game now reports how many actions were taken, instead of how many items are left.
- Fixed: Nodes with no outbound connections now clearly display this in the visualizer, instead of an error.
- Fixed: Updated multiworld damage warning to mention Magmoor Caverns as well.

### Discord Bot (Caretaker Class Drone)

- Added: The bot now responds to permalinks, presets and rdvgame files sent via direct messages.
- Added: Response for permalinks now offers the permalink's presets for download.
- Changed: `/database-inspect` area responses now has a node selection.

## [3.1.2] - 2021-09-15

- Fixed: In game session, pressing the "Generate game" button no longer errors.

### Discord Bot (Caretaker Class Drone)

- Changed: The response to `.rdvgame` files now include the seed hash and permalink.
- Changed: `/database-inspect` response now includes an image of the requested room layout.

## [3.1.1] - 2021-09-12

- Added: When importing a preset in a game session, there's now an option to import directly from a file.
- Added: In game session, it's now possible to export a preset directly to a file.
- Added: In game session, there's now a "Generate game (no retries)" button. This option attempts generation only a single
time, before giving the error message of why it failed. It's useful for investigating bad presets.
- Changed: When multiworld generation fails, the error message is now clearer on which players haven't reached the end.
- Changed: Preset summaries have been split better into categories.
- Removed: The "Never" option for dangerous actions has been removed from the UI, as it currently doesn't work.

### Discord Bot (Caretaker Class Drone)

- Changed: `/database-inspect` response is now more readable and includes the name of who requested it.

## [3.1.0] - 2021-09-05

- **Major** - Added: Setting for requiring a number of actions/progression before artifacts are placed, to prevent early artifacts.
  - Default Prime 1 presets now default to 6 minimum progression for artifacts.
- **Major** - Added: Setting for controlling how dangerous checks are handled in logic.
- Added: Setting for toggling the pickup scan QOL adjustments.
- Added: The seed hash label in Game Sessions is now selectable.
- Added: One joke hint, requested in 2019.
- Added: Data Visualizer now only shows target nodes for selection that are non-impossible.
- Added: Data Visualizer now highlights nodes that have a path to the selected node.
- Added: Improved the error message when the patcher executable is somehow missing.
- Added: New entries to the Multiworld Help for collecting items and cross game.
- Fixed: Randovania no longer errors when the last selected preset is for a hidden game.
- Fixed: Quality of Life page link in Metroid Prime preset customization is now fixed.
- Fixed: The tracker now properly restores states for games other than Echoes.
- Fixed: Fixed a crash that sometimes occurs when deleting presets.
- Fixed: Generator now directly accounts for events weighting actions.
- Changed: Removed customization of Qt theme for decreasing whitespace.
- Changed: Upgrades in the tracker fills an entire column first, instead of filling rows first.
- Changed: Tracker now properly saves the preset used when persisting the state.

### Metroid Prime - Patcher Changes

- Added `Pickup Scans` option to toggle the patching of item locations so that they can always be scanned.
- Magmoor Workstation item scannable through the purple door (QoL Pickup Scan)
- Fixed shorelines tower item custom scan sometimes showing the incorrect text for certain models
- Certain pickups now always have the popup alert on collection during multiworlds.
- If there are multiple pickups for other players next to each other, these pickups are forced to have a popup alert, so Randovania can properly detect they were picked up.
- Fixed PCA crash patch not being applied when playing small samus.

#### Cutscene Skips
- Added `Competitive` cutscene skip option.
- Moved Shorelines Tower cutscene to major (it sometimes has a reposition that is sometimes useful in routing)
- Removed Main Quarry Combat Visor switch
- Speed up opening of gate in ice temple
- Speed up opening of gate in sun tower
- Fixed Thardus cutscene skip softlock

### Metroid Prime - Logic Database

- Added: Method of reaching Ruins Entryway from Plaza Walkway in Phendrana Shorelines with a Dash (Intermediate).
- Added: Easier NSJ trick to climb Ruined Courtyard using the water puzzle platforms.
- Added: Charge Beam requirements were added to the following rooms with combat trick alternatives:
    - (Beginner) Elite research - Phazon Elite
    - (Beginner) Research Entrance
    - (Intermediate) Hall of the Elders - Wave and Ice bomb slots
    - (Intermediate) Sunchamber - Ghosts fight
    - (Intermediate) Mine Security Station with >= 200 energy
    - (Advanced) Mine Security Station
- Fixed: Main Plaza door to Plaza Access is now properly a normal door, instead of a permanently locked door.
- Fixed: Sun tower now requires Knowledge (Intermediate) to collect the Sunchamber layer change event without falling down.
- Fixed: Removed broken/redudant trick for reaching Temple Entryway ledge using cutscene reposition
- Fixed: Trivial logic for Plaza Walkway to Ruins Walkway
- Fixed: Replaced Bomb Jump (Intermediate) with Dash (Beginner) trick to cross the gap to reach the Courtyard Access door in Ice Ruins West.
- Fixed: NSJ logic now accounts for stalactite in Ice Ruins West.
- Fixed: Crossing the gap by Specimen Storage door no longer sometimes requires L-Jump (Intermediate) instead of Beginner.
- Changed: Improved readability of Ruined Courtyard logic.
- Changed: Reorganized Sunchamber logic to improve usage by generator/solver.
- Changed: Picking up Sunchamber Ghosts item NSJ is now L-Jump (Beginner) instead of Intermediate.
- Changed: Crossing TFT to TF with Gravity+SJ now requires Movement (Beginner)
- Changed: FCS Item Scan Dash method is now Intermediate without SJ.
- Added: FCS Grapple strat - Movement (Beginner)

### Metroid Prime 2: Echoes - Patcher Changes

- Added: A-Kul's scan in Sky Temple Gateway now displays a list of previous tournament winners.
- Changed: Echoes now uses a different game ID when saving ISOs with menu mod enabled, preventing issues from incompatible save files.
- Changed: The elevator sound effect is never removed when elevators are vanilla, ignoring the preference.

### Metroid Prime 2: Echoes - Logic Database
- Added: Method of reaching the pickup in Reactor Core with Space Jump, Bombs, Spider Ball, and Standable Terrain (Intermediate and above).
- Fixed: Lore Scan in Meeting Grounds no longer believes that Boost is required to scan it.
- Fixed: Reactor Core has been cleaned up slightly.
- Fixed: Spawn point in Accursed Lake is now correctly set.

### Discord Bot (Caretaker Class Drone)

- Added: The `/database-inspect` command to send the logic of a room to the channel.
- Added: Messages with rdvgame files also get a reply with a summary of the preset.
- Changed: Responses with preset descriptions no longer pings the original message.

## [3.0.4] - 2021-08-10

- Added: Game Sessions now have an accessible audit log, which includes whenever a player accesses the spoiler log.
- Added: Metroid Prime 1 racetime.gg rooms are now viewable in the racetime.gg browser, with filters for each game
- Fixed: Importing a permalink from the racetime.gg browser while a race is currently in progress now selects the correct racetime.gg room

## [3.0.3] - 2021-08-08

- Fixed: "Open FAQ" in the main window now works correctly.
- Fixed: Pressing Yes to ignore invalid configuration now works correctly.
- Changed: Randovania now silently handles some invalid configuration states.
- Changed: Improved handling of corrupted repository for old preset versions.

## [3.0.2] - 2021-08-05

- Added: In-game crashes in Metroid Prime now automatically show the error screen.

- Changed: Game Sessions - The window now uses docks for the different parts, meaning you can resize, reorder and even split off.

- Changed: Use different colors for artifact hints in Metroid Prime, for better readability on both scan box and logbook.

- Fixed: Exporting a Metroid Prime ISO with Warp to Start enabled and starting at certain elevator rooms no longer fails.

## [3.0.1] - 2021-08-01

- Changed: Disabled the option to stop exporting a Prime 1 ISO to avoid crashes.

- Fixed: Server will now re-authenticate with Discord, preventing users from logging with the incorrect account.

- Fixed: Game Sessions - History entries with invalid locations no longer cause error messages.

## [3.0.0] - 2021-07-30

-   **Major** - Metroid Prime 1 is now fully supported, including multiworld and auto tracker!

-   **Major** - Presets are now presented in a tree view, with custom presets being nested under another one. They're also saved separately from Randovania data.

-   **Major** - The auto tracker now have support for different layouts, with their own assets and game support. New themes with icons similar to the game were also added, provided by MaskedKirby.

-   Added: Credits in Metroid Prime 2 now contains a list of where all non-expansions were placed, including possibly other player's for a multiworld. The credits now takes 75 seconds instead of 60 to accomodate this.

-   Added: Button to export the presets used in a game file.

-   Added: Add text description to unusual items in the Item Pool tab.

-   Added: New Help tab with information on how to read the Data Visualizer.

-   Added: In the Map Tracker, it's now possible to right-click a location to see a path from last action to it.

-   Added: A menu option to open the logs folder.

-   Added: The timeout limit is now progressively more forgiving, the more timeouts that happen.

-   Added: Button to set all gates to "Random with Unlocked' for Prime 2.

-   Changed: The items in the starting items popup is now sorted.

-   Changed: Customizing Dark Aether damage is now considered by logic.

-   Changed: Pickup visibility method is now configured in the Item Pool tab.

-   Changed: Multiworld connection is slightly more conservative when giving items.

-   Changed: Updated the Multiworld Nintendont for hopefully more stability.

-   Changed: The session history in multiworld now has different columns for the players involved, pickup and where the pickup was. It's also possible to sort the table by any of these fields.

-   Changed: The ISO prompt dialog now remembers your last used vanilla ISO, for when you delete the internal copy. When opening the file pickers, these start now with the paths from the input fields.

-   Changed: Many Spin/Combo boxes no longer react to the mouse wheel when not focused.

-   Fixed: Closing the dangerous settings warning via the X button is now properly recognized as "don't continue".

-   Fixed: Hint Item Names no longer breaks if you swap games while the table is sorted.

-   Fixed: Hint Item Names now properly list Artifacts and Energy Cells.

-   Fixed: Map Tracker now properly handles unassigned elevators.

-   Fixed: Trick names in the preset are always sorted.

### Metroid Prime 2 - Logic Database Changes

-   **Major** - "Suitless Ingclaw/Ingstorm" trick added to cover traversing rooms with either Ingclaw Vapor or Ingstorm.

#### Added

-   Method of getting over the gate in Mining Station A in reverse with Space Jump and Screw Attack (Expert and above).

-   Method of bypassing the breakable glass in Sand Processing from Main Reactor with Space Jump and Screw Attack (Expert and above).

-   Method of climbing to the top level of Main Gyro Chamber with Space Jump, Screw Attack, and Bombs, and no Scan Visor (Advanced and above).

-   Method of climbing the Sand Processing bomb slot with a Slope Jump for Bombless Bomb Slots (Advanced and above).

-   Method of leaving Dark Agon Temple by opening the gate from OoB with Single Room OoB, Slope Jump, Standable Terrain, Bomb Space Jump, Space Jump, and the Agon Keys (Expert and above).

-   Great Bridge:
    - Method of reaching Abandoned Worksite door with Space Jump and Extended Dash (Advanced and above).
    - Method of reaching Abandoned Worksite and Torvus Map Station doors from Temple Access Dark door with Boost Ball and Boost Jump (Advanced and above).
    - Method of reaching the pickup with Screw Attack and Single Room Out of Bounds (Expert and above).

-   Method of Crossing Grand Windchamber (both ways) Without Space Jump using Extended Dash (Hypermode).

-   Method of reaching the pickup in Watch Station:
    - With Space Jump, Screw Attack, and Single Room OoB (Expert and above).
    - With only Space Jump and Single Room OoB (Hypermode)

-   Alpha Blogg now has proper requirements for multiple difficulties.

-   Method of Bomb Slots without Bombs in Sanctuary Fortress/Ing Hive - Controller Access/Hive Controller Access without Space Jump (Expert and above).

-   Methods of crossing Torvus Bog - Fortress Transport Access with Gravity Boost or Bombs (No Tricks/Advanced and above).

-   Method of traversing Vault without Space Jump or Screw Attack using Extended Dashes (Advanced and above).

-   Method of reaching Windchamber Gateway item with only Scan Visor using Extended Dashes (Expert and above).

-   Method of reaching Kinetic Orb Cannon in Gathering Hall using Extended Dashes (Expert and above).

-   Method of reaching the pickup in Accursed Lake with a dash (Advanced and above).

-   Method of reaching Temple Security Access from the portal in Aerial Training Site with an Extended Dash (Hypermode).

-   Method of reaching the pickup in Mining Plaza with an Extended Dash (Hypermode).

-   Method of completing the Main Gyro Puzzle with only Space Jump and Screw Attack (Advanced and above).

#### Changed

-   Reaching the pickup in Temple Transport B with a Wall Boost is now Hypermode (from Expert).

-   Reaching the pickup in Path of Roots with only Bombs is now Expert (from Hypermode).

-   Reaching the portal in Hydrodynamo Shaft with Air Underwater and Screw Attack is now Hypermode (from Expert).

-   Reaching the pickup in Dark Torvus Arena with a Roll Jump is now Hypermode (from Expert).

-   Trial Grounds, reaching the door:
    - From the portal with Space Jump and a Slope Jump is now Beginner (from Intermediate).
    - From the left safe zone with a Dash is now Intermediate (from Expert) and without anything is now Advanced (from Expert).

-   Opening the Seeker Lock without Seekers in Mine Shaft is now Advanced (From Expert)

-   Opening the Seeker Lock without Seekers in Plain of Dark Worship is now Expert (From Hypermode).

-   Reaching the Windchamber Gateway Door from Windchamber Tunnel with a Boost Jump is now Hypermode (From Expert).

-   Reaching the pickup in Medidation Vista with a Boost Jump is now Expert (From Advanced).

-   Quadraxis and Boost Guardian now have proper health and item requirements with tricks disabled.

-   Activating Controller Access rooms Bomb Slots without Bombs is now Advanced (from Expert).

-   Reaching the Abandoned Worksite/Brooding Ground door from the bridge in Dark/Forgotten Bridge with an Extended Dash is now Hypermode (from Expert).

-   The initial Terminal Fall Abuses in Vault from the scan portal are separate from the final and are now Advanced (from Expert).

-   Catacombs NSJ dash to Transit Tunnel South has been modified to account for Scan Visor, with the original difficulty being raised to Advanced (from Intermediate).

-   Undertemple Shaft NSJ dash from bottom to top of cannon is now Intermediate (from Advanced).

-   Morph Ball is no longer required to reach the portal from the Echo Gate in Profane Path Scan Dash method.

-   Various Standable Terrain tricks (Dark Agon - Portal Site, Temple Grounds - Sacred Path) have been lowered to Beginner/Intermediate (from Advanced). This is to
    attempt to fix an old database limitation from before tricks had their own difficulty levels.

-   The dashes in Gathering Hall from Transit Tunnel South/West to the Kinetic Orb Cannon are now Intermediate (from Advanced).

-   The Bomb Space Jump NSJ to reach Abandoned Worksite in Great Bridge is now Expert (from Hypermode).

-   The dash to reach the portal in Aerial Training Site from Central Hive Transport West is now Hypermode (from Expert).

-   The dash to leave Hive Temple after Quadraxis via Security Station is now Hypermode (from Expert).

-   The dashes in Command Center (top level) and Accursed Lake without Space Jump are now Beginner (from Intermediate).

-   The dash in Mining Station A to reach Temple Access without Space Jump or Missiles is now Advanced (from Intermediate).

-   The dashes in Trial Grounds to Dark Transit Station without Space Jump are now Advanced (from Intermediate).

-   The dashes in Undertemple Shaft to reach Sacrificial Chamber Tunnel (and back) are now Advanced (from Intermediate).

-   The dash in Hall of Combat Mastery to reach the upper area after the glass is now Advanced (from Intermediate).

-   Bomb Guardian now has proper logic when shuffling Power Beam.

## [2.6.1] - 2021-05-05

-   Changed: Invalid values for the Multiworld magic item are ignored when detecting if the game is properly connected.

-   Fixed: "One-way anywhere" no longer shows up twice in preset warnings for multiworld

-   Fixed: Changing starting location to Ship or Save Stations now works again.

-   Fixed: Torvus Gate elevator is now properly hidden instead of Dark Torvus Ammo Station.

## [2.6.0] - 2021-05-02

-   **Major** - Added: New elevator randomization settings:
    * New mode: *One-way, elevator room with replacement*. One way elevator, but loops aren't guaranteed.
    * Select which elevators can be randomized.
    * Select possible destinations for *One-way, anywhere*.
    * Randomize Sky Temple Gateway, Sky Temple Energy Controller, Aerie Transport Station and Aerie elevators. *Warning*: These rooms have some details you must consider. Please read the elevators tab for more information.

-   **Major** - Added: The Energy Controllers in Agon Wastes, Torvus Bog and Sanctuary Fortress are always visible in the map, regardless if map is revealed by default. All regions are also always available for selection. This allows the light beam warps after U-Mos 2 to always be used.

-   **Major** - Added: An user preference (in *Customize in-game settings*) for the map to display names of unvisited rooms.
    When randomizing elevators, the elevator rooms are excluded to prevent spoiling their destinations. An option were added to disallow displaying names entirely, since otherwise you can use a Map Station to find the names.

-   Added: An option to disable the elevator sound effect, preventing it from playing endlessly in certain cases.

-   Added: When a crash happens, the game now displays an error screen instead of just stopping.

-   Added: The *Hint Item Names* tab now supports switching between all 3 Prime games.

-   Added: An option to use an experimental new pickup placement logic, able to place multiple pickups at once.

-   Added: Two additional joke hints. (Thanks CZeke and Geoffistopheles)

-   Added: It's now possible to add Infinite Beam Ammo, Infinite Missiles and Double Damage to the item pool.

-   Added: Player names are now colored yellow in hints.

-   Changed: Elevator names in the tracker uses their customized names, not the vanilla ones.

-   Changed: Optimized Randovania startup time and extensive logging of what's being done during it.

-   Changed: Improve scan text for expansions.

-   Changed: Some hints in multiworld games now also include the player names.

-   Changed: Missiles, Power Bombs and Ship Missiles are now only in logic after their respective main launcher, even if it's not required in game.

-   Changed: You can add up to 99 of any expansion to the pool, up from 64.

-   Fixed: The *Logic damage strictness* multipliers are no longer applied twice.

-   Fixed: *Up to* relative hints are no longer converted into *exactly* if the actual distance matches the displayed number.

-   Fixed: Dark Torvus Bog - Portal Chamber is no longer silently ignored as a starting location.

-   Fixed: Charging your beam to shoot when out of ammo now works even when customizing the ammo type required.

-   Fixed: Having the maximum number allowed of an expansion in a preset no longer causes permalink errors.

-   Fixed: Fixed the game defaulting to Combat Visor after an elevator.

-   Fixed: Multiworld spoiler logs now use 1-indexed player names for locations.

-   Removed: Using Dark Visor as the starting visor is no longer supported. (Game crashes on unmorph for unknown reasons)

### Logic Database Changes

-   Added: Method of reaching the pickup in Hive Gyro Chamber with Space Jump, Boost Ball, and a Boost Jump (Expert and above).

-   Added: Method of climbing Torvus Grove with Space Jump, Screw Attack, and Standable Terrain (Advanced and above).

-   Added: Method of reaching cannon in Great Bridge with Boost Ball and a Boost Jump (Expert and above).

-   Added: Method of reaching the main part of Hall of Combat Mastery with a Scan Dash and after blowing up the glass (Intermediate and above).

-   Added: Method of activating the portal in Portal Terminal with Screw Attack, Slope Jump, and No Bombs or Space Jump (Expert and above).

-   Added: Method of climbing Sacred Bridge with Bombs and a Bomb Space Jump (Advanced and above).

-   Changed: Logic paths that require Screw Attack without Space Jump now make sure to not have Space Jump to be valid.

-   Fixed: Spawn point of Aerie Transport Station is now the door, making DS2 required to take the elevator there.

## [2.5.2] - 2021-02-28

-   Added: The number of items in the pool is now included in the summary.

-   Fixed: Shuffling Combat Visor with item acquisition popups enabled no longer errors.

## [2.5.1] - 2021-02-26

-   Added: Drag and dropping rdvgame and rdvpreset files into the main Randovania window now imports that game file and preset, respectively.

-   Added: Discord bot now posts summary whenever a preset is attached to a message.

## [2.5.0] - 2021-02-19

-   Changed: Preset summary now only include differences from vanilla game.

-   Changed: The relative hint using an item category has been replaced with a relative hint using an area, with up to distance.

### Logic Database Changes

#### Added

-   Method of climbing Sanctuary Temple from the bottom with Bombs and Spider Ball (Intermediate and above).

-   Method of climbing Sanctuary Temple from the bottom with Screw Attack and Single Room Out of Bounds (Expert and above).

-   Method of reaching Worker's Path from the top level in Sanctuary Temple with Scan Visor and an Extended Dash (Expert and above).

-   Method of reaching Windchamber Gateway from Windchamber Tunnel in Grand Windchamber with a Boost Jump (Expert and above).

-   Method of reaching Temple Access in Mining Station A with a Boost Jump (Advanced and above).

-   Method of reaching pickup in Temple Access (Sanctuary) with Space Jump, Screw Attack, and Standable Terrain (Intermediate and above).

-   Method of climbing Temple Access (Sanctuary) with Space Jump, standing on a Rezbit, and dashing off the other Rezbit (Expert and above).

#### Changed

-   Increased weight for Energy Tanks to be selected as progression.

-   Reaching the pickup in Path of Roots from Torvus Lagoon with Gravity Boost, Space Jump, and a Slope Jump is now Intermediate (from Beginner).

-   Reaching the pickup in Grand Windchamber with Space Jump, Screw Attack, Slope Jump, Standable Terrain is now Advanced (from Intermediate).

-   Bomb Jumping over the 2nd light block heading to Hall of Eyes is now Intermediate (from Beginner).

-   Energy Tank requirements for Chykka have been lowered.

#### Fixed

-   Reliquary Grounds now has proper requirements for reaching Ing Reliquary with Light Suit.


## [2.4.2] - 2021-02-08

-   Fixed: Randovania no longer crashes if the connected Dolphin stops emulation.

## [2.4.1] - 2021-02-06

-   Added: Detect if the internal game copy was modified by a future version of Randovania, prompting for the user to press "Delete internal copy".

-   Changed: An error popup now shows up when exporting an ISO fails.

-   Removed: "Automatically track inventory" toggle, as the functionality was already removed.

-   Fixed: Randovania now considers any inventory item with amount above capacity, or capacity above the strict maximum as the game not being connected.

-   Fixed: Error message when the server rejects your client version not being displayed.

-   Fixed: Setting beam ammo expansions to 0 pickups no longer hides the boxes.

## [2.4.0] - 2021-02-01

-   **Major** - Added: The visor and beam you start the game equipped with is now configurable.

-   **Major** - Changed: In multiworld, items are now delivered at the same time as the message. It should also no longer fail to send with Nintendont.

-   Added: Additional joke hints were added.

-   Added: Method to climb to the portal Base Access with just Screw Attack (Intermediate and above).

-   Added: Method to reach the pickup in Grand Windchamber with Space Jump, Screw Attack, and a Slope Jump (Intermediate and above).

-   Added: Method to traverse Ventilation Area B from Bionenergy Production without Bombs by Screw Attacking into the tunnel and destorying the barriers with Missiles (Advanced and above).

-   Added: Method to reach the pickup in Path of Roots from Torvus Lagoon without Morph Ball (Beginner and above).

-   Added: Method to enter the tunnel in Underground Tunnel to Torvus Temple from Torvus Grove with an Instant Morph (Advanced and above).

-   Added: Method to reach the halfpipe pickup in Dark Torvus Arena with Space Jump and a Roll Jump (Expert and above).

-   Added: Method to climb to the upper level in Biostorage Station with Bomb Space Jump (Advanced and above).

-   Added: Method to reach the pickup in Grand Windchamber with a Space Jump, Bomb Space Jump, and a Scan Dash (Expert and above).

-   Added: Method to climb Mining Station B with Space Jump and a Slope Jump (Expert and above).

-   Added: Method to reach the portal in Mining Station B with Space Jump, Scan Visor, and Dashing for Single Room OoB (Expert and above).

-   Added: Method to cross Bitter Well to Phazon Site with Wall Boosts (Hypermode).

-   Added: Method to reach the bomb slot in Training Chamber with Gravity Boost and Air Underwater (Advanced and above).

-   Added: Method to open activate the Bomb Slot in Training Chamber with Darkburst or Sonic Boom (Hypermode).

-   Changed: Auto tracker internally uses a configuration file for the item positions.

-   Changed: The item pool tab when customizing presets now can edit major items directly.

-   Changed: Defeating Quadraxis with Power Bombs is now Advanced (from Beginner).

-   Changed: Bypassing the statue in Training Chamber from the back with Screw Attack and a Bomb Space Jump is now Expert (from Advanced).

-   Changed: Escaping Hive Temple without Spider Ball is now Expert (from Hypermode).

-   Changed: Bomb Space Jump in Great Bridge/Venomous Pond to reach Abandonded Worksite/Brooding Ground is now Expert (from Hypermode).

-   Changed: Using Seeker Missiles now requires either Combat Visor or Dark Visor.

-   Changed: Bomb Slots without Bombs in Sand Processing, Main Gyro Chamber, and Vault are now Advanced (from Expert).

## [2.3.0] - 2021-01-08

-   Added: Method to enter tunnels in Transit Tunnel East/Undertransit One from Catacombs/Dungeon to Training Chamber/Sacrificial Chamber with an Instant Morph (Intermediate and above).

-   Added: Method to reach the pickup on the Screw Attack wall in Aerial Training Site with a Roll Jump (Expert and above).

-   Added: Method to reach the pickup in Abandoned Worksite from the tunnel with a Boost Jump (Advanced and above).

-   Added: Method to bypass the statue in Training Chamber from the back with Screw Attack and a Bomb Space Jump (Advanced and above).

-   Added: Methods to reach the pickup in Mining Station B with Space Jump, Screw Attack, and Standable Terrain or after the puzzle with a Bomb Jump (Advanced and above).

-   Changed: In multiworld, keybearer hints now tells the player and broad category instead of just player.

-   Changed: Dark Alpha Splinter no longer strictly requires Power Beam.

-   Changed: Crossing Main Gyro Chamber with Screw Attack before stopping the gyro is now Hypermode (from Expert).

-   Changed: Phazon Grounds and Transport to Agon Wastes (Torvus) Seeker Locks without Seekers are now Expert (from Hypermode).

-   Fixed: Properly handle invalid ammo configurations in preset editor.

-   Fixed: Randovania no longer instantly crashes on macOS.

-   Fixed: Logic properly considers the Transport A gate being gone after entering from that side in Random Elevators.

## [2.2.0] - 2020-12-20

-   Added: 1 HP Mode, where all Energy Tanks and Save Stations leave you at 1 HP instead of fully healing.

-   Added: Added a detailed report of the generator's state when a game fails to generate.

-   Fixed: Generator will no longer ignore players that have no locations left. This would likely cause multiworld generation to fail more often.

-   Fixed: Error messages are properly shown if a game fails to generate.

-   Fixed: Alerts are now properly saved as displayed.

-   Fixed: Errors in the default preset no longer prevent Randovania from starting.

-   Changed: Optimized game generation, it now takes roughly 2/3 of the time.

-   Changed: Optimized game validation, it now also takes roughly 2/3 of the time.

-   Changed: Relative hints no longer cross portals.

-   Changed: In multiworld, keybearer hints now instead tells the player the item is for, instead of a category.

-   Changed: Decreased the chance of Power Bombs being late in a game.

-   Changed: Account name are updated every time you login via Discord.

-   Changed: Warning about dangerous presets in Multiworld sessions now include the player name.

-   Changed: Roll Jump in Meditation Vista to reach the pickup is now Hypermode (from Expert).

## [2.1.2] - 2020-12-05

-   Added: The Item Pool size now displays a warning if it's above the maximum.

-   Changed: The minimum random starting items is now considered for checking the pool size.

-   Fixed: Being kicked from an online session would leave the window stuck there forever.

-   Fixed: Bulk selecting areas for starting location no longer includes areas that aren't valid starting locations.

## [2.1.1] - 2020-12-02

-   Added: A prompt is now shown asking the user to install the Visual C++ Redistributable if loading the Dolphin backend fails.

-   Fixed: Changing ammo configuration breaks everything.

-   Fixed: Patching ISOs should work again.

-   Fixed: Clean installations can select presets again.

## [2.1.0] - 2020-12-02

-   Changed: Multiworld session history now auto-scrolls to the bottom

-   Changed: The lowest level for a trick is now called "Disabled" instead of "No Tricks".

-   Changed: Minimum Varia Suit Dark Aether is now 0.1, as 0 crashes the game.

-   Changed: Permalinks are now entirely different for different games.

-   Changed: Preset summary now specifies if hidden model uses ETM or random item.

-   Added: A very basic visualization of the map to the tracker.

-   Added: Trick Details can now be used with all 3 games.

-   Fixed: Changing a trick level to No Tricks no longer cause inconsistent behavior with the permalinks.

-   Removed: Intermediate path for reaching item in Main Reactor from Security Station B door without Screw Attack since it was broken and impossible.

-   Changed: Renamed "Before Pickup" to "Next to Pickup" in various locations for more clarity


## [2.0.2] - 2020-11-21

-   Added: Starting locations tab has checkboxes to easily select all locations in an area

-   Added: The map tracker now supports random elevators, translator gates and starting location.

-   Changed: The pickup spoiler in game details is now sorted.

-   Fixed: Multiworld sessions should no longer occasionally duplicate messages.

-   Fixed: Custom safe zone healing should now work in multiworld sessions.

-   Fixed: Occasional error with switching an observer into a player.

## [2.0.1] - Skipped

## [2.0.0] - 2020-11-15

This version is dedicated to SpaghettiToastBook, a great member of our community who sadly lost her life this year.

Her contributions to Randovania were invaluable and she'll be missed.

---

-   **Major** - New game mode: Multiworld. In this co-op multiplayer mode, there's one different world for each player which is filled with items for specific players.

-   **Major** - Tricks are more organized and can be customized more precisely to a player's desire.

### General

-   Removed: Presets no longer have a global trick level. Each trick is now configured separately.

-   Added: Options for configuring usage of new tricks:
    - Bomb Jump (renamed from Difficult Bomb Jump)
    - Bomb Slot without Bombs
    - Boost Jump
    - Combat
    - Difficult Movement
    - Extended Dash
    - Knowledge
    - Open Gates from Behind
    - Respawn Abuse
    - Screw Attack into Tunnels
    - Seeker Locks without Seekers
    - Single Room Out of Bounds
    - Standable Terrain

-   Changed: The following trick level difficulties were renamed:
    - Trivial -> Beginner
    - Easy -> Intermediate
    - Normal -> Advanced
    - Hard -> Expert
    - Minimal Checking -> Minimal Logic

-   Changed: Replaced Beginner Friendly with Starter Preset, which is now the default preset.

-   Fixed: Energy Tanks can now properly be used as progression.

### Hints

-   Added: Relative hints, where an item is described as being some rooms away from another item or room.

-   Added: Guaranteed hints which tells in which areas (Agon Wastes, Ing Hive, etc) contains the keys for each of your dark temples.
    These hints are placed purely randomly, similarly to the guaranteed Temple Bosses hints.

-   Added: Free hint spots after generation now prefer items from late in progression instead of pure random.

-   Removed: Hints with green item names/joke item names have been removed.

-   Removed: Temple Keys are no longer hinted by progression-based Luminoth lore hints.

-   Changed: All games now have precisely 2 joke hints, which no longer randomly replace a progression hint.

-   Changed: Hints from keybearer corpses now uses a broader category, which leaves unclear if it's an expansion or not.

### GUI

-   Added: An automatic item tracker based on a Dolphin running on the same computer or a special Nintendont build on the same Wifi.

-   Added: A dark theme has been added. It can be toggled in the Advanced menu.

-   Added: Requirements in the logic database can now use templates of requirements, allowing for easy re-use.

-   Added: Data Editor can now edit all fields of a node, from type, name and all type specific fields.

-   Added: Data Visualizer and Editor now can operate in the included database for Prime 1 and 3.

-   Added: The Data Editor now displays a warning if you're closing with unsaved changes.

-   Added: Randovania can generate a game by importing permalinks directly from a race on racetime.gg.

-   Added: Some tricks now have a description on the Trick Details popup.

-   Fixed: Some complex combination of requirements with different depths now are displayed correctly.

-   Fixed: The Data Visualizer no longer opens behind the Customize Preset window when using the Trick Details popup.

-   Changed: After generating a game, the details shows up in a new window instead of in a new tab.

-   Changed: In game details, the permalink is now placed inside a line edit, so the window doesn't stretch with long permalinks.

-   Changed: All cosmetic game changes are now configured in the same dialog as the in-game options.

### Quality of Life

-   Added: A button in the Open menu now opens the folder where previously generated games are placed.

-   Added: Charge Beam and Scan Visor now use their respective models in game instead of Energy Transfer Module.

-   Added: The rate of healing for Safe Zones is now configurable.

-   Fixed: Removed Aerie Access and Credits from possible starting locations.

-   Changed: The Mission Final screen now includes the seed hash instead of Permalink, as many permalinks are bigger than the screen.

-   Changed: The elevator scan now includes the world of the connected area.

### Internals/Developer

-   Added: Energy Tanks have doubled weight for the generator.

-   Added: It's now possible to set the default spawn point of an area.

-   Fixed: Fixed solver when an event only connects to a pickup, but that pickup has connections from other nodes.

-   Fixed: The Data Editor no longer errors when saving after creating a new node.

-   Fixed: Certain combinations of item requirements with damage requirements weren't being processed correctly.

-   Fixed: Duplicated requirements are now properly removed when simplifying requirements.

-   Fixed: Exclude from Room Randomizer is now properly set, restoring many logic paths.

-   Changed: Better error messages when there are references to unknown resources in the database.

-   Changed: The `database` command is no longer a subcommand of `echoes`. It also has the `--game` argument to choose which database to use.

-   Changed: The `_locations_internal` field is no longer needed for .rdvgame files.

### Logic Database changes

#### Added

-   General:
    - Methods to open all Seeker Missile Doors with Screw Attack (Advanced and above).
    - Method to activate most Bomb Slots without Bombs (Advanced and above).
    - Dark/Light/Annihilator doors and Dark/Light portals require either ammo or Charge Beam.

-   Sanctum, method to fight Emperor Ing without Spider Ball (Hypermode).

-   Transport A Access, method of reaching Temple Transport A door with a Wall Boost (Advanced and above).

-   Abandoned Base, method of reaching portal with Space Jump and Screw Attack (Intermediate and above).

-   Accursed Lake, method of collecting the item and leaving with Morph Ball, Light Suit, Gravity Boost, and Reverse Air Underwater (Advanced and above).

-   Hall of Honored Dead, method of leaving through the Morph tunnel without Space Jump (Expert and above).

-   Industrial Site, method of opening the gate to Hive Access Tunnel from behind with just Charge Beam (Intermediate and above).

-   Ing Windchamber, method of completing the puzzle with Power Bombs instead of Bombs (Beginner and above).

-   Landing Site, method of reaching Service Access door:
    - With Bombs and Screw Attack (Intermediate and above).
    - With Space Jump and Bomb Space Jump (Intermediate and above).

-   Meeting Grounds, method of reaching the tunnel with Space Jump and a Bomb Space Jump (Intermediate and above).

-   Temple Assembly Site:
    - Methods of reaching Dynamo Chamber door with a Bomb Jump (Beginner and above), a Dash (Intermediate and above), or a Roll Jump (Advanced and above).
    - Methods of reaching the portal without moving the light block with Single Room Out of Bounds and either Screw Attack or Space Jump (Expert and above).
    - Method of leaving from the portal with Single Room Out of Bounds and Screw Attack (Expert and above).

-   Windchamber Gateway:
    - Method of reaching the item with a Boost Jump (Advanced and above) and returning with an Extended Dash (Expert and above).
    - Method of reaching Path of Eyes door from Grand Windchamber door with an Extended Dash (Advanced and above).

-   Bioenergy Production, method to reach Storage C door or item from top level with Extended Dash (Expert and above).

-   Central Station Access/Warrior's Walk, method of climbing the ledge with an Instant Unmorph Jump (Hypermode).

-   Crossroads, method to reach the item from the half pipe with just Screw Attack (Advanced and above).

-   Dark Transit Station, method to reach the ledge from Duelling Range with a Bomb Jump (Beginner and above).

-   Portal Access, method of crossing to Judgement Pit using Screw Attack without Z-Axis (Beginner and above).

-   Doomed Entry, method to climb room with Space Jump and Screw Attack (Beginner and above).

-   Feeding Pit:
    - Method of reaching Ing Cache 1 door with Space Jump and Screw Attack (No Tricks and above).
    - Method of climbing to Watering Hole door without any items (Expert and above).
    - Method of escaping the pool using Light Suit and a Bomb Space Jump no Space Jump or Gravity Boost (Hypermode)

-   Main Reactor, method of reaching Dark Samus 1 fight from Ventilation Area A door with Space Jump, Bombs, and a Bomb Space Jump (Intermediate and above).

-   Mining Station B:
    - Method to climb to the Seeker door without Morph Ball and with Space Jump (Beginner and above).
    - Method to reach the portal without breaking the rock with Single Room Out of Bounds and Screw Attack (Expert and above).

-   Sandcanyon, method to reach the item with Space Jump and Single Room Out of Bounds (Expert and above).

-   Transport Center/Crossroads, method to climb the halfpipe with Space Jump (Advanced and above).

-   Abandoned Worksite:
    - Method of reaching the item with a Bomb Space Jump without Space Jump (Advanced and above).
    - Method of reaching the tunnel from Forgotten Bridge with a Slope Jump (Intermediate and above).

-   Catacombs:
    - Method to reach the Bomb Slot with Air Underwater and Screw Attack (Advanced and above).
    - Method to reach Transit Tunnel East with a Combat/Scan Dash (Advanced and above).
    - Method to reach the portal with Screw Attack (Intermediate and above).
    - Method to reach Transit Tunnel East/South with Morph Ball, Gravity Boost, and Reverse Air Underwater (Advanced and above).
    - Method to reach Transit Tunnel South with Jump Off Enemy (Advanced and above).

-   Dark Arena Tunnel, method of reaching either door with Screw Attack and Single Room Out of Bounds (Advanced and above).

-   Dark Forgotten Bridge:
    - Method to perform the gate clip to Dark Falls/Dark Arena Tunnel with a Ledge Clip Jump (Hypermode).
    - Method to reach Bridge Center from Putrid Alcove door with only Scan Visor (Advanced and above).
    - Method to reach Brooding Ground door from the bridge before rotating and with an Extended Dash (Expert and above).

-   Forgotten Bridge:
    - Method to reach Abandoned Worksite door from the bridge before rotating and with an Extended Dash (Expert and above).
    - Method to reach Bridge Center with Morph Ball, Gravity Boost, and Reverse Air Underwater (Advanced and above).

-   Gathering Hall:
    - Method to reach the Kinetic Orb Cannon with Gravity Boost and Bombs (Expert and above) or Gravity Boost and Space Jump (Beginner and above).
    - Method to reach Transit Tunnel South from Transit Tunnel West with Morph Ball, Gravity Boost, and Reverse Air Underwater (Advanced and above).
    - Method to reach the Spider Ball tracks with Morph Ball, Gravity Boost, and Reverse Air Underwater (Advanced and above).
    - Methods to escape the halfpipe after draining the water with Space Jump and Bomb Space Jump or Space Jump and Screw Attack (Advanced and above).

-   Great Bridge, method of reaching the lower Temple Access door from Path of Roots door with Screw Attack and Slope Jump (Intermediate and above).

-   Main Hydrochamber/Hydrodynamo Station, methods to climb rooms without Gravity Boost and with Air Underwater (Advanced and above), Space Jump, and Screw Attack (Hypermode).

-   Meditation Vista, methods of reaching the item with a Boost Jump (Advanced and above), Roll Jump (Expert and above), or Extended Dash (Hypermode).

-   Path of Roots, method of reaching the item using:
    - Morph Ball, Bombs and Space Jump (Advanced and above).
    - Morph Ball, Gravity Boost, and Reverse Air Underwater (Advanced and above).
    - Morph Ball, Bombs, and Standable Terrain (Hypermode).

-   Plaza Access, method of reaching the doors and the item with Screw Attack and Single Room Out of Bounds (Advanced and above).

-   Portal Chamber (Light World), method of reaching the portal from Torvus Lagoon door with Screw Attack and Single Room Out of Bounds (Advanced and above).

-   Putrid Alcove, method of getting the item and leaving without any items (Expert and above).

-   Sacrificial Chamber, method of crossing gap to Sacrificial Chamber Tunnel with Extended Dash (Expert and above).

-   Torvus Grove, method of climbing the room without Boost Ball (Expert and above).

-   Torvus Plaza:
    - Method of getting the item without Boost Ball and/or Spider Ball (Advanced and above).
    - Method of leaving the room with Space Jump and Bombs (Advanced and above).

-   Torvus Temple, method of reaching the pirate fight from the lower level with Screw Attack and Single Room Out of Bounds (Advanced and above).

-   Training Chamber:
    - Method to exit the spinner with Power Bombs instead of Bombs (Beginner and above).
    - Method to climb to the top of the statue with Gravity Boost and Bombs (Intermediate and above).
    - Method to climb to the top of the statue with Space Jump, Scan Dash, and Underwater Dash (Advanced and above).
    - Method to climb to the top of the statue with Space Jump and Extended Dash (Expert and Above).

-   Underground Tunnel, method to access Torvus Temple from Torvus Grove with Screw Attack (Expert and above).

-   Undertemple, method to have PB Guardian break PB door using bombs (Advanced and above).

-   Undertemple Access, method of reaching the item using Screw Attack and Jump Off Enemy (Hypermode).

-   Venomous Pond, method to reach the key from the Save Station with Screw Attack and Standable Terrain (Beginner and above).

-   Aerial Training Site, methods to cross the room from various nodes with Dashes, Roll Jumps, and Extended Dashes (Intermediate/Expert and above).

-   Aerie, method of collecting the item:
    - Without entering the Dark World (Expert and above).
    - With only Screw Attack (Beginner and above).

-   Dynamo Access, method to cross over the Spider Track with Space Jump and Standable Terrain (Beginner and above).

-   Dynamo Works:
    - Method of collecting the item with a Roll Jump and Instant Morph (Expert and above).
    - Method of reaching the upper door with a Bomb Space Jump (Beginnner and above).

-   Grand Abyss, methods of crossing the gap with Boost Jump (Advanced and above) or Extended Dash (Expert and above).

-   Hall of Combat Mastery:
    - Method of collecting the item with a Wall Boost (Expert and above).
    - Methods of reaching the item, and skipping the Spider Track to and from Central Area Transport East with Screw Attack (Intermediate and above).

-   Hive Entrance, method of reaching the Flying Ing Cache with Screw Attack and Single Room Out of Bounds (Hypermode).

-   Hive Dynamo Works:
    - Method of collecting the Flying Ing Cache item and leaving with Space Jump and Scan Visor (Advanced and above).
    - Method of reaching the Flying Ing Cache from portal side and vice versa with Screw Attack and Single Room Out of Bounds (Expert and above).

-   Hive Summit, method of reaching the portal:
    - With Space Jump and Standable Terrain (Intermediate and above).
    - With Space Jump, Boost Ball, Boost Jump, and Out of Bounds (Expert and above).

-   Hive Temple:
    - Method of fighting Quadraxis with Power Bombs instead of Bombs (Beginner and above).
    - Methods of leaving the room without Spider Ball after Quadraxis with Boost Ball or Space Jump (Hypermode).

-   Judgment Drop, method of reaching the portal with Space Jump and Single Room Out of Bounds (Expert and above).

-   Main Research, method of fighting Caretaker Drone without Bombs (Expert and above).

-   Reactor Core, method of reaching the item with only Space Jump (Expert and above).

-   Sanctuary Entrance, method to reach the cannon to the item with only Morph Ball, Spider Ball, and Power Bombs (Advanced and above).

-   Vault Attack Portal, method to cross either direction with just Screw Attack (Expert and above).

-   Watch Station, method of accessing the Spider Ball track to Watch Station Access door and Sentinel's Path door and back with an Instant Morph (Intermediate and above).

-   Watch Station Access, methods to cross the pit in either direction using:
    - Boost Ball and Boost Jump (Advanced and above).
    - Space Jump, Scan Visor, and Scan Dash (Advanced and above).

-   Workers Path, method of crossing the room from Sanctuary Temple with a Boost Jump (Advanced and above).

#### Fixed

-   Scan Visor Requirements:
    - Dash Requirements in many rooms
    - Grand Abyss Bridge terminal
    - Sand Processing item
    - Staging Area terminal
    - Torvus Lagoon terminal
    - Trooper Security Station Event coming from Communication Area
    - Various Dash Requirements

-   Dark Aether Damage Requirements have been added to every room in the Dark World.

-   Morph Ball requirements added to Morph Ball Doors and various rooms.

-   Invisible Objects and Dark Visor Requirements:
    - Screw Attack without Space Jump in Unseen Way (Intermediate and above)
    - Screw Attack without Space Jump in Phazon Grounds (Advanced and above)

-   Entrance to Agon Map Station now requires Bombs, Power Bombs, or Boost Ball if coming from either direction, or Screw Attack and Space Jump as well if coming from Mining Plaza.

-   Added Charge Beam and Beam Ammo Requirements to Profane Path and Sentinel's Path.

-   Sand Processing:
    - Now requires items to climb the room before draining the sand: Space Jump, with a Bomb Jump (Beginner and above) or with Screw Attack (Intermediate and above)
    - Screw Attacking into the tunnel is now Expert (from Hypermode).

-   Portal Site:
    - Now does not require the gate open to enter from Portal Access.
    - Now does not require the gate closed to enter from Crossroads.

-   Service Access now properly includes Wall Boost to Meeting Grounds from Landing Site on Advanced.

#### Changed

-   Many nodes with missing requirements have been updated/cleaned up.

-   Simplified nodes in many rooms for ease of logic navigation.

-   Various tricks have been changed to more accurately represent the required method.

-   Abandoned Base, Bomb Jump to transport is now Advanced (from Intermediate).

-   Accursed Lake, Dash to Safe Zone from Flying Ing Cache is now Intermediate (from Beginner).

-   Communication Area:
    - Standable Terrain to reach the item is now Beginner (from Intermediate).
    - Screw Attack without Space Jump to reach Storage Cavern A is now Beginner (from Intermediate).
    - Double Bomb Jump up Standable Terrain is now Intermediate (from Advanced).

-   GFMC Compound, Extended Dash to reach the item on the Ship without Space Jump is now Expert (from Hypermode).

-   Grand Windchamber, reaching the pickup with Terminal Fall Abuse after solving the Ing Windchamber puzzle is now Beginner (from Intermediate).

-   Path of Eyes, Bomb Jumps to get over Light blocks are now Beginner (from Intermediate).

-   Service Access, crossing upper tunnel without Boost Ball is now Advanced (from Intermediate).

-   Temple Assembly Site, method to reach the item with Screw Attack is now Beginner (from Intermediate).

-   Agon Temple, Slope Jumps to skip the fight barriers are now Beginner (from Advanced).

-   Battleground, climbing to top safe zone via Standable Terrain is now Beginner (from Intermediate).

-   Central Mining Station, Scan Dash to upper level from Central Station Access is now Expert (from Advanced).

-   Command Center Access, exiting tunnel without Space Jump is now Beginner (from Intermediate).

-   Doomed Entry, Slope Jump to reach the upper level from the portal is now Beginner (from Intermediate).

-   Double Path, crossing lower path without Space Jump is now Beginner (from Intermediate).

-   Feeding Pit, method to climb to Watering Hole with just Screw Attack is now Beginner (from Intermediate).

-   Mining Plaza, climbing the room with Screw Attack is now Beginner (from Intermediate).

-   Mining Station A, reaching Front of Lore Scan from Room Center with a Bomb Jump is now Intermediate (from Advanced).

-   Mining Station B:
    - Reaching Transit Station door from room center with Screw Attack after opening the portal is now Intermediate (from Hypermode).
    - Reaching the bomb slot to open the portal with Standable Terrain and Screw Attack is now Intermediate (from Advanced).
    - Reaching the bomb slot to open the portal with Slope Jump and Space Jump is now Advanced (from Expert).

-   Portal Access, returning from Judgment Pit without Space Jump is now Beginner (from Intermediate).

-   Trial Grounds, Standable Terrain to reach the door from the portal is now Beginner (from Intermediate).

-   Catacombs, reaching the portal with Morph Ball and Reverse Air Underwater is now Advanced (from Expert).

-   Crypt, Bomb Jump to Laser Platfrom from bottom Safe Zone is now Beginner (from Intermediate).

-   Forgotten Bridge, reaching Bridge Center with Bombs and Screw Attack is now Intermediate (from Advanced).

-   Gathering Hall:
    - Reaching Transit Tunnel South/West Doors from top door with Morph Ball and Roll Jump is now Expert (from Advanced).
    - Reaching Transit Tunnel East with Spider Ball and Boost Ball is now Beginner (from Intermediate).

-   Great Bridge:
    - Slope Jumps to reach Map Station from Bottom Level and from Map Station to Upper Level are now Beginner and Intermediate (from Intermediate and Advanced, respectively).
    - Bomb Space Jump with Space Jump to reach the Translator Gate is now Advanced (from Expert).

-   Poisoned Bog, reaching Portal Chamber door with just Screw Attack is now Advanced (from Intermediate).

-   Torvus Lagoon, reaching Portal Chamber from Temple Transport Access is now Intermediate (from Advanced).

-   Training Chamber, Standable Terrain to reach Fortress Transport Access from Top of Statue and back is now Beginner (from Intermediate).

-   Venomous Pond, reaching the key from the Save Station with Screw Attack is now Beginner (from Intermediate).

-   Aerial Training Site, Screw Attack at Z-Axis from Central Hive Area West door to the portal or Temple Security Access door is now Intermediate (from Advanced).

-   Dynamo Access, crossing over the Spider Track with a Slope Jump is now Beginner (from Intermediate).

-   Hall of Combat Mastery, Instant Morph tricks to the item and Central Area Transport East and back are now Advanced (from Intermediate).

-   Hive Dynamo Access, opening Echo Gate from behind is now Beginner (from Intermediate).

-   Hive Dynamo Works:
    - Reaching the Seeker Lock Safe Zone from Hive Dynamo Access door with Terminal Fall Abuse is now Beginner (from Intermediate).
    - Reaching the Flying Ing Cache from the tunnel with Screw Attack is now Beginner (from Intermediate).
    - Reaching the Flying Ing Cache from the tunnel and back with Standable Terrain is now Intermediate (from Advanced).
    - Opening the Seeker Lock from behind is now Beginner (from Intermediate).

-   Hive Summit, Standable Terrain to reach portal inside glass area is now Beginner (from Intermediate).

-   Hive/Temple Access, reaching the upper door with Screw Attack at Z-Axis is now Beginenr (from Intermediate).

-   Transit Station, reaching the top portal with Screw Attack is now Beginner (from Intermediate).

-   Vault:
    - Terminal Fall abuse to reach Grand Abyss door from bridge portal with Space Jump is now Beginner (from Intermediate).
    - Reaching the Bomb Slot with Screw Attack from the bridge portal is now Beginner (from Intermediate).

-   Watch Station, Screw Attack at Z-Axis from Watch Station door to Sentinel's Path door is now Beginner (from Intermediate).

-   Watch Station Access, reaching the Watch Station door from the pickup with just Screw Attack is now Beginner (from Intermediate).

## [1.2.2] - 2020-06-06

-   Changed: Re-organized the tabs in the preset customization window

-   Changed: The reset map tracker menu action is now visible on non-windows platforms.

-   Fixed: Exporting ISOs with Menu Mod should now work on macOS.

## [1.2.1] - 2020-05-30

-   Added: Randovania releases now includes a packages for macOS.

## [1.2.0] - 2020-05-25

-   *Major* - Added: The text of the scan that unlocks an elevator now includes the
    elevators destination.

-   *Major* - Added: Translator gates can be configured as Unlocked: the hologram will be invisible and can be scanned
    without any translator.

-   *Major* - Added: The default in-game options can now be configured from Randovania.

-   *Major* - Added: How much ammo each beam uses to shoot uncharged, charged and charge combos is now configurable,
    along with the ammo it uses.

-   *Major* - Changed: The database now uses a new format which allows for any combination of "Or"/"And" statements.
    The Data Visualizer and Editor were both updated to take advantage of this.

-   Added: An option to connect Sky Temple Gateway directly to the credits, skipping the final bosses.

-   Added: How much energy you get for each Energy Tank is now configurable.

-   Added: The in-game Hint System has been removed. The option for it remains, but does nothing.

-   Changed: The spoiler log now lists the order in which items where placed, with their location and hints,
    instead of a detailed playthrough for completion.

-   Changed: The logbook entries that contains hints are now named after the room they're in, with the categories
    being about which kind of hint they are.
    KNOWN ISSUE: While scanning something, the categories that show up are incorrect.

-   Added: Open -> Trick Details menu entry, similar to what's available in the
    Trick Level tab when customizing a preset.

-   Added: Play -> Import game file, to load spoiler logs.

-   Added: The "Heals?" checkbox in the database editor now works.

-   Added: The permalink import dialog now shows an error message for invalid permalinks.

-   Changed: One-way elevators now have a chance of warping to credits.

-   Changed: Clarified that the item from Space Jump Guardian and Power Bomb Guardian
    must be collected for the appropriate events to be triggered.

-   Changed: In Menu Mod, the list of rooms to warp to is now sorted.

-   Changed: The export-areas command line option now outputs details about requirements for each area.

-   Internal: A human-readable copy of the database is now kept next to the database file, for easier diffs.

-   Fixed: Debug logs can no longer be enabled for non-spoiler permalinks.

-   Added: Missile Expansions have a 1/8192 chance of using Dark Missile Trooper model.

-   Fixed: Progress bar no longer goes to an indefinite status when generation fails.

-   Added: Checkbox for automatically exporting a spoiler log next to the ISO.

-   Fixed: Only the last digit of the game id is changed, instead of the full game id.

### Logic Database changes

-   Fixed: Staging Area is now correctly considered a dark world room.

-   Fixed: The Ing Cache in Dark Oasis now requires Power Bombs.

-   Fixed: Bioenergy Production correctly requires Scan Visor for connections using the racks.

-   Added: In Bioenergy Production, method of reaching the Storage C door with Space Jump and Screw Attack (Easy and above)

-   Added: In Bioenergy Production, method of reaching the Storage C door using a roll jump (Normal and above).

-   Added: In Bioenergy Production, method of reaching the Ventilation Area B door using Screw Attack without Space Jump (Normal and above).

-   Added: In Bioenergy Production, additional upper level connections using Space Jump and Screw Attack.

-   Added: In Sandcanyon, method of reaching the center platform using a roll jump and boost ball (Hard and above).

-   Changed: In Command Center Access, the wall boosts to reach the lower Central Mining Station and Command Center doors from the morph ball tunnel are now Normal difficulty (from Hard).

-   Changed: In Portal Chamber (both light and dark Torvus) , all wall boosts are now Normal difficulty (from Hard).

-   Changed: In Undertransit Two, all wall boosts are now Easy difficulty (from Hard).

-   Changed: In Temple Security Access, all wall boosts are now Normal difficulty (from Hard).

-   Changed: In Watch Station, all wall boosts are now Normal difficulty (from Hard).

-   Added: In Watch Station, a wall boost method of reaching the Watch Station Access door from the Sentinel's Path door using Spider Ball and Boost Ball (Normal and above).

-   Changed: In Service Access, methods using a wall boost to reach the Meeting Grounds door from the upper Morph Ball tunnel are now Normal difficulty (from Hard).

-   Changed: In Great Bridge, the wall boost to reach the lower Temple Access Door from the Path of Roots door is now Easy difficulty (from Hard).

-   Changed: In Transit Tunnel East, the wall boost to reach the Training Chamber door from the Catacombs door is now Easy dififculty (from Hard).

-   Changed: In Transit Tunnel South, all wall boosts are now Easy difficulty (from Hard).

-   Added: In Hall of Honored Dead, a method of obtaining the item with Power Bombs (Trivial and above).

-   Added: Many Light Ammo/Dark Ammo/Morph Ball/Charge Beam requirements.

-   Added: In Bioenergy Production, methods of reaching the item and the door to Ventilation Area B using a Bomb Space Jump and Screw Attack without Space Jump (Hypermode).

-   Fixed: Biostorage Station now requires Space Jump or Scan Visor to reach the upper level (No Tricks and above).

-   Changed: In Sand Processing, the method of reaching the item without Boost Ball requires the Bomb Space Jump trick, and no longer requires Screw Attack.

-   Added: In GFMC Compound, a method of reaching the ship item with Screw Attack (Normal and above).

-   Added: In Main Gyro Chamber, a method of reaching the bottom of the gyro area from the middle of the room with Screw Attack (Easy and above).

-   Changed: In Workers Path, Morph Ball Bomb is no longer required.

-   Changed: In Main Reactor, unlocking the gate no longer requires Space Jump, and is now Trivial difficulty (from Easy).

-   Added: In Landing Site, a method of reaching the door to Service Access using Morph Ball Bomb and a Slope Jump (Normal and above).

-   Added: Methods of climbing Central Station Access and Warrior's Walk using Screw Attack (Hard and above) and a wall boost (Hypermode).

-   Added: A method of opening the echo gate in Hive Dynamo Access from the Hive Gyro chamber side using Sonic Boom or Darkburst (Easy and above).

-   Changed: In Reliquary Grounds, the method of reaching the door to Ing Reliquary using Screw Attack is now Normal difficulty (from Hard).

-   Added: In Reliquary Grounds, a method of reaching the door to Ing Reliquary using Morph Ball Bomb and Screw Attack without Space Jump (Easy and above).

-   Added: In Phazon Pit, a method of reaching the door to Phazon Grounds using a roll jump and boost ball (Hard and above).

-   Changed: Climbing Hall of Stairs with Space Jump is now Trivial difficulty (from Easy).

-   Added: In Transport Center, a method of reaching the elevator door from the portal using Screw Attack without Space Jump (Trivial and above).

-   Added: In Mining Station A, a method to reach the Temple Access door using Screw Attack (Trivial and above).

-   Added: In Gathering Hall, a method to reach the Transit Tunnel South from the Gathering Access door using Space Jump (Easy and above).

-   Added: In Industrial Site, a method of opening the Industrial Site gate from the wrong side using a missile (Trivial and above).

-   Fixed: Removing the Aerial Training Site barrier requires Scan Visor.



## [1.1.1] - 2020-03-11

-   Added: The preset summary now includes if menu mod is enabled.

-   Fixed: The cursor no longer snaps to the end on all changes, in the permalink
    input field.

-   Fixed: "Starting Items" is now properly implemented in the preset summary.

-   Changed: "Custom Items" is now "Item Pool" in the preset summary, and lists all
    deviations from the standard item pool.

## [1.1.0] - 2020-03-10

-   Added: The pickup notice for a locked expansion is more clear of what's going on.

-   Added: The "Save ISO" dialog now remembers the last output directory used.

-   Added: A copy of the game file is automatically saved to
    `%LOCALAPPDATA%\Randovania\game_history` whenever a game is generated. There's no
    interface in Randovania to view this history.

-   Changed: The "Save Spoiler" button now provides a default name for the game file.

-   Changed: Shortened permalinks with customized starting locations.

-   Changed: Preset are now exported to `.rdvpreset` files, to avoid Discord truncating the
    file names.

-   Fixed: When changing a preset name, the cursor no longer moves to end after any change.

### Logic Database changes

-   Fixed: The pickup in Undertransit One now requires Power Bombs, to avoid soft locks.

-   Fixed: The second Portal Chamber is now correctly considered a Dark Torvus Bog room.

## [1.0.0] - 2020-02-09

-   *Major* - Added: Support for multiple presets of options, as well as saving your own presets.

-   *Major* - Changed: The user experience for creating a new game has been changed completely.

-   Added: Three new methods of shuffling elevators: *Two-way, unchecked*, *One-way, elevator room*
    and *One-way, anywhere*. The elevators tab has more details of how these work.

-   Added: Add a setting for how strict the damage requirements are.

-   Added: It's now possible to exclude locations from having any progression on them.

-   Added: You can choose an arbitrary number of locations to choose randomly from for starting location.

-   Changed: A Luminoth Lore scan is less likely to have hints for what was already accessible
    when that scan was found.

-   Changed: Power Bombs and Progressive Grapple are now slightly more likely to appear earlier.

-   Changed: The hints randomly assigned at the end of generation are less likely to be repeats.

-   Changed: Loading a new game will automatically clear any existing one.

-   Changed: Minimal Checking now also checks of Dark Agon Temple Keys and Dark Torvus Temple Keys.

-   Removed: The Progressive Launcher has been removed.

-   Removed: The settings for fixing the translator gates have been removed for now, to be re-added
    on a future "Advanced" tab.

-   Removed: The create-permalink command line argument has been removed.

### Logic Database changes

-   Fixed: Spider Guardian fight now requires Dynamo Works Quads Gone to be triggered.

-   Fixed: Boost Guardian now properly requires Bombs.

-   Added: Escaping Dark Torvus Arena with a BSJ, for Normal. (See #581).

-   Added: Activating the Industrial Site gate backwards, using charged Annihilator Beam, for Trivial. (See #582).

## [0.29.1] - 2019-10-01

-   Fixed: Fix AttributeError preventing major/minor randomization from working.

-   Fixed: Seeds where no progression is needed to finish should no longer fail to generate.

## [0.29.0] - 2019-10-01

-   *Major* - There is now an option for a major/minor split randomization mode, in which expansions and
    non-expansion items are shuffled separately.

-   *Major* - Changed: Item hints and Sky Temple Key hints now distinguish between the light and dark worlds.
    For example, the room in which Quadraxis resides will be shown as "Ing Hive - Hive Temple" rather than
    "Sanctuary Fortress - Hive Temple".

-   *Major* - Added: the "Invisible Objects" trick in places where a visor would otherwise be used to be able to see
    something (such as an invisible platform).

-   *Major* - Added: Title screen now shows a three-word representation of the seed hash.

-   Added: As an experimental feature, it is now possible to shuffle Power Beam, Charge Beam, Scan Visor and Morph Ball.
    These items use Energy Transfer Module model in game.

-   Added: You can now place a pickup that temporarily gives Cannon Ball when collected. It uses Boost Ball's model.

-   Changed: Some item categories were given clearer names:
    - Dark Agon Keys, Dark Torvus Keys, and Ing Hive Keys are now referred to as "red Temple Keys" instead of
    "Temple Keys".
    - Items that aren't keys or expansions are collectively referred to as "major upgrades" instead of "major items".
    - Red Temple Keys and Sky Temple Keys are now collectively referred to as "Dark Temple Keys" instead of "keys".

-   Fixed: "Beam combos" are now called "charge combos".

-   Changed: The hints acquired from keybearer corpses now clarify that the item is the one contained in a Flying
    Ing Cache.

-   Changed: Each hint for the items guarded by Amorbis, Chykka, and Quadraxis now contains the corresponding
    Guardian's name.

-   Changed: The hint for the vanilla Light Suit location now has special text.

-   Changed: Item names in hints are now colored orange instead of red.

-   Changed: Some hints were added, some removed, and some modified.

-   Changed: Item scans were slightly edited.

-   Changed: The Sky Temple Key hints no longer use ordinal numbers.

-   Added: The seed hash is shown in Randovania's GUI after patching is done.

-   Changed: Generation will now be retried more times before giving up.

-   Changed: Joke hints are now used at most once each when placing hints.

-   Changed: The generator is now more likely to fill the worlds evenly.

-   Fixed: Added proper default nodes for rooms that were missing one, allowing those rooms to be selected as the
    starting room.

-   Fixed: Minimal Checking now correctly handles progressive suit and grapple.

-   Fixed: Config files with invalid JSON are now correctly dealt with.

-   Changed: Improved the performance of the resolver considerably.

-   Added: In the data visualizer, the damage requirements now have more descriptive names.

-   Added: In the data visualizer, requirements are now described with simpler to understand terms.

-   Changed: Windows releases are now created with PyInstaller 3.5.

-   Changed: The generator is now more likely to fill the worlds evenly.

### Logic Database changes

-   Changed: All NTSC-specific tricks are now in logic. These are always in logic, since the fixes from other versions
    are patched out.

-   Changed: Screw Attacking without Space Jump Boots in Hive Temple is no longer required on No Tricks.

-   Changed: In Hive Temple, scan dashing to the door to Temple Security Access is now Hypermode difficulty,
    from Hard and above.

-   Changed: The method to get the Main Research item with only Spider Ball was removed.

-   Fixed: Using charged Light Beam shots to get the item in Hazing Cliff now requires 5 or more Light Ammo.

-   Added: Method to open the gate in Main Reactor with Space Jump Boots and Screw Attack.

-   Changed: Opening the barrier in Crypt with Screw Attack is now always Easy and above.

-   Added: Method to climb to the door to Crypt Tunnel in Crypt via a Bomb Space Jump (Normal and above).

-   Added: Method to open Seeker Launcher blast shields with four missiles, Seeker Launcher, and Screw Attack (Easy
    and above). Underwater, the trick Air Underwater is also required, and the difficulty is Normal and above.

-   Fixed: Dark world damage during the Quadraxis fight is now correctly calculated.

-   Fixed: Requirements for crossing Sacred Path were added.

-   Added: Method to cross gap in the upper level of Command Center using Screw Attack without Space Jump Boots
    (Trivial and above).

-   Added: In Central Mining Station, a method to get to upper door to Command Center Access using a
    Bomb Space Jump (Easy and above) and another using Space Jump Boots and Screw Attack (Easy and above).

-   Added: Methods to climb Mining Plaza using the Morph Ball Bomb (Trivial and above) and using Screw Attack
    without Space Jump Boots (Easy and above).

-   Changed: In Forgotten Bridge, the difficulty of scan dashing to the door to Abandoned Worksite or the portal to
    Dark Forgotten Bridge was lowered to Easy, from Normal.

-   Added: In Forgotten Bridge, a method to get to the door to Grove Access from the portal to Dark Forgotten Bridge
    using only Screw Attack (Easy and above).

-   Added: In Forgotten Bridge, a method to get to the door to Abandoned Worksite via a roll jump (Easy and above).

-   Added: In Forgotten Bridge, a method to get to the bridge center from the door to Grove Access via a scan dash
    (Easy and above).

-   Added: In Hydrodynamo Station, a method to get from the room's top to the door to Save Station B with Screw Attack
    without Space Jump Boots (Trivial and above).

-   Changed: Climbing Hydrodynamo Station with only Gravity Boost and before all three locks are unlocked is now
    Trivial difficulty (from No Tricks).

-   Changed: Getting to the three doors in the middle section of Hydrodynamo Station using Air Underwater is now
    Normal difficulty (from Hard).

-   Fixed: A method to get the item in the Sunburst location by abusing terminal fall now has a damage requirement.

-   Added: A method to get to the turret in Sanctuary Entrance with only Space Jump Boots and Screw Attack, even
    after the bridge is destroyed.

-   Fixed: Lowering the portal barrier in Hive Dynamo Works now requires five missiles.

-   Added: Methods to cross Hive Dynamo Works using a roll jump (Easy and above) and using Space Jump Boots and
    Screw Attack (No Tricks).

-   Added: In Hive Dynamo Works, a method to cross the gap from the door to Hive Dynamo Access by abusing terminal
    fall (Easy and above).

-   Changed: In Hive Dynamo Works, returning from the Flying Ing Cache location using Space Jump Boots and
    Screw Attack is now Trivial difficulty (from Easy).

-   Added: Method to cross Watch Station Access from the door to Main Gyro Chamber using a Bomb Space Jump and
    Screw Attack without Space Jump Boots (Normal and above).

-   Added: In Watch Station Access, method to get from the scan post to the door to Watch Station by bomb jumping
    (Trivial and above) and by using Screw Attack without Space Jump Boots (Easy and above).

-   Fixed: The instant morph into the Morph Ball tunnel in Hall of Honored Dead now lists the Instant Morph trick.

-   Added: Method to get into the Morph Ball tunnel in Hall of Honored Dead using Space Jump Boots and Screw Attack
    (Easy and above).

-   Added: In Phazon Site, methods to get to the door to Bitter Well and to remove the barrier using Screw Attack
    without Space Jump Boots (both Easy difficulty).

-   Changed: The method to go over the Training Chamber statue from the back using Boost Ball and Spider Ball is
    now Normal difficulty (from Hard).

-   Added: In Phazon Site, a method to get to the door to Bitter Well by bomb jumping (Trivial and above).

-   Added: Many connections in Sacrificial Chamber.

-   Added: A method to get to the door to Fortress Transport Access from the top of the statue in Training Chamber
    using only Space Jump Boots (Easy and above). Morph Ball is also required if the statue hasn't been moved.

-   Added: A method to get to the doors to Transit Tunnel West/East in Training Chamber using Air Underwater (Normal
    and above).

-   Fixed: The method to get to the top of the Training Chamber statue using Gravity Boost and Spider Ball now lists
    the Instant Morph trick.

-   Added: In Training Chamber, a method of getting to the top of the statue from the door to Fortress Transport Access
    using just Space Jump Boots (Easy and above).

-   Added: Many connections in Windchamber Gateway.

-   Added: Method to get from the Kinetic Orb Cannon to the door to Transit Tunnel West via Grapple Beam in
    Gathering Hall.

-   Fixed: The slope jump in Abandoned Base now has a damage requirement.

-   Added: Method of getting the Temple Assembly Site item with Screw Attack and without Space Jump Boots.

-   Changed: The slope jump to get to the item in Temple Assembly Site is now Normal difficulty (from Hard).

-   Fixed: Requirements for crossing Dynamo Access were added.

-   Added: In Landing Site, method of reaching the door to Service Access from the Save Station using Space Jump and
    Screw Attack (No Tricks and above).

-   Fixed: The Culling Chamber item now has a damage requirement.

-   Changed: The trick to shoot the Seeker targets in Hive Dynamo Works from the wrong side is now Easy (from Trivial).

-   Fixed: The Watch Station Access roll jump now has a damage requirement.

-   Changed: The Watch Station Access roll jump is now Normal (from Easy).

-   Fixed: Added missing Space Jump Boots requirement for a Bomb Space Jump in Mining Station B.

-   Added: Method to unblock the portal in Mining Station B without Scan Visor (Normal and above).

-   Added: Method to get to the Darkburst location in Mining Station B with just Space Jump Boots and Screw Attack,
    and without using slope jumps or bomb space jumps (Hypermode difficulty).

-   Added: Method to manipulate Power Bomb Guardian into opening the Power Bomb Blast Shield on the door to
    Undertemple Access, using Boost Ball (Normal and above).

-   Fixed: The method to open the Hydrodynamo Station Seeker door using Screw Attack without Seeker Launcher now
    requires Gravity Boost to not have been collected.

-   Added: Method to get to the portal in Mining Station B with Space Jump Boots and Screw Attack (Trivial and above).

-   Fixed: Transport A Access, Collapsed Tunnel, Dynamo Chamber, Trooper Security Station, Mining Station Access, and
    Portal Access A now correctly require Morph Ball.

-   Fixed: Elevator rooms with missing Scan Visor requirements now have them.

-   Fixed: Removed erroneously added method to cross Sanctuary Entrance with Screw Attack without Space Jump Boots.

-   Fixed: Going through Sacred Bridge on No Tricks now requires Scan Visor and Morph Ball when coming from GFMC
    Compound.

-   Added: Method to skip Scan Visor and Morph Ball using Space Jump Boots in Sacred Bridge, when coming from GFMC
    Compound (Easy and above).

-   Fixed: Added Scan Visor requirement in Temple Transport Access (Sanctuary).

-   Changed: Connections in Venomous Pond were redone.

-   Changed: Getting to the door to Dark Transit Station in Trial Grounds with no items is now Hard difficulty, from
    Easy.

-   Added: Methods to get to the door to Dark Transit Station in Trial Grounds with Screw Attack without Space Jump
    Boots (Easy and above) and with a Bomb Space Jump (Normal and above).

-   Fixed: Added missing requirements for the Dark Samus 3 and 4 fight.

-   Changed: Fighting Dark Samus 2 with only Echo Visor is now Trivial difficulty, from Easy.

-   Fixed: Power Bomb doors now require Morph Ball, and Super Missile doors now require Power Beam and Charge Beam.

-   Added: Method to destroy the second web in Hive Tunnel when going through the room backwards using Sonic Boom
    (Easy and above).

## [0.28.1] - 2019-06-14

-   Fixed: Resetting settings would leave the launchers' configuration in an invalid state.

## [0.28.0] - 2019-06-12

-   *Major* - Changed: The resolver now keeps track of current energy during resolution.
    This ensures you'll always have enough Energy Tanks for trips to Dark Aether.

-   *Major* - Added: Scanning a keybearer corpse provides a hint of what is in the matching Flying
    Ing Cache.

-   Added: The tracker now persists the current state.

-   Added: Some generation failures are now automatically retried, using the same permalink.

-   Added: Buttons to see what a difficulty unlocks that doesn't involve tricks at all.

-   Changed: Increased Hint Scan value for logic to the intended value from the previous
    change.

-   Changed: There's no more hints with joke locations.

-   Changed: The lore hint in Mining Station A is now able to be scanned from the room center.

-   Added: A warning is now displayed when trying to disable validation.

-   Fixed: Seeker Missile's included missiles now respect the "needs Missile Launcher"
    option.

-   Changed: Progressive Launcher is now disabled by default.

-   Fixed: Clicking the connection's link in the Data Visualizer should now always work.

-   Changed: Hint Locations page now has a more usable UI.

-   Changed: On No Tricks, the logic will ensure that you can get Missiles, Seeker Launcher, and either
    Grapple Beam or both Space Jump Boots and Screw Attack before fighting Chykka.

-   Added: Methods to cross Workers Path with Screw Attack.

## [0.27.1] - 2019-05-30

-   Fixed: Specific trick levels are now persisted correctly across multiple sessions.

## [0.27.0] - 2019-05-28

-   *Major* - Changed: Optimized the seed generation step. It should now take roughly
    half as long or even faster.

-   *Major* - Added: It's now possible to configure the difficulty on a per-trick basis.

-   *Major* - Added: It's now possible to check where a certain trick is used on each
    difficulty.

-   Added: Hint Scans are valued more by the logic, making Translators more likely.

-   Changed: Joke item and locations now have a `(?)` added to make then slightly more
    obvious they're not serious.

-   Changed: Average ammo provided per expansion is now shown with more precision.

-   Added: `randovania echoes database list-dangerous-usage` command to list all
    paths that require a resource to not be collected.

-   Added: Methods to get to Sunburst location by reaching the platform with the cannon
    with a scan dash (Normal and above) or with just Space Jump Boots (Easy and above).

-   Added: Method to leave and enter the arena in Agon Temple with only Space Jump Boots
    (Trivial and above to enter; Easy and above to leave).

-   Added: Method to get to Darkburst location in Mining Station B via a Bomb Space Jump
    and without Screw Attack (Easy and above).

-   Fixed: In Hydrodynamo Station, going from the door to Hydrodynamo Shaft to the door to
    Save Station B now always requires all three locks in Hydrodynamo Station to be unlocked.

-   Added: Method to cross Phazon Pit using a Bomb Space Jump (Easy and above).

-   Added: Method to open the Seeker door in Hydrodynamo Station without the Seeker Launcher,
    using Screw Attack and one missile (Hard and Above).

-   Changed: The Ing Windchamber puzzle now only requires four missiles instead of five.

-   Changed: The cannon in Sanctuary Temple Access now only requires four missiles to
    activate instead of five.

-   Changed: Sanctuary Temple Access now requires a way to defeat the Quad to get through.

-   Added: Support for damage requirements without exactly one damage reduction item.

-   Changed: Seed validation should run faster and with fewer errors now.

-   Added: Another joke hint.

-   Changed: Updated credits.

-   Fixed: Crossing Sanctuary Entrance via the Spider Ball Track now requires Boost Ball.

-   Added: Method to cross Sanctuary Entrance with Screw Attack and without Space Jump Boots
    (Trivial and above).

-   Added: Method to cross Sanctuary Entrance, from the door to Power Junction to the door to
    Temple Transport Access, with Spider Ball and Power Bombs (Easy and above).

-   Fixed: The method to get the Sanctuary Entrance item without Spider Ball now requires
    Spider Guardian to not have been defeated.

-   Added: Method to get to and use the Vigilance Class Turret in Sanctuary Entrance using
    Space Jump Boots, Screw Attack, and Spider Ball. Spider Ball isn't required if Spider
    Guardian hasn't been defeated.

-   Fixed: In Sanctuary Entrance, going up the Spider Ball Track near the lore scan via the
    intended method now requires Boost Ball and the Morph Ball Bomb.

-   Added: Methods to go up the Spider Ball Track near the lore scan in Sanctuary Entrance
    with Spider Ball and only one of the following items:
    - Morph Ball Bomb (Trivial and above);
    - Boost Ball (Trivial and above);
    - Space Jump Boots (Easy and above).

-   Changed: In Sanctuary Temple, getting to the door to Controller Access via scan dashing
    is now Hard and above, from Normal and above.

-   Added: A tab with all change logs.

## [0.26.3] - 2019-05-10

-   Changed: Tracker now raises an error if the current configuration is unsupported.

-   Fixed: Tracker no longer shows an error when opening.

## [0.26.2] - 2019-05-07

-   Fixed: An empty box no longer shows up when starting a game with no
    extra starting items.

-   Fixed: A potential crash involving HUD Memos when a game is randomized
    multiple times.


## [0.26.1] - 2019-05-05

-   Fixed: The in-app changelog and new version checker now works again.

-   Fixed: Patching with HUD text on and using expansions locked by major item now works.

-   Changed: Missile target default is now 175, since Seeker Launcher now defaults to
    giving 5 missiles.


## [0.26.0] - 2019-05-05

-   **MAJOR** - Added: Option to require Missile Launcher and main Power Bombs for the
    respective expansions to work.

-   **MAJOR** - Added: Option to change which translator each translator gate in the
    game needs, including choosing a random one.

-   **MAJOR** - Added: Luminoth Lore scans now includes hints for where major items
    are located, as well as what the Temple Guardians bosses drop and vanilla Light Suit.

-   Added: Welcome tab, with instructions on how to use Randovania.

-   Added: Option to specify how many items Randovania will randomly place on your
    starting inventory.

-   Added: Option to change how much damage you take from Dark Aether when using
    Varia Suit and Dark Suit.

-   Added: Progressive Launcher: a progression between Missile Launcher and Seeker Launcher.

-   Changed: Logic considers the Translator Gates in GFMC Compound and Torvus Temple
    to be up from the start, preventing potential softlocks.

-   Changed: Escaping Main Hydrochamber after the Alpha Blogg with a Roll Jump is
    now Hard and above, from Easy and above.

-   Changed: The no-Boost return method in Dark Arena Tunnel is now Normal and above only.

-   Changed: The Slope Jump method in Great Bridge for Abandoned Worksite is now Hard
    and above, from Normal.

-   Changed: Crossing the statue in Training Chamber before it's moved with Boost and
    Spider is now Hard and above, from Hypermode.

-   Added: Option to disable the Sky Temple Key hints or to hide the Area name.

-   Changed: The location in the Sky Temple Key hint is now colored.

-   Changed: There can now be a total of 99 of any single Major Item, up from 9.

-   Changed: Improved elevator room names. There's now a short and clear name for all
    elevators.

-   Changed: The changed room names now apply for when elevators are vanilla as well.

-   Fixed: Going from randomized elevators to vanilla elevators no longer requires a
    clean unpack.

-   Added: `randovania echoes database list-resource-usage` now supports all types of
    resources.

-   Added: `list-resource-usage` and `list-difficulty-usage` now has the `--print-only-area`
    argument.

-   Changed: Areas with names starting with !! are now hidden in the Data Visualizer.

-   Added: Docks and Elevators now have usable links in the Data Visualizer. These links
    brings you to the matching node.

-   Added: The message when collecting the item in Mining Station B now displays when in
    the wrong layer.

-   Added: A warning now shows when going on top of the ship in GFMC Compound before
    beating Jump Guardian.

## [0.25.0] - 2019-03-24

-   Changed: Reworked requirements for getting the Missile in Crossroads from the doors. You can:
    - On Normal and above, with Boost, Bombs, Space Jump and Screw Attack
    - On Hard and above, with Bombs, Space Jump and Screw Attack
    - On Hypermode, with Bombs and Space Jump

-   Changed: Logic requirements for Dark Samus 2 fight are now the following:
    - On all trick levels, Dark Visor
    - On Easy and above, Echo Visor
    - On Normal and above, no items

-   Changed: The Slope Jump in Temple Assembly Site is now Hard and above, from Normal and above.

-   Changed: All occurrences of Wall Boost are now locked behind Hard or above.

-   Added: Added method to get the Power Bomb in Sanctuary Entrance with just Space Jump
    and Screw Attack. (See [#29](https://github.com/randovania/randovania/issues/29))

-   Added: Added method to cross Dark Arena Tunnel in the other direction without Boost.
    (See [#47](https://github.com/randovania/randovania/issues/47))

-   Added: Basic support for running Randovania on non-Windows platforms.

-   Added: You can now create Generic Nodes in the Data Editor.

-   Changed: Drop down selection of resources are now sorted in the Data Editor.

-   Changed: Shareable hash is now based only on the game modifications part of the seed log.

-   Fixed: Python wheel wasn't including required files due to mising \_\_init__.py

-   Fixed: error when shuffling more than 2 copies of any Major Item

-   Fixed: permalinks were using the the ammo id instead of the configured

## [0.24.1] - 2019-03-22

-    **MAJOR**: New configuration GUI for Major Items:
     - For each item, you can now choose between:
        - You start with it
        - It's in the vanilla location
        - It's shuffled and how many copies there are
        - It's missing
     - Configure how much beam ammo Light Beam, Dark Beam and Annihilator Beam gives when picked.
        - The same for Seeker Launcher and missiles.

-    **MAJOR**: New configuration GUI for Ammo:
     - For each ammo type, you choose a target total count and how many pickups there will be.

        Randovania will ensure if you collect every single pickup and every major item that gives
        that ammo, you'll have the target total count.

-    **MAJOR**: Added progressive items. These items gives different items when you collect then,
        based on how many you've already collected. There are two:
     - Progressive Suit: Gives Dark Suit and then Light Suit.
     - Progressive Grapple: Gives Grapple Beam and then Screw Attack.

-    **MAJOR**: Add option to split the Beam Ammo Expansion into a Dark Ammo Expansion and
        Light Ammo Expansion.

        By default there's 10 of each, with less missiles instead.


-    **MAJOR**: Improvements for accessibility:
     - All translator gates are now colored with the correct translator gate color they need.
     - Translators you have now show up under "Visors" in the inventory menu.
     - An option to start the game with all maps open, as if you used all map stations.
     - An option to add pickup markers on the map, that identifies where items are and if
        you've collected them already.
     - When elevators are randomized, the room name in the map now says where that elevator goes.
     - Changed the model for the Translator pickups: now the translator color is very prominent and easy to identify.

-    Added: Option to choose where you start the game

-    Added: Option to hide what items are, going from just changing the model, to including the
    scan and even the pickup text.

     You can choose to replace the model with ETM or with a random other item, for even more troll.

-    Added: Configure how many count of how many Sky Temple Keys you need to finish the game

-    Changed: Choosing "All Guardians" only 3 keys now

-    Changed: Timeout for generating a seed is now 5 minutes, up from 2.

0.24.0 was a beta only version.

## [0.23.0] - 2019-02-10

-   Added: New option to enable the "Warp to Start" feature.
-   Added: A "What's new" popup is displayed when launching a new version for the first time.
-   Fixed: changed text in Logic Settings to mention there _are_ hints for Sky Temple Keys.
-   Changed: Updated Claris' Randomizer, for the following fixes:
    -   Added the ability to warp to the starting room from save stations (-t).
    -   Major bug fix: The game will no longer immediately crash when not playing with Menu Mod.

## [0.22.0] - 2019-02-06

-   Changed: "Faster credits" and "Skip item acquisitions popups" are no longer included in permalinks.
-   Changed: Updated Claris' Randomizer, for the following fixes:
    -   Fixed an issue with two of the Sky Temple Key hints being accidentally switched.
    -   FrontEnd editing now works properly for PAL and Japanese versions.
    -   Attract video removal is now integrated directly into the Randomizer.
    -   Getting the Torvus Energy Controller item will no longer block you from getting the Torvus Temple item.

## [0.21.0] - 2019-01-31

-   **Major**: now using Claris' Randomizer version 4.0. See [Changelog](https://pastebin.com/HdK9jdps).

-   Added: Randovania now changes the game id to G2ME0R, ensuring it has different saves.
-   Added: Game name is now changed to 'Metroid Prime 2: Randomizer - SEEDHASH'. Seed hash is a 8 letter/number
      combination that identifies the seed being played.
-   Changed: the ISO name now uses the seed hash instead of the permalink. This avoids issues with the permalink containing /
-   Changed: Removed Agon Temple door lock after fighting Bomb Guardian, since this has been fixed in the Randomizer.
-   Fixed: Selecting an non-existent directory for Output Directory had inconsistent results

## [0.20.2] - 2019-01-26

-   Fixed: changed release zip to not use BZIP2. This fixes the native windows zip client being unable to extract.

0.20.1 was skipped due to technical issues.

## [0.20.0] - 2019-01-13

-   Added: an icon! Thanks to Dyceron for the icon.
-   Added: a simple Tracker to allow knowing where you can go with a given item state
-   Changed: Don't consider that Seeker Launcher give missiles for logic, so it's never
      considered a missile source.

## [0.19.1] - 2019-01-06

-   Fixed: Hydrodynamo Station's Door to Training Access now correctly needs Seekers
-   Added: New alternatives with tricks to get the pickup in Mining Plaza A.
-   Added: Trick to cross the Mining Plaza A backwards while it's closed.
-   Changed: Added a chance for Temple Keys not being always placed last.
-   Changed: Light Suit now has a decreased chance of being placed early.

0.19.0 was skipped due to technical issues.

## [0.18.0] - 2019-01-02

-   Added: Editor for Randovania's database. This allows for modifications and contributions to be made easily.
      There's currently no way to use the modified database directly.
-   Added: Options to place the Sky Temple Keys on Guardians + Sub-Guardians or just on Guardians.
-   Changed: Removed Space Jump method from Training Chamber.
-   Changed: Added Power Bomb as option for pickup in Hive Chamber B.
-   Changed: Shortened Permalinks when pickup quantities aren't customized.
-   Added: Permalinks now include the database version they were created for.
-   Fixed: Logic mistake in item distribution that made some impossible seeds.
-   Changed: For now, don't consider Chykka a "can only do once" event, since Floaty is not used.
-   Fixed: Permalinks now properly ignore the Energy Transfer Module.

## [0.17.2] - 2018-12-27

-   Fixed: 'Clear loaded game' now properly does its job.
-   Changed: Add an error message to capture potential Randomizer failures.
-   Changed: Improved README.

## [0.17.1] - 2018-12-24

-   Fixed: stray tooltips in GUI elements were removed.
-   Fixed: multiple typos in GUI elements.

## [0.17.0] - 2018-12-23

-   New: Reorganized GUI!
    -   Seed Details and Data Visualizer are now different windows opened via the menu bar.
    -   There are now three tabs: ROM Settings, Logic Settings and Item Quantities.
-   New: Option to disable generating an spoiler.
-   New: All options can now be exported and imported via a permalink.
-   Changed: Renamed "Logic" to "Trick Level" and "No Glitches" to "No Tricks". Appropriate labels in the GUI and files
    changed to match.
-   Internal: no longer using the py.path and dataset libraries

## [0.16.2] - 2018-12-01

-   Fixed: adding multiples of an item now works properly.

## [0.16.1] - 2018-11-25

-   Fixed: pressing the Reset button in the Item Quantity works properly.
-   Fixed: hiding help in Layout Generation will no longer hide the item names in Item Quantity.

## [0.16.0] - 2018-11-20

-   Updated item distribution: seeds are now less likely to have all items in the beginning, and some items less likely to appear in vanilla locations.
-   Item Mode (Standard/Major Items) removed for now.

## [0.15.0] - 2018-10-27

-   Added a timeout of 2 minutes to seed generation.
-   Added two new difficulties:
    -   Trivial: An expansion of No Glitches, where no tricks are used but some clever abuse of room layouts are used.
    -   Hypermode: The highest difficulty tricks, mostly including ways to skip Space Jump, are now exclusive to this difficulty.
-   Removed Controller Reset tricks. This trick doesn't work with Nintendont. This will return later as an additional configuration.

## [0.14.0] - 2018-10-07

-   **Major**: Added support for randomizing elevators.
-   Fixed spin boxes for item quantities changing while user scrolled the window.
    It is now needed to click on them before using the mouse wheel to change their values.
-   Fixed some texts being truncated in the Layout Generation window.
-   Fixed generation failing when adding multiple of some items.
-   Added links to where to find the Menu Mod.
-   Changed the order of some fields in the Seed Log.

## [0.13.2] - 2018-06-28

-   Fixed logic missing Amber Translator being required to pass by Path of Eyes.

## [0.13.1] - 2018-06-27

-   Fixed logic errors due to inability to reload Main Reactor after defeating Dark Samus 1.
-   Added prefix when loading resources based on type, improving logs and Data Visualizer.

## [0.13.0] - 2018-06-26

-   Added new logic: "Minimal Validation". This logic only checks if Dark Visor, Light Suit and Screw Attack won't lock each other.
-   Added option to include the Claris' Menu Mod to the ISO.
-   Added option to control how many of each item is added to the game.

## [0.12.0] - 2018-09-23

-   Improved GUI usability
-   Fixed Workers Path not requiring Cobalt Translator to enter

## [0.11.0] - 2018-07-30

-   Randovania should no longe create invalid ISOs when the game files are bigger than the maximum ISO size: an error is properly reported in that case.
-   When exporting a Metroid Prime 2: Echoes ISO if the maximum size is reached there's is now an automatic attempt to fix the issue by running Claris' "Disable Echoes Attract Videos" tool from the Menu Mod.
-   The layout log is automatically added to the game's files when randomizing.
-   Simplified ISO patching: by default, Randovania now asks for an input ISO and an output path and does everything else automatically.

## [0.10.0] - 2018-07-15

-   This release includes the capability to generate layouts from scratch and these to the game, skipping the entire searching step!

## [0.9.2] - 2018-07-10

-   Added: After killing Bomb Guardian, collecting the pickup from Agon Energy Controller is necessary to unlock the Agon Temple door to Temple Access.
-   Added a version check. Once a day, the application will check GitHub if there's a new version.
-   Preview feature: option to create item layouts, instead of searching for seeds. This is much more CPU friendly and faster than searching for seeds, but is currently experimental: generation is prone to errors and items concentrated in early locations. To use, open with randovania.exe gui --preview from a terminal. Even though there are many configuration options, only the Item Loss makes any difference.

## [0.9.1] - 2018-07-21

-   Fixed the Ing Cache in Accursed Lake didn't need Dark Visor.

## [0.9.0] - 2018-05-31

-   Added a fully featured GUI.

## [0.8.2] - 2017-10-19

-   Stupid mistake.

## [0.8.1] - 2017-10-19

-   Fix previous release.

## [0.8.0] - 2017-10-19

-   Save preferences.
-   Added Claris Randomizer to the binary release.

## [0.7.1] - 2017-10-17

-   Fixed the interactive .bat

## [0.7.0] - 2017-10-14

-   Added an interactive shell.
-   Releases now include the README.

## [0.5.0] - 2017-10-10

-   Releases now include standalone windows binaries<|MERGE_RESOLUTION|>--- conflicted
+++ resolved
@@ -54,11 +54,8 @@
 
 - Added: The title screen will now display the Randovania and patcher version.
 - Added: 5 joke hints.
-<<<<<<< HEAD
+- Added: Racetime integration with category https://racetime.gg/mfr-rdv
 - Fixed: Incorrect exporting behaviour, if the option to hide text of pickups was enabled.
-=======
-- Added: Racetime integration with category https://racetime.gg/mfr-rdv
->>>>>>> d4280812
 - Removed: The "Anti-Softlock" option and instead made the following permanent changes:
   - Sector 2 Ripper Tower: The Crumble Block is moved one tile up to make it easier to Screw Attack the Bomb Block.
   - Sector 2 Crumble City: On the far left of the tunnel, the Shot Block has been changed into a Crumble Block.
