# Change Log

All notable changes to this project will be documented in this file.

The format is based on [Keep a Changelog](https://keepachangelog.com/en/1.0.0/)
and this project adheres to [Semantic Versioning](https://semver.org/spec/v2.0.0.html).

## [10.4.0] - 2025-12-??

- Added: Integration with LiveSplit One for Async Races - after some configuration, starting, pausing and finishing in LiveSplit One will update your status in the Async Race.
- Changed: The generator and resolver now use a faster algorithm. An option was added to use the old one if needed.
- Changed: The "Verify if game is beatable after ..." option is no longer experimental.
- Changed: The "Spoiler: Playthrough" tab was adjusted slightly to improve readability.
- Fixed: The "Spoiler: Playthrough" tab is much faster when calculating the playthrough, especially at high verbosity.
- Fixed: Reduced the Windows install size by about 7 MB, as a regression from last release.
- Fixed: Logical Pickup placement "All pickups" and expansions with negative amount are now compatible.
- Fixed: Impossible generation cases that are caused due to walking into a point of no return that's impossible to escape from.
- Fixed: Text such as the Seed Hash in the Async Race window is now selectable via mouse.
- Removed: The "Consider possible unsafe resources" experimental option has been removed and is now always enabled.
- Removed: The "Revised door solver" experimental option has been removed and is now always enabled.
- Added: Added "Create New Preset" button to preset menu to improve UX.
- Added: Added the ability to pan maps in the data visualizer by dragging with left or center click.

### Another Metroid 2 Remake

- Changed: Prime 1's Refill Pickups will now use more appropriate models.

### Factorio

- Fixed: Exporting from Flatpak now works.

### Metroid Dread

- Changed: Energy Parts are now logical.

#### Logic Database

- Changed: The energy requirements for the Corpius, Kraid, Silver Chozo Robot, Gold Chozo Robot and Gold Chozo Robot have been reduced, so that when using medium damage strictness the available energy is enough to satisfy these fights.

##### Artaria

- Changed: Minor adjustment in Arbitrary Enky Room to increase seed variety.
- Changed: Minor adjustment related to the EMMI Zone Spinner, to increase seed variety.

##### Cataris

- Changed: Minor adjustment related to Kraid to increase seed variety.

### Metroid Fusion

#### Logic Database

- Fixed: Typo on "Boss Ridley Defeated" event.

##### Main Deck

- Changed: Habitation Deck: It's now possible to move from the top right door to the top left entrance after the animals have been freed.

##### Sector 2 (TRO)

- Fixed: Oasis is now included in the "near an extendable pillar" featural hint category.

##### Sector 6

- Changed: Clogged Cavern: Going down via the Speed Booster Blocks doesn't require Charge Beam or Intermediate Shinesparking anymore.
- Changed: Nocturnal Shaft: Going from the bottom door to the topmost door is now trivial.
- Changed: Warehouse: Going from the bottom level to the top level is now trivial.

### Metroid Prime

- Changed: AM2R's Drop Pickups will now use more appropriate models.

#### Logic Database

##### Chozo Ruins

<<<<<<< HEAD
- Fixed: Sun Tower: Being able to go down Sun Tower without having killed Flaaghra.
- Changed: Sun Tower: Doing the Early Wild Complex Bomb Jump is now Advanced.
=======
- Changed: Revised the requirements for fighting Chozo Ghosts and made them consistent. Fighting multiple of them without Charge Beam is now Intermediate Combat, fighting a single one is still Beginner Combat.
- Fixed: Sunchamber Access: Requirements for dealing with the enemies in the room.
- Fixed: Sunchamber Lobby: Requirements for dealing with the enemies in the room.
- Changed: Sunchamber: Jumping onto the plant after defeating the Chozo Ghosts is now trivial.
- Changed: Sunchamber: Reworked the Flaaghra fight. Key points are:
    - Killing Flaaghra with only Missiles is now Combat Beginner
    - There is now a way to kill Flaaghra with only 4 Missiles, gated behind Combat Advanced
    - Adjusted health requirements
    - Destroying the Bomb slots from outside is now Knowledge Intermediate
    - Destroying the Bomb Slots with Power Bombs is now Knowledge Beginner
    - Added a way to kill Flaaghra with Wavebuster, 20 Missiles and Ludicrous Combat
    - When fighting Flaaghra from the back, there is now an Intermediate Knowledge trick for using only 2 Power Bombs
    - When fighting Flaaghra from the back, you can now get to the platform via either an Intermediate Scan Dash, or a Beginner Scan Dash with Space Jump
>>>>>>> 720c41e9
- Added: Watery Hall: Going to the Missile Expansion via an Intermediate Wall Boost without Gravity Suit.
- Changed: Watery Hall: Going to the Missile Expansion by going through Poison Water has had several changes: it is now gated behind Beginner Movement, it has slightly more accurate damage numbers now and it increases the difficulty of the tricks.
- Changed: Watery Hall: Doing the Bomb Jump to get the Missile Expansion is now Intermediate.
- Fixed: Watery Hall: Going to the Missile Expansion via a Bomb Jump is now possible without taking damage after Flaaghra has been defeated.
- Fixed: Watery Hall: Requirements for dealing with the enemies in the room.
- Fixed: Totem Access: Requirements for dealing with the enemies in the room.
- Fixed: Tower of Light: Climbing up the tower via an Oculus dash now requires you to have a visor.
- Removed: Tower of Light: Redundant combination of Combat Dash, L-Jump and Standable Terrain to collect the Pickup.
- Removed: Tower of Light: Redundant combination of Combat Dash, Slope Jump and Standable Terrain to collect the Pickup.

##### Tallon Overworld

- Added: Alcove: Escaping the pit with a Beginner Wallboost.

##### Phazon Mines

- Fixed: Killing Elite Pirates on Hard Mode now requires Missiles instead of Power Beams.
- Changed: Killing Elite Pirates with Beginner Combat but now requires Charge Beam or Plasma Beam, but less health.

### Metroid: Samus Returns

#### Logic Database

##### Area 2 Dam Entryway

- Fixed: Lightning Armor & Transport to Dam Exterior East: You can now logically unlock the door from the Elevator space.

## [10.3.2] - 2025-11-05

- Changed: The Multiworld Session is more responsive in sessions with many worlds.
- Changed: In a Multiworld Session with many worlds, the server now responds faster when exporting a world.

### Metroid Prime

- Fixed: Artifact Temple teleporter not working when room is reloaded and the warp cutscene is skipped.

## [10.3.1] - 2025-11-01

- Added: The Multiworld Session will now display when a world has been beaten. This is supported for the following games:
  - Another Metroid 2 Remake
  - Metroid Dread
  - Metroid Prime
  - Metroid: Samus Returns
- Added: 1 more joke hint.
- Changed: Centered the text at the top of the Hints preset settings.
- Changed: Cleaned up how Specific Pickup Hints are shown in the preset settings.
- Changed: Places that describe a preset with Specific Pickup Hints have slightly better grammar in some cases.
- Changed: The "Item Pool" tab is now called "Pickup Pool".
- Changed: Random starting items is now Random starting pickups.
- Changed: Minor pickups will not show in the credits anymore if you randomly started with them.
- Fixed: Admins can now abort a Multiworld generation again.
- Fixed: You can now abort a Multiworld generation again should you have been disconnected during the generation process.
- Fixed: HTTPS errors due to invalid certificates in certain platforms.
- Fixed: Eliminated some bias when picking hint features.

### Another Metroid 2 Remake

- Changed: When using Door Lock Rando with the Types mode, both sides will now always have the same door type.
- Changed: Renamed the "a beam upgrade" pickup category to "a beam".

### Factorio

- Fixed: A typo on the "Changes" preset page.

### Metroid Dread

#### Logic Database

##### Artaria

- Added: Extra requirements to break the blobs in Arbitrary Enky Room, to improve the quality of generated games.
- Fixed: Screw Attack Room: Using a Shinespark to reach Start Point 2 from the door to Transport to Burenia was missing a requirement on having activated the Rotatable.

### Metroid Fusion

- Added: 4 new hint location features: guarded by a Tank-Mimic, near a Geron, in a room with extreme temperatures, and activating a B.S.L. Systems Console.
- Added: 1 new pickup hint feature: Ice Related.
- Removed: "Multiple Pickups" as a hint feature.
- Fixed: "Security Shaft East" was missing from "Climbable Surface" feature hint.
- Fixed: Starting Pickups will now also show up in the credits spoiler.

#### Logic Database

##### Main Deck

- Added: Operations Deck: Reaching the top door via a Ludicrous Walljump and Ludicrous Jump Extend via Morphing.

##### Sector 2 (TRO)

- Added: Cathedral: Reaching the top part of the room from the bottom via Ludicrous Walljump and Ludicrous Jump Extend via Morphing.
- Added: Overgrown Entrance: Reaching the Tunnel from the bottom with Hi-Jump, Ludicrous Jump Bomb Jump and Ludicrous Walljump.
- Added: Level 1 Security Room: A way to reach the top left door from the top right door with Screw Attack, Ludicrous Walljump and Ludicrous Jump Extend via Morphing.
- Added: Puyo Palace: From Cathedral to top floor, a Ludicrous chain of Walljump, bomb, pause buffer morph Jump Extend back, to Walljump into Jump Bomb Jump, repeated a couple times to ascend up the left side.
- Changed: Crumble City: Collecting the upper Pickup now requires either Morph Ball or Beginner Movement to avoid softlocking.

##### Sector 3 (PYR)

- Added: Alcove: Reaching the top right door from the bottom right tunnel by ball jumping out of tunnel edge with either Spring Ball or Bombs and Advanced Walljumps.
- Added: Alcove: From the bottom right of the room, reaching the top right door with Ludicrous Walljump and Ludicrous Jump Extend via Morphing.
- Fixed: Alcove: Going from the bottom right of the room to the center with regular Bombs, now requires either Intermediate Mid-Air Morph, Beginner Mid-Air Morph with a jump upgrade, Springball or Intermediate Stand On Frozen Enemy.
- Added: Namihe's Lair: Advanced Walljump and Damage Boost to escape the Pickup area by getting hit by the Namihe's projectile.
- Added: Namihe's Lair: Expert Shinespark from Checkpoint Crossing Entrance to the Pickup.

##### Sector 4 (AQA)

- Added: Reservoir East: A Method from the room center to reach the right door using Hi-Jump, Expert Damage Boost and Expert Walljump. This is done by damage boosting off of a reformed Scizer's projectile to then Expert Walljump up to the monkey bars. If you have regular bombs, an Advanced Mid-Air Morph to break the bomb blocks and Walljump back up are also needed.
- Added: Pump Control: An Expert Jump Bomb Jump and Walljump up into the Pickup exit tunnel.

##### Sector 5 (ARC)

- Changed: Nightmare Hub: Flooded Access to Ruined Break Room, raised Jump Bomb Jump from Intermediate to Advanced.
- Changed: Gerubus Gully: Raised the Jump Bomb Jump to the Pickup from Intermediate to Advanced. In addition, you now also need to kill the Gerubus or have Combat Beginner.
- Changed: Gerubus Gully: Getting the Pickup with Screw Attack now requires either Bombs or Ludicrous Movement. This is due to the fact that the game processes item acquisition on every other frame with it coming down to luck whether you collect the item on the correct frame to escape before the Bomb Block respawns.
- Added: Gerubus Gully: Getting the Pickup with a Shinespark now requires either Bombs or Ludicrous Movement. See the explanation above as to why.
- Added: Gerubus Gully: Getting the Pickup with Powerbombs now requires either Bombs, 2 Power Bomb or Ludicrous Movement. See the explanation above as to why.
- Changed: Gerubus Gully: Raised Shinespark to Pickup trick difficulty from Beginner to Intermediate.

### Metroid Prime

- Fixed: Crash when entering Metroid Prime Lair while in Scan Visor
- Fixed: Rare crash that can happen in any room
- Fixed: Sheegoth intro cutscene not repositioning the player at the end if cutscene was not skipped in Chapel of the Elders
- Fixed: Artifact Temple totem hitbox persisting after Meta Ridley death cutscene
- Fixed: Sun Tower Access boxes being reloaded after performing Early Wild (inconsistent with vanilla)
- Fixed: Incorrect Energy Core platform behavior if cutscene skipped on wrong frame
- Fixed: Chozo music stopping upon entering Training Chamber
- Fixed: Appearance of "Remove Bars in Great Tree Hall" patch
- Changed: Charge and Charge Combo projectiles reflected from DLR doors no longer hurt the player
- Changed: Adjusted timing of the jingle and text after acquiring the item at each of the 4 vanilla Power Bomb Expansion locations
- Changed: Adjusted fit of main menu text to accommodate larger seed hashes
- Changed: Adjusted fit of DLR Blast Shields over doors
- Changed: Research Core cutscene camera angle will now be consistent regardless of the height of the placed pickup
- Changed: The Elite Pirate in Dynamo Access will now appear on the first pass rather than only after Plasma Beam has been obtained. This makes the behaviour easier to understand and fixes cases where a game becomes logically impossible.

#### Logic Database

- Changed: Going through Open Passages doesn't require to shoot a beam anymore.

##### Chozo Ruins

- Fixed: Ruined Shrine: Removed unnecessary dangerous requirements.

##### Phazon Mines

- Changed: Fighting an Elite Pirate/Phazon Elite now has consistent requirements in Dynamo Access, Elite Control and Elite Research.
- Changed: Adjusted the Requirements to fight and Elite Pirate/Phazon Elite to be more accurate.
- Fixed: Metroid Quarantine A: Jumping to the Spider Track Bridge from the Door to Quarantine Access A now requires you to be able to shoot Ice Beam in order to freeze Metroids as opposed to just having it in your inventory.
- Fixed: Metroid Quarantine A: Now correctly checks for the barrier to be lowered when going from Quarantine Access A to Front of Spider Track (Bridge).
- Fixed: Metroid Quarantine A: Now correctly checks for the Enabled Backwards Lower Mines going from Front of Spider Track (Wall) to Quarantine Access A.

##### Phendrana Drifts

- Added: Chozo Ice Temple: Documentation for reaching the Chozo Statue NSJ.
- Fixed: Chozo Ice Temple: Removed unnecessary dangerous requirements.
- Fixed: Control Tower: Removed unnecessary dangerous requirements.

### Metroid Prime 2: Echoes

- Fixed: Expansions with negative value now properly remove items in-game.
- Changed: Keybearer hints now randomly refer to a pickup feature, rather than targeting the same feature every time.
- Changed: Some hint features are now only used for lore hints, not for keybearer hints.
- Added: Some additional pickup features, used only for keybearer hints.

#### Logic Database

##### Agon Wastes

- Fixed: Security Station B: Removed unnecessary dangerous requirements and simplified connections.

##### Dark Agon Wastes

- Fixed: Portal Site: Removed unnecessary dangerous requirements.

##### Temple Grounds

- Fixed: GFMC: Removed unnecessary dangerous requirements.

##### Torvus Bog

- Fixed: Torvus Temple: Removed unnecessary dangerous requirements.
- Fixed: Training Chamber: Removed unnecessary dangerous requirements.

##### Sanctuary Fortress

- Fixed: Sanctuary Entrance: Now accounts for being able to reload the room to use the cannon.

##### Sky Temple Grounds

- Fixed: Sky Temple Gateway: Removed unnecessary dangerous requirements.

### Metroid: Samus Returns

- Added: Support for .cci rom files to use the same file for exporting and playing via Azahar.
- Added: Featural hint support, where hints may refer to various Features of a pickup or of a location. Read the Hints section for more details.
- Changed: Renamed the "Movement" Pickup category to "Jump Upgade". This was only used if a game in a Multiworld was hinting a Samus Returns pickup.
- Changed: Dropped support for Citra and switched to Azahar.
- Fixed: Reserve Tanks won't be hinted anymore.
- Removed: The Missile Related, Morph Ball Related, Beam Related and Key pickup features. These were only used if a game in a Multiworld was hinting a Samus Returns pickup.

## [10.3.0]

- Skipped for technical reasons.

## [10.2.0] - 2025-10-02

- Added: A warning when trying to generate a Multiworld game if a preset requires all Pickups to be obtainable.
- Added: Command line arguments for gathering statistics about a collection of generated games. These commands are intended for advanced uses only.
- Changed: Gave the window for viewing a Multiworld Session some slight visual readjustment
- Changed: Slightly increased the font size used in the status bar.
- Changed: Increased how long text in the status bar can be before it wraps.
- Changed: Gave the "Stop" button in the status bar an icon.


### Metroid Dread

- Added: The preset summary now lists when Flash Shift can be used without Main Flash Shift when having Flash Shift Upgrades.
- Added: The preset summary now lists when Power Bombs can be used without the Main Power Bomb when having Power Bomb Tanks.
- Changed: The preset summary lists when Power Bomb limitations is disabled instead of when it's enabled.
- Fixed: 2 Typos in the transporters preset page.

#### Logic Database

- Changed: Reworked Central Unit combat logic to reflect the increasing difficulty of later areas.

##### Elun

- Changed: Minor adjustment aimed at releasing the X parasites safer for the generator, no changes to requirements in practice.

### Metroid Fusion

- Added: Option that allows quick-morphing via the SELECT button.
- Added: 5 more joke hints.
- Added: A reference on where to play the randomizer in the credits.
- Changed: Infant Metroid hints have been reformatted for easier readability.
- Changed: Fixed formatting of locations in the credits that were incorrectly displayed if too long
- Changed: "guarded by a boss" feature hint has been reworked to "on a Core-x Parasite" for more clarity.
- Changed: Adjusted Credits to have the patching, Randovania and original team separated more clearly.
- Changed: B.O.X has been moved slightly to the left to avoid bumping immediately into him in a future setting.
- Changed: Main Deck Central Reactor Core: Moved the Door leading to Silo Tunnel back by a tile to prevent getting stuck in a future setting.
- Changed: Sector 1 Charge Core Upper Access: Moved the Door leading to Crab Rave back by a tile to prevent getting stuck in a future setting.
- Changed: Sector 1 Tourian Eastern Hub: Removed the shot blocks and remodelled the space leading to Animorphs to prevent getting stuck in a future setting.
- Changed: Sector 1 Twin Junctions Save Room: Moved the Door leading to Walljump Tutorial back by a tile to prevent getting stuck in a future setting.
- Changed: Sector 3 Security Access: Moved the Door leading to the Security Room back by a tile to prevent getting stuck in a future setting.
- Changed: Sector 4 Pump Control Save Room: Moved the Door leading to Breeding Tank Acecss back by a tile to prevent getting stuck in a future setting.
- Changed: Flooded Tower: Moved the Door leading to Mini-Fridge back by a tile to prevent getting stuck in a future setting.
- Changed: Geron's Crossing: Moved the Doors leading to the bottom side of Entrance Lobby and Vault back by a tile to prevent getting stuck in a future setting.
- Changed: Warehouse: Moved the Door leading to Zozoro's Wine Cellar back by a tile to prevent getting stuck in a future setting.
- Fixed: Typo in a joke hint.

#### Logic Database

##### Main Deck:

- Added: Operations Deck: Ludicrous JBJ to reach Operations Room using only Morph and Bombs.

##### Sector 1 (SRX)

- Added: Ridley Arena: Ludicrous JBJ to escape, having no Space Jump.

##### Sector 2 (TRO)

- Changed: Zoro Zig-Zag: Ludicrous JBJ from bottom door to break bomb blocks reduced to Expert.
- Changed: Cultivation Station: Advanced JBJ to bomb top floor blocks from beneath reduced to Intermediate.
- Changed: Puyo Corridor: Expert JBJ from right to left reduced to Advanced.
- Changed: Cathedral: Ludicrous JBJ to escape from bottom to top section reduced to Expert, accompanying ttv clip replaced by YouTube link having better input display.
- Changed: Data Courtyard: Advanced JBJ to break left block from beneath reduced to Intermediate.
- Added: Zazabi Arena: Ludicrous JBJ to escape, having no jump upgrades (besides bombs).

##### Sector 3 (PYR)

- Changed: Namihe's Lair: Expert JBJs, to both get the item and escape, reduced to Advanced.
- Changed: Processing Access: Expert JBJ off sova to top door reduced to Advanced.
- Changed: Glass Tube to Sector 5: Expert JBJ to break block reduced to Intermediate, via easier method.

##### Sector 4 (AQA)

- Changed: Security Bypass: Expert JBJ to break top floor bomb blocks from beneath reduced to Advanced.
- Added: Security Bypass: Expert JBJ to race to the top floor before bomb blocks reform.

##### Sector 5 (ARC)

- Changed: Crow's Nest: Ludicrous JBJ to break 2 reforming bomb blocks and jump through reduced to Expert.

##### Sector 6 (NOC)

- Changed: Entrance Lobby: Expert JBJ to bomb floor from beneath reduced to Advanced.
- Changed: Zozoro Wine Cellar: Expert JBJ to item reduced to Advanced.
- Changed: Twin Caverns West: Expert JBJ to tunnel reduced to Advanced.

### Metroid Prime

- Changed: Improved chance of successfully generating a game when shuffling everything on One-Way Anywhere elevator randomization.
- Changed: Disallowed shuffling the Essence Dead cutscene elevator on One-Way with Cycles and with Replacement, unless Skip Final Bosses is enabled, as otherwise that would leave no path to the Credits.

#### Logic Database

##### Chozo Ruins

- Changed: Hall of the Elders: The Bomb Jump to skip Spider Ball and Space Jump is now Expert instead of Ludicrous.
- Changed: Save Station 3: The Wall Boost to skip Morph Ball Bombs is now Expert instead of Ludicrous.
- Changed: Sunchamber: Fighting Flaahgra using Wavebuster instead of Morph Ball Bombs is now Combat Intermediate instead of Advanced.

##### Phendrana Drifts

- Removed: Frozen Pike: Logic for scaling the room from Pike Access to Transport Access without Morph Ball has been removed.
- Changed: Phendrana Canyon: The Combat Dash to obtain the item without Space Jump, Scan Visor, and Boost Ball no longer requires Damage Boosting and the Combat/Scan Dash has been changed from Advanced to Expert.
- Changed: Qurantine Cave: The Grapple Beam escape from the bottom of the room without Space Jump is now intermediate instead of advanced. With Space Jump it is now beginner instead of trickless.

##### Tallon Overworld

- Changed: Life Grove Tunnel: The Complex Bomb Jump to escape the half-pipe without Boost Ball is now Expert instead of Ludicrous.

## [10.1.0] - 2025-09-02

- Added: 7 Joke hints.
- Fixed: Hidden Pickups are not shown anymore in the "Pickup Hint Features" tab of a game.
- Fixed: A crash in Flatpak, should the default language not be set up correctly.

### AM2R

- Added: 2 Joke hints.
- Fixed: Joke hints are now always surrounded by asterisks.
- Changed: Renamed the "Misc" pickup category to "Bonus Upgrade".
- Changed: Health Drops, Speed Booster Upgrades, Flashlight and Blindfolds are not hinted as an Expansion anymore.
- Removed: Removed the "Key", "Energy Tank", "Morph Ball Related", "Beam Related" and "Missile Related" pickup categories from being hinted.

### Metroid Dread

- Changed: In Multiworld, don't send items to the game while it's not in-game.

#### Logic Database

##### Artaria

- Fixed: It is now logical to get back to the lower door in Grapple Beam Room without Grapple Beam, making it logical to escape without Grapple Beam when doors are randomized.

##### Burenia

- Added: A video for breaking the uppermost blob in Burenia Hub to Dairon with a pseudo-wave.

##### Cataris

- Fixed: An oversight where one would be expected to Ledge Warp out of the Diffusion Beam Room after collecting the Diffusion Beam, but in order to do so, one would need any bombs. And that bomb would be in that room.

##### Ghavoran

- Changed: Flipper Room: The Morph Ball Launcher now connects to the door to Navigation Station and is trivial, instead ot connecting to the door to Elun Transport Access and requiring that the Flipper has been rotated.
- Changed: Flipper Room: Spinning the Flipper with the ledge warp from below now connects from the door to Elun Transport Access instead of from the Tunnel to Spider Magnet Elevator. It is now also logical to perform the ledge warp from below when Transport Randomizer is disabled.

##### Ferenia

- Added: More ways to reach Space Jump Room Access from Underwater Bottom in Space Jump Room.

### Metroid: Samus Returns

- Changed: In Multiworld, don't send items to the game while it's not in-game.

### Metroid Fusion

- Added: The title screen will now display the Randovania and patcher version, as well as the Seed Hash.
- Added: 5 joke hints.
- Added: Racetime integration with category https://racetime.gg/mfr-rdv
- Fixed: Incorrect exporting behaviour, if the option to hide text of pickups was enabled.
- Fixed: Unable to export a randomized game, in case the input file could not be read.
- Removed: The "Anti-Softlock" option and instead made the following permanent changes:
  - Sector 2 Ripper Tower: The Crumble Block is moved one tile up to make it easier to Screw Attack the Bomb Block.
  - Sector 2 Crumble City: On the far left of the tunnel, the Shot Block has been changed into a Crumble Block.
  - Sector 2 Cultivation Station: The Bomb Block leading into the space with the Zoros has been changed into a Shot Block.
  - Sector 4 Reservoir East: The initial Bomb Block and the Shot Blocks leading up to the lower Pickup now never respawn.
  - Sector 4 Security Bypass: Collision in the dead-end puzzles has been changed to allow not softlocking when exploring without Bombs or Power Bombs.
  - Sector 6 Zozoro Wine Cellar: The Bomb Block that guards the item always respawns.

#### Logic Database

##### Main Deck:

- Changed: Yakuza Arena: Going up to the exit now requires either Yakuza to be killed or Beginner Knowledge.

##### Sector 1 (SRX)

- Fixed: Atmospheric Stabilizer Northeast - Fixed an edge case where a Shinespark trick from another room could be required even with obtaining Speedbooster in the same room
- Changed: Atmospheric Stabilizer Northeast - Changed the Shinespark trick from Advanced to Expert

##### Sector 2 (TRO)

- Changed: Ripper Tower: Due to removal of the "Anti-Softlock" option, breaking the block with Screw Attack now requires Beginner Knowledge instead of Intermediate.

##### Sector 4 (AQA)

- Changed: Reservoir East: Due to removal of the "Anti-Softlock" option, collecting the Pickup with only Power Bombs now always requires 2 Power Bombs.
- Fixed: Security Access - Fixed a trick video appearing incorrectly on the website.
- Added: Breeding Tank - Added an Advanced Movement trick with Space Jump to cross the tank
- Added: Breeding Tank - Added the Underwater Wall Jump trick videos

##### Sector 6 (NOC)

- Changed: Geron's Crossing: Going through the Super Missile Geron after defeating Varia Core-X now additionally requires Intermediate Knowledge.
- Changed: Clogged Cavern: Going through the Speed Booster Blocks after defeating Varia Core-X now additionally requires Intermediate Knowledge.

### Metroid Prime

#### Logic Database

##### Tallon Overworld

- Changed: Climbing Reactor Core with Bomb Jumps is now classified as Complex Bomb Jump(s) (Ludicrous).

##### Magmoor Caverns

- Changed: Twin Fires Tunnels - removed the L-Jump requirement for the Expert Bomb Jump towards Twin Fires.
- Fixed: Twin Fire Tunnels - corrected the damage required to escape the lava with Bombs only towards Tallon Transport West from 60 to 110.


### Metroid Prime 2: Echoes

- Added: 14 joke hints.

#### Logic Database

##### Dark Agon Wastes

- Changed: Minor adjustment aimed at making Amorbis safer for the generator, no changes to requirements in practice.

##### Sanctuary Fortress

- Changed: Minor adjustment aimed at making Aerie safer for the generator, no changes to requirements in practice.

## [10.0.1] - 2025-08-03

### Generator

- Fixed: Random transports in mode "One-way, anywhere", only supported in Metroid Prime and Metroid Prime 2 Echoes, being unable to generate.

## [10.0.0] - 2025-08-01

- **Major** - Added: Metroid Fusion has been added with full single player support. Includes random starting locations, some toggleable patches, and more.
- Added: 10 more joke hints.
- Changed: In the Multiworld Session window, renamed "Generate without spoiler" to "Generate for Race".
- Fixed: An error when the computer shuts down unexpectedly or crashes during a multiworld that corrupts some files and prevents Randovania from starting.

### Generator
- Added: The generator will now check for the count of major pickups when major/minor split is enabled.

### Metroid Dread

- Fixed: A crash when attempting to fire Proto EMMI's Omega Blaster while having 0 maximum missiles.

### Metroid: Samus Returns

- Added: 10 more joke hints.
- Fixed: Starting with extra Metroid DNA now counts toward the goal.
- Fixed: Exported games will now take up to 80% less storage space when music shuffle is enabled.
- Fixed: Shuffled music tracks now play at the correct volume in game.

## [9.3.1] - 2025-07-05

### AM2R

- Fixed: Exporting games now work.

## [9.3.0] - 2025-07-02

### Generator

- Fixed: Some cases where weights from certain actions would not be calculated correctly.
- Fixed: Pre placed pickups now avoid using locations configured as non-progression.

### Metroid Dread

#### Logic Database

##### Ghavoran

- Fixed: The door between EMMI Zone Exit Southeast and Blue EMMI Introduction is now considered as a Plasma Beam Door on both sides.

### Metroid Prime

- Added: Experimental option to pre-place Artifacts and/or Phazon Suit before generation.

### Metroid Prime 2: Echoes

- Added: "Captain" is now included as a possible word for the seed hash.

#### Logic Database

##### Agon Wastes

- Added: In Transport Center, added an Instant Morph + Bomb Space Jump (Advanced) method of climbing the half-pipe.

## [9.2.0] - 2025-06-02

- Added: 1 more Joke hint.
- Fixed: A rare division-by-zero error during generation when placing hints.
- Fixed: An error where turning off specific location hints would still consume that locations pickup as a viable hint target for regular hints.
- Fixed: The experimental option called Logical Pickup Placement is now respected by the resolver. It also now checks for items configured to be placed in their vanilla location.
- Added: The preset summary now displays a count of excluded locations, if there are any.

### Resolver

- Fixed: Bug that could lead to timeouts or longer resolving time in some cases.

### Metroid Dread

- Added: A 4 line non-progressive tracker layout.

#### Logic Database

- Changed: All instances of the Cross Bomb Skip trick that were previously rated as Beginner or Intermediate are now rated one level higher.
- Changed: All instances of the Single Wall Jump trick are now rated one level higher.

##### Artaria

- Changed: A small adjustment that should decrease the frequency of placing Morph Ball in the first accessible location in standard presets.

### Metroid Prime

- Added: Blast Shield Lock-On preset option.
- Added: Patch to fix Kerry Ann Odem's name in the credits on game version(s) where it is incorrectly spelled.
- Fixed: Main Plaza vault ledge door is now affected by door lock rando.
- Fixed: Elite Research Phazon Elite getting stuck on frame perfect cutscene skip.
- Fixed: Minor music transition fixes.
- Fixed: Chaos option export error when submerging rooms.
- Changed: [PAL] Remove extra door lock in Central Dynamo.
- Changed: [PAL] Load Hunter Metroid in Frost Cave.

### Metroid Prime 2: Echoes

- Changed: "Cheater's delight" pickups are now less likely to be hinted.

#### Logic Database

##### Sky Temple Grounds

- Added: Half pipe hint feature on War Ritual Grounds.

### Metroid: Samus Returns

- Changed: Display the number of remaining DNA in the DNA message before entering the final boss.
- Fixed: If Metroid Queen is the final boss and you don't have all DNA, the DNA message now appears.
- Fixed: For tanks with non required main option, the jingle of the tank item is played instead of the jingle of the main object.

## [9.1.1] - 2025-05-03

- Fixed: Duplicating a session now also duplicates the admin settings for Co-op and "Everyone can claim worlds".

### Cave Story

- Fixed: A regression introduced in 9.1.0 that made all received pickups in multiworld behave as Nothings.

## [9.1.0] - 2025-05-01

- Added: After clicking the "Login with Discord" button, a link and a QR Code are displayed instead of opening the default browser directly.
- Changed: The relative time to start/finish in Async Race rooms now update as time passes, and the window reacts appropriately when the race starts and finishes.
- Changed: The default and minimum size for the area view in the data visualizer has been increased.
- Fixed: A server issue that caused async race exporting of AM2R and MSR to let you easily view the spoiler.
- Fixed: When submitting proof for an async race, it is now clearer that it's only providing a proof URL is not required if submission notes were given.
- Fixed: Clicking links to the Data Visualizer should now open all links succesfully.
- Removed: The initial Randovania screen no longer contains the list of supported games.

### Generator

- Fixed: Bugs where the generator would collect dangerous resources too early, leading to generation failure in some cases.
- Fixed: Bug where the requirements that apply beyond a point of no return weren't considered correctly.
- Improved: Try a little harder to check if seemingly unsafe options are actually safe.

### AM2R

- Fixed: Long Beam, Infinite Bomb Propulsion and Walljump Boots now show up in the credits spoiler log.

### Cave Story

- Changed: Outer Wall is now a separate region.

### Factorio

- Fixed: Random recipes can no longer have multiples of Modular Armor, Power Armor and Power Armor Mk2 as ingredients, as the game doesn't allow these to stack even on the assembler input.

### Metroid Dread

- Changed: The maximum number of Speed Booster Upgrade items that will have an effect is now 4 instead of 5 (any further upgrades have no effect). This is to prevent a quirk with inconsistent Speed Booster activation with very short charge times.
- Fixed: The patching data being exported on race seeds.
- Fixed: Speed Booster Upgrade items will no longer be hinted or included in the credits.

#### Logic Database

##### Artaria

- Added: In EMMI Zone Hub, it's now logical to climb to the Dock to EMMI Zone Exit South by using Flash Shift.

### Metroid Prime

#### Logic Database

- Fixed: Fix the Door Lock Rando misc resource being called Dock Rando.

##### Phendrana Drifts

- Fixed: Observatory: Logic will now properly reflect the fact that you can activate the Observatory even after collecting the item in Research Core.

### Metroid Prime 2: Echoes

- Changed: The Light and Dark regions are now properly different regions for Randovania.
- Fixed: Booting the game using the included Nintendont should no longer hang with a black screen.

### Metroid: Samus Returns

- Fixed: The patching data being exported on race seeds.

## [9.0.0] - 2025-04-01

- **Major** - Added: Factorio has been added. Shuffle the tech tree, recipes for science packs. The native multiplayer is fully supported, while Multiworld isnt'.
- **Major** - Added: Featural Hints. Echoes and Cave Story now use a brand new hint system, where hints may refer to various Features of a pickup or of a location. Read the Hints section for more details.
- **Major** - Added: Co-op as an additional Multiworld Mode. In Co-op, multiple people can share Worlds together, which means that they will share their inventory. This works for all games that support Multiworld.
- **Major** - Changed: The trick level "Hypermode" has been renamed to "Ludicrous". This new name is game agnostic and more properly describes the difficulty of this category.
- Added: Async Races can now be hosted and joined directly from Randovania.
- Changed: Updated included Nintendont to a newer version that includes the latest changes from the official Nintendont. This also means that the Nintendont configuration was reset to what it is by default.
- Changed: The "Spoiler: Playthrough" tab is significantly easier to read and follow along with.
- Fixed: The "Spoiler: Playthrough" tab is much faster when calculating the playthrough.
- Fixed: Typo in dialog about generated game hash being different from expected.
- Fixed: The map tracker now correctly accounts for door locks that have been modified statically by settings such as unlocked Save Station doors.

### Door Lock Randomizer

- Added: Hint placement for seeds with individual door lock randomization now uses the resolver to help determine what to hint. This should result in significantly more useful hints in these seeds.
- Changed: When checking doors that are completely unreachable (such as uncrashed Frigate in most Metroid Prime presets), the resolver is no longer run. This should improve generation time slightly.
- Changed: The lists of weaknesses in the Door Locks preset settings tab are now sorted more naturally, and aligned with each other.
- Fixed: Bug in the revised door solver that would result in permanently locked doors being placed when they shouldn't.
- Fixed: Minor edge case where damage wasn't considered when placing permanently locked doors.

### Generator

- Added: Experimental option under Generation -> Logic Settings that improves the results of generation but increases generation time.
- Fixed: Generator action weights were being incorrectly calculated.
- Fixed: When calculating reach with unsafe resources, the generator no longer ignores some valid options.

### Hints

- **Major** - Changed: Hints are now placed after pickup placement, rather than during. This should result in more interesting hints in all games.
- Added: Games with hints now share a unified Hints tab in the preset editor window. New settings have been added to disable various kinds of hints.
- Added: Every game now has a "Pickup Hint Features" tab where you can view which Features apply to which pickups.
- Added: Cave Story and Echoes now have a "Pickup Location Features" tab where you can view which Features apply to which locations.
- Added: Location Features can be viewed in the Database Viewer.
- Added: 3 more generic joke hints.
- Added: The Hints Spoiler tab now indicates which location a hint is pointing to.
- Changed: The Hints Spoiler tab sorts its entries in a more helpful manner.
- Changed: Some joke hints are now shared between all games that use them.
- Changed: Hints now prioritize non-progression major items rather than progression minor items.
- Fixed: It is now properly impossible for multiple hints to point to the same location.

### Resolver

- Fixed: Some seeds being considered impossible when finding a progressive item in an area where a later item in the progressive chain is required to leave.
- Fixed: Minor edge case where a seed might be considered impossible due to missing consideration of damage.
- Fixed: Some seeds being considered impossible in cases where damage requirements are spread between multiple connections.
- Fixed: A recent regression in the resolver that made it significantly slower has been fixed.

### Metroid Dread

- Fixed: GUI formatting on the game page.
- Fixed: Starter Preset now has a proper description.

#### Logic Database

- Changed: The Silver Robot fight now have higher health requirements when doing the fights without Power Bomb or Screw Attack
  - This list replaces `Flash Shift or Combat (Beginner)` from the previous set of requirements
  - Without Combat tricks: Requires Flash Shift or Spin Boost, and 499HP
  - On Combat Beginner: Either Flash Shift or Spin Boost, and 399HP; Or 299HP
  - On Combat Intermediate: 199HP
  - Or simply Combat Advanced
- Changed: The Gold Robot fight have the same upgrade to the requirements as the Silver version, except all HP requirements are 100 higher.
- Changed: The Twin Robot fights have the same upgrade to the requirements as the Gold version, except all HP requirements are 100 higher again.

##### Artaria

- Added: Accessing the top pickup in Screw Attack Room with a Shinespark by going down through the water basin. Requires either Screw Attack or Morph Ball and Gravity Suit.
- Added: Logically flipping the Screw Attack Room Spinner and using Shinespark to immediately reach the left side platform. Requires Highly Dangerous Logic or Screw Attack.
- Added: Accessing Start Point 2 in Screw Attack Room using a Shinespark. Requires either Screw Attack or Morph Ball and Slide.
- Added: Damage Boost with Spin Boost to get Missile Tank 1 in Melee Tutorial Room, before X are released, using Highly Dangerous Logic.
- Changed: Flipping the spinner in Screw Attack Room when by going from the door to the transport is now logically possible also after having flipped the spinner, unless Highly Dangerous Logic is enabled.
- Changed: All other connections in Screw Attack Room that are only open before flipping the spinner are now only logical when Highly Dangerous Logic is enabled.
- Changed: The conditions that depends on not having blown up the blob in Screw Attack Room are now only logical when Highly Dangerous Logic is enabled.
- Changed: In White EMMI Arena: Reaching Door to EMMI Zone Spinner (Middle) from Door to Central Unit Access (Charge) with Spin Boost now requires Wall Jump (Beginner).
- Changed: In EMMI First Chase End: Reaching Door to Teleport to Dairon (Top) with Spin Boost now requires Wall Jump (Beginner).
- Changed: In Screw Attack Room: Reaching Next to Upper Tank from Total Recharge with Spin Boost no longer requires a Wall Jump trick.
- Changed: It is now logical to access the Chain Reaction Device after ending the Chain Reaction sequence. This also means climbing the Chain Reaction Room later has slightly fewer requirements.
- Changed: Using the Stand On Frozen Enemies trick to get Missile Tank 1 in Melee Tutorial Room now requires Highly Dangerous Logic.
- Changed: Fighting Corpius without tricks now requires 198 damage, down from 199. This makes the fight logical on Strict Damage strictness with 1 Energy Tank.
- Changed: The connection in Arbitrary Enky Room directly from Start Point to Dock to Teleport to Dairon is now always logical when having Morph Ball.
- Changed: The two Blobs in Arbitrary Enky Room now use the same event for logical purposes.
- Fixed: Using Speed Booster to Shinespark to the top pickup in Screw Attack Room now requires Door Lock Rando to be Disabled.

##### Burenia

- Added: In Main Hub Tower Bottom: Reach from Alcove Across Grapple Block to Ledge above Grapple Block using Spin Boost.
- Added: In Main Hub Tower Bottom: Reach from Water Space Jump Platform to Door to Save Station South Access (Lower) using Gravity Suit, Spin Boost and Movement (Beginner).
- Changed: In Main Hub Tower Bottom: Reaching Door to Save Station South Access (Lower) from Above Screw Attack Blocks with Spin Boost now requires Wall Jump (Beginner).
- Changed: In Main Hub Tower Bottom: Reaching Ledge above Grapple Block from Water Space Jump Platform using Spin Boost now requires either the Grapple Block Event or Wall Jump (Beginner).

##### Cataris

- Added: The pillar in Moving Magnet Walls (Small) can now be crossed with Spin Boost and Wall Jump (Intermediate).
- Changed: The Energy Part pickup in Thermal Device Room North no longer requires the Varia Suit if the "Cataris - Lower Lava Button" event has been triggered.
- Changed: The blob in Z-57 Heat Room West (Right) now requires the Varia Suit to be destroyed.
- Changed: Using Spin Boost in conjunction with the Slide Jump to reach the upper part of the Experiment-Z57 room now requires Wall Jump (Intermediate).
- Changed: Using Spin Boost to do the First Blob event in Z-57 Heat Room West (Left) now requires Movement (Beginner).

##### Dairon

- Changed: Reaching the tunnel at the top of Central Unit Access with Spin Boost now requires Movement (Beginner), but remains trickless with Space Jump.

##### Elun

- Changed: Using Cross Bombs to get past the Fan in Fan Room left to right has been increased from Movement Beginner to Intermediate, and a video has been added to the database.

##### Ferenia

- Changed: Using Cross Bombs to get past the Fan in Fan Room right to left has been increased from Movement Beginner to Intermediate, and a video has been added to the database.

##### Ghavoran

- Fixed: The connections to fight the Golden Robot no longer require the X to not be released when doing the fight normally. This doesn't change what is logical, but makes it easier for the generator and resolver to release the X.

### Metroid Prime

- Fixed: A very precise situation that could lead to pickups not being sent properly.

#### Logic Database

##### Phazon Mines

- Fixed: Metroid Quarantine A: Getting the Missile Expansion via using the Spider Ball Track now requires Morph Ball.
- Fixed: Ore Processing: Getting from Door to Elevator Access A to Door to Storage Depot B via Power Bombs, Space Jump and L-Jumps now requires Morph Ball.

### Metroid Prime 2: Echoes

- Removed: Relative hints will no longer be placed.
- Changed: Legacy multiworld sessions where an Echoes hint points to a Cave Story item may have very slightly altered wording.
- Changed: A legacy relative hint pointing to a Nothing will now always refer to it by name.
- Changed: Keybearer hints may refer to pickups using different categories than before.
- Fixed: Seeds with individual Door Lock Randomizer enabled should see more door variety in the lategame.
- Fixed: When using the new experimental generator setting to consider possible unsafe resources, the Starter Preset can once again see Missile Launcher placed in the GFMC Compound crate.
- Fixed: Translators will no longer be hinted by hints of their own color.
- Fixed: Cannon Ball and the multiplayer pickups can no longer be selected as starting pickups, since they did not work in-game when doing so.
- Fixed: A very precise situation that could lead to pickups not being sent properly.

#### Logic Database

##### Agon Wastes

- Changed: Mining Plaza: Climbing the room with Screw Attack and no Space Jump bumped up to intermediate movement.
- Changed: Trial Grounds: Climbing the room with Screw Attack and no Space Jump bumped up to intermediate movement.

##### Temple Grounds

- Changed: Temple Assembly Site: Reaching the pickup location with Screw Attack and no Space Jump lowered to beginner movement.

### Metroid: Samus Returns

- Fixed: One Area 8 theme from not being included in music shuffle.
- Removed: Enabling the automatic item tracker is no longer a cosmetic option, as it is now forced to always be enabled.

#### Logic Database

#### Area 4 Central Caves

- Fixed: Starting in Spazer Beam Chamber now places Samus in the correct room.

#### Area 4 Crystal Mines

- Fixed: Renamed the room "Gamma Arena" to "Gamma+ Arena".
- Fixed: The Gamma+ Metroid being classified as a Gamma Metroid, thus having the wrong requirements.

#### Area 5 Tower Exterior

- Fixed: Starting in Screw Attack Chamber or Zeta Arena Access now places Samus in the correct room.

##### Area 5 Tower Interior

- Fixed: Grapple Shuffler - Coming back up from the pickup if it was reached via a Melee Clip.

## [8.9.0] - 2025-02-02

- Added: It is now possible to focus the game images in the "Games" tab via a Keyboard.
- Added: Experimental option under Generation -> Logic Settings that makes an early check if the game is unbeatable due to options such as starting location, transports etc.
- Changed: Wording on the Door Locks preset tab to be clearer.
- Changed: The main Randovania window now doesn't have an unnecessary border.
- Changed: The highlighted button in the cosmetic options is now `Accept` instead of `Reset to Defaults`.
- Changed: Node details in the Data Visualizer now have word wrap.

### AM2R

#### Logic Database

##### Main Caves

- Added: Mining Facility Alpha Nest Access now has a Spider Ball method of crossing the room from either side.
- Added: Mining Facility Gamma Nest Access now has a Spider Ball method of crossing the room from either side.

### Metroid Dread

- Added: There is now a preset option for each region that will remove all of its light sources when enabled, making the game very dark.

#### Logic Database

- Fixed: A typo in the event name Artaria - Prepare Speedboost in Map Station has been changed from Prepare Speeboost in Map Station.
- Changed: Various locations listed below are altered in ways that improve the quality of generation and resolution. What is and isn't in logic should remain unchanged.

##### Artaria

- Added: In White EMMI Introduction: Climb from  Door to Teleport to Dairon (Lower) to Door to Teleport to Dairon (Thermal) by grapple-jumping on the falling magnet platform.
- Added: It is now logical to blow up the Proto EMMI blob in Melee tutorial from the right, with Wave Beam, Diffusion beam or a Pseudo Wave Beam (Intermediate) using Morph Ball, Wide Beam and Charge Beam.
- Changed: The logic surrounding the Single Use Slide in EMMI Zone Dome now makes it so that the event nodes remain logically accessible after collecting the event.
- Changed: It is now logical to go back to the event node for blowing up the Proto EMMI Blob from the right.

##### Cataris

- Changed: It is now considered logical to go back into Kraid's area using the normal entrance after defeating Kraid, if all the blobs necessary to go around have been blown up.

##### Dairon

- Changed: The logic in the Freezer is changed so that traversing the right part of the room ignores the dangerousness of turning on the Freezer generator. Meanwhile, all connections in the left part of the room that can be used before turning on the generator now require Highly Dangerous Logic.

##### Ghavoran

- Changed: It is now logical to go back to the event node for flipping the Super Missile Rotatable from the tunnel under it.
- Changed: It is now logical to go back to the event node for lowering the Super Missile Spider Magnet from the tunnel under it.

### Metroid Prime 2: Echoes

- Changed: Double Damage is now classified as a Beam instead of a Suit.
- Fixed: Typo in the Differences tab.
- Added: FAQ entry for light beam transport requirements.

#### Logic Database

##### Agon Wastes

- Added: Mining Station B: Hypermode method to open the portal without Space Jump Boots or Morph Ball Bombs.

##### Torvus Bog

- Added: Torvus Grove: Two expert difficulty methods to cross the upper part of this room without Space Jump Boots.
- Added: Torvus Plaza: Using Boost Ball and standables to reach the pickup without Spider or Screw Attack.

##### Sanctuary Fortress

- Added: Worker's Path: Advanced bomb jumps to get to the cannon platforms NSJ.
- Added: Grand Abyss: Expert extended dashes and standables to cross from the Vault side to the Watch Station side.

##### Ing Hive

- Added: Hive Dynamo Works: Advanced/Expert NSJ Extended Dashes to go across the gap with the grapple point.
- Added: Hive Entrance: Expert inbounds method to get to the item without Light Suit.
- Changed: Temple Security Access: Crossing the room after the gates have been triggered with only Screw Attack no longer requires Screw Attack at Z-Axis.

### Metroid: Samus Returns

- **Major** - Added: Split beams and suits. When playing with non-progressive beams or suits, each individual upgrade provides a unique effect instead of providing the effects of all previous upgrades. For suits, protection against lava requires having both suits, whereas Gravity on its own just provides reduced damage and free movement.
- Changed: The hinted item after collecting the last required DNA is now dependent on the final boss. The Baby Metroid is hinted for Proteus Ridley, the Ice Beam for Metroid Queen and the Bomb for Diggernaut.
- Fixed: Prevented the block with a hidden item in Area 4 Central Caves - Transit Tunnel from being destroyed from another area, causing the item disappear.
- Fixed: Incorrect rotation of a progressive item if the previous stage of the progressive item was received without leaving the area.
- Fixed: Once you have collected all Metroid DNA, when traveling from Surface West to Surface East, a message will always appear asking if you want to fight Proteus Ridley or not. Canceling the message will load Surface East like normal. This is to prevent Surface East from being potentially inaccessible if the only entry point is from Surface West.
- Fixed: Issue where reloading an area would retain the disconnected status regardless if the disconnect message was displayed or not.

#### Logic Database

##### Area 4 Central Caverns

- Added: Transport to Area 3 and Crystal Mines: A beginner Spider Ball Clip to reach the elevator to Crystal Mines from the bottom Chozo Seal with Space Jump.

##### Area 5 Tower Exterior

- Added: Tower Exterior Spider Ball Clip added to traverse from Next to Teleporter to Pickup (Super Missile Tank Bottom).

## [8.8.0] - 2025-01-02

- Added: Experimental preset option to place all majors or pickups logically. This makes sure pickups that are not required can be collected.
- Fixed: The map tracker no longer opens if the starting location prompt was cancelled.

### Metroid Prime

- Changed: The refill pickups don't show the irrelevant explanation about how much underlying ammo will be provided.

#### Logic Database

##### Tallon Overworld

- Fixed: Artifact Temple - Using the Artifact Temple Transport now expects Ridley to be defeated first.

### Metroid Prime 2: Echoes

- Fixed: Error when splitting or unsplitting Beam Ammo Expansions when there are a total 0 Beam Ammo expansions.

### Metroid: Samus Returns

#### Logic Database

##### Area 2 Dam Exterior

- Added: Spike Ravine - Collecting the pickup from below with High Jump Boots, Super Jump (Expert), and Unmorph Extend (Advanced).

##### Area 5 Tower Exterior

- Fixed: Starting in Screw Attack Chamber now places Samus in the correct room.

## [8.7.1] - 2024-12-05

### Cave Story

- Fixed: Curly's item in Plantation is now always sent in multiworld
- Changed: Loading a save in Jail no. 1 will now remove the block if the chest has been opened
- Changed: The helper block in Grasstown to return from east to west has been lowered by one block to make the jump easier
- Fixed: The helper block in Grasstown always spawns when it is supposed to
- Fixed: Freeware no longer crashes when alt-tabbing in fullscreen mode
- Fixed: Teleporter icons in Arthur's House now always appear in the correct order
- Fixed: Music randomization in Outer Wall now works regardless of which way you entered the room
- Added: Ikuyo and kl3cks7r have been added to the ingame credits

## [8.7.0] - 2024-12-02

- Added: When exporting a game fails, for certain cases Randovania will now verify your input files for bad files. This is supported by Metroid Prime and Metroid Prime 2: Echoes.
- Added: Drag and dropping a preset file into the main window now imports it.
- Added: Options to alert the user via flashing the taskbar/playing a sound when generation completes in the Preferences menu.
- Added: Show confirmation dialog when deleting a world in Multiworld.
- Added: Show confirmation dialog when closing the main window or multiplayer session window while generation is in progress.
- Fixed: When editing the preset description after another change in a preset, the cursor position is now retained.
- Fixed: Closing the multiplayer session window while generation is in progress will now abort the generation.

### Door Lock Randomizer

- Added: Experimental option that changes Door Lock Rando so that when determining which types a door can be randomized into, the algorithm searches for either side of the door using the resolver. This means some doors are more likely to have locks on them. Generation will also be faster.

### AM2R

- Changed: DNA hints are now sorted. If the DNA is for your own world, it is sorted based on the region, otherwise alphabetically based on the World name.

### Metroid Dread

#### Logic Database

##### Burenia

- Added: In Main Hub Tower Bottom: Get from Water Space Jump Platform to Alcove Across Grapple Block with just Gravity Suit and Movement (Beginner).
- Added: In Main Hub Tower Bottom: Get from Alcove Across Grapple Block to Door to Energy Recharge South with Gravity Suit, Morph Ball and Single-wall Wall Jump (Intermediate).

##### Dairon

- Changed: In Early Grapple Room: The second Slide Jump has been upgraded from Beginner to Advanced.
- Changed: In Early Grapple Room: Using Cross Bomb to cross the right gap is now under Movement (Beginner).
- Changed: In Early Grapple Room: It is now logical to get from the Door to Transport to Artaria to Door to Early Grapple Access by using just Movement (Beginner) to jump off the slope and into the tunnel, then jump into the tunnel at the end.

##### Ferenia

- Added: Wall Jump (Beginner) to get from Cold Room (Storm Missile Gate) to Wave Beam Tutorial.
- Changed: Opening the Storm Missile Gate in Cold Room now requires Screw Attack.
- Changed: Getting back to the door to Energy Recharge Station after opening the Storm missile Gate now accounts for needing two units of Power Bomb ammo.

### Metroid Prime

- Added: A feature that removes the Boost Ball bars obstacle in Tallon Overworld's Great Tree Hall, allowing free movement between the lower and upper levels of the room.
- Changed: Damage Reduction for Starter Preset and Moderate Challenge is now set to Additive.
- Changed: Missile Blast Shields have received some Quality of Life changes: they now automatically open the door when broken, even from behind, as well as being two-way if the opposite side was a normal door.
- Fixed: Setting Screen Brightness in the cosmetic settings mismatching with what appears in-game.

#### Logic Database

- Changed: The Varia-only heat reduction is now done via a miscellaneous resource rather than being patched at runtime.
- Changed: Going through Morph Ball Doors doesn't require the ability to shoot a beam anymore.

##### Tallon Overworld

- Added: Reverse Frigate now requires Knowledge (Beginner) in every room where the door usually requires activating Thermal Conduits from the other side.

### Metroid Prime 2: Echoes

- Removed: The "Fewest Changes" preset was removed.

#### Logic Database

- Fixed: All Seeker Doors without Seekers tricks have been moved into the dock override section thus allowing the corresponding doors to get shuffled in door type rando. To find the requirements of a seeker skip, look in the description of the corresponding dock node in the data visualiser.

### Metroid: Samus Returns

- Fixed: When Arachnus is configured to be the final boss, logic now requires collecting all DNA.

## [8.6.1] - 2024-11-03

- Fixed: Exporting Metroid Prime 2: Echoes games when the "Coin Chest" model is used now works.

## [8.6.0] - 2024-11-01

- Changed: The "Customize Preset" window has been given a visual overhaul.
- Changed: Filtering in the Generation Order tab is now case-insensitive.
- Changed: The Area View of the Data Visualizer now always has a dark gray background to help with readability.
- Changed: The progress bar in the Main Window and Game Details window is now in a status bar and only displayed when relevant.
- Fixed: When an error during exporting occurs, the progress bar will now reset.

### Resolver

- Fixed: Some seeds being considered impossible when finding a progressive item in an area where a later item in the progressive chain is required to leave.

### AM2R

- Changed: Adjusted the spacing of the Hints and Goal entries to be more consistent with other entries.
- Fixed: An error appearing when going to the Pipe rando preset page with the Depths pipes disabled.

#### Logic Database

- Fixed: The Hideout<->Bubble lair Depths pipes being on the wrong layer.

##### Golden Temple

- Fixed: Guardian Arena: IBJing up to Guardian Storage now requires Morph Ball.

##### Hydro Station

- Fixed: Breeding Grounds Entrance: Using Mid Air Morph to get to the upper part now requires Morph Ball.

##### Industrial Complex

- Fixed: Senjoo Settlement: Using Morph Glides to go from the Gamma Nest to the exterior now requires Morph Ball.

##### The Tower

- Fixed: Tower Exterior South East: Getting to the upper Gamma Nest ledge with Shinesparking and Morph Ball now requires a Beginner Morph Glide instead of an Intermediate Mid Air Morph and also requires Morph Ball.
- Fixed: Tower Exterior North East: Getting to the Plasma Beam Chamber Access door from below with Morph is now correctly classified as a Morph Glide instead of a Mid Air Morph and also requires Morph Ball.
- Fixed: Tower Exterior North East: Getting to the Save Station from the Zeta tunnel with Morph is now correctly classified as a Morph Glide instead of a Mid Air Morph and also requires Morph Ball.
- Fixed: Exterior Zeta Nest East Access: IBJing to the ceiling to get across from the Zeta Nest to the Exterior requires Infinite Bomb Propulsion.

##### Distribution Center

- Fixed: Distribution Center Exterior East: Climbing the room with High Jump and Morph Gliding now requires Morph Ball.
- Fixed: Distribution Facility Tower East: Morph Gliding over the little gap at the top now requires Morph Ball.
- Fixed: Distribution Facility Tower East: Walljumping and Morph Gliding from the bottom pipe to the middle pipe now requires Morph Ball.
- Fixed: Ice Beam Chamber Access: Mid Air Morphing into the pipe now requires Morph Ball.

##### The Depths

- Fixed: Bubble Lair Shinespark Cave: Climbing the upper part of the room with Walljumps and Morph Glides now requires Morph Ball.

##### Genetics Laboratory

- Fixed: Laboratory Entrance: Climbing the room with Walljumps and Morph Glides now requires Morph Ball.
- Fixed: Laboratory Spiked Hall: Morph Gliding across the room now requires Morph Ball.

### Cave Story

- Changed: The Objective preset entry doesn't enforce a minimum size anymore.
- Changed: Adjust spacing on the HP preset entry.

### Metroid Dread

- Fixed: Common case where an invalid input RomFS was considered valid.

### Metroid Dread

#### Logic Database

##### Ferenia

- Changed: The trick to pull the Grapple Block in Energy Recharge Station (Gate) using only Power Bombs to break the Bomb Blocks has been upgraded to Movement (Intermediate).
- Changed: The trick to pull the Grapple Block in Energy Recharge Station (Gate) using only Normal Bombs to break the Bomb Blocks has been upgraded to Movement (Advanced).

### Metroid Prime
- Added: The Data Visualizer now shows an Area View.
- Changed: Artifact, Phazon Suit, and Missile Expansion generation weights adjusted resulting in more even item-location probability distribution.

#### Logic Database

- Added: 3 Videos added to the logic database.

##### Chozo Ruins

- Added: In Furnace: Add comments that the standable climb up the spider track does not work on PAL.
- Added: In Furnace: Add Bomb Space Jump method for climbing the spider track on the West Furnace side.

##### Impact Crater

- Added: In Metroid Prime Lair: Require Combat Visor for Essence fight unless Invisible Objects is set to Advanced.

##### Tallon Overworld

- Added: In Tallon Canyon: Climb to the top of the half-pipe via one of the following: Intermediate Standable, Beginner BSJ, Intermediate Dash, or Intermediate Slope Jump.
- Added: In Tallon Canyon: Beginner Knowledge to break blocks with Power Bombs.
- Added: In Tallon Canyon: Advanced Wall Boost to climb the room from Gully.
- Added: In Gully: Beginner Standables to climb the room.

### Metroid Prime 2: Echoes

- Added: Colorblind-friendly textures for Main Gyro Chamber.
- Changed: Updated tournament winners scan text for Echoes 2024.

### Metroid: Samus Returns

- Added: Multiworld and item tracker support for console.
- Fixed: Rare case of the connector not being able to reconnect until Randovania is restarted.
- Fixed: Speed Booster offworld not displaying correctly for Metroid Dread.
- Fixed: Map tracker could not be opened if the final boss is Ridley.
- Changed: The preset entry for Aeion and Energy are now combined into one.
- Changed: The preset entries for the Goal and Hints don't enforce a minimum size anymore.
- Changed: Adjust spacing on the Elevator preset entry.
- Changed: Instead of a path to the RomFS, you now need to provide a decrypted 3ds, cia, cxi or app rom file.
- Removed: Requirement to provide the ExHeader for multiworld.
- Removed: Selection of PAL or NTSC region. This is automatically determined by the provided rom file.

## [8.5.0] - 2024-10-01

- Fixed: Improved server performance when importing/generating games with a huge number of worlds.

### AM2R

- Added: 1 more joke hint
- Fixed: A joke hint showing as two joke hints.

### Metroid Dread

#### Logic Database

##### Artaria

- Added: Various individual means of using Speed Booster to climb EMMI Zone Spinner from the Tunnel to White EMMI Area, using Speed Booster Conservation, and a choice between Normal Bombs, Cross Bombs and Spin Boost.
- Fixed: Logic now accounts for the need to escape through the doors after pulling open the EMMI Zone Spinner with Grapple Beam.
- Removed: Using Speed Booster to climb the EMMI Zone Spinner Room from the Door to White EMMI Arena (Power).

##### Ghavoran

- Added: In Super Missile Room: Intermediate Single-wall Wall Jump to reach Tunnel to Super Missile Room Access.

### Metroid: Samus Returns

- Added: Option to change the final boss to be Arachnus, Diggernaut, Metroid Queen, or Proteus Ridley (default).
- Changed: The DNA counter on the HUD now counts down to 0 from the amount DNA that is required to access the final boss instead of counting up to 39.
- Changed: The automatic item tracker now shows the collected DNA out of the required DNA.

## [8.4.0] - 2024-09-04

- Changed: When replacing a preset in a multiworld session, the user playing the world will now be unmarked from being ready.
- Fixed: The "Last Activity" text on the Multiplayer Session window is not aligned properly.

### AM2R

- Changed: The preset settings have been reordered to be more sensible.
- Changed: Flipping the game horizontally/vertically is not an unsupported option anymore.
- Fixed: Damage Reduction now functions correctly when more than 1 copy of a suit or more than 2 progressive suits are shuffled in the pool.
- Fixed: The seed hash on the ending screen will not clip anymore

### Cave Story

- Fixed: The explanation text in the objective tab no longer refers to a 100% objective that does not exist.

### Metroid Dread

- Added: Freesink can be enabled in a preset's Game Modifications -> Other tab. A more detailed description of this change can be found in the description. This option is **not** accounted for in logic.

#### Logic Database

##### Artaria

- Changed: The door that is locked by both Super Missile and Charge Beam is now using lock overrides. This ensures that the requirements of these locks are both respected by logic when randomizing Doors and this door is unchanged.

##### Cataris

- Added: Pseudo Wave Beam (Intermediate) to break the Blob above Blue Teleportal with Diffusion Beam.
- Added: Breaking the Blob above Blue Teleportal from the bottom of the lava, Knowledge (Beginner)
- Fixed: The Power Bomb requirement to reach the Blue Teleportal from above was circumvented when breaking the Blob from the left side of the wall.

##### Ferenia

- Removed: Getting the Missile Tank Pickup in Space Jump Room using Normal Bombs and Speed Booster.

### Metroid Prime

- Fixed: Underwater screen effect persisting after traversing backwards through Biotech Research Area 1
- Fixed: [JP/PAL] Reverse Lower Mines setting impassible at Metroid Quarantine B
- Fixed: [Experimental] Item Position Rando fixes: Scan visibility through walls and Artifact Temple/Burn Dome positions
- Changed: Cosmetic improvements to Impact Crater's dead bosses 2nd pass layer

### Metroid: Samus Returns

- Added: Changing the volume of the music and background ambience is now possible via cosmetic options.
- Added: Option to have more Metroid DNA placed than required.
- Changed: Area 6 - The Door to Chozo Seal West Intersection Terminal from Crumbling Stairwell is excluded from Door Lock Rando.
- Changed: The Gullugg next to the DNA Chozo Seal in Area 6 - Crumbling Stairwell has been removed.
- Fixed: The spawn point in Area 1 - Spider Ball chamber not working correctly.

#### Area 3 Metroid Caverns

- Fixed: The Grapple block between Letum Shrine and Gravitt Garden can now be removed from both sides.

## [8.3.0] - 2024-08-02

- Changed: Reduced some visual noise in the main window and customize preset window.
- Changed: Don't show unnecessary lines on Door Lock and Teleporter rando customization tabs.
- Changed: Clarified the description for the "Two way, between regions" transporter mode.
- Fixed: In multiworld sessions, creating a new world with a preset with unsupported features is now properly rejected.
- Fixed: The "Users and Worlds" tab on the Multiworld Session window is now easier to select.

### AM2R

- Added: 10 more joke hints have been added.
- Added: Progressive pickups can now be configured to be placed vanilla.
- Added: The first log entry in the game now displays a history of the collected items.
- Added: Multiworld generation now warns when chaos settings are enabled.
- Added: Cosmetic option to randomly color shift tilesets or backgrounds.
- Added: Configurable Damage Reduction for suits.
- Added: The seed hash will be displayed on the clear screen as well.
- Added: Options for flipping the gameplay vertically and horizontally.
- Added: The following offworld sprites have been added: Charge Beam, Energy Tank and Missile Expansion for Prime 1, Missile Launcher for Samus Returns.
- Changed: The offworld sprite for Prime 1 Bombs has been changed to better fit with the existing artstyle.
- Changed: When "Skip Gameplay cutscenes" is on, the Tower activation cutscene will also be skipped.
- Changed: On the Starter Preset, Screw Attack's priority has been changed to be `Low`.
- Changed: The Septogg in Breeding Grounds 3 South Gamma will now spawn instantly after defeating the Gamma.
- Changed: A warning will be shown when having Queen Metroid-Locked Doors as a target in Multiworlds.
- Changed: In a generated game, every joke hint will now be unique.
- Changed: When the DNA hint setting is set to `No hints`, joke hints will now also be shown, instead of the same generic text.
- Fixed: The Tower - Dark Maze now has the correct light level.
- Fixed: Industrial Complex - Breeding Grounds Fly Stadium Access now has the correct light level.
- Fixed: Exporting a game after a Music Rando game now properly deletes all randomized songs.
- Fixed: The Baby now requires all DNA in order to be collected again.
- Fixed: When using Door Lock rando, doors in boss rooms will not close instantly when stepping into the room, but instead stay open until the proper event starts.
- Fixed: Doors in boss rooms will not lock again when reentering the boss room after the boss was defeated.
- Fixed: In Door Lock Rando, when doors unlock in Genetic Laboratory rooms, they will now properly switch to ammo doors rather than switching to blue doors.
- Fixed: The softlock prevention in Super Missile Chamber now doesn't have a shot block overlapping with a crumble block.
- Fixed: In Door Lock Rando, if another Water Turbine has been destroyed, it will now not cause the original Water Turbine in Hydro Station to get destroyed.

#### Logic Database

##### The Tower

- Added: Ext. Zeta Nest East Access now has an IBJ (intermediate) + Knowledge (Beginner) + Spider method of crossing the room from the right.
- Added: Gamma Nest West Access now has an IBJ (intermediate) + Knowledge (Beginner) + Spider method of crossing the room from center to right.
- Fixed: Ext. Zeta Nest East Access now has corrected Morph Ball requirements and trick types.
- Fixed: Ext. Zeta Nest West Access now has corrected Morph Ball requirements and trick types.
- Fixed: Ext. Gamma Nest NE Access now has corrected Morph Ball requirements and trick types.
- Fixed: Ext. Zeta Nest West Access now has corrected Morph Ball requirements and trick types.

### Metroid Dread

- Fixed: The option to hide scans with Nothing data now behaves as expected.
- Fixed: Seeds with more than 3 starting Energy Parts can be exported and played.
- Fixed: The "start the game with the X released" option now also mentions Experiment Z-57.

#### Logic Database

##### Burenia

- Added: Use Pseudo Wave Beam (Intermediate) with Diffusion Beam to break the Early Gravity Blob through the wall.
- Fixed: The Early Gravity Speed Booster puzzle now correctly requires Speed Booster Conservation set to Beginner.
- Removed: Using Water Bomb Jumps to reach the Blob Alcove in Gravity Suit Tower.

##### Cataris

- Changed: The fight with Experiment Z-57 now requires more resources
  - Charge Beam changes
    - Using just Charge Beam has been upgraded to Combat (Intermediate)
    - Using Charge Beam with beams dealing at least 75 damage satisfies Combat (Beginner)
    - Using Charge Beams with beams dealing at least 120 damage is in logic with no tricks.
  - Health changes
    - When dodging the later attack without Flash Shift or a Spin Jump, 250 Energy is required
    - The fan phase requires a Spin Jump or Combat (Intermediate) with 300 Energy.

### Metroid Prime

- Changed: Updated tournament winners scan text
- Fixed: Crash in Central Dynamo/Quarantine Access A due to the memory from extra blast shields
- Fixed: Crash in Deck Beta Security Hall due to the memory from extra blast shields and auto-loads
- Fixed: Non-NTSC 0-00 Ruined Courtyard thermal conduit patch exploit where Super Missiles could be skipped
- Fixed: Upper Research Core door forcefield having the wrong color/vulnerability when a custom blast shield is placed
- Fixed: Upper Research Core door opening if a custom blast shield is destroyed while the door is unpowered
- Fixed: Export error when using (deprecated) Major cutscene skips
- Fixed: Shorelines lighthouse cutscene skip not working if the player had visited the save station
- Fixed: Missing black bars in the Elite Research bottom platform activation cutscene
- Fixed: Black bars sometimes disappearing prematurely in the Chozo Ice Temple cutscene
- Fixed: Missing screen fade-in from Arrival cutscenes in Transport to Chozo Ruins East and Transport to Tallon Overworld South when skipped
- Fixed: Ghost music in Furnace not playing when coming from Energy Core

#### Logic Database

- Fixed: When elevators are shuffled one-way (cycles/replacement/anywhere), and an elevator leads into the Ship on uncrashed Frigate Orpheon, coming back now properly needs Parasite Queen defeated.

##### Chozo Ruins

- Added: Ruined Shrine NSJ climb now has both NTSC and non-NTSC versions documented.

##### Phazon Mines

- Fixed: Added back the item requirements to Mines Security Station Barrier after they were accidentally removed.

### Metroid Prime 2: Echoes

- Added: FAQ for Sanctuary Entrance Kinetic Orb Cannon.

#### Logic Database

##### Temple Grounds

- Added: Great Wind Chamber terminal fall to the morph cannon now has standable terrain (beginner) and is documented.

##### Torvus Bog

- Fixed: Transit Tunnel East: Getting from Door to Training Chamber to Door to Catacombs without Gravity Boost now requires Morph Ball.

### Metroid: Samus Returns

- Added: Cosmetic option to shuffle music either by song type or full shuffle.
- Added: More starting locations have been added for all areas.
- Added: Progressive pickups can now be configured to be placed vanilla.
- Added: New generic offworld items for Missiles, Beams, and Suits in multiworld.
- Added: A unique icon for major items on the map.
- Changed: Room Names on the HUD are now enabled by default.
- Changed: Power Bomb drop rates have been bumped to 20% from 10-15% for nearly all enemies.
- Changed: The music in Surface West now plays the Surface East - Landing Site theme if you do not have the Baby and all DNA collected.
- Changed: The Aeion orbs after collecting major upgrades has been restored.
- Changed: Beams have been rebalanced against Diggernaut.
- Fixed: The hidden area in Area 7 - Spider Boost Tunnel South not being removed fully.
- Fixed: Negative Metroid count if defeating the Larva Metroids in reverse.
- Fixed: Visual bug where Samus would display incorrectly after reloading to checkpoint from a boss fight.
- Fixed: The pickup from Arachnus no longer faces the screen when it spawns.

#### Logic Database

##### Area 1

- Added: Destroyed Armory - Reach the pickup by doing a Damage Boost (Advanced) off the Gullugg, along with Precise Aiming (Beginner), Single-Wall Wall Jump (Intermediate), and Unmorph Extend (Advanced).
- Added: Temple Exterior
    - Video for the Melee Clip to access Exterior Alpha Arena from the tunnel.
    - Methods to climb the right side of the room to the door and to the top:
        - High Jump Boots, Damage Boost (Advanced), Super Jump (Hypermode).
        - High Jump Boots, Super Jump (Expert), Unmorph Extend (Advanced).
        - Single-Wall Wall Jump/Wall Jump (Intermediate) and either High Jump Boots, Ice Beam (Intermediate), or Damage Boosts (Advanced).
- Fixed: Inner Temple West Hall - Reaching Door to Inner Temple Save Station properly requires Morph Ball on the Unmorph Extend paths.

##### Area 4 Central Caves

- Added: Amethyst Altars - Reach the pickup with Spider Ball, Single-Wall Wall Jumps (Expert), and Movement (Advanced).

##### Area 5 Tower Exterior

- Added: Tower Exterior
    - Reach the door to Zeta Arena Access with High Jump Boots, Single-Wall Wall Jumps (Beginner) and either Super Jump (Intermediate) or Unmorph Extend (Intermediate).
    - Reach the center top of the tower with High Jump Boots, Single-Wall Wall Jump (Intermediate), Super Jump (Advanced), Unmorph Extend (Advanced), and Movement (Advanced).
    - Reach the top ledge to Gamma+ Arena Access with High Jump Boots and Ice Beam, and either Charge Beam (Intermediate), Phase Drift (Advanced), or nothing extra (Expert).

##### Area 7

- Added: Omega Arena South Access
    - Reach the pickup with Bombs and a Bomb Launch (Diagonal Bomb Jump (Advanced)).
    - Reach the door to Omega Arena South by freezing the Gullugg and using High Jump Boots or Super Jump (Advanced).

## [8.2.1] - 2024-07-05

### AM2R

- Fixed: The Tower is now properly unlit when it hasn't been activated, and lit when it has been activated.

### Metroid Dread

- Fixed: Added missing dependency for Storm Missile Doors, which could crash the game when visiting a region where there was no other door that used the Super Missile Door as a base.

### Metroid: Samus Returns

- Changed: The hidden area obstruction before Diggernaut in Area 6 has been removed.
- Fixed: Hidden area obstructions not being properly removed.
- Fixed: An issue where items collected in Surface West weren't being sent in Multiworld.

## [8.2.0] - 2024-07-03

- Added: When generating for a multiworld, certain error messages now mention the names of relevant worlds.
- Added: When generating for a multiworld, all mentions of a world now use the world's name.
- Added: "Export all presets" option under multiworld session Advanced Options.
- Added: Credits spoiler log now mention if one of the items was randomly placed as a starting item.
- Added: Warn when generating a game with Door Lock Randomizer in Types Mode and Permanently Locked doors are set as a valid option.
- Added: Rdvgame files now contain a checksum, in order to detect if invalid files were user-modified.
- Added: Metroid Samus Returns racetime.gg rooms are now viewable in the racetime.gg browser.
- Changed: Significantly improved the performance of uploading a game to multiworld session, as well as downloading the spoiler.
- Changed: The Receiver/Provider world selector in the History tab is now sorted.
- Changed: The dropdown to select a connector is now sorted alphabetically.
- Fixed: When opening the window to select a preset for Multiworld sessions, it will not show placeholder text anymore.

### AM2R

- Added: Chaos Options to randomly make a room dark, submerged in water or submerged in lava.
- Added: 10 Videos added to the logic database.
- Fixed: Dread's Wide Beam will now show as a Wide Beam sprite instead of a Spazer Beam sprite.
- Fixed: A crash when in Door Lock Rando, a Research Site Hatch was shuffled to become a Research Site Hatch.

#### Logic Database

##### Distribution Center

- Added: Facility Storage Spiked Path: It is now possible to cross the rooms with Wall Jumps and Intermediate Zips.
- Fixed: Pipe Hub Access: Solving the EMP Puzzle is not possible to do with Power Bombs anymore.
- Fixed: Zipping across in Serris Arena now requires Morph Ball.

##### Hydro Station

- Changed: Breeding Grounds Entrance: The Walljump that's used to get to Breeding Grounds Save Station with a Damage Boost is now Intermediate instead of Expert.

##### Industrial Complex

- Fixed: Spiky Shaft: It is now not trivial anymore to go between the top left door and the top right door.

##### The Depths

- Added: Bubble Lair Shinespark Cave: Expert Walljump and Intermediate Morph Glide option to climb the room as well as a video demonstration.
- Changed: Hideout Omega Nest: Getting past the Omega is now Movement Intermediate with Space Jump, and Movement Advanced with Spider Ball.

### Metroid Dread

- Added: Progressive pickups can now be configured to be placed vanilla.
- Changed: The water in Early Cloak Room in Artaria will disappear after the blob is broken, instead of flooding the lower section with the tunnel.
- Changed: Water will no longer appear in First Tutorial after using the water device in EMMI Zone Hub in Artaria.
- Changed: Prime 1's Missile Launcher now shows up as a Missile Tank.
- Fixed: Entering Intro Room in Artaria will no longer cause long loads or crash the game.
- Fixed: The Navigation Station in Itorash now has a map icon.
- Fixed: The Thermal Gate blocking the Morph Launcher to Experiment Z-57 now has a map icon.
- Fixed: The transport in Ghavoran - Flipper now shows the destination on the minimap icon.

#### Logic Database

##### Cataris

- Fixed: Moving Magnet Walls (Tall) now uses the correct lava button event for the magnet surfaces.

##### Hanubia

- Changed: The Door to Orange EMMI Introduction is excluded from Door Lock Rando.

### Metroid Prime

- Fixed: Typo on the Quality of Life preset tab.
- Changed: Open Map can be used with Elevator Randomization (Unvisited rooms do not reveal their name. Unvisited Elevators do not reveal their destination.)

#### Logic Database

##### Chozo Ruins

- Fixed: Removed redundant connection to Hive Totem.

##### Tallon Overworld

- Fixed: Overgrown Cavern now has the correct node marked as player spawn.

### Metroid Prime 2: Echoes

- Added: Progressive pickups can now be configured to be placed vanilla.

### Metroid: Samus Returns

- **Major** - Added: Multiworld and automatic item tracker support for Citra.
- Added: New door types: `Access Open` and `Lightning Armor`. Access Open adds new doors to most 3-Tile high open transitions, which can then be shuffled. Lightning Armor doors can be opened with a Melee while having Lightning Armor enabled.
- Added: Option to configure if heated rooms or lava deals constant instead of scaled damage.
- Added: If you don't have the Baby Metroid, a configurable hint is now displayed in the textbox after collecting all DNA.
- Changed: The popup when collecting an item has been removed, and has been replaced with a message that does not interrupt gameplay.
- Changed: Item icons on the map will now show the icon of the pickup instead of the open circles. Powerups and Nothings currently share the same icon. Hidden Pickups will still show up as open circles.
- Changed: When collecting a Reserve Tank, the HUD will now properly update instead of disabling the bottom screen.
- Changed: Some "hidden area" obstructions have been removed in the following areas to improve visibility in certain sections: Area 1, Area 3 Factory Exterior, Area 4 Central Caves, Area 7.
- Changed: Area 1 - Inner Temple East Hall: The top crumble block no longer respawns to help prevent a possible softlock in Door Lock Rando.
- Changed: Area 4 Crystal Mines: The upper door in Mines Entrance can now be shuffled in Door Lock Rando.
- Changed: The description for the `Missile Reserve Tank` is now more explicit about when it can be used.
- Fixed: When exporting a new seed, any leftover data from previous seeds will be deleted.
- Fixed: If progressives are enabled, the models for Wave Beam and High Jump Boots now face right to be more recognizable.
- Fixed: Beam Doors are no longer mismatched with the door they are attached to, which would prevent certain doors from being opened.
- Fixed: Crash when defeating the Larva Metroids in reverse.
- Fixed: Typos in `Patches` tab regarding area names.

#### Logic Database

##### Area 5 Tower Exterior

- Fixed: Picking up `Missile Tank (Top)` from the top of the room now requires Bombs.

## [8.1.1] - 2024-06-08

### Metroid Prime

- Fixed: Arboretum - Gate not staying open on room reload if the gate cutscene was skipped
- Fixed: Sunchamber - Artifact unveil cutscene black bars not going away

## [8.1.0] - 2024-06-04

- Changed: In Item Pool tab, improved the presentation for configuring ammo.
- Changed: Error messages have been made more detailed if Randovania is unable to connect to Dolphin.
- Fixed: Events followed by pickups are now better weighted during generation.
- Fixed: During generation, the starting health is now properly accounted for when deciding how many Energy Tanks (and similar) are needed for a requirement.
- Fixed: Text in the Customize Preset window's Randomizer Logic > Generation tab is now game-neutral.
- Fixed: Items placed before standard generation now respect vanilla item placement settings to not assign two items to one location.
- Fixed: The Spoiler Playthrough tab is now hidden when creating a game with minimal logic, as it's not a reliable source on determining whether a seed is beatable.
- Fixed: Locked/Disabled Doors will, in addition to checking if you can reach the backside of the door, also check if you can leave from there.
- Fixed: Games that support randomisation of any type of transport with the "Two-way, between regions" mode now ensure that all regions are reachable.

### AM2R

- **Major** - Added: Transport Pipe randomizer. If enabled, it will change where Transport Pipes lead to.
- **Major** - Added: Long Beam, Walljump Boots and Infinite Bomb Propulsion have been added as items.
- Added: It is now possible to have a seperate shuffled amount and required amount of DNA.
- Added: Exposed Metroid Queen-Locked doors for Door Lock Rando.
- Added: Exposed Open Transitions for Door Lock Rando. Shuffling these in, will place Doors on all 4-Tile high transitions.
- Added: All Bosses now drop Power Bombs.
- Added: The following sprites have been added: Spider Ball for Prime 1, Missile Launcher, Speed Booster Upgrades and Super Missile Launcher for Dread.
- Changed: The following sprites were changed in order to fit more with AM2R's art style: Ice Missiles and Storm Missiles for Dread, Annihilator Beam, Dark Suit, Dark Visor, Echo Visor, Light Suit and Progressive Suit for Echoes, Gravity Suit, Phazon Suit and Varia Suit for Prime 1.
- Changed: The hints are now in color.
- Changed: The sprites for the EMP doors have been changed to be more distinct.
- Changed: When Doors are shuffled over Research Site Hatches, they are now not obscured by the rock background.
- Changed: The Starter Preset now has `Unlock Genetics Laboratory Doors` enabled.
- Changed: The Starter Preset now has Progressive Jumps and Progressive Suits enabled.
- Fixed: When Research Site Hatches are shuffled to Ammo doors (Missile, Super Missile, Power Bomb), they will now get unlocked automatically when going through them.

#### Logic Database

##### Distribution Center

- Changed: Dual Gammas: Fighting them without Gravity Suit now requires intermediate combat instead of beginner.
- Changed: Dual Gammas: Fighting them with Charge Beam now requires you to be able to climb the platforms in the room.
- Fixed: Gravity Area Trapdoor: Shinesparking up is now impossible on Door Lock Rando.
- Fixed: Gravity Area Shaft: Shinesparking up is now impossible on Door Lock Rando and also properly accounts for Missiles.

##### Genetics Laboratory

- Added: Waterfalls Exterior: Hypermode option of climbing the room with Walljumps and Morph Glides.
- Fixed: Hatchling Room Underside: Shinesparking up is now impossible on Door Lock Rando.

##### Industrial Complex

- Changed: Upper Factory Gamma Nest: Leaving to the top with Spider Ball or IBJ now requires the Gamma to be dead first.
- Changed: Upper Factory Gamma Nest: Leaving to the top with only Walljump is now an Expert Walljump instead of Advanced.
- Changed: Upper Factory Gamma Nest: Leaving to the top with Walljumps and the Septoggs is now an Intermediate Walljump instead of Beginner.
- Changed: Fighting Torizo without any Beam Upgrades is now Advanced Combat.

##### GFS Thoth

- Changed: Fighting Genesis without any Beam Upgrades is now Expert Combat.

##### Golden Temple

- Added: Golden Temple Exterior: A video for the Walljump to Exterior Alpha Nest.

##### The Tower

- Changed: Tower Exterior South East: Shinesparking up to the cliff near the Gamma Nest has been changed from a beginner shinespark to an intermediate one.

### Cave Story

- Added: 60fps can be enabled for Freeware by setting the appropriate value in the `settings.ini` file next to the executable after an export.
- Changed: When playing a Multiworld, Windows will not show a Firewall prompt anymore to allow the game.
- Fixed: Cave Story Tweaked now runs on the Steam Deck.

### Discord Bot

- Changed: The website command now points to `https://randovania.org` rather than `https://randovania.github.io`.

### Metroid Dread

- Changed: The Morph Launcher leading to Experiment Z-57 will no longer cause Thermal Doors to temporarily be closed.
- Changed: The exporting dialog now links to a guide that explains how to dump the RomFS.
- Changed: In the preset energy tab, the explanation of environmental damage being non-logical is now less misleading.
- Changed: When transports are randomized, the room names will now always be displayed on the HUD for rooms containing transports, regardless of cosmetic settings.
- Fixed: Typo on the exporting dialog.
- Removed: The `Ryujinx (Legacy)` option for exporting has been removed. The `Ryujinx` option should be used instead.

#### Logic database

- Added: New trick: Climb Sloped Surfaces.

#### Artaria

- Added: Wall Jump (Beginner) is now an option for reaching the bottom part of the slope in EMMI Zone Spinner.
- Added: In Waterfall: Getting from Tower Middle to Door to Behind Waterfall with Phantom Cloak and Climb Sloped Surfaces (Advanced).
- Changed: Climbing the slope in EMMI Zone Spinner with Spin Boost has been reclassified from Movement to Climb Sloped Surfaces.
- Changed: Using Speed Booster to climb the slope in EMMI Zone Spinner has been reclassified to Speed Booster Conservation.
- Changed: In Waterfall: Getting from Tower Middle to Door to Behind Waterfall with no items has been reclassified from Movement (Advanced) to Climb Sloped Surfaces (Expert).
- Changed: In Waterfall: Getting from Right of Rotatable to Tower Middle  with Spin Boost now requires Climb Sloped Surfaces (Beginner).

#### Burenia

- Changed: Using Flash Shift to get the Missile Tank Pickup in Main Hub Tower Top now requires tricks, either Movement (Beginner) with 3 Flash charges, Climb Sloped Surfaces (Intermediate) with 2 Flash chargers, or Wall Jump (Beginner) and Climb Sloped Surfaces (Beginner) with 1 Flash Charge.

##### Dairon

- Added: Door Types for the two Dairon Power Events for future-proofing (not the Missile or Wide doors) and updated the relevant connections.
- Added: Using Stand on Frozen Enemies trick to get the item in Big Hub, using either Flash Shift or Spin Boost.

##### Ferenia

- Added: Climb Sloped Surfaces (Intermediate) with Flash Shift to reach the pickup in Pitfall Puzzle Room, with 2 Flash Charges.
- Added: Climb Sloped Surfaces (Beginner) with Flash Shift to climb the slope at the bottom of Speedboost Slopes Maze, with 1 Flach Charge.

##### Ghavoran

- Changed: Climbing to the pickup at the top of Spin Boost Tower using Flash Shift has been reclassified from Climb Sloped Tunnels to Climb Sloped Surfaces.
- Changed: Climbing to the pickup at the top of Spin Boost Tower Using Flash Shit, the Wall Jump has been reduced from Advanced to Intermediate.

### Metroid Prime

- Fixed: The artifact totems now break during the Meta-Ridley fight if less artifacts were required than shuffled
- Fixed: Crashes in several rooms when pressing start to skip cutscene exactly 1 second from the end of cutscene
- Fixed: Crash in certain elevator rooms when warping the moment connecting room(s) finish loading
- Fixed: Incorrect shield texture for vertical **Power Beam Only** doors
- Fixed: Elite Research - Stuttering when loading the room
- Fixed: Mine Security Station - Wave Pirates not dropping down if the player didn't skip the cutscene immediately
- Fixed: Reactor Core - Escape music restarting when leaving the room after Parasite Queen has been killed
- Fixed: Furnace - Ghost elements re-appearing when re-entering the room from East Furnace Access
- Fixed: Main Plaza - Door background texture not rendering on the correct side
- Fixed: Hive Totem - Skipping the cutscene now behaves more accurately as if the cutscene wasn't skipped
- Fixed: Ruined Courtyard - Skipping the cutscene now behaves more accurately as if the cutscene wasn't skipped
- Fixed: Phendrana Shorelines - The item behind the ice can now be collected again with Infinite Speed
- Fixed: Control Tower - Flying Pirates incorrectly flying away from the player when skipping the cutscene
- Fixed: Research Core - Combat Visor being forced after grabbing the pickup on Competitive Cutscene mode
- Fixed: Research Entrance - Softlock if the player kills the pirates before touching the cutscene trigger
- Fixed: Research Entrance - Fog disappearing after clearing the 1st Pass Pirates and before the 2nd Pass Shadow Pirates
- Fixed: Energy Core - Underwater sound incorrectly playing when the player was not underwater
- Fixed: Energy Core - Puzzle music not playing again if the player re-enters the room during the countdown
- Fixed: Ruined Shrine - Beetle music incorrectly continues playing after leaving towards Main Plaza
- Fixed: Save Station B - Incorrectly playing save station music instead of Phendrana music if the player leaves too quickly
- Fixed: Observatory - Projector activation cutscene skip activating the projector twice if the cutscene was skipped late
- Fixed: Observatory - Fixed incorrect music playing when the projector is active
- Fixed: Observatory - Panel activation cutscene incorrectly playing on 2nd Pass when the projector is already active
- Added: New option for suit damage reduction: "Additive", where each suit provides a specific amount of damage reduction
- Changed: The map tracker uses the same names for elevators as when editing a preset
- Changed: Updated tournament winners scan
- Changed: Ventilation Shaft: Cutscene skip no longer waits for nearby rooms to load
- Changed: Mine Security Station: The Wave Pirates now get activated with the same timing, regardless of what death animation the Shadow Pirates play
- Changed: Mine Security Station: Adjusted cutscene trigger so it can't be accidentally skipped
- Changed: Ruined Shrine - Adjusted position of the cutscene skip lock-on point
- Changed: Control Tower - "Doors Unlocked" HUD Memo now shows in Control Tower once the fight is done on Competitive Cutscene mode
- Changed: Ruined Fountain - Morph Ball can no longer get stuck at the bend on the Spider Track
- Changed: Energy Core - Increased the size of the Load Trigger to Furnace Access
- Changed: Hive Totem - Adjusted the Hive Totem scan position to match how it is on PAL
- Changed: Sun Tower Elevator - Cutscene now shows Samus facing the correct direction
- Changed: Observatory - Restored an unused particle effect for the projector
- Changed: Observatory - The projector is now activated on room load, instead of activating immediately after the room loaded
- Changed: Research Entrance - 2nd Pass Shadow Pirates can longer interrupt 1st Pass fight music if they die too slowly
- Changed: Omega Research - Ambient music now resumes when the pirates die instead of when they fully despawn
- Changed: Geothermal Core - The previously invisible ledge connected to Plasma Processing is now always visible

#### Logic Database

##### Magmoor Caverns

- Fixed: Geothermal Core: Various Puddle Spore requirements now require Before Storage Depot B instead of After.

##### Phazon Mines

- Changed: Central Dynamo: Infinite Speed trick no longer requires Knowledge (Advanced)
- Changed: Fungal Hall Access now appropriately requires Plasma
- Added: Mine Security Station: Combat logic for getting Storage Depot A
- Changed: Mine Security Station: Adjusted combat logic to have stricter requirements

##### Phendrana Drifts

- Changed: Temple Entryway: Breaking ice properly requires Plasma/Wave/Power

##### Tallon Overworld

- Changed: Root Cave: NSJ climb connects to a skybox which connects to the item and Arbor Chamber
- Changed: Root Cave: NSJ climb to item no longer needs Standable Terrain and Invisible Objects has been nerfed to Beginner for the item
- Changed: Root Cave: NSJ climb now appropriately requires Door Lock Rando to be off
- Changed: Root Cave: Combat Dash from Arbor Chamber to item no longer requires X-Ray/Invisible Objects
- Added: Root Cave: NSJ climb now has comments to explain methodology
- Added: Root Cave: Advanced Combat Dash to Arbor Chamber from item that does not need X-Ray/Invisible Objects

### Metroid Prime 2: Echoes

- Fixed: A small typo with "immune" in the energy preset tab.
- Fixed: Seeker Locks without Seeker now properly show all usages when asked for.

### Metroid: Samus Returns

- **Major** - Added: Door Lock randomizer has been added, along with new door types.
- **Major** - Added: Elevator randomizer has been added.
- Changed: DNA hints now just say "DNA" instead of "Metroid DNA".
- Fixed: If no seed was exported at a previous start of Randovania, the export window now shows the correct title ID in the output path for NTSC without having to switch to PAL and back to NTSC.
- Fixed: Removed an incorrect start location from Area 4 Central Caves, which failed when exporting the game.
- Fixed: Typo on the exporting dialog.
- Fixed: Common case where a modified input RomFS was considered being unmodified.
- Fixed: Starting at Area 3 Factory Exterior - Beam Burst Chamber & Tsumuri Station no longer spawns Samus out of bounds.
- Fixed: The Laser Aim cosmetic options UI no longer exports the wrong colors and has been simplified.
- Fixed: The item in Area 7 - Omega Arena South Access no longer disappears after defeating the Omega in Area 7 - Omega Arena South.
- Fixed: Case where Power Bombs would not be disabled when fighting Diggernaut.

#### Logic Database

##### Area 1

- Fixed: Metroid Caverns Hub: Dock to Metroid Caverns Save Station -> Tunnel to Metroid Caverns Save Station now has the correct grouping for the logical paths.

##### Area 3 Metroid Caverns

- Added: Caverns Teleporter East - Reaching the pickup now has correct requirements with High Jump Boots, requiring either a Super Jump (Advanced), Unmorph Extend (Intermediate), or Freezing the Moheek (Intermediate).

## [8.0.0] - 2024-05-01

- **Major** - Added: Metroid Samus Returns has been added with full single player support. Includes random starting locations, some toggleable patches, and more.
- Added: Highlighting nodes in the Map view of the Map tracker will now update the current location.
- Changed: The output after verifying the installation has been made less misleading.
- Changed: Show better errors on Linux and macOS when something goes wrong while trying to open a directory.
- Changed: Improve error handling when exporting presets.
- Fixed: The Map view on the Map tracker will not show doors and generic nodes as being inaccessible if only resources were shown on the Text Map view.

### Resolver

- Fixed: Some cases of seeds being wrongly considered as impossible.

### Discord Bot

- Added: The Discord bot now mentions the game when describing a preset.
- Changed: Experimental games are now only available in the development bot.

### AM2R

- Added: 1 joke hint.
- Changed: All ammo tanks are now consistently being referred to as "Tanks" rather than "Expansions".

#### Logic Database

- Changed: Zipping from destroyable objects with Missiles is now rated as Expert.

##### Hydro Station

- Fixed: Varia Chamber Access: Logic will not expect you to Infinite Bomb Jump with only Power Bombs to get to the item anymore.
- Fixed: Inner Alpha Nest South: It's not logical anymore to get the Missile tank with only Walljumps and Mid-Air Morphs.
- Added: Inner Alpha Nest South: A video link to get the Missile Tank with a Morph Glide.

### Cave Story

- Fixed: If the objective has been set to the bad ending, then the Explosive will be in its vanilla location, rather than not being shuffled at all.
- Fixed: King does not have a third ear anymore when using him as a player sprite.

##### Sand Zone

- Fixed: Sand Zone: Breaking the blocks now properly accounts for having either Missile Launcher or Super Missile Launcher.
- Fixed: Sand Zone: Breaking the blocks to go from the Sunstones to before the omega fight now properly accounts for killing enemies to farm Missiles.
- Fixed: Sand Zone: Reaching the Storehouse now expects you to have a weapon on trickless instead of the ability to fly.
- Added: Sand Zone: Breaking the blocks near the Storehouse is now accounted for with Missiles/Bubbler.
- Added: Sand Zone: Collecting the running puppy now expects you to either kill the Armadillos, or avoid them via intermediate Pacifist strats.

### Metroid Dread

- Added: Linux and macOS now have the Ryujinx exporting option available.
- Changed: The Missile Tank pickup in Invisible Corpius Room in Artaria has been moved to the left so that it won't overlap with the door in Door Lock Rando.
- Changed: There is now a thermal gate preventing players from entering the Experiment Z-57 fight without activating the nearby thermal first.
- Fixed: The `Hints Location` tab no longer refers to Prime 2 when describing where the hints are placed.
- Fixed: Customizing a preset where EMMI and Bosses were turned off for DNA placement won't have the DNA slider be initially enabled.
- Fixed: A `drive letter` typo in the exporting window.
- Removed: The FAQ entry stating that only the English language is supported has been removed, as all languages are patched since version 7.4.0.

#### Logic database

##### Cataris

- Added: Pseudo Wave Beam (Beginner) to break the blob above Blue Teleportal to Artaria, from the left side of the wall.

### Metroid Prime

- Added: FAQ Entry about non-Superheated rooms
- Added: Exposed "Power Beam Only"-Doors for Door Lock Rando.

#### Logic Database

##### Chozo Ruins

- Changed: Main Plaza: The R-Jump and L-Jump to reach the Grapple Ledge Missile Expansion have been lowered to beginner.

##### Frigate Orpheon

- Added: Biotech Research Area 2 can now be crossed with a Hypermode Wall Boost

##### Magmoor Caverns

- Added: The Sloped R-Jump in Geothermal Core to get to the door to Plasma Processing (commonly referred to as Eagle Jump) is now in logic.

##### Phendrana Drifts

- Added: The jump to the upper pickup in Gravity Chamber now requires an intermediate R-Jump or an Advanced L-Jump alongside the Advanced Slope Jump requirement.

### Metroid Prime 2: Echoes

#### Logic Database

- Fixed: Normal Doors now account for having a beam or Morph Ball Bombs to open.

##### Agon Wastes

- Added: Movement (Intermediate) to get from the center platforms in Central Mining Station to the cannons using Space Jump Boots.
- Added: Screw Attack from the cannons to get the item in Central Mining Station before the Pirate fight.
- Added: Mining Station B - Room Center to Transit Station with Boost Ball, Bombs, BSJ (Intermediate), and Standable Terrain (Intermediate).
- Fixed: The video link for the Expert Slope Jump in Central Mining Station now links to a working video.
- Fixed: Mining Station B - Room Center to Transit Station now properly requires Boost Ball and Standable Terrain (Intermediate) for the No Space Jump Post-Puzzle path.

## [7.5.0] - 2024-04-01

- Added: Command line arguments for exporting games. These commands are intended for advanced uses only.
- Fixed: During generation, actions that involves multiple progressive pickups are now properly considered.

### AM2R

- Fixed: Hitting Zetas with Charge Beam works again.

#### Logic Database

##### Distribution Center

- Added: Gravity Area Corridor: Getting the item is now logical via a Charge Bomb Spread. This requires Knowledge Beginner and Movement Intermediate.
- Fixed: Gravity Chamber Access: Going from right to left is now logical with Gravity and Bombs.
- Fixed: Gravity Chamber Access: Going from right to left is not logical anymore with walljumping.

##### Hydro Station

- Changed: Shinesparking from Breeding Grounds Alpha Nest West to Breeding Grounds Overgrown Alley now requires an intermediate Shinespark.
- Fixed: Hydro Station Exterior: It's now impossible for the Water Turbine to shuffle to a Spider Ball door or a Screw Attack door.

##### Industrial Complex

- Added: Industrial Complex Exterior: It is now possible to get from the right building to the left building. It's an Intermediate Morph Glide with High Jump, and an Advanced without.

##### Main Caves

- Fixed: Drill Excavation: Logic does not expect you to need bombs anymore to break the crystal if Cutscene Skips are enabled.

##### The Tower

- Fixed: Plasma Chamber: It is now logical to escape the room through the left tunnel if the Softlock Prevention option is enabled.

### Cave Story

- Fixed: Cave Story exports with CS:Tweaked now prioritize the mod-specific files over Freeware's. This solves several issues with missing graphics when exporting over a Freeeware game.
- Fixed: Missing graphical assets for rando-exclusive inventory entries in Cave Story: Tweaked exports

#### Logic Database

##### Ruined Egg Corridor

- Added: Health requirements to the Sisters.
- Fixed: Breaking the blocks in `Cthulhu's Abode?` now properly accounts for Super Missile Launcher

### Metroid Dread

- Fixed: DNA placement respects vanilla item placement settings to not assign two items to one location

#### Logic Database

- Added: New trick, Cross Bomb Launch.
- Changed: The Shinesink Clip and Aim Down Clip tricks are now a single Floor Clip trick.

##### Artaria

- Added: Video: Ballsparking into Speed Hallway from the right, charging speed from Energy Recharge Station South.

##### Burenia

- Added: Crossing the gap in Underneath Drogyga with Cross Bomb Launch; Intermediate with Spin Boost, Advanced without.
- Added: Reaching the Missile Tank Pickup in Main Hub Tower Top using Cross Bomb Launch (Advanced).
- Added: Video: Morph Ball Movement Jump in Main Hub Tower Middle.

##### Cataris

- Added: Reaching the Pickup in EMMI Zone Item Tunnel using Cross Bomb Launch (Advanced).
- Changed: The Cross Bomb Skip to reach the Pickup in EMMI Zone Item Tunnel has been reduced from HyperMode to Expert.

##### Dairon

- Added: Getting across the right gap in Early Grapple Room with Cross Bomb.

##### Elun

- Changed: Releasing the X without Bombs or Cross Bombs now requires Knowledge (Beginner).

##### Ferenia

- Changed: Getting across the water in EMMI Zone Exit East with Cross Bombs now additionally requires Cross Bomb Launch (Advanced).
- Changed: Path to Escue: Getting from Door to Save Station Southeast to Dock to EMMI Zone Exit East is now trivial.

##### Ghavoran

- Added: Cross Bomb Launch (Advanced) to get to the Save Station Door in Golzuna Tower from the Missile Tank Pickup.
- Added: Cross Bomb Launch (Beginner) to get the Missile Tank Pickup in Golzuna Tower.
- Added: Video showing the Climb Sloped Tunnels trick to get from the Missile Tank Pickup to the Save Station Door in Golzuna Tower.
- Added: Wall Jump using Spin Boost in Left Entrance.
- Added: Water Space Jump (Intermediate) in Energy Recharge Station, getting up through the Screw Attack Blocks.
- Changed: Using Cross Bomb to get the Missile Tank Pickup in Golzuna Tower now requires Movement (Beginner).
- Changed: The Floor Clip into Golzuna Arena has been reduced from Expert to Intermediate.
- Changed: The Cross Bomb Skip to get across the Pitfall blocks in Cross Bomb Tutorial has been reduced from Expert to Advanced.

### Metroid Prime

#### Logic Database

##### Phendrana Drifts

- Added: Ruined Courtyard: Scan/X-Ray Beginner dash to and from Specimen Storage

##### Tallon Overworld

- Changed: Frigate Crash Site: Overgrown Cavern Climb L-Jump adjusted to Beginner

### Metroid Prime 2: Echoes

- Added: Updated A-Kul's scan with the 2023 CGC Tournament winners.

#### Logic Database

##### Torvus Bog

- Added: The reverse air underwater in Training Chamber now has a method with and without Space Jump (Advanced and Expert respectively). This can be used to get to the bomb slot as well as the door to Fortress Transport Access.

## [7.4.2] - 2024-03-13

This release is identical to 7.4.0 and was released to revert 7.4.1.

## [7.4.1] - 2024-03-13

### AM2R
- Fixed: Hitting Zetas with Charge Beam works again.

### Cave Story
- Fixed: Cave Story exports with CS:Tweaked now prioritize the mod-specific files over Freeware's. This solves several issues with missing graphics when exporting over a Freeeware game.
- Fixed: Missing graphical assets for rando-exclusive inventory entries in Cave Story: Tweaked exports


## [7.4.0] - 2024-03-08

- Added: A warning will be shown when trying to generate a game where more items are in the pool than the maximum amount of items.
- Added: When a game is exported via ftp, a message is displayed indicating that an attempt is being made to connect to the ftp server instead of the patcher's misleading "Done" message.
- Changed: Improved how requirement templates are simplified, improving generation and resolver performance.
- Fixed: Generating a game after customizing a preset will not completely freeze Randovania anymore.
- Fixed: The collection text displayed when mixing Hide All model style with Random models and a cross-game multiworld is now always a generic message when your own pickup is disguised as a pickup of another game.
- Fixed: In the Item Pool tab, selecting Shuffled now works properly for non-progressive entries with multiple copies and certain other items.
- Fixed: Changelog window properly displays images.
- Fixed: Cancelling connecting to the server is better handled now.

### Resolver

- Fixed: Some cases of resolver timeout.

### AM2R
- Added: A popup helping the player to inform how Missile-less Metroid combat works
- Added: The following sprites were added for Dread Multiworld: Energy Tanks, Missile Tanks, Missile Tank+, Power Bomb Launcher, Power Bomb Tank, Varia Suit
- Changed: The following Multiworld sprites were changed in order to fit more with AM2R's art style: Dread's Energy Part, Dread's Wide Beam, Echoes' Amber Translator, Echoes' Cobalt Translator, Echoes' Dark Agon Key, Echoes' Darkburst, Echoes' Dark Torvus Key, Echoes' Emerald Translator, Echoes' Ing Hive Key, Echoes' Sky Temple Key, Echoes' Super Missiles, Echoes' Violet Translator
- Fixed: Rare crash when receiving a flashlight/blindfold in a Multiworld session.
- Fixed: AM2R Speed Booster Upgrades now show properly instead of using the default offworld model.

### Cave Story
- **Major** - Cave Story: Tweaked is now supported as an export platform and included with Randovania.

#### Logic Database

##### Egg Corridor

- Added: Health requirements for the Igor boss fight.

##### Grasstown

- Fixed: Grasstown: Accessing the Jellyfish field from the east side of Chaco's House now properly accounts for weapons/pacifist strats instead of being trivial.
- Added: Health requirements for the Balrog 2 boss fight.
- Added: Health requirements for the Balfrog boss fight.
- Changed: Shelter: Accessing the Save Point and Refill is now logically possible when entering from the teleporter.

##### Mimiga Village

- Added: Health requirements for the Balrog 1 boss fight.

### Metroid Dread

- Added: "Access Permanently Closed" doors can be used in Door Lock Randomizer. This includes new default and alternate textures in cosmetic options.
- Added: New Missile Launcher model for Prime, Echoes, and AM2R multiworld pickups.
- Added: New Super Missile Expansion model for AM2R multiworld pickups.
- Fixed: Wide Beam shields now require the Wide Beam to break, and cannot be cheesed with Wave or Plasma beam.
- Fixed: Saves from a different world in the same multiworld session are correctly handled as incompatible.
- Fixed: Text is patched in all languages, not just English.

#### Logic Database

##### Ghavoran

- Added: In Spin Boost Tower: Expert Speed Booster Conservation from Ledge Below PB Tank to Pickup (PB Tank), as well as a video for this trick.

### Metroid Prime

#### Logic Database

- Added: 35 new Videos to the Database

##### Chozo Ruins

- Changed: Vault: NSJ Bombless Wall Boost lowered to Expert
- Changed: Ruined Nursery: bombless Standable Terrain NSJ lowered to Advanced and w/ SJ lowered to Intermediate
- Changed: Hive Mecha: Fight skip via walkway lowered to Intermediate Movement
- Added: Hive Mecha: Fight skip NSJ Advanced Movement bunny hop
- Added: Furnace: Spider track climb trick description
- Added: Furnace: Bombless Intermediate Movement to West Furnace Access
- Added: Burn Dome Access: Advanced Movement and Wallboost bombless escape
- Added: Hall of the Elders: Advanced Complex Bomb Jump wave slot skip

##### Phazon Mines

- Added: Elite Research: Advanced IUJ scanless climb
- Added: Main Quarry: Advanced BSJ to Waste Disposal
- Added: Metroid Quarantine B: Hypermode Single Room OOB NSJ bombless
- Added: Elevator Access A: Hypermode bombless spiderless climb from Elevator A
- Added: Elevator Access A: Expert Movement logic for climbing without Wave Beam
- Changed: Phazon Processing Center: Item to Maintenance Tunnel L-Jump now has proper X-Ray logic
- Changed: Phazon Processing Center: Item to Maintenance Tunnel Complex Bomb Jump has been properly replaced with Bomb Jump

##### Phendrana Drifts

- Added: Frozen Pike NSJ Bombless Climb from Frost Cave Access now has proper Charge Beam, Scan Visor, and Combat logic
- Added: Hypermode Frozen Pike NSJ Bombless Climb from bottom to top
- Added: Frozen Pike Hypermode BSJ to Transport Access
- Added: Frozen Pike NSJ Hunter Cave to Frost Cave Intermediate Slope Jump
- Changed: Transport Access Single Room OOB lowered to expert and advanced tricks
- Added: Ice Ruins West Courtyard Entryway to middle platform NSJ Hypermode BSJ and NSJ damage boost
- Added: Ice Ruins East Expert Single Room OOB ice item heist
- Added: Ice Ruins East Advanced Single Room OOB and Hypermode Movement spiderless bombless spider track item
- Added: Ruined Courtyard Advanced Movement bunny hop to Save Station A
- Added: New hash words

## [7.3.2] - 2024-02-??

- TODO: fill out or remove.

## [7.3.1] - 2024-02-07

### AM2R

- Fixed: Receiving a suit in a Multiworld session will not place you in the most upper-left position of a room anymore.

## [7.3.0] - 2024-02-07

- Added: Ability to turn off changing "to" Normal Doors in Door Type dock rando.
- Fixed: For Linux and macOS, the auto tracker tooltip will not show black text on black background anymore.
- Fixed: Searching for your own pickup in multiworld sessions will now show only pickups which match *exactly* the name, instead of showing pickups which start with that name.
- Fixed: The import in a multiworld session is blocked if it contains an unsupported game.
- Fixed: Opening the webbrowser for Discord Login doesn't fail on Linux anymore.
- Changed: Scanning ammo in the Prime games will now show nicer text for items that provide negative ammo or multiple positive ammo.
- Fixed: For Windows, the game select tooltip will not render as grey text on grey background in dark mode.
- Added: Games display a banner if they are multiworld compatible.

### Resolver

- Fixed: Some cases of resolver timeout.

### AM2R

- **Major** - Added: Multiworld support for AM2R.
- Added: Auto-Tracker functionality.
- Added: A "Hints"-tab, which describes the hint system used in AM2R in detail.
- Added: A "Hint Item Names"-tab, which describes which names are used to describe the items in offworld hints.
- Changed: Minimal Logic has been adjusted. It now also checks for Morph Ball, Missile Launcher, the DNA and the Baby collection.
- Changed: The Baby now checks for all DNA being collected and will display a message if not.
- Changed: Progressive Suits and Progressive Jumps now display custom sprites instead of Space Jump / Gravity Suit sprites in order to make them more distinct.
- Changed: The yams.json file will not be present anymore for race seeds.
- Fixed: The shell script after exporting works now on Flatpak environments.
- Fixed: Typos in FAQ.

#### Logic Database

- Added: 20 Videos to the Logic Database.

##### Main Caves

- Fixed: In Surface Hi-Jump Challenge: Now correctly uses normal damage instead of lava damage for damage boost.
- Fixed: In Drivel Drive: Intended Ballspark now requires Gravity.
- Changed: In Drivel Drive: Bumped mockball method to Expert.
- Changed: In Western Cave Shaft: Bumped health requirement for the descent to require an Energy Tank in trickless.

##### Golden Temple

- Added: In Guardian Arena: Now accounts for Speed Booster quick kill with Intermediate Knowledge.

##### Hydro Station

- Fixed: In Breeding Grounds Entrance: Activating the EMP Slot now properly accounts for Missiles.

##### Industrial Complex

- Fixed: Renamed the room `Spazer Beam` to `Spazer Beam Chamber`.
- Changed: Upper Factory Gamma Nest: Shinesparking from the room below to get the top item is now an intermediate shinesparking trick.

##### The Tower

- Changed: In Tester Arena, the fight requirements have been restructured with more thorough combat and health requirements.

##### Distribution Center

- Changed: In Dual Gamma Nest, the fight now requires Gravity suit on Trickless Combat. Health requirements adjusted around this change.
- Changed: Distribution Center Exterior West: Shinesparking to get the top Missile Tank is now an intermediate shinesparking trick.
- Changed: Bullet Hell Room Access: Shinesparking to get from `Door to Bullet Hell Room` to `Door to Distribution Facility Intersection` now requires an intermediate shinesparking trick.

### Cave Story

- Fixed: The name for Puppy locations and Labyrinth Shop locations will now be shown correctly on the Location Pool tab.

### Metroid Dread

- Added: Changing the volume of the music, SFX and background ambience is now possible via cosmetic options.
- Changed: Speed Booster Upgrades and Flash Shift Upgrades are now considered minor items instead of major.

#### Logic Database

- Removed: It's no longer logical to push Wide Beam Blocks with Wave Beam without Wide Beam.
- Fixed: All usages of Missiles now require the Missile Launcher.
  - Affects:
    - Fighting Corpius with Normal Missiles.
    - The part of the Z57 fight where you use Storm Missiles to stop the healing.
    - Breaking the Missile Blocks in Dairon - Transport to Artaria.
    - Fighting Escue with Normal Missiles.
    - Fighting Golzuna with Storm Missiles and Normal Missiles.
    - Fighting Central Units.

##### Artaria

- Added: Single Wall Jump (Beginner) to cross the pillar left to right in White EMMI Introduction.
- Added: Using Speed Booster in White EMMI Introduction to get over the pillar left to right, from the BallSpark Hallway Room, also available in Door Lock Rando.
- Fixed: Using Speed Booster in White EMMI Introduction to get over the pillar left to right, from the Teleport to Dairon Room now requires Door Lock Rando to be disabled.

##### Cataris

- Added: The Wide Beam Block in Dairon Transport Access can now be traversed with a Diffusion Abuse trick from below.

##### Ferenia

- Changed: Using Speed Booster to reach the item at the top of Purple EMMI Introduction now requires Speed Booster Conservation (Intermediate).
- Fixed: Energy Recharge Station (Gate): Clearing the Grapple Block from the Upper Bomb Ledge now additionally requires the Main Power Bomb instead of only Power Bomb Ammo.
  - All the other usages of Power Bombs in this area also now require the Main Power Bomb.

##### Ghavoran

- Added: Bomb Jump in Right Entrance, out of the water to the Grapple Block Alcove. Requires Diagonal Bomb Jump and either Out of Water Bomb Jump or Gravity Suit.
- Added: Video showing the Grapple Movement trick in Right Entrance.

### Metroid Prime

- Added: It is now possible to have a seperate total amount and required amount of Artifacts.
- Changed: Minimal Logic now also checks for the Ridley event.
- Fixed: Rare softlock/glitches regarding Central Dynamo maze

### Metroid Prime 2: Echoes

- Added: Having Double Damage no longer causes the morph ball to glow.
- Added: 7 more joke hints.
- Changed: Minimal Logic now also checks for the Emperor Ing event.

#### Logic Database

- Added: 12 videos to the database

##### Torvus Bog

- Added: In Great Bridge: Rolljump method to reach Abandoned Worksite from Temple Access (Top)

## [7.2.0] - 2024-01-05

- **Major** - Added: Rebranded Randovania icons.
- Fixed: Bug where tooltips did not show uncollected item names in the autotracker.
- Changed: Update to the Database Video Directory site to eliminate lag and add modern styling.
- Changed: Autotracker tooltips now display text in black instead of gray.

### Metroid Dread

#### Logic Database

##### Artaria

- Added: In Screw Attack Room: Break the blob with Slide Turnaround Pseudo Wave Beam, requires Gravity Suit. Beginner from the left and Intermediate from the right.
- Fixed: The Advanced Pseudo Wave Beam to break the Blob in Screw Attack Room from the right now handles it not working with Gravity Suit.
- Fixed: Add Slide as a requirement for the Pseudo Wave Beam usages in Melee Tutorial Room and Early Cloak Room.

##### Burenia

- Added: Pseudo Wave Beam to break the bottom right blob in Burenia Hub to Dairon. Requires Slide and Gravity Suit or Diffusion Beam.
- Fixed: When using Power Bomb to break the bottom right blob in Burenia Hub to Dairon, also require the ability to shoot a beam.
- Fixed: Burenia Hub to Dairon: Getting the item in the fan with only Flash Shift now requires at least one Flash Shift Upgrade as well, and also only requires Intermediate movement (instead of Advanced).
- Changed: Main Hub Tower Middle: Climbing out of the water from Left of Central Grapple Block without any items now requires Advanced Movement, up from Intermediate.

##### Ferenia

- Added: In Space Jump Room: Use Grapple Beam to jump out of water above Underwater Ledge Left, and use Single Wall Jump, Spin Boost or Flash Shift to reach Dock to Transport to Ghavoran. Video included.
- Changed: In Space Jump Room: Can traverse from Underwater Ledge Left to Dock to Transport to Ghavoran using Spider Magnet, with either Flash Shift and Wall Jump or Morph Ball and Single Wall Jump.
- Changed: In Space Jump Room: Added a video for reaching the Missile Tank with only Morph Ball and Bombs
- Changed: In Space Jump Room: Added a video traversing from Underwater Bottom to Underwater Ledge Left with only Grapple Beam.

##### Ghavoran

- Fixed: Getting the Energy Part Pickup in Golzuna Tower using Spin Boost and Shinespark Conservation Beginner now correctly requires Morph Ball.
- Changed: Opening the door to Orange Teleportal directly from below, in Golzuna Tower, requires Diffusion Beam.
- Added: The door to Orange Teleportal can be opened from inside the tunnel left after breaking the Speed Booster Blocks, in Golzuna Tower. This requires Charge Beam and either Wave Beam or Pseudo Wave Beam Beginner.

### AM2R

- Added: Research Site Open Hatches as available doors for Door Lock Rando.
- Added: New option to place DNA anywhere.
- Added: New option to force Save Station doors to be normal doors.
- Added: New option to force doors in Genetics Laboratory to be normal doors.
- Added: If the user starts with random items, then an item collection screen will now be shown, telling the player which items they start with.
- Added: Clearer GUI symbols, when expansions have been collected, but not their corresponding launcher.
- Added: When softlock prevention is active, then the first two crumble blocks in Super Missile Chamber will be shoot blocks instead.
- Changed: "Distribution Center - Energy Distribution Emergency Exit" has updated behavior when 'Softlock Prevention' is enabled. Before, only the bottom row of Speed Booster blocks were removed. Now, all of them have been removed, except for the leftmost pillar.
- Fixed: When spinjumping into a progressive Space Jump, the spinjump SFX is not being infinitely looped anymore.
- Fixed: Entering "Hatchling Room Underside" will now show the Metroid scan notification only once.

#### Logic Database

- Added: 15 Videos to the Logic Database.

##### Main Caves

- Added: In Surface Hi-Jump Challenge: Shinespark conservation method to reach item.

##### Hydro Station

- Added: In Inner Alpha Nest South: IBJ method to reach item.
- Changed: In Arachnus Arena: New health and dodging requirements for fighting Arachnus.

##### Industrial Complex

- Added: In Lower Factory Intersection: Can now climb the room by shinesparking after a short charge.
- Added: In Treadmill Room: Going from right to left is now possible via a beginner Shinespark or an intermediate Morph Glide.
- Fixed: In Lower Factory Intersection: Climbing the room now correctly needs a damage boost for wall jumps.
- Fixed: In Shirk Prisons: Going from right to left, now requires Morph Ball, or 4 (Super) Missiles.
- Fixed: In Treadmill Room: Going from right to left via Movement is now impossible.
- Changed: In Torizo Arena: New weapon, health, and dodging requirements for fighting Torizo.

##### Genetics Labratory

- Changed: In Queen Arena: Additional Beam requirements and dodging requirements for fighting Queen trickless.

### Metroid Prime 2: Echoes

#### Logic Database

##### Dark Agon Wastes

- Added: Requirements to trigger the Amorbis fight from below: Spacejump, NSJ Z-Axis Screw Attack or BSJ, and bomb jumps or standable terrain with the energy taken.
- Added: Advanced combat to fight Amorbis after the energy has been taken.
- Changed: Revised Amorbis combat requirements (trickless requires a good weapon + 2 E, beginner requires a weapon and 1 E, intermediate neither)
- Changed: Skipping the Amorbis trigger, or touching it to trigger the fight from below, requires Knowledge set to Intermediate.

### Metroid Prime

#### Logic Database

##### Tallon Overworld

- Added: Advanced Single Room OoB to reach Landing Site item without Morph Ball

## [7.1.1] - 2023-12-26

### Metroid Prime

- Added: A more stream-friendly autotracker layout
- Fixed: Reverted Warrior Shrine -> Monitor Station loading improvement which could sometimes cause crashes
- Fixed: Export compatibility with legacy cutscene skip options
- Fixed: Music issues in Frigate Orpheon, Artifact Temple, Arboretum, Sunchamber Lobby, Burn Dome and Lava Lake
- Fixed: [PAL] Issue with the Artifact Temple teleporter arrival cutscene
- Fixed: Non-NTSC text issues
  - Seed hash not showing on main menu
  - Credits not showing seed spoiler
  - [JP] Font size
- Added: `qolGeneral` improvements
  - Ice wall in Phendrana Shorelines now shatters instead of melting when shot
  - Better Save Station load trigger in Phendrana Shorelines
  - Better door open triggers in Arboretum
- Changed: Back-to-back cutscenes in Artifact Temple now skip as one

### Metroid Prime 2: Echoes

- Added: A more stream-friendly autotracker layout

## [7.1.0] - 2023-12-01

- Fixed: Bug with progressive suits in the autotracker always highlighting first suit
- Changed: "Remove redundant pickup alternatives" and "Stagger placement of pickups" are no longer experimental options and will be included in all presets moving forwards.

### AM2R

- Added: Shell script to make launching randomized games easier on Flatpak.
- Added: Plasma Beam Chamber's crumble blocks will be gone when the softlock prevention setting is turned on.
- Fixed: Visual time of day discrepancy with Septoggs and the tileset if started at GFS Thoth.
- Fixed: A flipped water turbine if the vanilla water turbine was set to be changed to one.
- Fixed: Crash when starting the game and loading a save room which contains a destroyed water turbine.
- Fixed: "Cancel" button not working properly on "Toggle" Missile-Mode.

#### Logic Database

- Changed: Zeta and Omegas combat rebalanced for lower difficulties.

### Metroid Dread

- Added: Power Bomb Limitations now shows up on the Preset Summary when enabled.

#### Logic Database

##### Artaria

- Added: In Screw Attack Room: Get from Door to Freezer(Power) to Start Point 2 by sliding.
- Added: In Screw Attack Room: Get from Start Point 2 to Early SA Platform with Space Jump.
- Added: In Screw Attack Room: Get from Door to Freezer(Power) to Screw Attack Pickup by using Shinespark. Requires Speed Booster Conservation Beginner and Disabled Door Lock Randomizer.
- Added: In EMMI Zone Hub: Get to the item pickup and the top left door from Door to Ballspark Hallway, using Shinespark, Speed Booster Conservation Beginner.
- Added: In EMMI Zone Hub: Get to the item pickup from Door to Ballspark Hallway using Speed Booster and Spider Magnet.
- Fixed: In EMMI Zone Hub: Getting to the item pickup from Door to Ballspark Hallway using Flash Shift and Single Wall Jump is now separated from the Grapple Movement alternative.
- Fixed: In EMMI Zone Hub: Getting to the item pickup from Door to Ballspark Hallway using Flash Shift and Single Wall Jump now requires a Flash Shift Upgrade.
- Fixed: In EMMI Zone Hub: Getting to the item pickup from the lower door to Wide Beam Block Room using a Shinespark now requires Door Lock Rando to be disabled.
- Removed: In EMMI Zone Hub: Redundant option: getting from the lower to the upper Door to EMMI Zone Exit Southwest using Speed Booster when Door Lock Rando is disabled.

##### Burenia

- Added: In Gravity Suit Tower: Getting from the Lower door to Ammo Station South to the Upper door to Gravity Suit Room is in logic with either Power Bombs or after breaking the floor.
- Changed: In Gravity Suit Tower: Getting from the Lower door to Ammo Station South to the Lower door to Gravity Suit Room is now locked behind Highly Dangerous Logic

##### Cataris
- Added: In Underlava Puzzle Room 2: Use Speed Booster with at least one upgrade to shinespark through the speed blocks from the right.

##### Ferenia

- Added: In EMMI Zone Exit Middle: Use Wave Beam and Charge Beam or Power Bombs to open the Upper Door to EMMI Zone Exit West, then traverse through that room to get to the upper door.
- Added: In Purple EMMI Arena: Use Water Space Jump (Intermediate) to jump out of the water to reach the door.
- Changed: In EMMI Zone Exit Middle: Going from the Dock to Map Station to the Door to EMMI ZONE Exit West (Lower) is now trivial.
- Changed: In Purple EMMI Arena: Jumping out of the Water to reach the door using Cross Bombs now requires Water Bomb Jump Beginner. Using Normal Bombs no longer requires Spin Boost.

##### Ghavoran

- Changed: Golzuna logic has been overhauled to include Storm Missiles, Bombs, or Cross Bombs to fight it and forcing Flash Shift, Spin Boost, or Space Jump to dodge its attacks if not using shinesparks to defeat it.
- Fixed: Missing check on PB limitations to get to Orange Teleportal by opening the door from the tunnels below.

### Metroid Prime

- Fixed: Some rooms not appearing on map when "Open map from start" export option is selected
- Fixed: Parasite Queen permadeath when skipping death cutscene
- Fixed: Black bar in Control Tower cutscene
- Fixed: Minor PAL issues regarding Skippable Cutscenes in Exterior Docking Hangar and Sunchamber
- Added: Preset option to force Normal or Hard difficulty in the Main Menu
- Added: More Base QoL
  - All rooms now automatically play music appropriate to the area, even if the original music trigger has not been touched
  - The bomb blocks in Lava Lake and Chapel Tunnel are gone forever once destroyed
  - Fix Arboretum rune scan not always appearing when vines are retracted
  - Fix broken load trigger in Aether Lab Entryway
  - Tweaked the size of some door open and loading triggers
  - Sun Tower Access Ghost can now be seen after performing Early Wild
  - Better music timing of Elite Pirate breakout
  - Fix Chapel of the Elder's item platform not rising up all the way
  - Removed more "flashbang" effects
- Changed: Research Core item acquisition cutscene removed in Competitive Skippable Cutscenes
- Changed: Reintroduce and improve loading trigger optimization in Warrior Shrine
- Changed: Update in-game text when refilling PBs at missile stations
- Changed: The Missile Launcher's broad category is now "missile system" instead of "missile-related upgrade".

#### Logic Database

- Added: Database logic for Hard Mode

##### Chozo Ruins

- Added: Vault NSJ with Wallboosts
- Changed: Decreased Difficulty of Tower of Light NSJ Slope Jump

##### Magmoor Caverns

- Added: Fiery Shores wallcrawl to reach Upper Item

##### Phazon Mines

- Added: Difficult HBJ in MQB Phazon Pit
- Added: Elite Research Single Room OOB to Item
- Added: Upper Elite Research Dash to Reach Item NSJ

##### Phendrana Drifts

- Changed: Thardus Thermaless with Bombs and w/o adjusted
- Added: Phendrana Canyon NSJ Scanless Damage Boost
- Added: Phendrana's Edge NSJ Grappleless BSJ
- Added: Ruined Courtyard NSJ Climb UBJ
- Added: Thardus Skip NSJ from North Quarantine Tunnel

##### Tallon Overworld

- Added: Great Tree Hall Lower NSJ Climb BSJ
- Added: Landing Site B Hop to Reach Gully NSJ

### Metroid Prime 2: Echoes

#### Logic Database

- Changed: Climbing Transport A Access using slope jump + NSJ SA no longer incorrectly requires SJ as well

## [7.0.1] - 2023-11-??

- To be decided if it will be necessary.

## [7.0.0] - 2023-11-03

- **Major** - Added: AM2R has been added with full single player support. Includes Door Lock Rando, some toggleable patches and more.
- Changed: The Changelog window has received a slight overhaul. The date of each release is shown, hyperlinks are fixed, and patch notes are now accessed through a drop-down box (previously used vertical tabs).
- Changed: Trick level sliders ignore mouse scroll inputs, preventing unintended preset changes.
- Changed: The Trick Details list in the menu bar no longer displays tricks that shouldn't be visible in the UI.
- Changed: For Multiworld, sending collected locations to the server can no longer fail if there's an error encoding the inventory.
- Changed: The directory layout has now changed, moving everything that isn't the executable to an `_internal` folder.
- Changed: When verifying the installation, missing files and modified files are listed in the console and log.
- Changed: An explicit error is now displayed when a preset has minimum random starting items higher than the maximum.
- Fixed: Map tracker selects the correct start location if the preset has only one start location that is not the default.
- Fixed: When verifying the installation, the title of the popup now properly says "Verifying installation".
- Fixed: Exporting with hidden item models in a multiworld now works properly.

### Resolver

- Fixed: Bug where damage constraints in chains were not understood correctly.
- Fixed: Damage reductions from multiple suits are no longer multiplied together.
- Improved: The output from the resolver now includes the node with the victory condition.
- Improved: When using verbosity level High or above, the energy is displayed in the output.
- Improved: Speed up resolving of hard seeds by allowing skipping of more kinds of unsatisfied requirements.

### Cave Story

- **Major** - Added: Multiworld support. Currently only supports the version of freeware provided by Randovania.
- Fixed: Exporting Cave Story no longer causes a runtime error.
- Fixed: Presets that start in Camp no longer error in generation.
- Changed: The bookshelf in Prefab House now returns you to Prefab Building, before the boss rush.
- Fixed: Alt-tabbing while in fullscreen no longer crashes the game.
- Fixed: You can no longer select a negative weapon slot from the inventory.
- Fixed: The teleporter menu no longer flickers.

### Metroid Dread

- Fixed: Custom shields now use the correct shader and texture effects and no longer a black background
- Fixed: Issues with negative amount for ammo items. The current amount was set to a wrong value and you had to use a ammo refill station. This also caused issues with the auto tracker and multiworld.

#### Logic Database

- Fixed: The "Power Bomb Limitations" setting is now respected for opening Charge Beam Doors.

##### Artaria

- Changed: Going to Transport to Dairon with Speed Booster now requires the Speed Booster Conservation trick set to Beginner.
- Changed: The item above Proto EMMI now requires Speed Booster Conservation set to Beginner when reaching it with Speed from the top.
- Changed: Using Speed Booster to reach the pickup in EMMI Zone First Entrance now requires either the EMMI defeated or Speed Booster Conservation set to Beginner.

##### Burenia

- Added: Use Spin Boost with Wall Jump to climb from left to right at the top of Gravity Suit Tower.
- Changed: The Early Gravity sequence now requires the Speed Booster Conservation trick set to Beginner.

##### Cataris

- Added: Ledge warp out of the Diffusion Beam Room to avoid being trapped by the one way door and the blob.
- Changed: The item in Dairon Transport Access now requires the Speed Booster Conservation trick set to Beginner.
- Changed: The speed blocks leading to Underlava Puzzle Room 2 now require the Speed Booster Conservation trick set to Beginner or Power Bombs.

##### Dairon

- Changed: The lower item in the Freezer now requires the Speed Booster Conservation trick set to Beginner.
- Changed: The item in Ghavoran Transport Access now requires the Speed Booster Conservation trick set to Beginner when using Space Jump.
- Changed: The item in Storm Missile Gate Room now requires the Speed Booster Conservation trick set to Beginner when coming from above.

##### Elun

- Added: Elun's Save Station is now a valid starting room.
- Changed: The item in Fan Room now requires the Speed Booster Conservation trick set to Beginner.

##### Ferenia

- Added: Emmi Zone West Exit now has a Damage Boost trick to move from the center platform to the west door.
- Changed: The item in Fan Room now requires the Speed Booster Conservation trick set to Beginner or Gravity Suit with door lock rando disabled.
- Changed: The item in Speedboost Slopes Maze now requires the Speed Booster Conservation trick set to Beginner.
- Changed: The Missile+ Tank in Space Jump Room now requires the Speed Booster Conservation trick set to Beginner.

##### Ghavoran

- Changed: Going up Right Entrance with Speed Booster now requires the Speed Booster Conservation trick set to Beginner.
- Changed: The upper item in Golzuna Tower now requires the Speed Booster Conservation trick set to Beginner when using Spin Boost from the top.

### Metroid Prime

- Changed: In the Auto-Tracker Pixel Theme, visors are now pilled, Boost Ball icon with a proper trail, improvements to Power Bomb icon.
- Fixed: Counting normal damage reductions from suits twice.
- Fixed: Item position randomizer not being random.
- Fixed: Foreign object in ruined shrine
- Fixed: Room rando + cutscene skip compatibility
- Fixed: Crash when exporting a seed with a blast shield in phazon infusion chamber and essence death teleporter
- Fixed: [PAL/JP] Restored Missile and Charge shot stun in one hit on Ridley
- Fixed: [PAL/JP] Restored Wavebuster cheese on Ridley
- Fixed: When customizing cosmetic options, the labels are now properly updated.

### Metroid Prime 2: Echoes

- Added: One new Joke Hint referring to Raven Beak added to the pool
- Changed: In the Auto-Tracker Pixel Theme, visors are now pilled, Boost Ball icon with a proper trail, Screw Attack icon now faces clockwise, dedicated Power Beam icon.
- Changed: Damage Requirements for Warrior's Walk Item Pickup has been lowered from 80 to 60 dmg in total (30 energy getting the item and 30 energy going back)

## [6.4.1] - 2023-10-12

### Metroid Dread

- Removed: The "Power Bomb Limitations" has been disabled due to issues. This will be re-added in the future.

## [6.4.0] - 2023-10-05

### Metroid Dread

- Fixed: The "Power Bomb Limitations" setting is now accounted for by logic.

### Metroid Prime:

- Fixed: When room rando is enabled, cutscenes are no longer skippable to avoid a bug with elevators. This will be properly fixed in the future.

## [6.3.0] - 2023-10-02

- Added: During generation, if no alternatives have a non-zero weight, try weighting by how many additional Nodes are reachable.
- Added: Data Visualizer now has a very visible checkbox to quickly toggle if the selected trick filters are enabled.
- Added: When trick filters are enabled, a line is added indicating how many requirements are being filtered.
- Changed: The generator will now consider placing Energy Tanks, if there's a damage requirement that's exactly high enough to kill the player.
- Fixed: The menu option for viewing all Randovania dependencies and their licenses has been restored.
- Fixed: The generator should now handle cases with negative requirements a little better.
- Fixed: Map tracker works again for Metroid Dread and Metroid Prime.

### Resolver

- Fixed: Bug where nested requirements were combined wrongly.
- Improved: Order of exploring certain dangerous events.

### Metroid Dread

- Added: Enky and Charge Beam Doors can be made immune to Power Bombs. This is enabled in the Starter Preset, and can be toggled in Preset -> Game Modifications -> Other -> Miscellaneous -> Power Bomb Limitations.
- Added: Warning in the FAQ about custom text not displaying if the game is played in languages other than English.
- Changed: Exporting games is now significantly faster.

#### Logic Database

- Added: 3 videos to the logic the database for a diagonal bomb jump in Ghavoran, a single-wall jump in Cataris, and a diffusion abuse trick in Artaria.

##### Artaria

- Changed: EMMI Zone Spinner: The connection to the pickup that is available before flipping the spinner now also requires door lock rando and Highly Dangerous Logic to be enabled.

##### Burenia

- Changed: Teleport to Ferenia: Using Speed Booster to get past the Shutter Gate now requires Speed Booster Conservation Beginner.

##### Cataris

- Changed: Thermal Device Room South: The connections to the thermal door that closes after using the thermal device now logically remains open when door lock rando is disabled and the "Can Slide" and "Shoot Beam" templates are satisfied. This is a handwave that makes the thermal device no longer a dangerous resource.
- Changed: Single-wall Jump trick in Cataris Teleport to Artaria (Blue) now requires a slide jump.
- Changed: Exclude Door above First Thermal Device from Door Randomization. Effectively making the First Thermal Device a safe action also when doors are randomized.

##### Dairon

- Changed: Yellow EMMI Introduction: Using Speed Booster to go through the Shutter Gate, right to left, no longer requires Flash Shift Skip.

##### Ferenia

- Changed: Purple EMMI Introduction: Using Speed Booster to get past the Shutter Gate now requires Speed Booster Conservation Intermediate instead of Flash Shift Skip Beginner.

##### Ghavoran

- Changed: The connection of EMMI Zone Exit Southeast and EMMI Zone Exit West is now a proper door. This enables it to now be shuffled in door lock rando.
- Changed: Going backwards through the Eyedoor now requires having first destroyed it, Flash Shift and Intermediate Movement, or being able to tank the damage.

### Metroid Prime

- Fixed: Door from Quarantine Access A to Central Dynamo being inoperable with Reverse Lower Mines enabled.
- Fixed: Minor issues with new skippable cutscenes option.
- Fixed: PAL export with skippable cutscenes
- Fixed: Flaahgra crash with skippable cutscenes (fingers crossed)
- Fixed: Warrior shrine loading behavior
- Changed: Remove white screen flash effect when crates explode.
- Changed: Skippable cutscene modes are no longer experimental. Skippable is the new default. Competitive cutscene mode has been updated appropriately.
- Changed: Update tournament winner scan in Artifact Temple
- Changed: Improve loading times when leaving MQB
- Changed: Parasite Queen no longer respawns on 2nd pass
- Changed: The post-Parasite Queen layer in Biotech Research Area 1 now prevents backtracking through Emergency Evacuation Area (1-way door)
- Removed: Major/Minor Cutscene Mode (Major hidden behind experimental options)

#### Logic Database

##### Impact Crater

- Added: The Metroid Prime Exoskeleton fight has full combat logic.

##### Chozo Ruins

- Added: Sun Tower Sessamoharu Complex Bomb Jump to Skip Super Missiles/Scan Visor

##### Phazon Mines

- Added: Phazon Processing Center between Pickup and Maintenance Tunnel Door
- Fixed: Traversing from the Spider Track Bridge to the Quarantine Access A door in Metroid Quarantine A now properly requires the barrier to be removed or `Backwards Lower Mines` to be enabled.

##### Phendrana Drifts

- Added: New Thardus Skip Method from Room Center
- Added: Quarantine Monitor to North Quarantine Tunnel Thardus Skip
- Added: Phendrana Shorelines Spider Track item without spider ball out of bounds trick

### Metroid Prime 2: Echoes

- Changed: When Progressive Grapple is enabled, it will now show `2 shuffled copies` rather than `Shuffled` for better consistency.
- Changed: A proper error message is displayed when mono is not found, when exporting a game on macOS and Linux.

#### Logic Database

- Added: 22 videos to the logic database. see the [Video Directory]
(https://randovania.github.io/Metroid%20Prime%202%20Echoes/) for the full collection
- Added: Comments to some Beginner Bomb Jump tricks
- Changed: The trick setting "Suitless Ingclaw/Ingstorm" got renamed to "Suitless Dark Aether" with the intention to cover more tight Dark Aether energy requirements outside of Ingclaw or Ingstorm related checks.

##### Sky Temple Grounds:

- Changed: War Ritual Grounds, Shrine Access, Lake Access, Accursed Lake, Phazon Pit and Phazon Grounds will now require a Suit on trickless settings

##### Agon Wastes:

- Added: Main Reactor: Scan Dash (Advanced) to reach the Luminoth Corpse which allows to reach the item through Slope Jumps and Standable Terrain (Advanced).
- Added: Main Reactor: It is now possible to get to the item with only Spider Ball, Morph Ball Bombs, Standable Terrain (Intermediate) and Bomb Space Jump (Expert) without Space Jump.

##### Dark Agon Wastes:

- Added: Hall of Stairs: Bomb Space Jump (Advanced) to reach Save Station 3 Door without Space Jump

##### Dark Torvus Bog:

- Added: Portal Chamber (Dark): It is now possible to reach the Portal with a Slope Jump (Intermediate) and Screw Attack without Space Jump.

##### Sanctuary Fortress:

- Added: Main Gyro Chamber: Instant Morph (Hypermode) into boost, to destroy the glass to Checkpoint Station
- Added: Reactor Core Item pickup now possible with just Spider Ball and Morph Ball Bombs via Standable Terrain (Intermediate) and Bomb Jump (Intermediate)
- Added: Vault: Extended Dash (Expert) and Boost Jump (Expert) Method to reach the Spinner Side
- Added: Accessing the portal in Watch Station with a Bomb Space Jump (Advanced) to reach the Spider Track, Standable Terrain (Advanced) to reach the Bomb Slot, and an Instant Morph (Advanced)

##### Ing Hive:

- Added: Hive Temple Access: Slope Jump (Expert) into Screw Attack to skip Hive Temple Key Gate
- Changed: Temple Security Access: Z-Axis Screw Attack Trick is changed into Screw Attack into Tunnels (Advanced)
- Changed: Culling Chamber and Hazing Cliff will now require a Suit on trickless settings

## [6.2.0] - 2023-09-02

- Added: "Help -> Verify Installation" menu option, to verify that your Randovania installation is correct. This is only present on Windows.
- Changed: Game generation is now up to 150% faster.
- Changed: The resolver now tries otherwise safe actions behind a point of no return before it tries actions that give dangerous resources. This makes the solve faster by avoiding some cases of backtracking.
- Changed: Comments no longer prevent And/Or requirements from being displayed as short form.
- Fixed: Auto Tracker icons that were supposed to be always visible no longer show as disabled.
- Fixed: Opening race rdvgame files from older Randovania versions now works properly.
- Fixed: Exporting games with hidden Nothing models don't crash during the exporting process anymore.
- Fixed: For macOS, exporting Metroid Prime 2: Echoes games does not require you to run Randovania from within a terminal anymore to see the Mono installation.

### Metroid Dread

- **Major** - Added: Elevator and Shuttle randomizer. The destination is shown on the elevator/shuttle's minimap icon and in the room name, if enabled. This will show different area names to the logic database for some items.
- **Major** - Added: Split beams and missiles. When playing with non-progressive beams or missiles, each individual upgrade provides a unique effect instead of providing the effects of all previous upgrades.
- Added: An in-game icon will appear if the player becomes disconnected from the multiworld server.
- Changed: The Starter Preset and April Fools 2023 preset now have non-progressive beams and missiles, instead of progressive.
- Changed: Bomb Shields are no longer vulnerable to Cross Bombs.
- Fixed: The door model for certain door types now uses the intended textures correctly.
- Fixed: The save file percentage counter and the per-region percentage counter are now all updated correctly.

#### Logic Database

- Added: Diagonal Bomb Jump in Ferenia - Speedboost Slopes Maze.
- Added: Diagonal Bomb Jump in Burenia - Main Hub Tower Top, to the Missile Tank, using either Gravity Suit or an out of water bomb jump.
- Added: In Dairon - West Transport to Ferenia, use Wave Beam to push the Wide Beam Block from above, without Wide Beam.
- Added: Logic to handle having Ice Missiles without Super Missile.
- Added: In Ghavoran - Teleport to Burenia, Cross Bomb Skip using just Morph Ball to get to and from the Pickup. Rated one level higher than the corresponding usage with Flash Shift or Spin Boost.
- Added: Ledge Warp usage to flip the spinner in Ghavoran next the Transport to Elun, and in Elun to release the X.
- Added: All Chozo-X encounters now have energy requirements.
- Changed: Added Wide Beam to missile farming during Kraid's fight.
- Changed: Fighting Kraid in Phase 2 without going up is moved from Beginner Combat to Intermediate.
- Changed: Fighting Kraid with no energy is now Intermediate Combat. Fighting with 1 Energy Tank is Beginner.
- Changed: Dodging in all Chozo-X fights now has Flash Shift as trivial, Spin Boost with Beginner Combat, and nothing with Intermediate.
- Changed: In Dairon - Teleport to Artaria, breaking the speed blocks is no longer "dangerous". This is done by removing the "Before Event" condition on breaking the blocks from above.
- Changed: In Artaria - Water Reservoir, breaking the blob is no longer "dangerous", as long as Slide is not randomized. This was previously dangerous because there's a connection in EMMI Zone Exit Southwest that makes use of Speed Booster, however, by simply adding a "Can Slide" option on the same condition, the logic now sees the blob as safe.
- Changed: In Burenia: Fighting Drogyga is now only "dangerous" if Highly Dangerous Logic is enabled. This is achieved by adding a Highly Dangerous Logic constraint on all instances where the logic uses "Before Drogyga" on connections in the Underneath Drogyga room.
- Changed: Move victory condition to after Raven Beak, and encode all requirements to finish the escape sequence to that connection. This avoids having a "dangerous" resource at the end of the game.
- Changed: In Burenia - Main Hub Tower Middle, lowering the Spider Magnet Wall is now "dangerous" only when Highly Dangerous Logic is enabled. The connection from the bottom of the room to the Pickup Platform that uses Grapple Movement requires the Spider Magnet Wall to not be lowered now requires Highly Dangerous Logic. The randomizer currently doesn't have the necessary options to make this connection mandatory in any seeds anyway.
- Changed: Most instances of pushing Wide Beam Blocks by using Wave Beam through walls now no longer need Wide Beam. Notable exception is Dairon - West Transport to Ferenia, from below.
- Changed: Boss fight logic using Ice Missile without Super Missile is no longer an option, and effectively requires as many missiles as with normal Missiles.
- Changed: Boss fight logic now understands how damage values work with Split Beams behavior.
  - Affected bosses: Robot Chozo fights, Chozo X fights and Raven Beak.
  - Having only Plasma Beam or only Wave Beam is only used to fight the Robot Chozos, at Combat Intermediate.
  - Having both Plasma Beam and Wave Beam is considered as the same bracket as only Wide Beam.
  - Having Wide Beam and Wave Beam is considered as the same bracket as Wide Beam and Plasma Beam.
- Changed: Exclude Ghavoran door between Flipper Room and Elun Transport Access from being shuffled as a Grapple Beam door in Door Lock rando. This is to enable a Ledge Warp to flip the Spinner from below.
- Changed: In Ghavoran - Flipper Room, rotating the flipper the normal way can now be in logic before having pulled the Grapple Block at Right Entrance or having turned on Power Switch 2 in Dairon, if Transport Randomizer is enabled.
- Changed: Revised logic for fighting Corpius
  - When using missiles without an ammo requirement, the X must not have been released.
  - Using Cross Bomb is moved to Combat Beginner
  - For Missiles, Super Missiles and Ice Missiles, the number of required missiles is reduced by 1, which matches the pre-existing comments. These alternatives remain Combat Intermediate.
  - For Missiles, Super Missiles and Ice Missiles, these can now also be used without combat tricks, but you need 1.5x as many units of Missiles ammo as the combat trick version.
  - Added Storm Missiles.
- Fixed: A typo in the room name Ferenia - East Transport to Dairon has been changed from East Transport to Darion.
- Fixed: In Burenia - Teleport to Ghavoran, to open the Plasma Beam door from below, add requirement to have Plasma Beam. This becomes relevant with Separate Beam Behavior.
- Fixed: In Artaria - Teleport to Dairon, to enter the teleport itself using Wave Beam, add requirements to have Wide Beam and Door Lock Rando being disabled. The former becomes relevant with Separate Beam Behavior.
- Fixed: In Cataris - Kraid Area, when using Wave Beam to fight Kraid from behind, you now also need the rest of the rest of the requirements to fight Kraid.

### Metroid Prime

- Fixed: One-way elevator mode not able to generate
- Fixed: Doors openable underneath blast shields
- Fixed: Doors and Blast shields hurting the player with reflected shots
- Fixed: Starting items getting  ignored when starting in Connection Elevator to Deck Alpha
- Fixed: Skipping the cutscene in Connection Elevator to Deck Alpha also skips item loss
- Fixed: Doors in Omega Research not locking
- Fixed: Elite Control entry Barrier activating again
- Fixed: Hall of the Elders "New Path Opened" HUD Memo not appearing
- Fixed: Some unskippable cutscenes
- Fixed: Removed HUD Memos in Emergency Evacuation Area
- Fixed: Timing of Metroids in Metroid Quarantine A
- Fixed: Stuck camera in control tower
- Fixed: Timing of flying pirates in control tower
- Fixed: Echoes Unlimited Missiles model now appears larger
- Added: More Quality of life improvements over vanilla
  - Colorblind friendlier flamethrower model
  - Power Bombs now have a heat signature
  - Power Conduits activate even if only 1 of 3 wave particles hit
  - Main Quarry power conduit no longer reflects charged wave
  - Added lock to top door during Phazon Elite fight
  - Doors unlock from picking up the artifact item instead of the Phazon Elite dying

#### Logic Database

##### Chozo Ruins

- Added: Reverse Flaahgra in Sun Tower is now logical
- Added: Furnace E Tank Wall Boost Escape
- Added: Transport Access North Wallboost to Hive Totem from Elevator
- Added: Trigger Ghosts from Sun Tower Access without Bombs or Spider

##### Phazon Mines

- Added: Fungal Hall A now has Energy and Combat Logic
- Added: Fungal Hall A SJ Scan Dash Grapple Skip
- Added: Fungal Hall Access NSJ Bombless Escape to Fungal Hall A

##### Phendrana Drifts

- Changed: Phendrana Canyon Pickup NSJ Bombless Triple Boost Adjustments
- Changed: Control Tower Plasma Skip is now Beginner
- Added: Hunter Cave Bunny Hop to reach Hunter Cave Access from Lower Edge Tunnel
- Added: Hunter Cave Slope Jump to reach Chamber Access from Lake Tunnel

##### Tallon Overworld

- Added: Root Cave Climb NSJ Boost Strat

### Metroid Prime 2: Echoes

- Added: New cosmetic suit options. Please note that these suits require the experimental patcher to be enabled.
- Added: The internal game copy is automatically deleted when exporting a game fails in certain situations.

#### Logic Database

- Added: 307 videos to the logic database. see the [Video Directory]
(https://randovania.github.io/Metroid%20Prime%202%20Echoes/) for the full collection.

##### Temple Grounds

- Added:  NSJ Extended Dash (Expert) to cross Grand Windchamber through the middle platform.

##### Sky Temple Ground

- Removed: Phazon Grounds NSJ, No SA -> Invisibil Objects (Hypermode) or Movement (Expert) and Dark Visor. Doesn't exist.

##### Agon Wastes

- Added: NSJ Extended Dash (Advanced) to reach Temple Access Door in Mining Station A.

##### Sanctuary Fortress

- Added: Extended Dash (Expert) to reach the Scan Post in Watch Station Access from Main Gyro Chamber Door.
- Added: Extended Dash (Expert) to reach Main Gyro Chamber Door in Watch Station Access from the Scan Post Side.
- Added: Workers Path - Screw Attack from Z-Axis (Intermediate) now requires Bomb Space Jump (Intermediate) from Dynamo Works
- Added: Workers Path - Bomb Jump (Advanced) method added to reach cannon NSJ from landing platform

## [6.1.1] - 2023-08-07


- Changed: Improve performance significantly when opening a Multiworld session with long history.
- Changed: Slightly improve performance when opening game details.
- Fixed: The correct error is displayed when the incorrect password is provided for Multiworld Sessions.

### Metroid Dread

- Fixed: The progress bar when exporting no longer reaches 100% earlier than intended in some situations.
- Added: Racetime seeds can now be directly imported into Randovania

## [6.1.0] - 2023-08-02

- **Major** - Removed: Starting sessions is no longer necessary and has been removed as an option. It's now always possible to clear a generated game.
- Added: Importing permalinks and rdvgames in a multiworld session now creates new worlds if missing.
- Added: The Generation Order spoiler now has a field to filter it.
- Added: An "Export Game" button has been added to "Session and Connectivity" tab as a shortcut to export any of your worlds.
- Added: It's now possible to filter the history tab in a Multiworld session.
- Added: Add Ready checkbox for Multiworld sessions.
- Added: A new tool was added to the Pickup tab of Game Details that lets you quickly find in which worlds your pickups are.
- Added: The time a world last had any activity is now displayed in the Multiworld session.
- Added: A toggle for allowing anyone to claim worlds in a Multiworld session.
- Added: Sending pickups to an offline world now updates the auto tracker.
- Added: Warnings now show up in Multiworld sessions if you're not connected to any of your worlds.
- Changed: The popup when replacing a preset for a Multiworld Session now has the same features as the solo game interface.
- Changed: Text prompts now default to accepting when pressing enter.
- Changed: Reorganized the top menu bar. The Advanced menu is now called Preferences, with an Advanced sub-menu. Opening the Login window is now in the Open menu.
- Changed: The handling for presets that can't be loaded have been improved.
- Changed: Finishing a session is now called hiding a session, and now can be undone.
- Fixed: Multiworld now properly respects major/minor configuration of each world.
- Fixed: The generation order for multiworld session now correctly handles any kind of names.
- Fixed: Any buttons for changing presets or deleting worlds are properly disabled when a game is being generated.
- Fixed: Import rdvgames for games that uses certain features, like Sky Temple Keys on Bosses or Metroid DNA in Dread, now works properly.
- Fixed: Session Browser now properly sorts by creation date and user count. It also now properly defaults to showing recent sessions first.
- Fixed: Tracking another user's inventory now properly keeps working after a connection loss.
- Fixed: Sorting the session history and audit log now works properly.
- Fixed: In Multiworld session, the Claim world button is now properly disabled when you don't have permissions.
- Fixed: Changing a preset no longer causes it to lose its position in the tree.
- Removed: Connecting to Dolphin on Linux executable builds is now hidden on known situations that it doesn't work properly.

### Metroid Dread

- **Major** - Added: Multiworld support for Dread.
- Changed: Ryujinx (Legacy) is disabled when auto-tracker support is on, or in a multiworld.
- Fixed: Dairon - Navigation Station North can no longer be assigned a hint, which would then be replaced with DNA Hints.
- Added: A new auto-tracker layout featuring progressive items.
- Added: Custom shields now have alternate and more accessible models, which can be toggled per-shield in Cosmetic Options.

#### Logic Database

- Added: 2 videos to the database
- Added: Slide from right to left in Cataris - Total Recharge Station South.
- Added: Grapple Movement to get from Lower Door to Wide Beam Block Room to Upper Door in Artaria - EMMI Zone Hub.
- Added: Crossing the water gap in Ferenia EMMI Zone Exit East with just Bombs (Hypermode IBJ and DBJ) or Cross Bombs and a Slide Bomb Boost (currently Movement Advanced).
- Added: Use Speed Booster and Gravity Suit to escape Cataris - Kraid Arena after fighting Kraid.
- Added: Using Wall Jump to get past the Flash Shift gate in Burenia - Teleport to Ferenia.
- Changed: Make it possible to get to the Diffusion Beam location without Morph Ball.
- Fixed: Entering Hanubia Orange EMMI Introduction from the right now requires having beaten the Red Chozo.
- Fixed: The Pseudo Wave Beam in Burenia - Burenia Hub to Dairon now correctly requires Wide Beam.
- Fixed: Logic issues surrounding ending the Chain Reaction sequence in Artaria, aka the Vanilla Varia Suit area.
- Removed: In Cataris - Green EMMI Introduction, the advanced Pseudo Wave Beam to break the blob from below is removed.
- Removed: In Ghavoran - Blue EMMI Introduction, the trickless Ballspark to climb the room has been removed.

### Metroid Prime

- Added: Experimental Option - `Skippable` Cutscene Mode. Keeps all cutscenes in the game but makes it so they can be skipped with the START button
- Added: Experimental Option - `Competitive (Experimental)` Cutscene Mode Removes some cutscenes from the game which hinder the flow of competitive play. All others are skippable. This will eventually replace the existing Competitive implementation.
- Added: Introduction of non-critical fixes and improvements to the base game such as fixed sound effects and removed tutorial popups. Those wanting an untainted experience of the vanilla game may still do so at their own risk by activating "Legacy Mode". For technical description of what's changed, see [qol.jsonc](https://github.com/toasterparty/randomprime/blob/randovania/generated/json_data/qol.jsonc)
- Added: Completely overhauled how custom Blast Shields and Doors look
- Added: Morph Ball Bomb and Charge Beam door locks now use Blast Shields so that they only need to be opened once with that weapon
- Added: New "Gamecube" pickup model which acts as a placeholder for all non-nothing items without a suitable model which can be displayed natively
- Added: The "Hints" page in the "Game" window now lists the location of the Phazon Suit hint.
- Changed: Non-NTSC enemies now have their health reset to match NTSC 0-00
- Changed: Blast Shields are much more visible in dark rooms
- Fixed: Random Elevators settings should no longer have mismatches between the UI and the preset regarding which elevators are excluded.
- Fixed: HoTE statue door can now handle a blast shield cover
- Fixed: Old scan points lingering in Door Lock Rando
- Fixed: Door Lock Rando shields now make explosion sounds

#### Logic Database

- Added: 52 videos to logic database, bringing the total available via the [Video Directory](https://randovania.github.io/Metroid%20Prime/) to 276

##### Chozo Ruins

- Added: The Hall of the Elders Ghost Skip from Reflecting Pool Access to reach Crossway Access South, using advanced level tricks.
- Added: Knowledge (Intermediate) for reaching Elder Chamber without fighting the Chozo Ghost.
- Added: Main Plaza - Tree item OoB logic.
- Added: Crossway - Easier boost only method for item.
- Changed: Tower of Light - Reduced gravityless SJ slope jump to tower chamber to Beginner.
- Fixed: Ice Beam has been removed from the connection to Elder Chamber in Hall of the Elders.
- Fixed: The Door in Tower of Light Access that leads to Ruined Shrine is now a normal Door instead of a Wave Beam Door.
- Changed: Ruined Nursery Bombless Standables Logic Adjustments
- Added: Ruined Nursery Bombless w/ Boost strat
- Added: Training Chamber Ghost Skip

##### Phendrana Drifts

- Changed: Quarantine Cave - Various cleanup with Thardus fight logic. Reworked visor requirements. Added Missile strategy (allows Ice Beam only fight logically).
- Added: Added Quarantine Cave NSJ Scan Dash to Q-Mon Tunnel
- Added: Dash to Q Mon from Room Center with SJ
- Added: Reverse Thardus Skip Logic (Scan and Scanless)
- Added: Thardus Hop
- Changed: Ice Ruins West Baby Sheegoth Jump Damage Requirements and Trick Adjustments
- Added: Gravity Chamber Pickup (Missile) NSJ w/o Grapple/Plasma Dash Method and Bombu Method

##### Phazon Mines

- Added: Metroid Hop to reach Missile from Quarantine Access A
- Changed: Various Metroid Quarantine A logic adjustments
- Fixed: NSJ Phazon Processing Center having too few requirements

### Metroid Prime 2: Echoes

- Added: Tracker layout "Debug Info", which also shows details useful for investigating errors.
- Added: The Coin Chest model from multiplayer is now used for offworld items instead of the ETM model.
- Changed: The Power Beam and the Morph Ball now use the Coin Chest model when shuffled, instead of the ETM model.
- Added: 4 new joke hints in the pool.
- Fixed: The gate in Command Center now opens correctly when using the new patcher.
- Fixed: Doors in Venomous Pond can no longer become blast shields.
- Fixed: The door from Sacrificial Chamber Tunnel to Sacrificial Chamber has been excluded from door lock rando.
- Fixed: Random Elevators settings should no longer have mismatches between the UI and the preset regarding which elevators are excluded.

#### Logic Database

- Added: 4 videos to logic database, see the [Video Directory](https://randovania.github.io/Metroid%20Prime%202%20Echoes/) for the full collection

## [6.0.1] - 2023-07-04

- Added: Option for disabling crash reporting and monitoring.
- Added: In multiworld sessions, you're prevented from selecting a preset that is incompatible with multiworld.
- Added: In multiworld sessions, world names must now be unique.
- Changed: The Privacy Policy has been updated to mention crash reporting and monitoring.
- Changed: Tweaked the error reporting for generating and exporting games.
- Fixed: Importing permalinks and spoilers in multiworld no longer fails.
- Fixed: Generation order is no longer hidden when Door Lock is enabled with Types mode.
- Fixed: Pickups providing negative resources can now be sent in multiworld games.
- Fixed: The prompt for a session name no longer deletes spaces at the end, making it easier to split words.
- Fixed: In multiworld sessions, the copy permalink button is properly disabled before a game is available.

## [6.0.0] - 2023-07-03

- **Major** - Multiworld support has been significantly changed! New features include:
  *  Sessions now have Worlds instead of rows with users, and users can be associated with any number of Worlds.
     * This means it's now possible to play a Multiworld entirely solo.
  *  You can connect to one Dolphin and any number of Nintendont at the same time.
  *  Multiple sessions can be opened at the same time.
  *  A session window is no longer required to be kept open. As long as Randovania is connected to a game, the server communication works.
- Added: It's now possible to drag presets directly into the root of the presets.
- Added: The order you place presets when drag and dropping is now saved.
- Added: New command line arguments `--local-data` and `--user-data` to allow configuring where Randovania saves its data.
- Added: New Door Lock rando mode - Types. In this mode, every single door of a type is swapped with another type. Generation times should be fast and be compatible with multiworld.
- Added: Interface to customize preset description.
- Added: It's now possible to save rdvgame files for race games. This is not available for multiworld.
- Added: When editing a Pickup Node, there's now a button to find an unused pickup index.
- Added: When viewing the spoiler log in a Multiworld session, it will now display the names for each world rather than "Player 1", "Player 2", etc.
- Changed: Discord login is now performed via your browser, instead of the Discord client.
- Changed: Door Lock mode Two-way is now named Doors. The functionality is unchanged.
- Changed: Improved preset descriptions, making them significantly simpler.
- Changed: Some preset options which are not ready for wide consumption have been hidden by default. To show all preset options, please select `Advanced > Show Experimental Settings`.
- Changed: In the Data Visualizer, requirements are now displayed using a tree widget, which allows for collapsing the and/or blocks.
- Changed: Optimized the solver by allowing more resources as additional resources, allowing more actions to be skipped until the necessary resources are found.
- Changed: For Multiworld, it's now preferred to have an additional pickups than placing it in another player's game, when there's no locations left in your game.
- Changed: Randovania now internally uses the term `Region` for what used to be called a `World`. This is mostly an internal change.
- Changed: Connecting to Dolphin is now hidden on macOS, as it never was supported.
- Changed: Door Lock rando generation is now up to 50% faster.
- Fixed: Issue where the resolver didn't find the paths that lead to taking the least damage.
- Fixed: The resolver no longer allows events as additional requirements. This fixes a problem that could lead to an event locking itself.
- Fixed: The `database render-region-graph` command now works properly.

### Cave Story

- Nothing.

### Metroid Dread

- **Major** - Added: Random Starting Locations is now supported. This enables all Save Stations, Navigation Stations, and Map Stations as possible starting options.
- Added: New cosmetic option to display Randovania's area names on the HUD, either always or after room transitions.
- Added: Door Lock Randomizer can randomize doors to be weak to Ice Missile, Storm Missile, Diffusion Beam, Bombs, Cross Bombs, Power Bombs.
- Added: New option under "Game Modifications" to choose how inconsistencies in Raven Beak's damage resistance are handled.
- Added: Auto tracker is now supported via a new game connection choice.
- Added: Exporting now checks if the RomFS folder has some required files.
- Changed: The doors in Itorash are now excluded from being shuffled in Door Lock Randomizer.

#### Patcher Changes

- Added: Belated April Fools 2023 preset. Enables door rando by default, as well as some surprise changes to the item pool. Make sure to see what advice ADAM has to give!
- Changed: Pickups can be configured to take away some of an item instead of giving more (e.g. missile tanks could take away missiles when collected).
- Fixed: Using Morph Ball in Proto Emmi sequence no longer crashes the game.

#### Logic Database

- Added: Grapple Movement (Beginner) for going up the left side of Burenia - Main Hub Tower Middle.
- Added: Movement (Intermediate) and Water Bomb Jump (Intermediate) for getting out of the water at the same spot.
- Added: Grapple Movement (Beginner) for the Grapple only method of reaching the Missile Tank in Main Hub Tower Top.
- Added: Use Speed Booster to skip breaking the blob submerged in water in Artaria Early Cloak room, requires Speed Booster Conservation (Beginner).
- Added: Use Flash Shift to go right after getting the pickup in Artaria EMMI Zone Spinner.
- Added: Use Flash Shift and Slide Jump to go from Artaria White EMMMI Arena to the top door to EMMI Zone Spinner.
- Added: A new way to reach the tunnel in EMMI Hub Zone with Spider Magnet, Flash Shift and Single-wall Wall Jump (Advanced).
- Added: Use a Shinespark to climb up from Above Screw Attack Blocks in Burenia Main Hub Tower Bottom with only Gravity Suit.
- Added: Use a Shinespark to climb up from Alcove Across Grapple Block in Burenia Main Hub Tower Bottom with only Speed Booster using Speed Booster Conservation Beginner.
- Added: Use a Shinespark with Gravity Suit to reach Ammo Recharge South at the bottom of Burenia Gravity Suit Tower before the Destroy Gravity Suit Floor event.
- Added: Use Spin Boost And Gravity Suit with different trick strategies to cross the big gap in Burenia Main Hub Tower Middle.
- Added: Use a Shinespark with Gravity Suit to reach the Spider Magnet wall in Burenia Main Hub Tower Middle from the bottom of the room.
- Added: Climb up to the Charge Beam Door in Burenia Main Hub Tower Middle using Gravity Suit and Flash Shift.
- Added: Climb up from the Charge Beam Door in Burenia Main Hub Tower Middle using Gravity Suit, a Slide Jump, Spin Boost and a Wall Jump.
- Added: Allow using Shinesparks in Gravity Suit Tower by storing speed in the upper part of Gravity Suit Room, also when Door Lock rando is enabled.
- Added: Pseudo-Wave Beam to break the blob in Ferenia Wave Beam Tutorial, from the right.
- Added: Use Spider Magnet with Grapple Beam in Ghavoran Spider Magnet Elevator.
- Added: Use Speed Booster to get past the pool of water in Dairon Freezer before turning on the power.
- Added: Various trick alternatives to get past the pool of water in Dairon Freezer with Bomb Jumps.
- Added: Water Bomb Jump in Burenia Underneath Drogyga to get up to the left ledge with Normal Bomb, rated as Intermediate.
- Changed: Wall Jump from Flash Shift for reaching the left Dock to Main Hub Tower Top in Main Hub Tower Middle has been removed; it is now trickless.
- Changed: Wall Jump from Flash Shift for reaching the left Dock to Main Hub Tower Top in Main Hub Tower Middle has been removed; it is now trickless.
- Changed: Avoid treating Gravity Suit as a dangerous resource, by removing the "No Gravity Suit" constraint from the "Perform WBJ" template.
- Changed: Going through Artaria Lower Path to Cataris using Damage Boost no longer requires Morph Ball.
- Changed: Reduced the difficulty of the Wall Jump in Dairon Teleporter to Artaria, to reach the pickup from the teleporter, from Advanced to Intermediate.
- Changed: Using Wall Jump Advanced to climb across Moving Magnet Walls (Small) in Cataris, aka Adam Skip, now correctly requires Spider Magnet.
- Changed: The Upper Tunnel from Burenia Teleport to Ghavoran to Main Hub Tower Middle has been converted from a Morph Ball Tunnel to a Slide Tunnel. In order to use this tunnel with Slide, Gravity Suit is also required.
- Changed: In Burenia Teleport to Ghavoran, using Power Bombs to get back up from Early Gravity Speedboost Room now requires 2 ammo units of Power Bomb. The purpose is to account for using one unit on the way down in the first place.
- Changed: Water Bomb Jump in Artaria First Tutorial, after adding the water has been changed to Infinite Bomb Jump.
- Changed: Infinite Bomb Jump in Artaria Screw Attack Room to jump out of the water under the Recharge Station has been changed to Water Bomb Jump.
- Changed: Water Bomb Jump in Burenia Underneath Drogyga to get the pickup is now Beginner with Cross Bombs.
- Changed: Water Bomb Jump in Burenia Underneath Drogyga to get up to the left ledge with Cross Bomb is now Beginner.
- Changed: Bomb Jumping to the upper part of Ghavoran Map Station Access now requires Water Bomb Jump Intermediate with Normal Bomb and Beginner with Cross Bomb. This was previously trivial with both of those.
- Changed: Bomb Jumping to the upper part of Ghavoran EMMI Zone Exit Southeast with Cross Bombs is changed from trivial to Water Bomb Jump Intermediate.
- Changed: Bomb Jumping to the upper part of Ghavoran EMMI Zone Exit Southeast with Normal Bombs is changed from Infinite Bomb Jump Intermediate to both Water Bomb Jump Intermediate and Diagonal Bomb Jump Intermediate.
- Fixed: Correctly require breaking the blob in Burenia Teleport to Ghavoran to be able to go from Main Hub Tower Middle to Teleport to Ghavoran through the upper Tunnel.
- Fixed: Burenia Hub to Dairon Transport Blob from Below giving the wrong event resource.
- Removed: Use Cross Bombs to skip the blob submerged in water in Artaria Early Cloak room. The point of this connection is to skip breaking the blob, which is no longer dangerous when you have the Morph Ball.

### Metroid Prime

- Changed: Divided the "Other" tab into "Quality of Life" and "Chaos".
- Changed: QoL Game Breaking, QoL Cosmetic, QoL pickup scans, Varia-only Heat Protection and Deterministic RNG settings are now always enabled. A new chaos option "Legacy Mode" has been added as a catch-all replacement, including the PB Refill from 5.8.0.
- Changed: Pickups can be configured to take away some of an item instead of giving more (e.g. missile tanks could take away missiles when collected).
- Removed: One-Way door lock randomizer has been removed. This has actually been the case since 5.3.0!
- Fixed: The "Unlock Save Station doors" option should now correctly unlock them.

#### Logic Database

##### Chozo Ruins

- Changed: Reorganized Morph Ball pickup in Ruined Shrine to better fit database good practices.

### Metroid Prime 2: Echoes

- **Major** - Added: Door Lock randomizer has been added. Note that this feature requires enabling the new patcher.
- Added: New random elevators mode: Shuffle Regions. In this mode, we keep the game world consistent by shuffling the regions around Temple Grounds, and then changing the elevators to match. See [this map](randovania/data/gui_assets/echoes_elevator_map.png) for reference.
- Added: When the new patcher is enabled, Security Station B starts in the post-Dark Samus appearance. This change is supported by logic.
- Changed: Pickups can be configured to take away some of an item instead of giving more (e.g. missile tanks could take away missiles when collected).
- Changed: When the new patcher is enabled, some cosmetic effects are removed from Torvus Temple in an attempt to make it crash less.
- Changed: For Multiworld ISOs, the game name now mentions the session name and world name.
- Removed: The elevator sound effect removal is no longer an option and is now automatically enabled in the appropriate circumstances.
- Fixed: The progress bar when exporting a seed is now much more accurate.

#### Logic Database

- Fixed: Re-Added Vanilla Method to access Storage C to logic.
- Changed: Movement trick level for reaching the door to Security Station B from Bioenergy Production with a NSJ Screw jump extension from Advanced to Beginner.
- Changed: Combat/Scan Dash trick level for reaching the door to Security Station B from Bioenergy Production with a Scan Dash from Expert to Intermediate.
- Added: 142 videos to the logic database
- Added: Method to climb Forgotten Bridge with Jump Off Enemy (Advanced)
- Added: Scan Dash to grab the half pipe item in Dark Torvus Arena with Combat/Scan Dash (Intermediate)
- Added: Method to collect the pickup in Reactor Core using the top Rezbit, Bombs, Bomb Space Jump (Advanced), Standable Terrain (Advanced), Movement (Advanced), and Jump Off Enemies (Expert).
- Added: Method to reach the top cannon in Sanctuary Entrance using Bombs, Space Jump Boots, Bomb Space Jump (Advanced), and Standable Terrain (Advanced).
- Added: Method to collect the pickup in Abandoned Worksite using just Screw Attack, and Screw Attack into Tunnels/Openings (Advanced).
- Added: Method to collect the pickup in Bioenergy Production using Boost Ball, Spider Ball, Screw Attack, and Movement (Advanced).

## [5.8.0] - 2023-06-05

- Added: It's now possible to save rdvgame files for race games. This is not available for multiworld.
- Changed: Use the user's new discord display name instead of their username, for users that migrated.
- Fixed: Batch generation now properly prevents Windows from going to sleep.

### Metroid Prime

- Fixed: Generator unable to pass through one-way permanently locked doors such as the ones in uncrashed Frigate
- Fixed: Exporting games with both Door Lock Rando and Room Rando will now preserve both modifications
- Added: Missile Stations refill Power Bomb. In this version, this is always enabled.

#### Logic Database

- Added: 55 videos to logic database, bringing the total available via the [Video Directory](https://randovania.github.io/Metroid%20Prime/) to 224

##### Tallon Overworld

- Added: Biotech Research Area 1 - Easier gravityless NSJ method from room center to Deck Beta Security Hall
- Added: Root Cave - L-Jump method to reach upper area

#### Magmoor Caverns

- Added: Twin Fires Tunnel - Transport to Talon -> Twin Fires, NSJ & SJ dashes now require standable terrain

##### Phendrana Drifts

- Added: Hunter Cave - Lower Edge Tunnel -> Hunter Cave Access, NSJ requires a slope jump or bomb jump after the grapple point to reach the platform with the doors.
- Added: Hunter Cave - Hunter Cave Access -> Lower Edge Tunnell, NSJ requires an L-Jump to reach the platforms across the water without falling in. Added Gravity logic if falling in (matches Lake Tunnel -> Lower Edge Tunnel).

##### Phazon Mines

- Fixed: Fungal Hall B - Scan dash method now requires scan visor
- Fixed: Ventillation Shaft - Combat dash to climb room now requires door lock rando to be off

## [5.7.0] - 2023-05-05

- Added: Skip usual Door Lock randomizer logic when the only valid lock option is unlocked doors.
- Added: When major/minor mode is enabled, the count of majors and minors is also displayed next to how many items are the in the pool.
- Fixed: Unsupported features are now disallowed from use in Multiworld sessions.

### Cave Story

- Fixed: Exporting on Linux no longer fails due to Rest Area in Plantation using "lounge" instead of "Lounge".

### Metroid Dread

- Fixed: All pickups in the pool are now correctly assigned major or minor.

#### Logic Database

- Fixed: Experiment Z-57's pickup is now a major item location in Major/Minor split.

### Metroid Prime

- Added: Selecting an ISO that isn't for Metroid Prime is now explicitly refused when exporting.
- Fixed: All pickups in the pool are now correctly assigned major or minor.
- Fixed: Room Rando no longer overrides the results of Door Lock Rando when exporting.

#### Logic Database

- Fixed: The Artifact of Truth pickup is now a major location for Major/Minor split.

### Metroid Prime 2: Echoes

- Added: Selecting an ISO that isn't for Metroid Prime 2 is now explicitly refused when exporting.
- Fixed: Energy Tanks are now considered major items in Major/Minor split.

## [5.6.1] - 2023-04-??

- Nothing.

## [5.6.0] - 2023-04-02

- Added: Trick Details popup now lists the usages in each area.
- Added: Opening the Data Visualizer from the Trick Details while customizing a preset now automatically configured the trick filters based on the preset being edited.
- Changed: Setting trick filters in the Data Visualizer based on a preset now sets all tricks, even those at disabled.
- Changed: Optimize Solver by choosing actions in a smarter order. Prefer actions of types that are likely to progress th. Postpone dangerous actions. This should make the solver able to validate seeds where it previously timed out. Solving should in general be faster in general.
- Fixed: Solver bug that made it unable to detect dangerous actions, which could result in some possible seeds being considered impossible.
- Fixed: Searching for Multiworld sessions by name is no longer case sensitive.

### Metroid Prime 2: Echoes

#### Logic Database

- Added: Proper combat requirements for the Amorbis fight.
- Removed: Incorrect and improper connections to and from the Amorbis fight.

### Metroid Prime

#### Logic Database

- Added: 48 videos to logic database, bringing the total available via the [Video Directory](https://randovania.github.io/Metroid%20Prime/) 216

### Metroid Dread

#### Logic Database

- Added: Use Flash Shift and Spin Boost with Wall Jump (Beginner) in Burenia Main Hub Tower Bottom to reach the tunnel.
- Changed: The logic for Spin Boost Room in Ghavoran now requires either the template to fight the Chozo X or Highly Dangerous logic to climb out of the room.
- Changed: Simplified various database connections.
- Changed: All three kinds of Chozo X fights now consider Use Spin Boost a valid means of dodging.
- Fixed: Missile ammo requirement when fighting Chozo X with Storm Missile. The numbers were previously too high and the numbers with and without the combat trick were swapped.
- Fixed: Resolve bug with fighting the Twin Robots fights, where to fight them using only missiles for damage always required both the expert level combat trick and the 153 missiles that are intended for trickless.
- Fixed: Add missing fight requirement to fight the Chozo X in Elun when entering the arena from the left.
- Fixed: Add missing requirement to release the X before leaving Elun.

## [5.5.1] - 2023-02-28

- Added: Game Details now contains a tab describing all door locks, when Door Lock rando is enabled.
- Changed: Certain spoiler tabs in Game Details now only show up when relevant, such as Elevators spoiler only when elevators are shuffled.
- Changed: Generation Order in Game Details is now hidden when there's incompatible settings, such as Door Lock rando.
- Changed: A nicer error message is now given when generating with a preset with configuration errors, such as no starting locations.
- Changed: A nicer error message is now given when an error occurs when loading a game layout file.
- Fixed: Customizing an included preset should properly place the resulting preset nested to that preset.
- Fixed: Customizing a preset should no longer reset where it's been placed at.
- Fixed: Generated games now keep track of extra starting pickups instead of starting items, fixing some cases you'd start with the middle of a progressive chain.
- Fixed: Changing trick filters in the Data Visualizer no longer resets the selected connection.
- Fixed: Using trick filters in the Data Visualizer no longer unnecessarily expands templates or remove comments.
- Fixed: Using trick filters in the Data Visualizer now properly removes extra requirements when tricks are removed.
- Fixed: Hiding the pickup collection message now correctly works for other player's pickups in a multiworld.

### Metroid Prime

#### Patcher Changes

- Fixed: Several soft-locks and janky cutscenes when shuffling the Essence elevator
- Fixed: Research Lab Aether wall not breaking when approached from behind (QoL Game Breaking)
- Fixed: Watery Hall lore scan being replaced with QoL Scan Point text
- Fixed: Escape sequence counting up instead of down
- Fixed: Small Samus spawning in ship instead of on top
- Added: Ridley shorelines, biotech research 2, and exterior docking hangar actors now scale with boss size

#### Logic Database

##### Tallon Overworld

- Fixed: Landing Site - PAL SJF is now only logical if Dock Rando is disabled
- Added: Life Grove - Alternate method to skip Bombs and SJ (Scan Dash Expert) to reach item *Found by Vertigo*
- Added: Life Grove - Trick to skip wallboosts when also skipping SJ and Bombs *Found by Vertigo*

##### Chozo Ruins

- Changed: Main Plaza - Lowered Half-Pipe roll-in to Expert ([See Video](https://youtu.be/ne8ap0xa_UE))
- Changed: Ruined Shrine - Wave door to half-pipe item is now L-Jump instead of R-Jump
- Added: Hive Totem - Fight Skip Intermediate Combat Dash
- Added: Hive Totem - Fight Skip "TAS Walk" Advanced Movement+Knowledge
- Added: Crossway Access West - Advanced Standable Terrain (Skips Morph) *Found by toasterparty*

##### Magmoor Caverns

- Fixed: Twin Fires Tunnel - Combat dash is now only logical if Dock Rando is disabled
- Added: Monitor Station - NSJ Heat Run Expert *Found by JustinDM*
- Added: Twin Fires Tunnel - NSJ Bunny Hop Expert Movement *Found by JustinDM*

##### Phendrana Drifts

- Changed: Quarantine Cave - More detailed Thardus Fight requirements (e.g. Plasma Beam, PBs, Boost)
- Changed: Labs - More detailed combat requirements
- Added: Chozo Ice Temple - Expert NSJ Bombless Climb *Found by MeriKatt*
- Added: Quarantine Cave - Thardus Skip Hypermode Slope Jump *Found by JustinDM*
- Added: Quarantine Cave - Expert R-Jumps to skip grapple *Found by toasterparty*
- Added: Control Tower - SJ/DBJ/BSJ/Wallboost tricks(s) to skip fight both ways
- Added: Transport to Magmoor Caverns South - Alternate NSJ Spider Skip BSJ Advanced *Found by Cyberpod*

##### Phazon Mines

- Fixed: Mine Security Station - Starting Room/Elevator doesn't account for doors locking
- Fixed: Mine Security Station - Entering from Storage Depot A doesn't check for lowered barrier
- Fixed: Metroid Quarantine A - Wallboost doesn't require Spider Ball
- Added: Main Quarry - Intermediate Wallboost to skip Bombs for item
- Added: Main Quarry - Intermediate Knowledge+Movement to skip Bombs for item *Found by toasterparty*
- Added: Metroid Quarantine A - Advanced Dashes to skip PBs
- Added: Metroid Quarantine A - Alternate R-Jump from item to door
- Added: Metroid Quarantine A - NSJ Expert Dashes from item to door
- Added: Fungal Hall Access - NSJ Advanced BSJs *Found by JustinDM*

### Metroid Prime 2: Echoes

- Added: Updated A-Kul's scan with the 2022 Echoes Randomizer tournament winner.
- Added: When the experimental patcher is enabled, Dynamo Chamber and Trooper Security Station now start in post-layer change state.

### Metroid Dread

- **Major** - Added: Door Lock randomizer has been added. In this mode, the weapons needed to open doors in the game are also changed, with full support of our logic database.
- Added: A new cosmetic option for adding an in-game death counter to the HUD.
- Added: Exporting with a custom path now checks for conflicts with the input path.
- Fixed: Ryujinx no longer hangs when stopping emulation.

## [5.5.0] - Skipped

## [5.4.1] - 2023-02-16

- Added: Linux releases are now also published to Flathub.
- Fixed: Canceling the prompt from "View previous versions" no longer causes an error.

## [5.4.0] - 2023-02-06

- Added: Experimental generation setting for staggering the placement of selected pickups.
- Added: Experimental generation setting for removing redundant possible actions.
- Added: Automatic reporting of exceptions for the client, and monitoring for requests to the server.
- Added: New pixel icons for Prime 1 & 2 autotracker
- Added: New 8x3 layouts for all Prime 1 & 2 autotracker styles
- Fixed: The minor/major split setting is obeyed much more accurately by the generator.
- Fixed: Starting with ammo no longer causes all requirements for that ammo to be ignored.
- Fixed: The generator no longer attempts placing pickups based on alternatives to satisfied requirements, such as Missile Expansions for Quadraxis while already having Light Beam.
- Fixed: Minor typos in the UI are fixed.
- Fixed: Canceling certain actions will no longer cause the UI to react as if it were an error.
- Changed: Unsupported features are now restricted to dev builds.
- Changed: Requirements where different amount of the same item, such as both Missile = 5 and Missile = 1, are expected are now properly simplified.

  This results in certain pickup combinations no longer being considered for placement in the generator, such as Sunburst for unlocking the Industrial Site from behind.

### Metroid Prime

- Changed: All included presets now have "Unlocked Save Station doors" enabled.
- Changed: "Unlocked Save Station doors" no longer remove the lock in Chozo Ruins - Save Station 3.

#### Patcher Changes

- Added: CGC Tournament Winners to Artifact Temple lore scan
- Fixed: Chapel IS giving the player lightshow on 2nd pass
- Fixed: Items in every room incompatibility with shuffled essence elevator
- Changed: Always apply Elite Quarters item softlock patch regardless of cutscene skip mode

#### Logic Database

- Fixed: Collecting the Missile Expansion in Burn Dome before the fight no longer causes the generation to fail.

### Metroid Prime 2: Echoes

- Changed: Inverted Aether is now an unsupported feature.

### Metroid Dread

- Fixed: Energy Parts are now considered minor items, and Missile+ Tanks are now considered major items.

#### Patcher Changes

- Changed: Main Power Bomb has a different color than Power Bomb tanks
- Changed: Cutscene in Hanubia - Tank Room was removed because it teleports the player to the lower section, which can softlock the player
- Fixed: You now retain Drogyga's and Corpius's item if you reload checkpoint after defeating them. This eliminates a way of rendering a seed impossible to complete.

#### Logic Database

- Added: New trick "Flash Shift Skip" to account for skipping Flash Shift gates.
- Added: Traverse to the bottom of Ferenia: Space Jump Room Access with some more options.
- Added: Pseudo-Wave Beam (Beginner) for the two blobs in Cataris - Teleport to Dairon.
- Added: Water Bomb Jump to reach the item in Cataris - Teleport to Dairon without Gravity Suit.
- Added: Flash Shift (Intermediate), Morph Ball (Intermediate), and Spin Boost (Beginner) wall jumps for climbing up Experiment Z-57's arena.
- Added: Spin Boost and Slide Jump (Beginner) for climbing the upper part of Experiment Z-57's room.
- Added: Speed Booster Conservation (Intermediate) for climbing to either the top platform or Double Obsydomithon Room in Cataris - Teleport to Artaria (Blue).
- Added: Grapple Movement (Beginner) to climb Cataris - Moving Magnet Walls (Tall).
- Added: Flash Shift (Intermediate), Morph Ball (Advanced), and Spin Boost with Spider Magnet wall jumps to climb Cataris - Moving Magnet Walls (Tall).
- Added: Speed Booster Conservation (Beginner) to collect the lower item in Cataris - Teleport to Ghavoran without Gravity Suit.
- Added: Damage Boost (Intermediate) for reaching the teleport in Cataris - Teleport to Ghavoran with Spider Magnet.
- Added: "Adam Skip" added to logic as Wall Jump (Advanced) in Cataris - Moving Magnet Walls (Small).
- Added: Space Jump method of Cross Bomb Skip (Hypermode) to skip needing Speed for the item in Cataris - EMMI Zone Item Tunnel.
- Added: Spin Boost Movement (Intermediate) and Speed Booster Conservation (Beginner) for getting up Hanubia - Central Unit without Space Jump or Infinite Bomb Jump.
- Added: Spin Boost method to climb Hanubia - Escape Room 3.
- Added: Morph Ball Single-Wall Wall Jumps to get to the Nav Station in Itorash - Transport to Hanubia.
- Added: Flash Shift Skip (Intermediate) with Bombs to skip the Flash Shift gate in Teleport to Ferenia.
- Added: Aim Down Clips (Intermediate/Advanced) to go to and from Storm Missile Gate Room without Morph Ball.
- Added: Shine Sink Clip/Aim Down Clip (Intermediate) and Speed Booster Conservation (Advanced) to reach the bottom of Teleport to Ghavoran from the top level.
- Added: Aim Down Clip (Expert) to reach the blobs in Gravity Suit Tower from the top level.
- Added: Aim Down Clip (Intermediate) in Main Hub Tower Middle to Main Hub Tower Bottom.
- Added: Shine Sink Clip/Aim Down Clip (Intermediate) in Gravity Suit room top door to bottom door.
- Added: Climb Golzuna Tower using Spin Boost and Flash Shift using Wall Jump (Intermediate).
- Added: Movement (Intermediate), Simple IBJ, or Spin Boost to reach top tunnel in Vertical Bomb Maze.
- Added: Flash Shift Skip (Beginner) in Purple EMMI Introduction; (Intermediate) with normal bombs.
- Added: Moving from Ferenia - Transport to Ghavoran to Pitfall Puzzle Room with Spin Boost, Flash Shift, or Speed Booster.
- Added: Using Normal Bomb Jump with a Cross Bomb at the top, for sideways movement, to reach the item in Artaria Proto EMMI Introduction.
- Changed: Increased difficulty of Flash Shift Wall Jump to reach the Raven Beak elevator from Intermediate to Advanced.
- Changed: Simplified many room nodes and connections.
- Changed: Shine Sink Clip in Main Hub Tower Middle to Main Hub Tower Bottom is now Intermediate (from Expert).
- Changed: Using Flash Shift to collect the fan pickup in Burenia Hub to Dairon is now Advanced (from Beginner).
- Changed: All three fan skips are now classified as Movement instead of Infinite Bomb Jump.
- Changed: Convert most of the harder IBJ instances to new Diagonal Bomb Jump trick.
- Changed: Increase difficulty of the few harder IBJs that weren't changed to Diagonal Bomb Jumps. This should better reflect the fact that Intermediate IBJ is applied for performing Simple IBJ with Normal Bombs.
- Fixed: Correctly require Morph Ball in all cases where Power Bombs are used.
- Fixed: Replace some instances of Beginner Infinite Bomb Jump in Ferenia with the Simple Infinite Bomb Jump template. This ensures that the missing bomb or cross bomb item is required.
- Fixed: Reaching the upper tunnel in Ferenia - Speedboost Slopes Maze properly accounts for the ability to destroy the beamblocks using Wave Beam, Diffusion Beam, explosives, or Movement (Beginner)
- Fixed: Usage of Infinite Bomb Jump in Ferenia Separate Tunnels Room now correctly requires the respective Bomb type. The trick is now set at different difficulty depending on which bomb type is being used.
- Removed: Infinite Bomb Jump for reaching Wave Beam Tutorial from the cold rooms.
- Removed: Shinespark in Ghavoran Total Recharge Station North. This one requires either short boost or charging speed in the room to the left. Removing this for now.

## [5.3.0] - 2023-01-05

- Added: You can now open a tracker for other player's inventories in a multiworld session.
- Changed: LogbookNodes are now called HintNodes.

### Metroid Prime

#### Patcher Changes

- Fixed: Spring ball has been nerfed to prevent abusing steep terrain marked as standable.
- Fixed: Spring ball cooldown is now properly reset when morphing/unmorphing.
- Fixed: Vanilla blast shields not being removed in door lock randomizer.

### Metroid Prime 2: Echoes

- Changed: The Auto Tracker icon for Spider Ball now uses the Dark Suit model instead of the Prime 1 model.

#### Logic Database

- Changed: Sand Processing - Screw Attack clip to access the halfpipe from Main Reactor side without Missiles is now Intermediate and without Space Jump (from Expert).
- Fixed: Main Gyro now properly accounts for solving the puzzles.

### Metroid Dread

#### Patcher Changes

- Fixed: Incorrect color during animation of killing an EMMI.

#### Logic Database

- Added: Climbing Z-57 Arena with Spin Boost and Ice Missiles (Beginner).
- Changed: Major/Minor Item Location Updates: Energy Tanks -> Major, Energy Parts -> Minor, Drogyga -> Major, Missile+ Tanks -> Major
- Removed: Water Bomb Jump in Ghavoran - Map Station Access Secret.

## [5.2.1] - 2022-12-01

- Fixed: Exporting Metroid Prime 2 when converting Metroid Prime models now works.
- Fixed: Experimental Metroid Prime 2 patcher no longer errors with some settings.

## [5.2.0] - 2022-12-01

- Added: Help -> Dependencies window, to see all dependencies included in Randovania, including their versions and licenses.
- Added: A warning is now displayed when using presets with unsupported features enabled. These features are not present in the UI.
- Added: When the generated game fails due to the solver, you're now offered to retry, cancel or keep the generated game.
- Changed: Experimental games are no longer available on stable versions.
- Fixed: Solver debug now contains previously missing rollback instances.

### Cave Story

- Nothing.

### Metroid Dread

- Added: The Power Beam tiles in the Artaria EMMI Zone Speed Boost puzzle have been changed to Speed Boost tiles to prevent softlocks.
- Added: Entering Golzuna's arena without releasing the X displays a message explaining why the boss won't spawn.
- Added: All doors locked while fighting an EMMI now unlock immediately upon defeating it.
- Changed: Exporting for Ryujinx now also utilizes the Dread Depackager, for a smaller mod size. This requires an up to date Ryujinx.
- Fixed: You now retain Kraid's item if you reload checkpoint after defeating him. This eliminates a way of rendering a seed impossible to complete.

#### Logic Database

- Added: New Highly Dangerous Logic setting for enabling situations that may be unrecoverable upon saving.
- Added: Cross Bomb alternative for crossing Flash Gates.
- Added: Pseudo-wave beam trick for destroying the bottom blob in Cataris' Central Unit Access.
- Added: Traversal through Ghavoran Total Recharge Station North without Morph Ball, before pulling the grapple block, by destroying the left Enky.
- Changed: Cataris' Thermal Device Room North now forces picking the Energy Tank pickup and the Magnet Wall Thermal Device event before going to the Final Thermal Device, or uses Highly Dangerous Logic.
- Changed: Removed the Cataris EMMI Zone Door Trigger event now that the door remains unsealed.
- Fixed: Going to the red teleporter in Cataris no longer forces needing to use bombs.

### Metroid Prime

- Fixed: The infinite scanning bug has been fixed.

### Metroid Prime 2: Echoes

- Added: A new experimental option, Inverted Aether. In this mode, it's the Light Aether atmosphere that is dangerous! All safe zones are moved to Light Aether, but that's not enough so it's still extremely dangerous. This mode has no logic.

#### Logic Database

- Added: Intermediate Slope Jump and Intermediate Wall Boost to get next to the pickup in Communication Area.
- Added: Beginner Movement for crossing Hall of Combat Mastery from the Portal Side with NSJ Screw Attack after the tunnel is destroyed.
- Changed: Standable Terrain to reach the upper Command Center Access door in Central Mining Station with Space Jump and Screw Attack has had its difficulty decreased from Intermediate to Beginner.

## [5.1.0] - 2022-10-01

- Added: You can now view past versions of the presets and revert your preset to it.
- Added: A Playthrough tab where you can run the validator has been added to the Game Details window.
- Added: Deleting a preset now has a confirmation dialog.
- Added: A development mode for permalinks, to help investigate issues.
- Changed: Discord slash command for FAQ has better usability on mobile.
- Changed: The parent for a preset is now stored in your preferences, instead of in the preset itself.
- Fixed: The solver can no longer consider collecting a location a requirement to collecting itself. This is a regression from 4.3.0.

### Discord Bot

- Added: `/website` command that gives instructions to where Randovania's website is.
- Changed: `/randovania-faq` is now just `/faq`.
- Changed: `/database-inspect` is now just `/database`.

### Cave Story

- Nothing.

### Metroid Dread

- Fixed: The target DNA count is no longer limited to 6 when modifying an existing preset, or changing tabs.
- Fixed: Exporting multiple games at once is not properly prevented with an error message. It was never possible and fail in unclear ways.

#### Logic Database

- Added: Event in Underlava Puzzle Room 2 for breaking the speed blocks so that going between the two parts can be accounted for
- Added: Event for the trigger that reopens the door to Central Unit Access, allowing it logical to go back through
- Added: Other various methods of going through rooms
- Added: New Diffusion Abuse trick for pushing Wide Beam blocks and activating the lava buttons in Cataris.
- Added: Cross Bomb Skip (Advanced) for Dairon's Cross Bomb Puzzle Room item
- Added: Power Bombs method for the Speed Booster Conservation for Dairon's Cross Bomb Puzzle Room item
- Changed: Separated the First Tunnel Blob event into two to account for Diffusion/Wave not needing to be in the tunnel
- Changed: Deleted some unnecessary tile nodes
- Changed: Various instances of Wall Jump (Beginner) to trivial
- Changed: Some Grapple options to include Grapple Movement
- Changed: Some Movement tricks to Climb Sloped Tunnels
- Changed: Some Movement tricks to Skip Cross Bomb
- Changed: Rotating the spinner in Ghavoran - Flipper Room now requires either pulling the grapple block in Right Entrance, or activating the Freezer in Dairon.
- Changed: Allow pickup in Ghavoran Elun Transport Access by charging speed via navigation room
- Changed: Help solver by adding Morph Ball requirment on connections to event to flip the spinner in Ghavoran Flipper Room
- Changed: Shooting occluded objects requires at least Intermediate Knowledge
- Fixed: Accounted for whether the player could have Varia or not when trudging through lava
- Fixed: Accounted for the upper parts of Thermal Device Room North being heated without pressing the lava button
- Fixed: Ghavoran Orange backdoor properly connects to Above Pulse Radar
- Fixed: Purple EMMI Arena properly accounting for Gravity Suit to climb the tower.
- Fixed: Ferenia - Space Jump Room Access properly requires a way of destroying the blocks to get to the lower door.
- Changed: Collecting the item in Burenia - Underneath Drogyga before flooding the room by defeating Drogyga now requires Highly Dangerous Logic to be enabled.

### Metroid Prime

- Fixed: Shuffle Item Position is now properly randomized, along with other things shuffled patcher-side.
- Added: You may now force all Save Station doors to be blue, improving QOL for both random start and door lock rando.

### Metroid Prime 2: Echoes

- Fixed: Exporting multiple games at once is not properly prevented with an error message. It was never possible and fail in unclear ways.
- Added: The winners of the Cross-Game Cup have been added to A-Kul's scan.

## [5.0.2] - 2022-09-19

### Metroid Dread

- Fixed: Exporting Metroid Dread games on the Linux builds no longer causes an error.
- Added: FAQ entry about Speed Booster/Phantom Cloak/Storm Missile not working.
- Added: FAQ entry about Golzuna and Experiment Z-57 spawn conditions.
- Added: FAQ entry about the Wide Beam door in Dairon - Teleport to Cataris.

## [5.0.1] - 2022-09-12

- Fixed: The README and front page now lists Metroid Dread as a supported game.

### Metroid Dread

- Fixed: The differences tab no longer mentions Kraid and Corpius checkpoints being removed, as that's not a thing.
- Fixed: Missing credits in Randovania itself for SkyTheLucario's new map icons.

## [5.0.0] - 2022-09-10

- **Major** - Added: Metroid Dread has been added with full single-player support.
- **Major** - Added: An installer is now provided for Windows. With it rdvgame files are associated to open with Randovania, for ease of use. A shortcut for opening just the auto tracker is also provided.
- **Major** - Changed: The UI has been significantly revamped, with each game having their own section and an easy to use selector.
- Changed: The multi-pickup placement, using the new weighting, is now the default mode. The old behavior has been removed.
- Changed: Error messages when a permalink is incompatible have been improved with more details.
- Changed: The Customize Preset dialog now creates each tab as you click then. This means the dialog is now faster to first open, but there's a short delay when opening certain tabs.
- Changed: Progressive items now have their proper count as the simplified shuffled option.
- Fixed: Hints can now once again be placed during generation.
- Fixed: Exceptions when exporting a game now use the improved error dialog.
- Fixed: Gracefully handle unsupported old versions of the preferences file.
- Fixed: Excluding all copies of a progressive item, or the non-progressive equivalent, no longer hides them from the editor.
- Fixed: Changing the selected backend while it's being used should no longer cause issues.
- Fixed: Unexpected exceptions during generation now properly display an error message.
- Fixed: Trick usage in preset summary now ignores tricks that are hidden from the UI.
- Fixed: /database-inspect command no longer shows EventPickup nodes.
- Fixed: Data Editor is now correctly named Data Editor instead of Data Visualizer.

### Cave Story

- The hints fix affects Cave Story.

### Metroid Prime

- **Major** - Added: Enemy Attribute Rando. Enemy stat values such as speed and scale can be randomized within a range you specify.

### Metroid Prime 2: Echoes

- The hints fix affects Metroid Prime 2: Echoes.

## [4.5.1] - 2022-08-03

- Fixed: The History and Audit Log are now properly updated when joining a game session.
- Fixed: Your connection state is properly updated when joining a game session.

## [4.5.0] - 2022-08-01

- Added: Preferences are now saved separately for each version. This means newer Randovania versions don't break the preferences of older versions.
- Added: Exporting presets now fills in default file name.
- Added: Logging messages when receiving events from the server.
- Changed: Internal changes to server for hopefully less expired sessions.
- Fixed: The discord bot no longer includes the lock nodes.

### Cave Story

- Nothing.

#### Patcher Changes

- Nothing.

#### Logic Database

- Nothing.

### Metroid Prime

- **Major** - Added: Door lock rando. Door locks can now be randomized, with many options to fine-tune your experience. This feature is incompatible with multiworld.
- **Major** - Added: Option to show icons on the map for each uncollected item in the game under "Customize Cosmetic Options..."

#### Patcher Changes

- Fixed: Exporting with `QoL Cosmetic` disabled
- Fixed: Zoid's deadname appearing in credits
- Changed: Patches now consume fewer layers on average

#### Logic Database

- Fixed: Phazon Mining Tunnel now accounts only for Bombs when coming from Fungal Hall B
- Fixed: The Central Dynamo drone event is now accounted for to go through Dynamo Access
- Added: Beginner Wall Boost to lock onto the spider track in Metroid Quarantine A
- Added: Advancing through rooms containing Trooper Pirates now requires either the proper beam(s), basic defensive capabilities (varies slightly by room), or Combat (Intermediate) where appropriate
- Added: Advancing through rooms containing Scatter Bombus now requires Morph Ball, Wave Beam, Movement tricks, or basic defensive capabilities

### Metroid Prime 2: Echoes

- Nothing.

#### Patcher Changes

- Nothing.

#### Logic Database

- Nothing.

## [4.4.2] - 2022-06-05

- Fixed: Generating multiworld games where one Prime 1 player has item in every room while another Prime 1 player doesn't now works properly.
- Fixed: It's no longer possible to configure more than 99 shuffled copies of a major item, as that causes errors.
- Fixed: Using a trick to break a door lock is now properly displayed in the UI.
- Fixed: The description for expansions now mention they can be logical with multi-pickup placement.
- Fixed: The change log tab no longer causes the window to have absurd sizes on macOS.
- Removed: The broken option for enabling required mains for Metroid Prime 1. It was non-functional and incorrectly displayed.

## [4.4.1] - 2022-06-04

- **Major** - Added: When using multi-pickup placement, expansions are now considered for logic.
- Added: New experimental option for a different algorithm for how the generator weights locations for multi-pickup placement.
- Added: "Generate Game" tab now remembers which games and presets were expanded or collapsed.
- Added: The Game Session Window now has a counter for how many pickups it's currently trying to send to the server.
- Changed: Considerable more effort is made to keep hints relevant if there isn't enough things to be hinted in a game.
- Changed: Reduced the lag you get the first time you open the Games tab.
- Changed: Optimized the game generation. As example, Echoes' Starter Preset is 45% faster.
- Changed: Optimized the game validation. As example, Echoes' Starter Preset is 91% faster.
- Changed: The algorithm for how locations lose value over generation has changed. This should have bigger impact in big multiworlds.
- Changed: It's now possible to login again directly in the Game Session Window.
- Removed: The server and discord bot are entirely removed from the distributed executables, reducing its size.
- Removed: Metroid Dread is no longer available in releases, as it was never intended to be considered stable.
- Removed: All auto trackers based on pixel art style were removed by request of their artist.
- Fixed: The "Spoiler: Pickups" tab no longer shows locations that aren't present in the given preset.
- Fixed: The Game Session Window now better handles getting disconnected from the server.

### Cave Story

- Fixed: Hint Locations tab in Help no longer has an empty column named "2".

#### Patcher Changes

- Nothing.

#### Logic Database

- Nothing.

### Metroid Prime

- Added: "Cosmetic" option to force Fusion Suit
- Changed: Converting models from Echoes now always needs to be provided with an ISO.

#### Patcher Changes

- **Major** - Added: Models for Echoes' translators and split beam ammo are now also converted to Prime.
- Fixed: Spawning in Elite Quarters after killing OP no longer spawns the player OoB
- Fixed: Ridley boss random size on PAL/NTSC-J and Trilogy
- Fixed: Many rooms which, when submerged, the water box would be misaligned with the bounding box
- Fixed: Certain rooms where item position randomizer biased towards one side or OoB entirely
- Added: Results screen now shows Randovania version and seed hash

#### Logic Database

- Fixed: Gravityless SJ strat for Cargo Freight Lift to Deck Gamma is no longer dangerous
- Fixed: Main Plaza NSJ Grapple Ledge dash now correctly uses the Wasp damage boost method
- Fixed: Hall of the Elders Boost IUJ typos- BSJ is now IUJ and Combat is now Combat/Scan Dash
- Added: Thardus is now logical if you only have Thermal Visor with the Invisible Objects trick set to Intermediate
- Added: Flaghra now accounts for defeating it both before and after triggering the fight
- Added: Method to reach Main Quarry's crane platform with just Grapple Beam and Beginner Movement
- Added: Method to reach Main Quarry's crane platform with Expert Wall Boosts and Slope Jumps
- Added: Method of getting Crossway with only Boost Ball and Xxpert Movement
- Added: Method of climbing Connection Elevator to Deck Beta gravityless NSJ with Advanced Bomb Jump and Expert Slope Jump
- Added: NSJ/bombless strat of getting Gathering Hall's item with a Hypermode dash
- Added: Method of getting Crossway item with Advanced Bomb Jump and Expert BSJ, Scan Dash, and Standable Terrain
- Added: Method of climbing Reflecting Pool using the Stone Toad's wacky physics as Advanced Movement
- Added: Gravityless NSJ method of leaving Gravity Chamber with Advanced Wall Boost and Expert Slope Jumps and Underwater Movement
- Changed: Increased Elite Quarters BSJ to Advanced
- Changed: Increase lower Great Tree Hall Wall Boost to Hypermode
- Changed: Chozo Ruins Save Station 3 boostless/bombless strat to go through the tunnel has had its difficulty decreased to Advanced Movement and Intermediate Standable Terrain
- Changed: Hive Totem NSJ Slope Jump now uses Beginner Underwater Movement
- Changed: Monitor Station dash to Warrior Shrine is now Beginner with SJ

### Metroid Prime 2: Echoes

- Nothing.

#### Patcher Changes

- Nothing.

#### Logic Database

- Nothing.

## [4.4.0] - Not released

This release was skipped.

## [4.3.2] - 2022-05-13

### Metroid Prime

- Fixed: Lightshow during Chapel IS after Chapel item has been obtained and room has been reloaded

### Metroid Prime 2: Echoes

- Fixed: Significantly reduced lag spikes when loading a room containing Prime1 models.

## [4.3.1] - 2022-05-08

- Added: Phazon Suit hints are now included in the preset description.
- Fixed: Exporting Prime 1 games that have no Phazon Suit no longer fails if it's configured to have a hint.

## [4.3.0] - 2022-05-01

- Added: Destroying door locks is now properly tracked. In Echoes, this means removing a door lock from the back allows for logical access to where you were.
- Added: In Data Visualizer, it's now possible to set tricks to a certain level and simplify all visible connections based on that.
- Fixed: Maximum values for certain preset fields, such as Energy Tank capacity and Superheated Room Probability, can now properly be used.
- Fixed: A race condition with Randovania connected to Nintendont, where Randovania could incorrectly assume the game was idle if memory was read while it was executing the last sent task.
- Fixed: The map tracker now properly handles when multiple nodes gives the same resource/event.
- Changed: Online game list by default only shows 100 sessions, for performance reasons. Press "Refresh" to get all.

### Cave Story

- Nothing.

#### Patcher Changes

- Nothing.

#### Logic Database

- Nothing.

### Metroid Prime

- Added: Option to specify hint for Phazon Suit in Impact Crater (default=Show only area name)
- Added: April Fools Preset
- Added: Map images are now generated and written in the same folder as output ISO when generating room rando seeds and exporting them with spoilers enabled.
- Fixed: Random Superheated, Random Submerged and Dangerous Gravity Suit logic now trigger dialog warning in Multiword sessions
- Fixed: Adjusted min/max boss sizes to prevent softlocks
- Fixed: Default setting for screen Y offset now works
- Changed: The "Items in Every Room" Chaos Option now uses items from the Randovania pool (shows n/293 items when enabled). This means multiworld items can now appear at extra locations, and item text is now consistent with the rest of item placement.
- Changed: Two-way room rando now ensures that all rooms are part of the same network

#### Patcher Changes

- Fixed: Specifying custom heat-damage-per-second now properly affects non-vanilla superheated rooms
- Fixed: Some akward cutscene timing when playing skipped cutscenes in realtime
- Added: Random boss sizes now affects Flaahgra, Plated Beetle and Cloaked Drone
- Changed: Random boss sizes now affects bosses in cutscenes, additionally Omega Pirate's armor plates now scale properly
- Changed: When creating a new save file, the default selection is now "Normal" to help prevent accidentally starting the game on Hard mode
- Changed: Artifacts which do have no need to be collected are removed from the logbook

##### Room Rando
- Added: Include Square Frigate doors and morph ball tunnels during randomization
- Fixed: Crash when opening the map near certain rooms
- Fixed: Crashes due to two large rooms being connected.
- Fixed: Crash when rolling through some doors in morph ball
- Fixed: Central Dynamo reposition soft-lock
- Fixed: Inability to scan vertical doors
- Fixed: Incompatability with "No Doors" + "Room Rando"
- Changed: The door immediately behind the player is unlocked when teleporting to a new room. This gives the player one chance to backtrack before commiting to the warp.

#### Logic Database

- Nothing.

### Metroid Prime 2: Echoes

- Added: Preset descriptions now list custom beam ammo configuration.
- Changed: Optimized how long it takes to export a game that uses Prime 1 models.

#### Patcher Changes

- Nothing.

#### Logic Database

- Nothing.

## [4.2.1] - 2022-04-01

- Fixed: Popup for new changes fixed.

## [4.2.0] - 2022-04-01

- Added: Experimental option to force first progression to be local.
- Added: New pixel icons for the auto tracker.
- Changed: Standard tracker layouts for Prime, Echoes and Corruption now include a few more items.
- Changed: Auto tracker game icons for Echoes beams now use the HUD icons instead of the pickup models.
- Changed: Update to Qt 6.
- Changed: The import preset menu in game sessions now has the presets of a game sorted by name, with the default presets on top.
- Fixed: Randovania no longer hangs on start if there's a loop in the hierarchy of presets.
- Fixed: Generation no longer fails when one player has no pickups assigned during logic.

### Cave Story

- Nothing.

#### Patcher Changes

- Nothing.

#### Logic Database

- Nothing.

### Metroid Prime

- **Major** - Added: In multiworld, pickups from an Echoes player now uses the correct model from Echoes.
- **Major** - Added: **April Fool's Day Special!** New game modification category "Chaos Options" in "Other" tab. Chaos options are patcher-side only, and thus are not accounted for by the seed generator logic.
    - Enable Large Samus
    - Random Boss Sizes
    - Remove Doors
    - Random Superheated Rooms
    - Random Submerged Rooms
    - One-way Room Rando
- Added: Deterministic Maze RNG option for fairer racing
- Fixed: Echoes Combat Visor placed in a Prime player's world now uses the new Combat Visor model.
- Fixed: Deterministic Incinerator Drone RNG setting staying on even when checkbox was unchecked.

#### Patcher Changes

- Fixed: Soft-lock in Artifact Temple with Major Cutscene skips (players could leave during ghost cutscene and abort the layer change)
- Fixed: Items Anywhere could delete Artifact hints in rare cases
- Changed: Updated [Quality of Life documentation](https://github.com/toasterparty/randomprime/blob/randovania/doc/quality_of_life.md)
- Changed: Nerfed "Items in Every Room" (Extra items more likely to be missiles)

#### Logic Database

- Nothing.

### Metroid Prime 2: Echoes

- **Major** - Added: In multiworld, pickups from a Prime player now uses the correct model from Prime.

#### Patcher Changes

- Nothing.

#### Logic Database

- Nothing.

## [4.1.1] - 2022-03-12

- Added: The game details window now displays the Randovania version the game was generated with.
- Added: You can now import a game layout/spoiler file in multiworld sessions.
- Changed: A popup shows up while waiting for the game session list.
- Fixed: The error message when the client is incompatible is now properly displayed.
- Fixed: Player inventory is now properly sent to the server in multiworld sessions.


### Metroid Prime

#### Patcher Changes

- Fixed: Scan visor and X-Ray not displaying properly after taking an elevator when combat visor is shuffled.
- Fixed: Some users receiving OS error when exporting ISO with non-vanilla suit colors.


## [4.1.0] - 2022-03-01

- Added: /randovania-faq command was added to the Discord bot, which sends FAQ messages.
- Added: Randovania now checks if the entire database is strongly connected, allowing for manual exceptions.
- Added: You can now configure the priority given to each major item. Higher values are more likely show up earlier in the progression chain.
- Added: Generation failures now have a lot more details on what was missing for progression, facilitating finding issues with your preset.
- Added: The item pool screen now explicitly tells you expansions are not used for logic.
- Added: Implemented support for changing the title for a game session.
- Added: A button for duplicating a session, including the generated game and all rows.
- Added: Multiworld sessions can now be generated without spoilers.
- Added: Preset descriptions now include if some item has a different number of copies shuffled.
- Changed: Multiworld damage logic incompatibility warning now displays every time.
- Changed: On generation failure, a count of how many nodes are accessible is now displayed.
- Changed: Data Editor now lets you save non-experimental databases with integrity errors.
- Changed: Most command line arguments have been renamed.
- Changed: Simplified the item pool tab, with the usual case now having only a single line per item.
- Changed: Improved the text for quantities for ammo in the item pool tab.
- Changed: Experimental games are only shown in the menu if the option for experimental games is enabled.
- Changed: Only session admins are allowed to copy the permalink of a session.
- Changed: Modified how ConfigurableNodes (In Echoes, the Translator Gates) are handled in logic. This should have no visual differences, other than speeding up generation.
- Changed: Great internal changes were done to how hints are applied to the game. This should have no visible impact.
- Changed: The UI for 1HP Mode now only shows up for Echoes.
- Fixed: Map Tracker now properly handles multiple copies of pickups in all cases.
- Removed: The Database Editor can only be open when running from source. In releases, use `Open -> (Game) -> Data Visualizer` instead.
- Removed: All auto trackers based on pixel art style were removed over concerns about asset licensing.

### Cave Story

- Nothing.

#### Patcher Changes

- Nothing.

#### Logic Database

- Nothing.

### Metroid Prime 1

- Added: Option to use deterministic Incinerator Drone RNG for fairer racing
- Added: Spring Ball. Enable in preset configuration. Must have bombs in inventory to work.

#### Patcher Changes

- Added: QoL Game Breaking - Reserach Lab Aether Pirate now guaranteed to jump through glass when doing room backwards
- Fixed: Players could unmorph in Magmoor Workstation where they should not be able to
- Fixed: Abuse of QoL Game Breaking in Central Dynamo to skip the maze/drone
- Fixed: Exclude Phazon Elite Item from QoL Pickup Scans
- Fixed: Wavesun when playing with shuffled item positions
- Fixed: Main Plaza etank ledge door shield was slightly misaligned
- Fixed: Cannon remaining holstered after grapple when shuffling combat visor
- Fixed: Cannon remaining holstered after a specific type of R-Jump when shuffling combat visor
- Fixed: Unmorphing now returns you to your previous visor instead of default visor when shuffling combat visor for quality of life purposes

#### Logic Database

- Changed: Reduce difficulty of Monitor Station -> Warrior Shrine NSJ/No Bombs to intermediate dash and standable terrain (from advanced dash and expert standable) and included a video.

### Metroid Prime 2: Echoes

- When checking details for a game, the hint spoiler tab now includes the correct text for Dark Temple keys hints.

#### Patcher Changes

- Nothing.

#### Logic Database

- Added: Using Screw Attack as a trickless means to obtain Grand Windchamber item after seeker puzzles

## [4.0.1] - 2022-01-30

- Changed: The UI for 1HP Mode now only shows up for Echoes.
- Fixed: Support for non-NTSC Metroid Prime 1 ISOs restored.

## [4.0.0] - 2022-01-30

- **Major** - Added: Cave Story has been added with full single-player support.
- **Major** - Added: Data Visualizer/Editor now contains a visual representation of the nodes in the area.
This feature comes with plenty of quality of life functionality for editing the database.
- Added: A new tab has been added to the preset editor, Generation Settings, consolidating various settings such as minimal logic, multi-pickup placement, dangerous actions, etc.
- Added: The Logic Database can now have descriptions for nodes.
- Added: Game Details window can now spoil the item order, elevators, translator gates and hints.
- Added: Data Editor can now edit area names.
- Added: Data Editor can now view and edit resources.
- Added: Items now have tooltips in the Auto-Tracker.
- Added: One joke hint.
- Added: Descriptions for Minimal Logic for each game, with a better definition of what Minimal Logic is.
- Added: Randovania is now able to identify for what version of Randovania a given permalink is, if they're similar enough versions.
- Added: Permalinks now contain the seed hash, so Randovania can detect if there's a hash mismatch when importing.
- Changed: In the Game Session Window, the observers tab is now visible by default.
- Changed: The rdvgame file is now considerably more technical in order to require less game-specific code.
- Changed: Editing connections in the Data Editor now has an easier to use selector for non-item resources.
- Fixed: Data Visualizer no longer hides the comment for a single-element Or/And entry.
- Fixed: Data Editor now properly handles areas without nodes.
- Removed: It's no longer possible to delete a game session.
- Removed: It's no longer possible to leave the session when closing the window.

### Metroid Prime

- Added: Start in any (uncrashed) Frigate room
- Added: 1-way cycles and 1-way anywhere elevators can lead to (uncrashed) Frigate rooms
- Added: Essence Death and Frigate Escape Cutscene teleporter destinations can now be shuffled
- Added: Artifact hints can now be configured to show area and room name, just area name, or nothing at all
- Added: Cosmetic Option - Select HUD Color
- Added: Cosmetic Option - Rotate hue of all 4 suit textures and ball glow color
- Added: Cosmetic Option - Set default in-game options like Echoes
- Added: Experimental Option - Shuffle the coordinates of items within their respective rooms. Seeds may not be completable.
- Added: Experimental Option - Add random (non-logical) items to rooms which do not usually have items.
- Added: Shuffle Power Beam
- Added: Shuffle Combat Visor
- Added: New default preset: "Moderate Challenge".
- Changed: Minimal Logic no longer checks for Plasma Beam.
- Changed: Removed "Fewest Changes" preset.
- Changed: Updated "Starter Preset" to better match community preferences.

#### Known Issues:

- Nothing.

#### Patcher Changes

- Added: Support for NTSC-U 0-01, NTSC-J and NTSC-K (Gamecube)
- Added: List of tournament winners on lore scan in Artifact Temple
- Added: QoL Game Breaking now fixes several crashes on Frigate Orpheon
- Added: QoL Game Breaking now fixes the soft-lock in hive totem by making the blocks drop sooner
- Added: Option to disable item loss in Frigate (Enabled by default)
- Added: QoL Pickup Scans - Weeds by item in Landing Site now don't have scan point
- Added: Combat/Scan/Thermal/X-Ray all have unique custom models
- Fixed: Safeguard against blowing past layer limits.
- Fixed: On Major custscene skip, Elite Quarters now stays locked until the player picks up the item. The hudmemo is now tied to the item rather than the death animation.
- Fixed: Ruined fountain not always showing the right scan.
- Fixed: Phazon Suit Small Samus Morph Ball Glow
- Fixed: Vent shaft item not being scannable on QoL Pickup Scans
- Fixed: Automatic crash screen
- Fixed: Wavesun not collecting item/unlocking door
- Fixed: Locked door on Storage Depot B (NTSC 0-02)
- Fixed: Bug in Elite Quarters where game would crash during OP death cutscene if the player changed suit during the fight
- Changed: The vines in arboretum which cover the scan panel remain in the room on the ghost layer to help aid newer players.
- Changed: Exo and Essence stay dead permanently if traversing Impact Crater multiple times
- Changed: Increased Maximum Missile/Etank/Capacity for seeds with more expansion count than is available in vanilla

#### Logic Database

- Fixed: Magma Pool - Added missing suit or heated runs trick requirement for non-grapple methods of crossing the room
- Fixed: HAT - Updated spawn node
- Fixed: Quarantine Cave - Properly model when the fight is required and when it is not
- Fixed: Bug where Biohazard Containment didn't check Power Conduit Requirements if Super Missiles were available
- Fixed: Typo in Frozen Pike - Hunter Cave Access requires Slope Jump (Advanced), not Single-Room OoB (Advanced)
- Added: New Event - Gravity Chamber Item (Lower)
- Added: New Trick Category - Infinite Speed
- Added: Magma Pool - Added standable terrain method to cross the room with a video example
- Added: Main Plaza - Hypermode Dash to get Grapple Ledge
- Added: Elite Quarters - BSJ to skip scan visor
- Added: Reactor Core - NSJ Gravityless Bomb Jumps
- Added: Cargo Freight Lift - NSJ Gravityless Boost or Bombs climbs
- Added: Flick BSJ in watery hall OoB
- Added: NSJ Bombless Lower GTH Climb (Wallboost)
- Added: NSJ Bombless Quarantine Cave Elevator Spider Skip
- Added: NSJ Bombless Gravity Chamber Escape (Gravity Wallboost)
- Added: NSJ Bombless Lower Phen's Edge
- Added: NSJ Bombless Frozen Pike (Mid-Section)
- Added: NSJ Bombless Life Grove (Wallboost)
- Added: NSJ Bombless HOTE Climb (Boost IUJs)
- Added: NSJ Bombless Elite Control Access (Wallboost)
- Added: Elite Control Access Item (Damage Boost)
- Added: Central Dynamo Item w/ Infinite Speed
- Added: Bomb jump to skip grapple in Biotech Research Area 2
- Added: Great Tree Hall - Jump Off Enemies Bomb Jump (Advanced) to reach GTC NSJ
- Added: Wallboost FCS Climb
- Added: Logic for Traversing Twin Fires Tunnel to Workstation NSJ Gravity
- Added: Logic for Traversing Twin Fires Tunnel to Workstation NSJ Bombless
- Added: Logic for Traversing Twin Fires Tunnel to Workstation Missileless Grappless
- Added: Gravityless Grappless Morphless method for crossing FCS
- Added: Waste Disposal Wallboosts
- Added: Climb Connection Elevator to Deck Beta Gravityless
- Added: Combat Requirements for Essence fight
- Added: 2 Additional NSJ methods for reaching FCS item
- Added: Lava Lake Item NSJ Combat Dash
- Added: Triclops Pit Item SJ Beginner Standable
- Added: 3 new ways to climb Tower of Light (L-Jump, R-Jump, Slope Jump)
- Added: Underwater Movement (Beginner) to get to Tower Chamber with Space Jump
- Added: Underwater Movement (Intermediate) for NSJ Tower Chamber
- Added: Frigate Crash Site climb with Space Jump and L-Jump (Intermediate) and Standable Terrain (Beginner)
- Added: More logical paths for Ice Ruins West NSJ
- Added: Ice Ruins West Middle-Left Rooftop to Item Combat/Scan Dash
- Added: Beginner L-Jump to reach Main Quarry Save Station
- Added: Main Quarry Crane Platform to Waste Disposal NSJ Advanced Combat Dash
- Added: Main Quarry Crane Platform to Item Intermediate Scan Dash
- Added: Expert Gravity Wallboost to get to Tower Chamber
- Added: Beginner Gravity Wallboost to get to Watery Hall
- Added: Expert Trick for NSJ+Boost Crossway
- Added: Movement (Intermediate) to skip Spider Ball in Crossway
- Added: L-Jump to skip SJ on 3rd tier of ore processing puzzle
- Added: NSJ Ore Processing with Spider+Bombs (Expert)
- Added: Bombless Ore Processing Puzzle with Wallboost(Advanced)
- Added: Phendrana Canyon Hypermode Boost
- Added: NSJ Combat Dash (Expert) to Temple Entryway from lower part of room
- Added: Various tricks in Uncrashed Frigate
- Added: Ore Processing Door To Elevator Access A to Storage Depot B Standable L-Jump with Power Bombs
- Added: Combat logic for Dynamo Access and Elite Control Elite Pirate fights
- Added: Intermediate/Advanced Standables to enter/escape Elite Control after/without triggering Elite Pirate
- Added: Logic now can expect players to play in just scan visor, using bombs to open doors
- Added: Knowledge/Combat (Intermediate) trick to skip needing Power Beam for Exo fight
- Changed: Renamed Misc Logic Option to "Allow Dangerous Gravity Suit Logic"
- Changed: Increased difficulty of Connection Elevator to Deck Beta DBJs to Advanced
- Changed: HAT Wallboosts can be done using Gravity at the same difficulty
- Changed: Removed under-used "Complex Movement" trick category
- Changed: All Gravityless Slope Jumps are now categorized as "Underwater Movement without Gravity", as opposed to just NSJ ones
- Changed: Knowledge (Beginner) to Traverse Magmoor Workstation without Varia
- Changed: Magma Pool - Gravity Suit lava dive difficulty was reduced to L-Jump (Intermediate) and Standable Terrain (Beginner)
- Changed: Hall of the Elders - Now properly model needing to kill the 1 ghost to leave the room. Chargeless 1 ghost fight combat difficulty reduced to beginner.
- Changed: Added requirement for X-Ray Visor or Invisible Platforms to Triclops Pit Item NSJ tricks
- Changed: Monitor Station climb to Warrior Shrine Bomb Jump difficulty changed from Advanced to Intermediate
- Changed: Monitor Station NSJ Combat Dash to Warrior Shrine lowered difficulty from Advanced to Intermediate
- Changed: Increase the difficulty of Tower of Light climb with combat dash from 'Beginner' to 'Intermediate' lowered Standable Terrain from 'Intermediate' to 'Beginner'
- Changed: Frigate Crash Site Climb Space Jump Slope Jump Standable Terrain difficulty was reduced to Standable Terrain (Beginner)
- Changed: Removed Slope Jump and Standable requirement from Ice Ruins West NSJ
- Changed: Main Quarry Save Station NSJ Movement difficulty from Beginner to Intermediate
- Changed: Main Quarry Crane Platform to Waste Disposal Standable/Slope Jumpe no longer requires L-Jump
- Changed: Main Quarry Crane Platform to Waste Disposal NSJ Scan Dash difficiulty from Advanced to Intermediate
- Changed: Ore Processing Storage Depot B to Waste Disposal NSJ Standable difficulty from Intermediate to Beginner
- Changed: Ore Processing Storage Depot B to Waste Disposal R-Jump to L-Jump
- Changed: Elite Research Spinners without Boost from Advanced to Intermediate
- Changed: Ore Processing Door To Elevator Access A to Storage Depot B Standable difficulty from Intermediate to Advanced
- Changed: Sun Tower Early Wild now requires Intermediate Knowledge on all methods
- Changed: Less damage required for Watery Hall with Gravity Suit

### Metroid Prime 2: Echoes

- Changed: Minimal Logic no longer checks for Light Suit or Agon Keys.

#### Patcher Changes

- Fixed: Exporting an ISO when Randovania is in a read-only path now works properly.
- Added: Ability to set a custom HUD color

#### Logic Database

- Changed: Shrine Access Seeker Door without Seekers is now Hypermode (from Expert).


## [3.2.2] - 2022-01-17

- Fixed: Presets for unknown games (for example, from a dev version of Randovania) are now properly ignored.

## [3.2.1] - 2021-10-23

- Fixed: The spin box for starting Energy Tanks no longer goes above 14.
- Fixed: Errors from the Prime 1 patcher are now properly displayed in error messages.
- Fixed: Converting presets from previous games should no longer cause invalid expansion ammo count.
- Fixed: Converting presets with multiple major items that give ammo no longer cause incorrect per-expansion ammo count.
- Fixed: Changing the default beam in Echoes no longer throws an error with invalid included ammo.
- Fixed: Sky Temple Keys on Guardians/Sub-Guardians are now properly counted for the item pool size.
- Fixed: Sky Temple Keys on Guardians/Sub-Guardians now appears on the preset description.
- Fixed: Safety check that there's enough available locations for all non-progression at the end of generation has been re-added.
- Changed: Improved error message for certain kinds of invalid permalinks.
- Changed: Presets with negative ammo count for expansions are invalid.

### Metroid Prime

#### Patcher Changes

- Fixed: PAL ISOs now correctly work again.

## [3.2.0] - 2021-10-16

- **Major** - Added: The Logic Database can now have comments in requirements.
- **Major** - Changed: Expansions contents are now configured directly, instead of being calculated from a target.
- Added: Files in the "Previously generated games" folder now includes the name of the games used.
- Added: Custom names for Prime 1 elevators
- Added: Support for Minimal Logic has been added for Metroid Prime and Metroid Prime 3.
- Added: New auto tracker layouts for Metroid Prime 2, with two lines and three lines.
- Changed: Force one specific certificate root when connecting to the server.
- Changed: Custom elevator names across both games now used throughout the entire UI
- Changed: Data Editor now raises an error if two Pickup Nodes share the same index.
- Changed: When changing Echoes Goals, the slider of the number of keys is now hidden when "Collect Keys" goal is not selected.
- Changed: Customizing the item pool causes permalinks to not get as long as before.
- Changed: The Qt theme was changed, as the previous one had serious issues on certain platforms and certain elements.
- Fixed: Items that include ammo are now configurable to provide up to the ammo's capacity.
- Fixed: Certain invalid permalinks are now properly recognized as invalid.
- Fixed: In connections editor, changing a requirement to "And/Or" no longer places ui elements in the wrong place.
- Removed: Metroid Prime 2: Echoes FAQ entry about the weird hint categories, as the issue has been fixed.
- Removed: Menu option to open STB's Echoes item tracker in a new window.

### Metroid Prime - Patcher Changes

- Added: New Nothing model.
- Added: Missile Expansions for yourself has a 1 in 1024 of being shiny.
- Fixed: Mine security station softlock so that defeating the purple pirates first doesn't fail to switch the room to the non-cutscene layer.
- Fixed: Qol scan for Ice Ruins West pickup.
- Fixed: Warp-to-start crash.
- Changed: Fewer forced popup alert for multiworld purpose, and popups now lasts 3s instead of 5s.

#### Cutscene Skips

- Added: Cutscene skip for arboretum gate (competitive+).
- Added: Mine Security Station now longer force switches to Combat Visor.
- Changed: Shorelines Tower cutscene skip is now Minor.
- Changed: Workstation cutscene is now Competitive.
- Changed: Wave panel cutscene in Main Quarry is now Competitive.
- Changed: Elevator leaving cutscenes back are now Major.

### Metroid Prime 2: Echoes - Patcher Changes

- Added: Cosmetic option to customize hud color.
- Fixed: Scanning hints now displays the correct, edited categories.

### Metroid Prime - Logic Database

- Added: Method of reaching pickup in Root Cave from Arbor Chamber with a Dash (Intermediate and above).
- Added: Knowledge (Beginner) trick to leave Central Dynamo without completing the maze or fighting the drone.
- Added: Additional Lower Mines NSJ logic.
- Added: Movement tricks for logical forced damage in Magmoor Caverns, Phazon Mines, and Impact Crater.
- Added: Tricks for climbing Research Lab Aether NSJ
- Added: Tricks for traversing Magmoor Workstation bombless NSJ
- Added: More detailed boss/combat logic
- Fixed: Shorelines tower item being accessible from Ruins Entryway and not Temple Entryway.
- Fixed: Backwards Lower Mines logic
- Fixed: Ice Ruins West NSJ logic now accounts for adult sheegoth layer
- Fixed: Added missing requirements for releasing the metroid in Research Lab Aether

### Metroid Prime 2: Echoes - Logic Database

- Added: Method of climbing halfpipe in Meeting Grounds with Space Jump, Screw Attack, and Standable Terrain (Beginner and above)
- Added: Method of killing Quad MBs using Bombs or Power Bombs and Combat (Beginner)
- Added: Method of killing Quad MBs using Screw Attack (Space Jump) and Knowledge (Beginner)
- Added: Requirement to either kill the Quad MBs or defeat Spider Guardian in order to collect the item in Hall of Combat Mastery in the intended way
- Fixed: A few broken Dark Forgotten Bridge paths have now been fixed.
- Changed: Simplified Meeting Grounds logic slightly, by removing the redundant Top of Halfpipe node
- Changed: Killing Quad MBs now uses a template, as it's a complex set of requirements repeated in three separate rooms

### Discord Bot (Caretaker Class Drone)

- Changed: Room images uses two-way arrows if a connection is two-way, instead of two arrows.

## [3.1.4] - 2021-09-19

- Changed: Force one specific certificate root when connecting to the server.
- Fixed: Checking for updated versions will no longer close Randovania when no internet connectivity is present.
- Fixed: The server will properly reject clients with mismatched versions.

## [3.1.3] - 2021-09-19

- Added: Dialog that shows all enabled tricks in a preset and a list of all rooms that have some combination of tricks that ends up active in that preset.
  - This dialog can be accessed by right-clicking a preset on the "Generate Game" tab, or by pressing the "..." menu in the "Game Details" window.
- Added: Multiworld Help entry regarding maximum number of players.
- Added: Metroid Prime FAQ entry regarding the forced popup alert.
- Changed: Long lines of requirements (Check for all artifacts in Artifact Temple) are now word wrapped.
- Changed: When changing Echoes Goals, the slider of the number of keys is now hidden when "Collect Keys" goal is not selected.
- Changed: In the description of Prime 1 presets, Quality of Life now comes before Game Changes.
- Changed: Clarify that only "Two-way, between areas" guarantees that all areas are accessible.
- Changed: Progress bar when generating a game now reports how many actions were taken, instead of how many items are left.
- Fixed: Nodes with no outbound connections now clearly display this in the visualizer, instead of an error.
- Fixed: Updated multiworld damage warning to mention Magmoor Caverns as well.

### Discord Bot (Caretaker Class Drone)

- Added: The bot now responds to permalinks, presets and rdvgame files sent via direct messages.
- Added: Response for permalinks now offers the permalink's presets for download.
- Changed: `/database-inspect` area responses now has a node selection.

## [3.1.2] - 2021-09-15

- Fixed: In game session, pressing the "Generate game" button no longer errors.

### Discord Bot (Caretaker Class Drone)

- Changed: The response to `.rdvgame` files now include the seed hash and permalink.
- Changed: `/database-inspect` response now includes an image of the requested room layout.

## [3.1.1] - 2021-09-12

- Added: When importing a preset in a game session, there's now an option to import directly from a file.
- Added: In game session, it's now possible to export a preset directly to a file.
- Added: In game session, there's now a "Generate game (no retries)" button. This option attempts generation only a single
time, before giving the error message of why it failed. It's useful for investigating bad presets.
- Changed: When multiworld generation fails, the error message is now clearer on which players haven't reached the end.
- Changed: Preset summaries have been split better into categories.
- Removed: The "Never" option for dangerous actions has been removed from the UI, as it currently doesn't work.

### Discord Bot (Caretaker Class Drone)

- Changed: `/database-inspect` response is now more readable and includes the name of who requested it.

## [3.1.0] - 2021-09-05

- **Major** - Added: Setting for requiring a number of actions/progression before artifacts are placed, to prevent early artifacts.
  - Default Prime 1 presets now default to 6 minimum progression for artifacts.
- **Major** - Added: Setting for controlling how dangerous checks are handled in logic.
- Added: Setting for toggling the pickup scan QOL adjustments.
- Added: The seed hash label in Game Sessions is now selectable.
- Added: One joke hint, requested in 2019.
- Added: Data Visualizer now only shows target nodes for selection that are non-impossible.
- Added: Data Visualizer now highlights nodes that have a path to the selected node.
- Added: Improved the error message when the patcher executable is somehow missing.
- Added: New entries to the Multiworld Help for collecting items and cross game.
- Fixed: Randovania no longer errors when the last selected preset is for a hidden game.
- Fixed: Quality of Life page link in Metroid Prime preset customization is now fixed.
- Fixed: The tracker now properly restores states for games other than Echoes.
- Fixed: Fixed a crash that sometimes occurs when deleting presets.
- Fixed: Generator now directly accounts for events weighting actions.
- Changed: Removed customization of Qt theme for decreasing whitespace.
- Changed: Upgrades in the tracker fills an entire column first, instead of filling rows first.
- Changed: Tracker now properly saves the preset used when persisting the state.

### Metroid Prime - Patcher Changes

- Added `Pickup Scans` option to toggle the patching of item locations so that they can always be scanned.
- Magmoor Workstation item scannable through the purple door (QoL Pickup Scan)
- Fixed shorelines tower item custom scan sometimes showing the incorrect text for certain models
- Certain pickups now always have the popup alert on collection during multiworlds.
- If there are multiple pickups for other players next to each other, these pickups are forced to have a popup alert, so Randovania can properly detect they were picked up.
- Fixed PCA crash patch not being applied when playing small samus.

#### Cutscene Skips
- Added `Competitive` cutscene skip option.
- Moved Shorelines Tower cutscene to major (it sometimes has a reposition that is sometimes useful in routing)
- Removed Main Quarry Combat Visor switch
- Speed up opening of gate in ice temple
- Speed up opening of gate in sun tower
- Fixed Thardus cutscene skip softlock

### Metroid Prime - Logic Database

- Added: Method of reaching Ruins Entryway from Plaza Walkway in Phendrana Shorelines with a Dash (Intermediate).
- Added: Easier NSJ trick to climb Ruined Courtyard using the water puzzle platforms.
- Added: Charge Beam requirements were added to the following rooms with combat trick alternatives:
    - (Beginner) Elite research - Phazon Elite
    - (Beginner) Research Entrance
    - (Intermediate) Hall of the Elders - Wave and Ice bomb slots
    - (Intermediate) Sunchamber - Ghosts fight
    - (Intermediate) Mine Security Station with >= 200 energy
    - (Advanced) Mine Security Station
- Fixed: Main Plaza door to Plaza Access is now properly a normal door, instead of a permanently locked door.
- Fixed: Sun tower now requires Knowledge (Intermediate) to collect the Sunchamber layer change event without falling down.
- Fixed: Removed broken/redudant trick for reaching Temple Entryway ledge using cutscene reposition
- Fixed: Trivial logic for Plaza Walkway to Ruins Walkway
- Fixed: Replaced Bomb Jump (Intermediate) with Dash (Beginner) trick to cross the gap to reach the Courtyard Access door in Ice Ruins West.
- Fixed: NSJ logic now accounts for stalactite in Ice Ruins West.
- Fixed: Crossing the gap by Specimen Storage door no longer sometimes requires L-Jump (Intermediate) instead of Beginner.
- Changed: Improved readability of Ruined Courtyard logic.
- Changed: Reorganized Sunchamber logic to improve usage by generator/solver.
- Changed: Picking up Sunchamber Ghosts item NSJ is now L-Jump (Beginner) instead of Intermediate.
- Changed: Crossing TFT to TF with Gravity+SJ now requires Movement (Beginner)
- Changed: FCS Item Scan Dash method is now Intermediate without SJ.
- Added: FCS Grapple strat - Movement (Beginner)

### Metroid Prime 2: Echoes - Patcher Changes

- Added: A-Kul's scan in Sky Temple Gateway now displays a list of previous tournament winners.
- Changed: Echoes now uses a different game ID when saving ISOs with menu mod enabled, preventing issues from incompatible save files.
- Changed: The elevator sound effect is never removed when elevators are vanilla, ignoring the preference.

### Metroid Prime 2: Echoes - Logic Database
- Added: Method of reaching the pickup in Reactor Core with Space Jump, Bombs, Spider Ball, and Standable Terrain (Intermediate and above).
- Fixed: Lore Scan in Meeting Grounds no longer believes that Boost is required to scan it.
- Fixed: Reactor Core has been cleaned up slightly.
- Fixed: Spawn point in Accursed Lake is now correctly set.

### Discord Bot (Caretaker Class Drone)

- Added: The `/database-inspect` command to send the logic of a room to the channel.
- Added: Messages with rdvgame files also get a reply with a summary of the preset.
- Changed: Responses with preset descriptions no longer pings the original message.

## [3.0.4] - 2021-08-10

- Added: Game Sessions now have an accessible audit log, which includes whenever a player accesses the spoiler log.
- Added: Metroid Prime 1 racetime.gg rooms are now viewable in the racetime.gg browser, with filters for each game
- Fixed: Importing a permalink from the racetime.gg browser while a race is currently in progress now selects the correct racetime.gg room

## [3.0.3] - 2021-08-08

- Fixed: "Open FAQ" in the main window now works correctly.
- Fixed: Pressing Yes to ignore invalid configuration now works correctly.
- Changed: Randovania now silently handles some invalid configuration states.
- Changed: Improved handling of corrupted repository for old preset versions.

## [3.0.2] - 2021-08-05

- Added: In-game crashes in Metroid Prime now automatically show the error screen.

- Changed: Game Sessions - The window now uses docks for the different parts, meaning you can resize, reorder and even split off.

- Changed: Use different colors for artifact hints in Metroid Prime, for better readability on both scan box and logbook.

- Fixed: Exporting a Metroid Prime ISO with Warp to Start enabled and starting at certain elevator rooms no longer fails.

## [3.0.1] - 2021-08-01

- Changed: Disabled the option to stop exporting a Prime 1 ISO to avoid crashes.

- Fixed: Server will now re-authenticate with Discord, preventing users from logging with the incorrect account.

- Fixed: Game Sessions - History entries with invalid locations no longer cause error messages.

## [3.0.0] - 2021-07-30

-   **Major** - Metroid Prime 1 is now fully supported, including multiworld and auto tracker!

-   **Major** - Presets are now presented in a tree view, with custom presets being nested under another one. They're also saved separately from Randovania data.

-   **Major** - The auto tracker now have support for different layouts, with their own assets and game support. New themes with icons similar to the game were also added, provided by MaskedKirby.

-   Added: Credits in Metroid Prime 2 now contains a list of where all non-expansions were placed, including possibly other player's for a multiworld. The credits now takes 75 seconds instead of 60 to accomodate this.

-   Added: Button to export the presets used in a game file.

-   Added: Add text description to unusual items in the Item Pool tab.

-   Added: New Help tab with information on how to read the Data Visualizer.

-   Added: In the Map Tracker, it's now possible to right-click a location to see a path from last action to it.

-   Added: A menu option to open the logs folder.

-   Added: The timeout limit is now progressively more forgiving, the more timeouts that happen.

-   Added: Button to set all gates to "Random with Unlocked' for Prime 2.

-   Changed: The items in the starting items popup is now sorted.

-   Changed: Customizing Dark Aether damage is now considered by logic.

-   Changed: Pickup visibility method is now configured in the Item Pool tab.

-   Changed: Multiworld connection is slightly more conservative when giving items.

-   Changed: Updated the Multiworld Nintendont for hopefully more stability.

-   Changed: The session history in multiworld now has different columns for the players involved, pickup and where the pickup was. It's also possible to sort the table by any of these fields.

-   Changed: The ISO prompt dialog now remembers your last used vanilla ISO, for when you delete the internal copy. When opening the file pickers, these start now with the paths from the input fields.

-   Changed: Many Spin/Combo boxes no longer react to the mouse wheel when not focused.

-   Fixed: Closing the dangerous settings warning via the X button is now properly recognized as "don't continue".

-   Fixed: Hint Item Names no longer breaks if you swap games while the table is sorted.

-   Fixed: Hint Item Names now properly list Artifacts and Energy Cells.

-   Fixed: Map Tracker now properly handles unassigned elevators.

-   Fixed: Trick names in the preset are always sorted.

### Metroid Prime 2 - Logic Database Changes

-   **Major** - "Suitless Ingclaw/Ingstorm" trick added to cover traversing rooms with either Ingclaw Vapor or Ingstorm.

#### Added

-   Method of getting over the gate in Mining Station A in reverse with Space Jump and Screw Attack (Expert and above).

-   Method of bypassing the breakable glass in Sand Processing from Main Reactor with Space Jump and Screw Attack (Expert and above).

-   Method of climbing to the top level of Main Gyro Chamber with Space Jump, Screw Attack, and Bombs, and no Scan Visor (Advanced and above).

-   Method of climbing the Sand Processing bomb slot with a Slope Jump for Bombless Bomb Slots (Advanced and above).

-   Method of leaving Dark Agon Temple by opening the gate from OoB with Single Room OoB, Slope Jump, Standable Terrain, Bomb Space Jump, Space Jump, and the Agon Keys (Expert and above).

-   Great Bridge:
    - Method of reaching Abandoned Worksite door with Space Jump and Extended Dash (Advanced and above).
    - Method of reaching Abandoned Worksite and Torvus Map Station doors from Temple Access Dark door with Boost Ball and Boost Jump (Advanced and above).
    - Method of reaching the pickup with Screw Attack and Single Room Out of Bounds (Expert and above).

-   Method of Crossing Grand Windchamber (both ways) Without Space Jump using Extended Dash (Hypermode).

-   Method of reaching the pickup in Watch Station:
    - With Space Jump, Screw Attack, and Single Room OoB (Expert and above).
    - With only Space Jump and Single Room OoB (Hypermode)

-   Alpha Blogg now has proper requirements for multiple difficulties.

-   Method of Bomb Slots without Bombs in Sanctuary Fortress/Ing Hive - Controller Access/Hive Controller Access without Space Jump (Expert and above).

-   Methods of crossing Torvus Bog - Fortress Transport Access with Gravity Boost or Bombs (No Tricks/Advanced and above).

-   Method of traversing Vault without Space Jump or Screw Attack using Extended Dashes (Advanced and above).

-   Method of reaching Windchamber Gateway item with only Scan Visor using Extended Dashes (Expert and above).

-   Method of reaching Kinetic Orb Cannon in Gathering Hall using Extended Dashes (Expert and above).

-   Method of reaching the pickup in Accursed Lake with a dash (Advanced and above).

-   Method of reaching Temple Security Access from the portal in Aerial Training Site with an Extended Dash (Hypermode).

-   Method of reaching the pickup in Mining Plaza with an Extended Dash (Hypermode).

-   Method of completing the Main Gyro Puzzle with only Space Jump and Screw Attack (Advanced and above).

#### Changed

-   Reaching the pickup in Temple Transport B with a Wall Boost is now Hypermode (from Expert).

-   Reaching the pickup in Path of Roots with only Bombs is now Expert (from Hypermode).

-   Reaching the portal in Hydrodynamo Shaft with Air Underwater and Screw Attack is now Hypermode (from Expert).

-   Reaching the pickup in Dark Torvus Arena with a Roll Jump is now Hypermode (from Expert).

-   Trial Grounds, reaching the door:
    - From the portal with Space Jump and a Slope Jump is now Beginner (from Intermediate).
    - From the left safe zone with a Dash is now Intermediate (from Expert) and without anything is now Advanced (from Expert).

-   Opening the Seeker Lock without Seekers in Mine Shaft is now Advanced (From Expert)

-   Opening the Seeker Lock without Seekers in Plain of Dark Worship is now Expert (From Hypermode).

-   Reaching the Windchamber Gateway Door from Windchamber Tunnel with a Boost Jump is now Hypermode (From Expert).

-   Reaching the pickup in Medidation Vista with a Boost Jump is now Expert (From Advanced).

-   Quadraxis and Boost Guardian now have proper health and item requirements with tricks disabled.

-   Activating Controller Access rooms Bomb Slots without Bombs is now Advanced (from Expert).

-   Reaching the Abandoned Worksite/Brooding Ground door from the bridge in Dark/Forgotten Bridge with an Extended Dash is now Hypermode (from Expert).

-   The initial Terminal Fall Abuses in Vault from the scan portal are separate from the final and are now Advanced (from Expert).

-   Catacombs NSJ dash to Transit Tunnel South has been modified to account for Scan Visor, with the original difficulty being raised to Advanced (from Intermediate).

-   Undertemple Shaft NSJ dash from bottom to top of cannon is now Intermediate (from Advanced).

-   Morph Ball is no longer required to reach the portal from the Echo Gate in Profane Path Scan Dash method.

-   Various Standable Terrain tricks (Dark Agon - Portal Site, Temple Grounds - Sacred Path) have been lowered to Beginner/Intermediate (from Advanced). This is to
    attempt to fix an old database limitation from before tricks had their own difficulty levels.

-   The dashes in Gathering Hall from Transit Tunnel South/West to the Kinetic Orb Cannon are now Intermediate (from Advanced).

-   The Bomb Space Jump NSJ to reach Abandoned Worksite in Great Bridge is now Expert (from Hypermode).

-   The dash to reach the portal in Aerial Training Site from Central Hive Transport West is now Hypermode (from Expert).

-   The dash to leave Hive Temple after Quadraxis via Security Station is now Hypermode (from Expert).

-   The dashes in Command Center (top level) and Accursed Lake without Space Jump are now Beginner (from Intermediate).

-   The dash in Mining Station A to reach Temple Access without Space Jump or Missiles is now Advanced (from Intermediate).

-   The dashes in Trial Grounds to Dark Transit Station without Space Jump are now Advanced (from Intermediate).

-   The dashes in Undertemple Shaft to reach Sacrificial Chamber Tunnel (and back) are now Advanced (from Intermediate).

-   The dash in Hall of Combat Mastery to reach the upper area after the glass is now Advanced (from Intermediate).

-   Bomb Guardian now has proper logic when shuffling Power Beam.

## [2.6.1] - 2021-05-05

-   Changed: Invalid values for the Multiworld magic item are ignored when detecting if the game is properly connected.

-   Fixed: "One-way anywhere" no longer shows up twice in preset warnings for multiworld

-   Fixed: Changing starting location to Ship or Save Stations now works again.

-   Fixed: Torvus Gate elevator is now properly hidden instead of Dark Torvus Ammo Station.

## [2.6.0] - 2021-05-02

-   **Major** - Added: New elevator randomization settings:
    * New mode: *One-way, elevator room with replacement*. One way elevator, but loops aren't guaranteed.
    * Select which elevators can be randomized.
    * Select possible destinations for *One-way, anywhere*.
    * Randomize Sky Temple Gateway, Sky Temple Energy Controller, Aerie Transport Station and Aerie elevators. *Warning*: These rooms have some details you must consider. Please read the elevators tab for more information.

-   **Major** - Added: The Energy Controllers in Agon Wastes, Torvus Bog and Sanctuary Fortress are always visible in the map, regardless if map is revealed by default. All regions are also always available for selection. This allows the light beam warps after U-Mos 2 to always be used.

-   **Major** - Added: An user preference (in *Customize in-game settings*) for the map to display names of unvisited rooms.
    When randomizing elevators, the elevator rooms are excluded to prevent spoiling their destinations. An option were added to disallow displaying names entirely, since otherwise you can use a Map Station to find the names.

-   Added: An option to disable the elevator sound effect, preventing it from playing endlessly in certain cases.

-   Added: When a crash happens, the game now displays an error screen instead of just stopping.

-   Added: The *Hint Item Names* tab now supports switching between all 3 Prime games.

-   Added: An option to use an experimental new pickup placement logic, able to place multiple pickups at once.

-   Added: Two additional joke hints. (Thanks CZeke and Geoffistopheles)

-   Added: It's now possible to add Infinite Beam Ammo, Infinite Missiles and Double Damage to the item pool.

-   Added: Player names are now colored yellow in hints.

-   Changed: Elevator names in the tracker uses their customized names, not the vanilla ones.

-   Changed: Optimized Randovania startup time and extensive logging of what's being done during it.

-   Changed: Improve scan text for expansions.

-   Changed: Some hints in multiworld games now also include the player names.

-   Changed: Missiles, Power Bombs and Ship Missiles are now only in logic after their respective main launcher, even if it's not required in game.

-   Changed: You can add up to 99 of any expansion to the pool, up from 64.

-   Fixed: The *Logic damage strictness* multipliers are no longer applied twice.

-   Fixed: *Up to* relative hints are no longer converted into *exactly* if the actual distance matches the displayed number.

-   Fixed: Dark Torvus Bog - Portal Chamber is no longer silently ignored as a starting location.

-   Fixed: Charging your beam to shoot when out of ammo now works even when customizing the ammo type required.

-   Fixed: Having the maximum number allowed of an expansion in a preset no longer causes permalink errors.

-   Fixed: Fixed the game defaulting to Combat Visor after an elevator.

-   Fixed: Multiworld spoiler logs now use 1-indexed player names for locations.

-   Removed: Using Dark Visor as the starting visor is no longer supported. (Game crashes on unmorph for unknown reasons)

### Logic Database Changes

-   Added: Method of reaching the pickup in Hive Gyro Chamber with Space Jump, Boost Ball, and a Boost Jump (Expert and above).

-   Added: Method of climbing Torvus Grove with Space Jump, Screw Attack, and Standable Terrain (Advanced and above).

-   Added: Method of reaching cannon in Great Bridge with Boost Ball and a Boost Jump (Expert and above).

-   Added: Method of reaching the main part of Hall of Combat Mastery with a Scan Dash and after blowing up the glass (Intermediate and above).

-   Added: Method of activating the portal in Portal Terminal with Screw Attack, Slope Jump, and No Bombs or Space Jump (Expert and above).

-   Added: Method of climbing Sacred Bridge with Bombs and a Bomb Space Jump (Advanced and above).

-   Changed: Logic paths that require Screw Attack without Space Jump now make sure to not have Space Jump to be valid.

-   Fixed: Spawn point of Aerie Transport Station is now the door, making DS2 required to take the elevator there.

## [2.5.2] - 2021-02-28

-   Added: The number of items in the pool is now included in the summary.

-   Fixed: Shuffling Combat Visor with item acquisition popups enabled no longer errors.

## [2.5.1] - 2021-02-26

-   Added: Drag and dropping rdvgame and rdvpreset files into the main Randovania window now imports that game file and preset, respectively.

-   Added: Discord bot now posts summary whenever a preset is attached to a message.

## [2.5.0] - 2021-02-19

-   Changed: Preset summary now only include differences from vanilla game.

-   Changed: The relative hint using an item category has been replaced with a relative hint using an area, with up to distance.

### Logic Database Changes

#### Added

-   Method of climbing Sanctuary Temple from the bottom with Bombs and Spider Ball (Intermediate and above).

-   Method of climbing Sanctuary Temple from the bottom with Screw Attack and Single Room Out of Bounds (Expert and above).

-   Method of reaching Worker's Path from the top level in Sanctuary Temple with Scan Visor and an Extended Dash (Expert and above).

-   Method of reaching Windchamber Gateway from Windchamber Tunnel in Grand Windchamber with a Boost Jump (Expert and above).

-   Method of reaching Temple Access in Mining Station A with a Boost Jump (Advanced and above).

-   Method of reaching pickup in Temple Access (Sanctuary) with Space Jump, Screw Attack, and Standable Terrain (Intermediate and above).

-   Method of climbing Temple Access (Sanctuary) with Space Jump, standing on a Rezbit, and dashing off the other Rezbit (Expert and above).

#### Changed

-   Increased weight for Energy Tanks to be selected as progression.

-   Reaching the pickup in Path of Roots from Torvus Lagoon with Gravity Boost, Space Jump, and a Slope Jump is now Intermediate (from Beginner).

-   Reaching the pickup in Grand Windchamber with Space Jump, Screw Attack, Slope Jump, Standable Terrain is now Advanced (from Intermediate).

-   Bomb Jumping over the 2nd light block heading to Hall of Eyes is now Intermediate (from Beginner).

-   Energy Tank requirements for Chykka have been lowered.

#### Fixed

-   Reliquary Grounds now has proper requirements for reaching Ing Reliquary with Light Suit.


## [2.4.2] - 2021-02-08

-   Fixed: Randovania no longer crashes if the connected Dolphin stops emulation.

## [2.4.1] - 2021-02-06

-   Added: Detect if the internal game copy was modified by a future version of Randovania, prompting for the user to press "Delete internal copy".

-   Changed: An error popup now shows up when exporting an ISO fails.

-   Removed: "Automatically track inventory" toggle, as the functionality was already removed.

-   Fixed: Randovania now considers any inventory item with amount above capacity, or capacity above the strict maximum as the game not being connected.

-   Fixed: Error message when the server rejects your client version not being displayed.

-   Fixed: Setting beam ammo expansions to 0 pickups no longer hides the boxes.

## [2.4.0] - 2021-02-01

-   **Major** - Added: The visor and beam you start the game equipped with is now configurable.

-   **Major** - Changed: In multiworld, items are now delivered at the same time as the message. It should also no longer fail to send with Nintendont.

-   Added: Additional joke hints were added.

-   Added: Method to climb to the portal Base Access with just Screw Attack (Intermediate and above).

-   Added: Method to reach the pickup in Grand Windchamber with Space Jump, Screw Attack, and a Slope Jump (Intermediate and above).

-   Added: Method to traverse Ventilation Area B from Bionenergy Production without Bombs by Screw Attacking into the tunnel and destorying the barriers with Missiles (Advanced and above).

-   Added: Method to reach the pickup in Path of Roots from Torvus Lagoon without Morph Ball (Beginner and above).

-   Added: Method to enter the tunnel in Underground Tunnel to Torvus Temple from Torvus Grove with an Instant Morph (Advanced and above).

-   Added: Method to reach the halfpipe pickup in Dark Torvus Arena with Space Jump and a Roll Jump (Expert and above).

-   Added: Method to climb to the upper level in Biostorage Station with Bomb Space Jump (Advanced and above).

-   Added: Method to reach the pickup in Grand Windchamber with a Space Jump, Bomb Space Jump, and a Scan Dash (Expert and above).

-   Added: Method to climb Mining Station B with Space Jump and a Slope Jump (Expert and above).

-   Added: Method to reach the portal in Mining Station B with Space Jump, Scan Visor, and Dashing for Single Room OoB (Expert and above).

-   Added: Method to cross Bitter Well to Phazon Site with Wall Boosts (Hypermode).

-   Added: Method to reach the bomb slot in Training Chamber with Gravity Boost and Air Underwater (Advanced and above).

-   Added: Method to open activate the Bomb Slot in Training Chamber with Darkburst or Sonic Boom (Hypermode).

-   Changed: Auto tracker internally uses a configuration file for the item positions.

-   Changed: The item pool tab when customizing presets now can edit major items directly.

-   Changed: Defeating Quadraxis with Power Bombs is now Advanced (from Beginner).

-   Changed: Bypassing the statue in Training Chamber from the back with Screw Attack and a Bomb Space Jump is now Expert (from Advanced).

-   Changed: Escaping Hive Temple without Spider Ball is now Expert (from Hypermode).

-   Changed: Bomb Space Jump in Great Bridge/Venomous Pond to reach Abandonded Worksite/Brooding Ground is now Expert (from Hypermode).

-   Changed: Using Seeker Missiles now requires either Combat Visor or Dark Visor.

-   Changed: Bomb Slots without Bombs in Sand Processing, Main Gyro Chamber, and Vault are now Advanced (from Expert).

## [2.3.0] - 2021-01-08

-   Added: Method to enter tunnels in Transit Tunnel East/Undertransit One from Catacombs/Dungeon to Training Chamber/Sacrificial Chamber with an Instant Morph (Intermediate and above).

-   Added: Method to reach the pickup on the Screw Attack wall in Aerial Training Site with a Roll Jump (Expert and above).

-   Added: Method to reach the pickup in Abandoned Worksite from the tunnel with a Boost Jump (Advanced and above).

-   Added: Method to bypass the statue in Training Chamber from the back with Screw Attack and a Bomb Space Jump (Advanced and above).

-   Added: Methods to reach the pickup in Mining Station B with Space Jump, Screw Attack, and Standable Terrain or after the puzzle with a Bomb Jump (Advanced and above).

-   Changed: In multiworld, keybearer hints now tells the player and broad category instead of just player.

-   Changed: Dark Alpha Splinter no longer strictly requires Power Beam.

-   Changed: Crossing Main Gyro Chamber with Screw Attack before stopping the gyro is now Hypermode (from Expert).

-   Changed: Phazon Grounds and Transport to Agon Wastes (Torvus) Seeker Locks without Seekers are now Expert (from Hypermode).

-   Fixed: Properly handle invalid ammo configurations in preset editor.

-   Fixed: Randovania no longer instantly crashes on macOS.

-   Fixed: Logic properly considers the Transport A gate being gone after entering from that side in Random Elevators.

## [2.2.0] - 2020-12-20

-   Added: 1 HP Mode, where all Energy Tanks and Save Stations leave you at 1 HP instead of fully healing.

-   Added: Added a detailed report of the generator's state when a game fails to generate.

-   Fixed: Generator will no longer ignore players that have no locations left. This would likely cause multiworld generation to fail more often.

-   Fixed: Error messages are properly shown if a game fails to generate.

-   Fixed: Alerts are now properly saved as displayed.

-   Fixed: Errors in the default preset no longer prevent Randovania from starting.

-   Changed: Optimized game generation, it now takes roughly 2/3 of the time.

-   Changed: Optimized game validation, it now also takes roughly 2/3 of the time.

-   Changed: Relative hints no longer cross portals.

-   Changed: In multiworld, keybearer hints now instead tells the player the item is for, instead of a category.

-   Changed: Decreased the chance of Power Bombs being late in a game.

-   Changed: Account name are updated every time you login via Discord.

-   Changed: Warning about dangerous presets in Multiworld sessions now include the player name.

-   Changed: Roll Jump in Meditation Vista to reach the pickup is now Hypermode (from Expert).

## [2.1.2] - 2020-12-05

-   Added: The Item Pool size now displays a warning if it's above the maximum.

-   Changed: The minimum random starting items is now considered for checking the pool size.

-   Fixed: Being kicked from an online session would leave the window stuck there forever.

-   Fixed: Bulk selecting areas for starting location no longer includes areas that aren't valid starting locations.

## [2.1.1] - 2020-12-02

-   Added: A prompt is now shown asking the user to install the Visual C++ Redistributable if loading the Dolphin backend fails.

-   Fixed: Changing ammo configuration breaks everything.

-   Fixed: Patching ISOs should work again.

-   Fixed: Clean installations can select presets again.

## [2.1.0] - 2020-12-02

-   Changed: Multiworld session history now auto-scrolls to the bottom

-   Changed: The lowest level for a trick is now called "Disabled" instead of "No Tricks".

-   Changed: Minimum Varia Suit Dark Aether is now 0.1, as 0 crashes the game.

-   Changed: Permalinks are now entirely different for different games.

-   Changed: Preset summary now specifies if hidden model uses ETM or random item.

-   Added: A very basic visualization of the map to the tracker.

-   Added: Trick Details can now be used with all 3 games.

-   Fixed: Changing a trick level to No Tricks no longer cause inconsistent behavior with the permalinks.

-   Removed: Intermediate path for reaching item in Main Reactor from Security Station B door without Screw Attack since it was broken and impossible.

-   Changed: Renamed "Before Pickup" to "Next to Pickup" in various locations for more clarity


## [2.0.2] - 2020-11-21

-   Added: Starting locations tab has checkboxes to easily select all locations in an area

-   Added: The map tracker now supports random elevators, translator gates and starting location.

-   Changed: The pickup spoiler in game details is now sorted.

-   Fixed: Multiworld sessions should no longer occasionally duplicate messages.

-   Fixed: Custom safe zone healing should now work in multiworld sessions.

-   Fixed: Occasional error with switching an observer into a player.

## [2.0.1] - Skipped

## [2.0.0] - 2020-11-15

This version is dedicated to SpaghettiToastBook, a great member of our community who sadly lost her life this year.

Her contributions to Randovania were invaluable and she'll be missed.

---

-   **Major** - New game mode: Multiworld. In this co-op multiplayer mode, there's one different world for each player which is filled with items for specific players.

-   **Major** - Tricks are more organized and can be customized more precisely to a player's desire.

### General

-   Removed: Presets no longer have a global trick level. Each trick is now configured separately.

-   Added: Options for configuring usage of new tricks:
    - Bomb Jump (renamed from Difficult Bomb Jump)
    - Bomb Slot without Bombs
    - Boost Jump
    - Combat
    - Difficult Movement
    - Extended Dash
    - Knowledge
    - Open Gates from Behind
    - Respawn Abuse
    - Screw Attack into Tunnels
    - Seeker Locks without Seekers
    - Single Room Out of Bounds
    - Standable Terrain

-   Changed: The following trick level difficulties were renamed:
    - Trivial -> Beginner
    - Easy -> Intermediate
    - Normal -> Advanced
    - Hard -> Expert
    - Minimal Checking -> Minimal Logic

-   Changed: Replaced Beginner Friendly with Starter Preset, which is now the default preset.

-   Fixed: Energy Tanks can now properly be used as progression.

### Hints

-   Added: Relative hints, where an item is described as being some rooms away from another item or room.

-   Added: Guaranteed hints which tells in which areas (Agon Wastes, Ing Hive, etc) contains the keys for each of your dark temples.
    These hints are placed purely randomly, similarly to the guaranteed Temple Bosses hints.

-   Added: Free hint spots after generation now prefer items from late in progression instead of pure random.

-   Removed: Hints with green item names/joke item names have been removed.

-   Removed: Temple Keys are no longer hinted by progression-based Luminoth lore hints.

-   Changed: All games now have precisely 2 joke hints, which no longer randomly replace a progression hint.

-   Changed: Hints from keybearer corpses now uses a broader category, which leaves unclear if it's an expansion or not.

### GUI

-   Added: An automatic item tracker based on a Dolphin running on the same computer or a special Nintendont build on the same Wifi.

-   Added: A dark theme has been added. It can be toggled in the Advanced menu.

-   Added: Requirements in the logic database can now use templates of requirements, allowing for easy re-use.

-   Added: Data Editor can now edit all fields of a node, from type, name and all type specific fields.

-   Added: Data Visualizer and Editor now can operate in the included database for Prime 1 and 3.

-   Added: The Data Editor now displays a warning if you're closing with unsaved changes.

-   Added: Randovania can generate a game by importing permalinks directly from a race on racetime.gg.

-   Added: Some tricks now have a description on the Trick Details popup.

-   Fixed: Some complex combination of requirements with different depths now are displayed correctly.

-   Fixed: The Data Visualizer no longer opens behind the Customize Preset window when using the Trick Details popup.

-   Changed: After generating a game, the details shows up in a new window instead of in a new tab.

-   Changed: In game details, the permalink is now placed inside a line edit, so the window doesn't stretch with long permalinks.

-   Changed: All cosmetic game changes are now configured in the same dialog as the in-game options.

### Quality of Life

-   Added: A button in the Open menu now opens the folder where previously generated games are placed.

-   Added: Charge Beam and Scan Visor now use their respective models in game instead of Energy Transfer Module.

-   Added: The rate of healing for Safe Zones is now configurable.

-   Fixed: Removed Aerie Access and Credits from possible starting locations.

-   Changed: The Mission Final screen now includes the seed hash instead of Permalink, as many permalinks are bigger than the screen.

-   Changed: The elevator scan now includes the world of the connected area.

### Internals/Developer

-   Added: Energy Tanks have doubled weight for the generator.

-   Added: It's now possible to set the default spawn point of an area.

-   Fixed: Fixed solver when an event only connects to a pickup, but that pickup has connections from other nodes.

-   Fixed: The Data Editor no longer errors when saving after creating a new node.

-   Fixed: Certain combinations of item requirements with damage requirements weren't being processed correctly.

-   Fixed: Duplicated requirements are now properly removed when simplifying requirements.

-   Fixed: Exclude from Room Randomizer is now properly set, restoring many logic paths.

-   Changed: Better error messages when there are references to unknown resources in the database.

-   Changed: The `database` command is no longer a subcommand of `echoes`. It also has the `--game` argument to choose which database to use.

-   Changed: The `_locations_internal` field is no longer needed for .rdvgame files.

### Logic Database changes

#### Added

-   General:
    - Methods to open all Seeker Missile Doors with Screw Attack (Advanced and above).
    - Method to activate most Bomb Slots without Bombs (Advanced and above).
    - Dark/Light/Annihilator doors and Dark/Light portals require either ammo or Charge Beam.

-   Sanctum, method to fight Emperor Ing without Spider Ball (Hypermode).

-   Transport A Access, method of reaching Temple Transport A door with a Wall Boost (Advanced and above).

-   Abandoned Base, method of reaching portal with Space Jump and Screw Attack (Intermediate and above).

-   Accursed Lake, method of collecting the item and leaving with Morph Ball, Light Suit, Gravity Boost, and Reverse Air Underwater (Advanced and above).

-   Hall of Honored Dead, method of leaving through the Morph tunnel without Space Jump (Expert and above).

-   Industrial Site, method of opening the gate to Hive Access Tunnel from behind with just Charge Beam (Intermediate and above).

-   Ing Windchamber, method of completing the puzzle with Power Bombs instead of Bombs (Beginner and above).

-   Landing Site, method of reaching Service Access door:
    - With Bombs and Screw Attack (Intermediate and above).
    - With Space Jump and Bomb Space Jump (Intermediate and above).

-   Meeting Grounds, method of reaching the tunnel with Space Jump and a Bomb Space Jump (Intermediate and above).

-   Temple Assembly Site:
    - Methods of reaching Dynamo Chamber door with a Bomb Jump (Beginner and above), a Dash (Intermediate and above), or a Roll Jump (Advanced and above).
    - Methods of reaching the portal without moving the light block with Single Room Out of Bounds and either Screw Attack or Space Jump (Expert and above).
    - Method of leaving from the portal with Single Room Out of Bounds and Screw Attack (Expert and above).

-   Windchamber Gateway:
    - Method of reaching the item with a Boost Jump (Advanced and above) and returning with an Extended Dash (Expert and above).
    - Method of reaching Path of Eyes door from Grand Windchamber door with an Extended Dash (Advanced and above).

-   Bioenergy Production, method to reach Storage C door or item from top level with Extended Dash (Expert and above).

-   Central Station Access/Warrior's Walk, method of climbing the ledge with an Instant Unmorph Jump (Hypermode).

-   Crossroads, method to reach the item from the half pipe with just Screw Attack (Advanced and above).

-   Dark Transit Station, method to reach the ledge from Duelling Range with a Bomb Jump (Beginner and above).

-   Portal Access, method of crossing to Judgement Pit using Screw Attack without Z-Axis (Beginner and above).

-   Doomed Entry, method to climb room with Space Jump and Screw Attack (Beginner and above).

-   Feeding Pit:
    - Method of reaching Ing Cache 1 door with Space Jump and Screw Attack (No Tricks and above).
    - Method of climbing to Watering Hole door without any items (Expert and above).
    - Method of escaping the pool using Light Suit and a Bomb Space Jump no Space Jump or Gravity Boost (Hypermode)

-   Main Reactor, method of reaching Dark Samus 1 fight from Ventilation Area A door with Space Jump, Bombs, and a Bomb Space Jump (Intermediate and above).

-   Mining Station B:
    - Method to climb to the Seeker door without Morph Ball and with Space Jump (Beginner and above).
    - Method to reach the portal without breaking the rock with Single Room Out of Bounds and Screw Attack (Expert and above).

-   Sandcanyon, method to reach the item with Space Jump and Single Room Out of Bounds (Expert and above).

-   Transport Center/Crossroads, method to climb the halfpipe with Space Jump (Advanced and above).

-   Abandoned Worksite:
    - Method of reaching the item with a Bomb Space Jump without Space Jump (Advanced and above).
    - Method of reaching the tunnel from Forgotten Bridge with a Slope Jump (Intermediate and above).

-   Catacombs:
    - Method to reach the Bomb Slot with Air Underwater and Screw Attack (Advanced and above).
    - Method to reach Transit Tunnel East with a Combat/Scan Dash (Advanced and above).
    - Method to reach the portal with Screw Attack (Intermediate and above).
    - Method to reach Transit Tunnel East/South with Morph Ball, Gravity Boost, and Reverse Air Underwater (Advanced and above).
    - Method to reach Transit Tunnel South with Jump Off Enemy (Advanced and above).

-   Dark Arena Tunnel, method of reaching either door with Screw Attack and Single Room Out of Bounds (Advanced and above).

-   Dark Forgotten Bridge:
    - Method to perform the gate clip to Dark Falls/Dark Arena Tunnel with a Ledge Clip Jump (Hypermode).
    - Method to reach Bridge Center from Putrid Alcove door with only Scan Visor (Advanced and above).
    - Method to reach Brooding Ground door from the bridge before rotating and with an Extended Dash (Expert and above).

-   Forgotten Bridge:
    - Method to reach Abandoned Worksite door from the bridge before rotating and with an Extended Dash (Expert and above).
    - Method to reach Bridge Center with Morph Ball, Gravity Boost, and Reverse Air Underwater (Advanced and above).

-   Gathering Hall:
    - Method to reach the Kinetic Orb Cannon with Gravity Boost and Bombs (Expert and above) or Gravity Boost and Space Jump (Beginner and above).
    - Method to reach Transit Tunnel South from Transit Tunnel West with Morph Ball, Gravity Boost, and Reverse Air Underwater (Advanced and above).
    - Method to reach the Spider Ball tracks with Morph Ball, Gravity Boost, and Reverse Air Underwater (Advanced and above).
    - Methods to escape the halfpipe after draining the water with Space Jump and Bomb Space Jump or Space Jump and Screw Attack (Advanced and above).

-   Great Bridge, method of reaching the lower Temple Access door from Path of Roots door with Screw Attack and Slope Jump (Intermediate and above).

-   Main Hydrochamber/Hydrodynamo Station, methods to climb rooms without Gravity Boost and with Air Underwater (Advanced and above), Space Jump, and Screw Attack (Hypermode).

-   Meditation Vista, methods of reaching the item with a Boost Jump (Advanced and above), Roll Jump (Expert and above), or Extended Dash (Hypermode).

-   Path of Roots, method of reaching the item using:
    - Morph Ball, Bombs and Space Jump (Advanced and above).
    - Morph Ball, Gravity Boost, and Reverse Air Underwater (Advanced and above).
    - Morph Ball, Bombs, and Standable Terrain (Hypermode).

-   Plaza Access, method of reaching the doors and the item with Screw Attack and Single Room Out of Bounds (Advanced and above).

-   Portal Chamber (Light World), method of reaching the portal from Torvus Lagoon door with Screw Attack and Single Room Out of Bounds (Advanced and above).

-   Putrid Alcove, method of getting the item and leaving without any items (Expert and above).

-   Sacrificial Chamber, method of crossing gap to Sacrificial Chamber Tunnel with Extended Dash (Expert and above).

-   Torvus Grove, method of climbing the room without Boost Ball (Expert and above).

-   Torvus Plaza:
    - Method of getting the item without Boost Ball and/or Spider Ball (Advanced and above).
    - Method of leaving the room with Space Jump and Bombs (Advanced and above).

-   Torvus Temple, method of reaching the pirate fight from the lower level with Screw Attack and Single Room Out of Bounds (Advanced and above).

-   Training Chamber:
    - Method to exit the spinner with Power Bombs instead of Bombs (Beginner and above).
    - Method to climb to the top of the statue with Gravity Boost and Bombs (Intermediate and above).
    - Method to climb to the top of the statue with Space Jump, Scan Dash, and Underwater Dash (Advanced and above).
    - Method to climb to the top of the statue with Space Jump and Extended Dash (Expert and Above).

-   Underground Tunnel, method to access Torvus Temple from Torvus Grove with Screw Attack (Expert and above).

-   Undertemple, method to have PB Guardian break PB door using bombs (Advanced and above).

-   Undertemple Access, method of reaching the item using Screw Attack and Jump Off Enemy (Hypermode).

-   Venomous Pond, method to reach the key from the Save Station with Screw Attack and Standable Terrain (Beginner and above).

-   Aerial Training Site, methods to cross the room from various nodes with Dashes, Roll Jumps, and Extended Dashes (Intermediate/Expert and above).

-   Aerie, method of collecting the item:
    - Without entering the Dark World (Expert and above).
    - With only Screw Attack (Beginner and above).

-   Dynamo Access, method to cross over the Spider Track with Space Jump and Standable Terrain (Beginner and above).

-   Dynamo Works:
    - Method of collecting the item with a Roll Jump and Instant Morph (Expert and above).
    - Method of reaching the upper door with a Bomb Space Jump (Beginnner and above).

-   Grand Abyss, methods of crossing the gap with Boost Jump (Advanced and above) or Extended Dash (Expert and above).

-   Hall of Combat Mastery:
    - Method of collecting the item with a Wall Boost (Expert and above).
    - Methods of reaching the item, and skipping the Spider Track to and from Central Area Transport East with Screw Attack (Intermediate and above).

-   Hive Entrance, method of reaching the Flying Ing Cache with Screw Attack and Single Room Out of Bounds (Hypermode).

-   Hive Dynamo Works:
    - Method of collecting the Flying Ing Cache item and leaving with Space Jump and Scan Visor (Advanced and above).
    - Method of reaching the Flying Ing Cache from portal side and vice versa with Screw Attack and Single Room Out of Bounds (Expert and above).

-   Hive Summit, method of reaching the portal:
    - With Space Jump and Standable Terrain (Intermediate and above).
    - With Space Jump, Boost Ball, Boost Jump, and Out of Bounds (Expert and above).

-   Hive Temple:
    - Method of fighting Quadraxis with Power Bombs instead of Bombs (Beginner and above).
    - Methods of leaving the room without Spider Ball after Quadraxis with Boost Ball or Space Jump (Hypermode).

-   Judgment Drop, method of reaching the portal with Space Jump and Single Room Out of Bounds (Expert and above).

-   Main Research, method of fighting Caretaker Drone without Bombs (Expert and above).

-   Reactor Core, method of reaching the item with only Space Jump (Expert and above).

-   Sanctuary Entrance, method to reach the cannon to the item with only Morph Ball, Spider Ball, and Power Bombs (Advanced and above).

-   Vault Attack Portal, method to cross either direction with just Screw Attack (Expert and above).

-   Watch Station, method of accessing the Spider Ball track to Watch Station Access door and Sentinel's Path door and back with an Instant Morph (Intermediate and above).

-   Watch Station Access, methods to cross the pit in either direction using:
    - Boost Ball and Boost Jump (Advanced and above).
    - Space Jump, Scan Visor, and Scan Dash (Advanced and above).

-   Workers Path, method of crossing the room from Sanctuary Temple with a Boost Jump (Advanced and above).

#### Fixed

-   Scan Visor Requirements:
    - Dash Requirements in many rooms
    - Grand Abyss Bridge terminal
    - Sand Processing item
    - Staging Area terminal
    - Torvus Lagoon terminal
    - Trooper Security Station Event coming from Communication Area
    - Various Dash Requirements

-   Dark Aether Damage Requirements have been added to every room in the Dark World.

-   Morph Ball requirements added to Morph Ball Doors and various rooms.

-   Invisible Objects and Dark Visor Requirements:
    - Screw Attack without Space Jump in Unseen Way (Intermediate and above)
    - Screw Attack without Space Jump in Phazon Grounds (Advanced and above)

-   Entrance to Agon Map Station now requires Bombs, Power Bombs, or Boost Ball if coming from either direction, or Screw Attack and Space Jump as well if coming from Mining Plaza.

-   Added Charge Beam and Beam Ammo Requirements to Profane Path and Sentinel's Path.

-   Sand Processing:
    - Now requires items to climb the room before draining the sand: Space Jump, with a Bomb Jump (Beginner and above) or with Screw Attack (Intermediate and above)
    - Screw Attacking into the tunnel is now Expert (from Hypermode).

-   Portal Site:
    - Now does not require the gate open to enter from Portal Access.
    - Now does not require the gate closed to enter from Crossroads.

-   Service Access now properly includes Wall Boost to Meeting Grounds from Landing Site on Advanced.

#### Changed

-   Many nodes with missing requirements have been updated/cleaned up.

-   Simplified nodes in many rooms for ease of logic navigation.

-   Various tricks have been changed to more accurately represent the required method.

-   Abandoned Base, Bomb Jump to transport is now Advanced (from Intermediate).

-   Accursed Lake, Dash to Safe Zone from Flying Ing Cache is now Intermediate (from Beginner).

-   Communication Area:
    - Standable Terrain to reach the item is now Beginner (from Intermediate).
    - Screw Attack without Space Jump to reach Storage Cavern A is now Beginner (from Intermediate).
    - Double Bomb Jump up Standable Terrain is now Intermediate (from Advanced).

-   GFMC Compound, Extended Dash to reach the item on the Ship without Space Jump is now Expert (from Hypermode).

-   Grand Windchamber, reaching the pickup with Terminal Fall Abuse after solving the Ing Windchamber puzzle is now Beginner (from Intermediate).

-   Path of Eyes, Bomb Jumps to get over Light blocks are now Beginner (from Intermediate).

-   Service Access, crossing upper tunnel without Boost Ball is now Advanced (from Intermediate).

-   Temple Assembly Site, method to reach the item with Screw Attack is now Beginner (from Intermediate).

-   Agon Temple, Slope Jumps to skip the fight barriers are now Beginner (from Advanced).

-   Battleground, climbing to top safe zone via Standable Terrain is now Beginner (from Intermediate).

-   Central Mining Station, Scan Dash to upper level from Central Station Access is now Expert (from Advanced).

-   Command Center Access, exiting tunnel without Space Jump is now Beginner (from Intermediate).

-   Doomed Entry, Slope Jump to reach the upper level from the portal is now Beginner (from Intermediate).

-   Double Path, crossing lower path without Space Jump is now Beginner (from Intermediate).

-   Feeding Pit, method to climb to Watering Hole with just Screw Attack is now Beginner (from Intermediate).

-   Mining Plaza, climbing the room with Screw Attack is now Beginner (from Intermediate).

-   Mining Station A, reaching Front of Lore Scan from Room Center with a Bomb Jump is now Intermediate (from Advanced).

-   Mining Station B:
    - Reaching Transit Station door from room center with Screw Attack after opening the portal is now Intermediate (from Hypermode).
    - Reaching the bomb slot to open the portal with Standable Terrain and Screw Attack is now Intermediate (from Advanced).
    - Reaching the bomb slot to open the portal with Slope Jump and Space Jump is now Advanced (from Expert).

-   Portal Access, returning from Judgment Pit without Space Jump is now Beginner (from Intermediate).

-   Trial Grounds, Standable Terrain to reach the door from the portal is now Beginner (from Intermediate).

-   Catacombs, reaching the portal with Morph Ball and Reverse Air Underwater is now Advanced (from Expert).

-   Crypt, Bomb Jump to Laser Platfrom from bottom Safe Zone is now Beginner (from Intermediate).

-   Forgotten Bridge, reaching Bridge Center with Bombs and Screw Attack is now Intermediate (from Advanced).

-   Gathering Hall:
    - Reaching Transit Tunnel South/West Doors from top door with Morph Ball and Roll Jump is now Expert (from Advanced).
    - Reaching Transit Tunnel East with Spider Ball and Boost Ball is now Beginner (from Intermediate).

-   Great Bridge:
    - Slope Jumps to reach Map Station from Bottom Level and from Map Station to Upper Level are now Beginner and Intermediate (from Intermediate and Advanced, respectively).
    - Bomb Space Jump with Space Jump to reach the Translator Gate is now Advanced (from Expert).

-   Poisoned Bog, reaching Portal Chamber door with just Screw Attack is now Advanced (from Intermediate).

-   Torvus Lagoon, reaching Portal Chamber from Temple Transport Access is now Intermediate (from Advanced).

-   Training Chamber, Standable Terrain to reach Fortress Transport Access from Top of Statue and back is now Beginner (from Intermediate).

-   Venomous Pond, reaching the key from the Save Station with Screw Attack is now Beginner (from Intermediate).

-   Aerial Training Site, Screw Attack at Z-Axis from Central Hive Area West door to the portal or Temple Security Access door is now Intermediate (from Advanced).

-   Dynamo Access, crossing over the Spider Track with a Slope Jump is now Beginner (from Intermediate).

-   Hall of Combat Mastery, Instant Morph tricks to the item and Central Area Transport East and back are now Advanced (from Intermediate).

-   Hive Dynamo Access, opening Echo Gate from behind is now Beginner (from Intermediate).

-   Hive Dynamo Works:
    - Reaching the Seeker Lock Safe Zone from Hive Dynamo Access door with Terminal Fall Abuse is now Beginner (from Intermediate).
    - Reaching the Flying Ing Cache from the tunnel with Screw Attack is now Beginner (from Intermediate).
    - Reaching the Flying Ing Cache from the tunnel and back with Standable Terrain is now Intermediate (from Advanced).
    - Opening the Seeker Lock from behind is now Beginner (from Intermediate).

-   Hive Summit, Standable Terrain to reach portal inside glass area is now Beginner (from Intermediate).

-   Hive/Temple Access, reaching the upper door with Screw Attack at Z-Axis is now Beginenr (from Intermediate).

-   Transit Station, reaching the top portal with Screw Attack is now Beginner (from Intermediate).

-   Vault:
    - Terminal Fall abuse to reach Grand Abyss door from bridge portal with Space Jump is now Beginner (from Intermediate).
    - Reaching the Bomb Slot with Screw Attack from the bridge portal is now Beginner (from Intermediate).

-   Watch Station, Screw Attack at Z-Axis from Watch Station door to Sentinel's Path door is now Beginner (from Intermediate).

-   Watch Station Access, reaching the Watch Station door from the pickup with just Screw Attack is now Beginner (from Intermediate).

## [1.2.2] - 2020-06-06

-   Changed: Re-organized the tabs in the preset customization window

-   Changed: The reset map tracker menu action is now visible on non-windows platforms.

-   Fixed: Exporting ISOs with Menu Mod should now work on macOS.

## [1.2.1] - 2020-05-30

-   Added: Randovania releases now includes a packages for macOS.

## [1.2.0] - 2020-05-25

-   *Major* - Added: The text of the scan that unlocks an elevator now includes the
    elevators destination.

-   *Major* - Added: Translator gates can be configured as Unlocked: the hologram will be invisible and can be scanned
    without any translator.

-   *Major* - Added: The default in-game options can now be configured from Randovania.

-   *Major* - Added: How much ammo each beam uses to shoot uncharged, charged and charge combos is now configurable,
    along with the ammo it uses.

-   *Major* - Changed: The database now uses a new format which allows for any combination of "Or"/"And" statements.
    The Data Visualizer and Editor were both updated to take advantage of this.

-   Added: An option to connect Sky Temple Gateway directly to the credits, skipping the final bosses.

-   Added: How much energy you get for each Energy Tank is now configurable.

-   Added: The in-game Hint System has been removed. The option for it remains, but does nothing.

-   Changed: The spoiler log now lists the order in which items where placed, with their location and hints,
    instead of a detailed playthrough for completion.

-   Changed: The logbook entries that contains hints are now named after the room they're in, with the categories
    being about which kind of hint they are.
    KNOWN ISSUE: While scanning something, the categories that show up are incorrect.

-   Added: Open -> Trick Details menu entry, similar to what's available in the
    Trick Level tab when customizing a preset.

-   Added: Play -> Import game file, to load spoiler logs.

-   Added: The "Heals?" checkbox in the database editor now works.

-   Added: The permalink import dialog now shows an error message for invalid permalinks.

-   Changed: One-way elevators now have a chance of warping to credits.

-   Changed: Clarified that the item from Space Jump Guardian and Power Bomb Guardian
    must be collected for the appropriate events to be triggered.

-   Changed: In Menu Mod, the list of rooms to warp to is now sorted.

-   Changed: The export-areas command line option now outputs details about requirements for each area.

-   Internal: A human-readable copy of the database is now kept next to the database file, for easier diffs.

-   Fixed: Debug logs can no longer be enabled for non-spoiler permalinks.

-   Added: Missile Expansions have a 1/8192 chance of using Dark Missile Trooper model.

-   Fixed: Progress bar no longer goes to an indefinite status when generation fails.

-   Added: Checkbox for automatically exporting a spoiler log next to the ISO.

-   Fixed: Only the last digit of the game id is changed, instead of the full game id.

### Logic Database changes

-   Fixed: Staging Area is now correctly considered a dark world room.

-   Fixed: The Ing Cache in Dark Oasis now requires Power Bombs.

-   Fixed: Bioenergy Production correctly requires Scan Visor for connections using the racks.

-   Added: In Bioenergy Production, method of reaching the Storage C door with Space Jump and Screw Attack (Easy and above)

-   Added: In Bioenergy Production, method of reaching the Storage C door using a roll jump (Normal and above).

-   Added: In Bioenergy Production, method of reaching the Ventilation Area B door using Screw Attack without Space Jump (Normal and above).

-   Added: In Bioenergy Production, additional upper level connections using Space Jump and Screw Attack.

-   Added: In Sandcanyon, method of reaching the center platform using a roll jump and boost ball (Hard and above).

-   Changed: In Command Center Access, the wall boosts to reach the lower Central Mining Station and Command Center doors from the morph ball tunnel are now Normal difficulty (from Hard).

-   Changed: In Portal Chamber (both light and dark Torvus) , all wall boosts are now Normal difficulty (from Hard).

-   Changed: In Undertransit Two, all wall boosts are now Easy difficulty (from Hard).

-   Changed: In Temple Security Access, all wall boosts are now Normal difficulty (from Hard).

-   Changed: In Watch Station, all wall boosts are now Normal difficulty (from Hard).

-   Added: In Watch Station, a wall boost method of reaching the Watch Station Access door from the Sentinel's Path door using Spider Ball and Boost Ball (Normal and above).

-   Changed: In Service Access, methods using a wall boost to reach the Meeting Grounds door from the upper Morph Ball tunnel are now Normal difficulty (from Hard).

-   Changed: In Great Bridge, the wall boost to reach the lower Temple Access Door from the Path of Roots door is now Easy difficulty (from Hard).

-   Changed: In Transit Tunnel East, the wall boost to reach the Training Chamber door from the Catacombs door is now Easy dififculty (from Hard).

-   Changed: In Transit Tunnel South, all wall boosts are now Easy difficulty (from Hard).

-   Added: In Hall of Honored Dead, a method of obtaining the item with Power Bombs (Trivial and above).

-   Added: Many Light Ammo/Dark Ammo/Morph Ball/Charge Beam requirements.

-   Added: In Bioenergy Production, methods of reaching the item and the door to Ventilation Area B using a Bomb Space Jump and Screw Attack without Space Jump (Hypermode).

-   Fixed: Biostorage Station now requires Space Jump or Scan Visor to reach the upper level (No Tricks and above).

-   Changed: In Sand Processing, the method of reaching the item without Boost Ball requires the Bomb Space Jump trick, and no longer requires Screw Attack.

-   Added: In GFMC Compound, a method of reaching the ship item with Screw Attack (Normal and above).

-   Added: In Main Gyro Chamber, a method of reaching the bottom of the gyro area from the middle of the room with Screw Attack (Easy and above).

-   Changed: In Workers Path, Morph Ball Bomb is no longer required.

-   Changed: In Main Reactor, unlocking the gate no longer requires Space Jump, and is now Trivial difficulty (from Easy).

-   Added: In Landing Site, a method of reaching the door to Service Access using Morph Ball Bomb and a Slope Jump (Normal and above).

-   Added: Methods of climbing Central Station Access and Warrior's Walk using Screw Attack (Hard and above) and a wall boost (Hypermode).

-   Added: A method of opening the echo gate in Hive Dynamo Access from the Hive Gyro chamber side using Sonic Boom or Darkburst (Easy and above).

-   Changed: In Reliquary Grounds, the method of reaching the door to Ing Reliquary using Screw Attack is now Normal difficulty (from Hard).

-   Added: In Reliquary Grounds, a method of reaching the door to Ing Reliquary using Morph Ball Bomb and Screw Attack without Space Jump (Easy and above).

-   Added: In Phazon Pit, a method of reaching the door to Phazon Grounds using a roll jump and boost ball (Hard and above).

-   Changed: Climbing Hall of Stairs with Space Jump is now Trivial difficulty (from Easy).

-   Added: In Transport Center, a method of reaching the elevator door from the portal using Screw Attack without Space Jump (Trivial and above).

-   Added: In Mining Station A, a method to reach the Temple Access door using Screw Attack (Trivial and above).

-   Added: In Gathering Hall, a method to reach the Transit Tunnel South from the Gathering Access door using Space Jump (Easy and above).

-   Added: In Industrial Site, a method of opening the Industrial Site gate from the wrong side using a missile (Trivial and above).

-   Fixed: Removing the Aerial Training Site barrier requires Scan Visor.



## [1.1.1] - 2020-03-11

-   Added: The preset summary now includes if menu mod is enabled.

-   Fixed: The cursor no longer snaps to the end on all changes, in the permalink
    input field.

-   Fixed: "Starting Items" is now properly implemented in the preset summary.

-   Changed: "Custom Items" is now "Item Pool" in the preset summary, and lists all
    deviations from the standard item pool.

## [1.1.0] - 2020-03-10

-   Added: The pickup notice for a locked expansion is more clear of what's going on.

-   Added: The "Save ISO" dialog now remembers the last output directory used.

-   Added: A copy of the game file is automatically saved to
    `%LOCALAPPDATA%\Randovania\game_history` whenever a game is generated. There's no
    interface in Randovania to view this history.

-   Changed: The "Save Spoiler" button now provides a default name for the game file.

-   Changed: Shortened permalinks with customized starting locations.

-   Changed: Preset are now exported to `.rdvpreset` files, to avoid Discord truncating the
    file names.

-   Fixed: When changing a preset name, the cursor no longer moves to end after any change.

### Logic Database changes

-   Fixed: The pickup in Undertransit One now requires Power Bombs, to avoid soft locks.

-   Fixed: The second Portal Chamber is now correctly considered a Dark Torvus Bog room.

## [1.0.0] - 2020-02-09

-   *Major* - Added: Support for multiple presets of options, as well as saving your own presets.

-   *Major* - Changed: The user experience for creating a new game has been changed completely.

-   Added: Three new methods of shuffling elevators: *Two-way, unchecked*, *One-way, elevator room*
    and *One-way, anywhere*. The elevators tab has more details of how these work.

-   Added: Add a setting for how strict the damage requirements are.

-   Added: It's now possible to exclude locations from having any progression on them.

-   Added: You can choose an arbitrary number of locations to choose randomly from for starting location.

-   Changed: A Luminoth Lore scan is less likely to have hints for what was already accessible
    when that scan was found.

-   Changed: Power Bombs and Progressive Grapple are now slightly more likely to appear earlier.

-   Changed: The hints randomly assigned at the end of generation are less likely to be repeats.

-   Changed: Loading a new game will automatically clear any existing one.

-   Changed: Minimal Checking now also checks of Dark Agon Temple Keys and Dark Torvus Temple Keys.

-   Removed: The Progressive Launcher has been removed.

-   Removed: The settings for fixing the translator gates have been removed for now, to be re-added
    on a future "Advanced" tab.

-   Removed: The create-permalink command line argument has been removed.

### Logic Database changes

-   Fixed: Spider Guardian fight now requires Dynamo Works Quads Gone to be triggered.

-   Fixed: Boost Guardian now properly requires Bombs.

-   Added: Escaping Dark Torvus Arena with a BSJ, for Normal. (See #581).

-   Added: Activating the Industrial Site gate backwards, using charged Annihilator Beam, for Trivial. (See #582).

## [0.29.1] - 2019-10-01

-   Fixed: Fix AttributeError preventing major/minor randomization from working.

-   Fixed: Seeds where no progression is needed to finish should no longer fail to generate.

## [0.29.0] - 2019-10-01

-   *Major* - There is now an option for a major/minor split randomization mode, in which expansions and
    non-expansion items are shuffled separately.

-   *Major* - Changed: Item hints and Sky Temple Key hints now distinguish between the light and dark worlds.
    For example, the room in which Quadraxis resides will be shown as "Ing Hive - Hive Temple" rather than
    "Sanctuary Fortress - Hive Temple".

-   *Major* - Added: the "Invisible Objects" trick in places where a visor would otherwise be used to be able to see
    something (such as an invisible platform).

-   *Major* - Added: Title screen now shows a three-word representation of the seed hash.

-   Added: As an experimental feature, it is now possible to shuffle Power Beam, Charge Beam, Scan Visor and Morph Ball.
    These items use Energy Transfer Module model in game.

-   Added: You can now place a pickup that temporarily gives Cannon Ball when collected. It uses Boost Ball's model.

-   Changed: Some item categories were given clearer names:
    - Dark Agon Keys, Dark Torvus Keys, and Ing Hive Keys are now referred to as "red Temple Keys" instead of
    "Temple Keys".
    - Items that aren't keys or expansions are collectively referred to as "major upgrades" instead of "major items".
    - Red Temple Keys and Sky Temple Keys are now collectively referred to as "Dark Temple Keys" instead of "keys".

-   Fixed: "Beam combos" are now called "charge combos".

-   Changed: The hints acquired from keybearer corpses now clarify that the item is the one contained in a Flying
    Ing Cache.

-   Changed: Each hint for the items guarded by Amorbis, Chykka, and Quadraxis now contains the corresponding
    Guardian's name.

-   Changed: The hint for the vanilla Light Suit location now has special text.

-   Changed: Item names in hints are now colored orange instead of red.

-   Changed: Some hints were added, some removed, and some modified.

-   Changed: Item scans were slightly edited.

-   Changed: The Sky Temple Key hints no longer use ordinal numbers.

-   Added: The seed hash is shown in Randovania's GUI after patching is done.

-   Changed: Generation will now be retried more times before giving up.

-   Changed: Joke hints are now used at most once each when placing hints.

-   Changed: The generator is now more likely to fill the worlds evenly.

-   Fixed: Added proper default nodes for rooms that were missing one, allowing those rooms to be selected as the
    starting room.

-   Fixed: Minimal Checking now correctly handles progressive suit and grapple.

-   Fixed: Config files with invalid JSON are now correctly dealt with.

-   Changed: Improved the performance of the resolver considerably.

-   Added: In the data visualizer, the damage requirements now have more descriptive names.

-   Added: In the data visualizer, requirements are now described with simpler to understand terms.

-   Changed: Windows releases are now created with PyInstaller 3.5.

-   Changed: The generator is now more likely to fill the worlds evenly.

### Logic Database changes

-   Changed: All NTSC-specific tricks are now in logic. These are always in logic, since the fixes from other versions
    are patched out.

-   Changed: Screw Attacking without Space Jump Boots in Hive Temple is no longer required on No Tricks.

-   Changed: In Hive Temple, scan dashing to the door to Temple Security Access is now Hypermode difficulty,
    from Hard and above.

-   Changed: The method to get the Main Research item with only Spider Ball was removed.

-   Fixed: Using charged Light Beam shots to get the item in Hazing Cliff now requires 5 or more Light Ammo.

-   Added: Method to open the gate in Main Reactor with Space Jump Boots and Screw Attack.

-   Changed: Opening the barrier in Crypt with Screw Attack is now always Easy and above.

-   Added: Method to climb to the door to Crypt Tunnel in Crypt via a Bomb Space Jump (Normal and above).

-   Added: Method to open Seeker Launcher blast shields with four missiles, Seeker Launcher, and Screw Attack (Easy
    and above). Underwater, the trick Air Underwater is also required, and the difficulty is Normal and above.

-   Fixed: Dark world damage during the Quadraxis fight is now correctly calculated.

-   Fixed: Requirements for crossing Sacred Path were added.

-   Added: Method to cross gap in the upper level of Command Center using Screw Attack without Space Jump Boots
    (Trivial and above).

-   Added: In Central Mining Station, a method to get to upper door to Command Center Access using a
    Bomb Space Jump (Easy and above) and another using Space Jump Boots and Screw Attack (Easy and above).

-   Added: Methods to climb Mining Plaza using the Morph Ball Bomb (Trivial and above) and using Screw Attack
    without Space Jump Boots (Easy and above).

-   Changed: In Forgotten Bridge, the difficulty of scan dashing to the door to Abandoned Worksite or the portal to
    Dark Forgotten Bridge was lowered to Easy, from Normal.

-   Added: In Forgotten Bridge, a method to get to the door to Grove Access from the portal to Dark Forgotten Bridge
    using only Screw Attack (Easy and above).

-   Added: In Forgotten Bridge, a method to get to the door to Abandoned Worksite via a roll jump (Easy and above).

-   Added: In Forgotten Bridge, a method to get to the bridge center from the door to Grove Access via a scan dash
    (Easy and above).

-   Added: In Hydrodynamo Station, a method to get from the room's top to the door to Save Station B with Screw Attack
    without Space Jump Boots (Trivial and above).

-   Changed: Climbing Hydrodynamo Station with only Gravity Boost and before all three locks are unlocked is now
    Trivial difficulty (from No Tricks).

-   Changed: Getting to the three doors in the middle section of Hydrodynamo Station using Air Underwater is now
    Normal difficulty (from Hard).

-   Fixed: A method to get the item in the Sunburst location by abusing terminal fall now has a damage requirement.

-   Added: A method to get to the turret in Sanctuary Entrance with only Space Jump Boots and Screw Attack, even
    after the bridge is destroyed.

-   Fixed: Lowering the portal barrier in Hive Dynamo Works now requires five missiles.

-   Added: Methods to cross Hive Dynamo Works using a roll jump (Easy and above) and using Space Jump Boots and
    Screw Attack (No Tricks).

-   Added: In Hive Dynamo Works, a method to cross the gap from the door to Hive Dynamo Access by abusing terminal
    fall (Easy and above).

-   Changed: In Hive Dynamo Works, returning from the Flying Ing Cache location using Space Jump Boots and
    Screw Attack is now Trivial difficulty (from Easy).

-   Added: Method to cross Watch Station Access from the door to Main Gyro Chamber using a Bomb Space Jump and
    Screw Attack without Space Jump Boots (Normal and above).

-   Added: In Watch Station Access, method to get from the scan post to the door to Watch Station by bomb jumping
    (Trivial and above) and by using Screw Attack without Space Jump Boots (Easy and above).

-   Fixed: The instant morph into the Morph Ball tunnel in Hall of Honored Dead now lists the Instant Morph trick.

-   Added: Method to get into the Morph Ball tunnel in Hall of Honored Dead using Space Jump Boots and Screw Attack
    (Easy and above).

-   Added: In Phazon Site, methods to get to the door to Bitter Well and to remove the barrier using Screw Attack
    without Space Jump Boots (both Easy difficulty).

-   Changed: The method to go over the Training Chamber statue from the back using Boost Ball and Spider Ball is
    now Normal difficulty (from Hard).

-   Added: In Phazon Site, a method to get to the door to Bitter Well by bomb jumping (Trivial and above).

-   Added: Many connections in Sacrificial Chamber.

-   Added: A method to get to the door to Fortress Transport Access from the top of the statue in Training Chamber
    using only Space Jump Boots (Easy and above). Morph Ball is also required if the statue hasn't been moved.

-   Added: A method to get to the doors to Transit Tunnel West/East in Training Chamber using Air Underwater (Normal
    and above).

-   Fixed: The method to get to the top of the Training Chamber statue using Gravity Boost and Spider Ball now lists
    the Instant Morph trick.

-   Added: In Training Chamber, a method of getting to the top of the statue from the door to Fortress Transport Access
    using just Space Jump Boots (Easy and above).

-   Added: Many connections in Windchamber Gateway.

-   Added: Method to get from the Kinetic Orb Cannon to the door to Transit Tunnel West via Grapple Beam in
    Gathering Hall.

-   Fixed: The slope jump in Abandoned Base now has a damage requirement.

-   Added: Method of getting the Temple Assembly Site item with Screw Attack and without Space Jump Boots.

-   Changed: The slope jump to get to the item in Temple Assembly Site is now Normal difficulty (from Hard).

-   Fixed: Requirements for crossing Dynamo Access were added.

-   Added: In Landing Site, method of reaching the door to Service Access from the Save Station using Space Jump and
    Screw Attack (No Tricks and above).

-   Fixed: The Culling Chamber item now has a damage requirement.

-   Changed: The trick to shoot the Seeker targets in Hive Dynamo Works from the wrong side is now Easy (from Trivial).

-   Fixed: The Watch Station Access roll jump now has a damage requirement.

-   Changed: The Watch Station Access roll jump is now Normal (from Easy).

-   Fixed: Added missing Space Jump Boots requirement for a Bomb Space Jump in Mining Station B.

-   Added: Method to unblock the portal in Mining Station B without Scan Visor (Normal and above).

-   Added: Method to get to the Darkburst location in Mining Station B with just Space Jump Boots and Screw Attack,
    and without using slope jumps or bomb space jumps (Hypermode difficulty).

-   Added: Method to manipulate Power Bomb Guardian into opening the Power Bomb Blast Shield on the door to
    Undertemple Access, using Boost Ball (Normal and above).

-   Fixed: The method to open the Hydrodynamo Station Seeker door using Screw Attack without Seeker Launcher now
    requires Gravity Boost to not have been collected.

-   Added: Method to get to the portal in Mining Station B with Space Jump Boots and Screw Attack (Trivial and above).

-   Fixed: Transport A Access, Collapsed Tunnel, Dynamo Chamber, Trooper Security Station, Mining Station Access, and
    Portal Access A now correctly require Morph Ball.

-   Fixed: Elevator rooms with missing Scan Visor requirements now have them.

-   Fixed: Removed erroneously added method to cross Sanctuary Entrance with Screw Attack without Space Jump Boots.

-   Fixed: Going through Sacred Bridge on No Tricks now requires Scan Visor and Morph Ball when coming from GFMC
    Compound.

-   Added: Method to skip Scan Visor and Morph Ball using Space Jump Boots in Sacred Bridge, when coming from GFMC
    Compound (Easy and above).

-   Fixed: Added Scan Visor requirement in Temple Transport Access (Sanctuary).

-   Changed: Connections in Venomous Pond were redone.

-   Changed: Getting to the door to Dark Transit Station in Trial Grounds with no items is now Hard difficulty, from
    Easy.

-   Added: Methods to get to the door to Dark Transit Station in Trial Grounds with Screw Attack without Space Jump
    Boots (Easy and above) and with a Bomb Space Jump (Normal and above).

-   Fixed: Added missing requirements for the Dark Samus 3 and 4 fight.

-   Changed: Fighting Dark Samus 2 with only Echo Visor is now Trivial difficulty, from Easy.

-   Fixed: Power Bomb doors now require Morph Ball, and Super Missile doors now require Power Beam and Charge Beam.

-   Added: Method to destroy the second web in Hive Tunnel when going through the room backwards using Sonic Boom
    (Easy and above).

## [0.28.1] - 2019-06-14

-   Fixed: Resetting settings would leave the launchers' configuration in an invalid state.

## [0.28.0] - 2019-06-12

-   *Major* - Changed: The resolver now keeps track of current energy during resolution.
    This ensures you'll always have enough Energy Tanks for trips to Dark Aether.

-   *Major* - Added: Scanning a keybearer corpse provides a hint of what is in the matching Flying
    Ing Cache.

-   Added: The tracker now persists the current state.

-   Added: Some generation failures are now automatically retried, using the same permalink.

-   Added: Buttons to see what a difficulty unlocks that doesn't involve tricks at all.

-   Changed: Increased Hint Scan value for logic to the intended value from the previous
    change.

-   Changed: There's no more hints with joke locations.

-   Changed: The lore hint in Mining Station A is now able to be scanned from the room center.

-   Added: A warning is now displayed when trying to disable validation.

-   Fixed: Seeker Missile's included missiles now respect the "needs Missile Launcher"
    option.

-   Changed: Progressive Launcher is now disabled by default.

-   Fixed: Clicking the connection's link in the Data Visualizer should now always work.

-   Changed: Hint Locations page now has a more usable UI.

-   Changed: On No Tricks, the logic will ensure that you can get Missiles, Seeker Launcher, and either
    Grapple Beam or both Space Jump Boots and Screw Attack before fighting Chykka.

-   Added: Methods to cross Workers Path with Screw Attack.

## [0.27.1] - 2019-05-30

-   Fixed: Specific trick levels are now persisted correctly across multiple sessions.

## [0.27.0] - 2019-05-28

-   *Major* - Changed: Optimized the seed generation step. It should now take roughly
    half as long or even faster.

-   *Major* - Added: It's now possible to configure the difficulty on a per-trick basis.

-   *Major* - Added: It's now possible to check where a certain trick is used on each
    difficulty.

-   Added: Hint Scans are valued more by the logic, making Translators more likely.

-   Changed: Joke item and locations now have a `(?)` added to make then slightly more
    obvious they're not serious.

-   Changed: Average ammo provided per expansion is now shown with more precision.

-   Added: `randovania echoes database list-dangerous-usage` command to list all
    paths that require a resource to not be collected.

-   Added: Methods to get to Sunburst location by reaching the platform with the cannon
    with a scan dash (Normal and above) or with just Space Jump Boots (Easy and above).

-   Added: Method to leave and enter the arena in Agon Temple with only Space Jump Boots
    (Trivial and above to enter; Easy and above to leave).

-   Added: Method to get to Darkburst location in Mining Station B via a Bomb Space Jump
    and without Screw Attack (Easy and above).

-   Fixed: In Hydrodynamo Station, going from the door to Hydrodynamo Shaft to the door to
    Save Station B now always requires all three locks in Hydrodynamo Station to be unlocked.

-   Added: Method to cross Phazon Pit using a Bomb Space Jump (Easy and above).

-   Added: Method to open the Seeker door in Hydrodynamo Station without the Seeker Launcher,
    using Screw Attack and one missile (Hard and Above).

-   Changed: The Ing Windchamber puzzle now only requires four missiles instead of five.

-   Changed: The cannon in Sanctuary Temple Access now only requires four missiles to
    activate instead of five.

-   Changed: Sanctuary Temple Access now requires a way to defeat the Quad to get through.

-   Added: Support for damage requirements without exactly one damage reduction item.

-   Changed: Seed validation should run faster and with fewer errors now.

-   Added: Another joke hint.

-   Changed: Updated credits.

-   Fixed: Crossing Sanctuary Entrance via the Spider Ball Track now requires Boost Ball.

-   Added: Method to cross Sanctuary Entrance with Screw Attack and without Space Jump Boots
    (Trivial and above).

-   Added: Method to cross Sanctuary Entrance, from the door to Power Junction to the door to
    Temple Transport Access, with Spider Ball and Power Bombs (Easy and above).

-   Fixed: The method to get the Sanctuary Entrance item without Spider Ball now requires
    Spider Guardian to not have been defeated.

-   Added: Method to get to and use the Vigilance Class Turret in Sanctuary Entrance using
    Space Jump Boots, Screw Attack, and Spider Ball. Spider Ball isn't required if Spider
    Guardian hasn't been defeated.

-   Fixed: In Sanctuary Entrance, going up the Spider Ball Track near the lore scan via the
    intended method now requires Boost Ball and the Morph Ball Bomb.

-   Added: Methods to go up the Spider Ball Track near the lore scan in Sanctuary Entrance
    with Spider Ball and only one of the following items:
    - Morph Ball Bomb (Trivial and above);
    - Boost Ball (Trivial and above);
    - Space Jump Boots (Easy and above).

-   Changed: In Sanctuary Temple, getting to the door to Controller Access via scan dashing
    is now Hard and above, from Normal and above.

-   Added: A tab with all change logs.

## [0.26.3] - 2019-05-10

-   Changed: Tracker now raises an error if the current configuration is unsupported.

-   Fixed: Tracker no longer shows an error when opening.

## [0.26.2] - 2019-05-07

-   Fixed: An empty box no longer shows up when starting a game with no
    extra starting items.

-   Fixed: A potential crash involving HUD Memos when a game is randomized
    multiple times.


## [0.26.1] - 2019-05-05

-   Fixed: The in-app changelog and new version checker now works again.

-   Fixed: Patching with HUD text on and using expansions locked by major item now works.

-   Changed: Missile target default is now 175, since Seeker Launcher now defaults to
    giving 5 missiles.


## [0.26.0] - 2019-05-05

-   **MAJOR** - Added: Option to require Missile Launcher and main Power Bombs for the
    respective expansions to work.

-   **MAJOR** - Added: Option to change which translator each translator gate in the
    game needs, including choosing a random one.

-   **MAJOR** - Added: Luminoth Lore scans now includes hints for where major items
    are located, as well as what the Temple Guardians bosses drop and vanilla Light Suit.

-   Added: Welcome tab, with instructions on how to use Randovania.

-   Added: Option to specify how many items Randovania will randomly place on your
    starting inventory.

-   Added: Option to change how much damage you take from Dark Aether when using
    Varia Suit and Dark Suit.

-   Added: Progressive Launcher: a progression between Missile Launcher and Seeker Launcher.

-   Changed: Logic considers the Translator Gates in GFMC Compound and Torvus Temple
    to be up from the start, preventing potential softlocks.

-   Changed: Escaping Main Hydrochamber after the Alpha Blogg with a Roll Jump is
    now Hard and above, from Easy and above.

-   Changed: The no-Boost return method in Dark Arena Tunnel is now Normal and above only.

-   Changed: The Slope Jump method in Great Bridge for Abandoned Worksite is now Hard
    and above, from Normal.

-   Changed: Crossing the statue in Training Chamber before it's moved with Boost and
    Spider is now Hard and above, from Hypermode.

-   Added: Option to disable the Sky Temple Key hints or to hide the Area name.

-   Changed: The location in the Sky Temple Key hint is now colored.

-   Changed: There can now be a total of 99 of any single Major Item, up from 9.

-   Changed: Improved elevator room names. There's now a short and clear name for all
    elevators.

-   Changed: The changed room names now apply for when elevators are vanilla as well.

-   Fixed: Going from randomized elevators to vanilla elevators no longer requires a
    clean unpack.

-   Added: `randovania echoes database list-resource-usage` now supports all types of
    resources.

-   Added: `list-resource-usage` and `list-difficulty-usage` now has the `--print-only-area`
    argument.

-   Changed: Areas with names starting with !! are now hidden in the Data Visualizer.

-   Added: Docks and Elevators now have usable links in the Data Visualizer. These links
    brings you to the matching node.

-   Added: The message when collecting the item in Mining Station B now displays when in
    the wrong layer.

-   Added: A warning now shows when going on top of the ship in GFMC Compound before
    beating Jump Guardian.

## [0.25.0] - 2019-03-24

-   Changed: Reworked requirements for getting the Missile in Crossroads from the doors. You can:
    - On Normal and above, with Boost, Bombs, Space Jump and Screw Attack
    - On Hard and above, with Bombs, Space Jump and Screw Attack
    - On Hypermode, with Bombs and Space Jump

-   Changed: Logic requirements for Dark Samus 2 fight are now the following:
    - On all trick levels, Dark Visor
    - On Easy and above, Echo Visor
    - On Normal and above, no items

-   Changed: The Slope Jump in Temple Assembly Site is now Hard and above, from Normal and above.

-   Changed: All occurrences of Wall Boost are now locked behind Hard or above.

-   Added: Added method to get the Power Bomb in Sanctuary Entrance with just Space Jump
    and Screw Attack. (See [#29](https://github.com/randovania/randovania/issues/29))

-   Added: Added method to cross Dark Arena Tunnel in the other direction without Boost.
    (See [#47](https://github.com/randovania/randovania/issues/47))

-   Added: Basic support for running Randovania on non-Windows platforms.

-   Added: You can now create Generic Nodes in the Data Editor.

-   Changed: Drop down selection of resources are now sorted in the Data Editor.

-   Changed: Shareable hash is now based only on the game modifications part of the seed log.

-   Fixed: Python wheel wasn't including required files due to mising \_\_init__.py

-   Fixed: error when shuffling more than 2 copies of any Major Item

-   Fixed: permalinks were using the the ammo id instead of the configured

## [0.24.1] - 2019-03-22

-    **MAJOR**: New configuration GUI for Major Items:
     - For each item, you can now choose between:
        - You start with it
        - It's in the vanilla location
        - It's shuffled and how many copies there are
        - It's missing
     - Configure how much beam ammo Light Beam, Dark Beam and Annihilator Beam gives when picked.
        - The same for Seeker Launcher and missiles.

-    **MAJOR**: New configuration GUI for Ammo:
     - For each ammo type, you choose a target total count and how many pickups there will be.

        Randovania will ensure if you collect every single pickup and every major item that gives
        that ammo, you'll have the target total count.

-    **MAJOR**: Added progressive items. These items gives different items when you collect then,
        based on how many you've already collected. There are two:
     - Progressive Suit: Gives Dark Suit and then Light Suit.
     - Progressive Grapple: Gives Grapple Beam and then Screw Attack.

-    **MAJOR**: Add option to split the Beam Ammo Expansion into a Dark Ammo Expansion and
        Light Ammo Expansion.

        By default there's 10 of each, with less missiles instead.


-    **MAJOR**: Improvements for accessibility:
     - All translator gates are now colored with the correct translator gate color they need.
     - Translators you have now show up under "Visors" in the inventory menu.
     - An option to start the game with all maps open, as if you used all map stations.
     - An option to add pickup markers on the map, that identifies where items are and if
        you've collected them already.
     - When elevators are randomized, the room name in the map now says where that elevator goes.
     - Changed the model for the Translator pickups: now the translator color is very prominent and easy to identify.

-    Added: Option to choose where you start the game

-    Added: Option to hide what items are, going from just changing the model, to including the
    scan and even the pickup text.

     You can choose to replace the model with ETM or with a random other item, for even more troll.

-    Added: Configure how many count of how many Sky Temple Keys you need to finish the game

-    Changed: Choosing "All Guardians" only 3 keys now

-    Changed: Timeout for generating a seed is now 5 minutes, up from 2.

0.24.0 was a beta only version.

## [0.23.0] - 2019-02-10

-   Added: New option to enable the "Warp to Start" feature.
-   Added: A "What's new" popup is displayed when launching a new version for the first time.
-   Fixed: changed text in Logic Settings to mention there _are_ hints for Sky Temple Keys.
-   Changed: Updated Claris' Randomizer, for the following fixes:
    -   Added the ability to warp to the starting room from save stations (-t).
    -   Major bug fix: The game will no longer immediately crash when not playing with Menu Mod.

## [0.22.0] - 2019-02-06

-   Changed: "Faster credits" and "Skip item acquisitions popups" are no longer included in permalinks.
-   Changed: Updated Claris' Randomizer, for the following fixes:
    -   Fixed an issue with two of the Sky Temple Key hints being accidentally switched.
    -   FrontEnd editing now works properly for PAL and Japanese versions.
    -   Attract video removal is now integrated directly into the Randomizer.
    -   Getting the Torvus Energy Controller item will no longer block you from getting the Torvus Temple item.

## [0.21.0] - 2019-01-31

-   **Major**: now using Claris' Randomizer version 4.0. See [Changelog](https://pastebin.com/HdK9jdps).

-   Added: Randovania now changes the game id to G2ME0R, ensuring it has different saves.
-   Added: Game name is now changed to 'Metroid Prime 2: Randomizer - SEEDHASH'. Seed hash is a 8 letter/number
      combination that identifies the seed being played.
-   Changed: the ISO name now uses the seed hash instead of the permalink. This avoids issues with the permalink containing /
-   Changed: Removed Agon Temple door lock after fighting Bomb Guardian, since this has been fixed in the Randomizer.
-   Fixed: Selecting an non-existent directory for Output Directory had inconsistent results

## [0.20.2] - 2019-01-26

-   Fixed: changed release zip to not use BZIP2. This fixes the native windows zip client being unable to extract.

0.20.1 was skipped due to technical issues.

## [0.20.0] - 2019-01-13

-   Added: an icon! Thanks to Dyceron for the icon.
-   Added: a simple Tracker to allow knowing where you can go with a given item state
-   Changed: Don't consider that Seeker Launcher give missiles for logic, so it's never
      considered a missile source.

## [0.19.1] - 2019-01-06

-   Fixed: Hydrodynamo Station's Door to Training Access now correctly needs Seekers
-   Added: New alternatives with tricks to get the pickup in Mining Plaza A.
-   Added: Trick to cross the Mining Plaza A backwards while it's closed.
-   Changed: Added a chance for Temple Keys not being always placed last.
-   Changed: Light Suit now has a decreased chance of being placed early.

0.19.0 was skipped due to technical issues.

## [0.18.0] - 2019-01-02

-   Added: Editor for Randovania's database. This allows for modifications and contributions to be made easily.
      There's currently no way to use the modified database directly.
-   Added: Options to place the Sky Temple Keys on Guardians + Sub-Guardians or just on Guardians.
-   Changed: Removed Space Jump method from Training Chamber.
-   Changed: Added Power Bomb as option for pickup in Hive Chamber B.
-   Changed: Shortened Permalinks when pickup quantities aren't customized.
-   Added: Permalinks now include the database version they were created for.
-   Fixed: Logic mistake in item distribution that made some impossible seeds.
-   Changed: For now, don't consider Chykka a "can only do once" event, since Floaty is not used.
-   Fixed: Permalinks now properly ignore the Energy Transfer Module.

## [0.17.2] - 2018-12-27

-   Fixed: 'Clear loaded game' now properly does its job.
-   Changed: Add an error message to capture potential Randomizer failures.
-   Changed: Improved README.

## [0.17.1] - 2018-12-24

-   Fixed: stray tooltips in GUI elements were removed.
-   Fixed: multiple typos in GUI elements.

## [0.17.0] - 2018-12-23

-   New: Reorganized GUI!
    -   Seed Details and Data Visualizer are now different windows opened via the menu bar.
    -   There are now three tabs: ROM Settings, Logic Settings and Item Quantities.
-   New: Option to disable generating an spoiler.
-   New: All options can now be exported and imported via a permalink.
-   Changed: Renamed "Logic" to "Trick Level" and "No Glitches" to "No Tricks". Appropriate labels in the GUI and files
    changed to match.
-   Internal: no longer using the py.path and dataset libraries

## [0.16.2] - 2018-12-01

-   Fixed: adding multiples of an item now works properly.

## [0.16.1] - 2018-11-25

-   Fixed: pressing the Reset button in the Item Quantity works properly.
-   Fixed: hiding help in Layout Generation will no longer hide the item names in Item Quantity.

## [0.16.0] - 2018-11-20

-   Updated item distribution: seeds are now less likely to have all items in the beginning, and some items less likely to appear in vanilla locations.
-   Item Mode (Standard/Major Items) removed for now.

## [0.15.0] - 2018-10-27

-   Added a timeout of 2 minutes to seed generation.
-   Added two new difficulties:
    -   Trivial: An expansion of No Glitches, where no tricks are used but some clever abuse of room layouts are used.
    -   Hypermode: The highest difficulty tricks, mostly including ways to skip Space Jump, are now exclusive to this difficulty.
-   Removed Controller Reset tricks. This trick doesn't work with Nintendont. This will return later as an additional configuration.

## [0.14.0] - 2018-10-07

-   **Major**: Added support for randomizing elevators.
-   Fixed spin boxes for item quantities changing while user scrolled the window.
    It is now needed to click on them before using the mouse wheel to change their values.
-   Fixed some texts being truncated in the Layout Generation window.
-   Fixed generation failing when adding multiple of some items.
-   Added links to where to find the Menu Mod.
-   Changed the order of some fields in the Seed Log.

## [0.13.2] - 2018-06-28

-   Fixed logic missing Amber Translator being required to pass by Path of Eyes.

## [0.13.1] - 2018-06-27

-   Fixed logic errors due to inability to reload Main Reactor after defeating Dark Samus 1.
-   Added prefix when loading resources based on type, improving logs and Data Visualizer.

## [0.13.0] - 2018-06-26

-   Added new logic: "Minimal Validation". This logic only checks if Dark Visor, Light Suit and Screw Attack won't lock each other.
-   Added option to include the Claris' Menu Mod to the ISO.
-   Added option to control how many of each item is added to the game.

## [0.12.0] - 2018-09-23

-   Improved GUI usability
-   Fixed Workers Path not requiring Cobalt Translator to enter

## [0.11.0] - 2018-07-30

-   Randovania should no longe create invalid ISOs when the game files are bigger than the maximum ISO size: an error is properly reported in that case.
-   When exporting a Metroid Prime 2: Echoes ISO if the maximum size is reached there's is now an automatic attempt to fix the issue by running Claris' "Disable Echoes Attract Videos" tool from the Menu Mod.
-   The layout log is automatically added to the game's files when randomizing.
-   Simplified ISO patching: by default, Randovania now asks for an input ISO and an output path and does everything else automatically.

## [0.10.0] - 2018-07-15

-   This release includes the capability to generate layouts from scratch and these to the game, skipping the entire searching step!

## [0.9.2] - 2018-07-10

-   Added: After killing Bomb Guardian, collecting the pickup from Agon Energy Controller is necessary to unlock the Agon Temple door to Temple Access.
-   Added a version check. Once a day, the application will check GitHub if there's a new version.
-   Preview feature: option to create item layouts, instead of searching for seeds. This is much more CPU friendly and faster than searching for seeds, but is currently experimental: generation is prone to errors and items concentrated in early locations. To use, open with randovania.exe gui --preview from a terminal. Even though there are many configuration options, only the Item Loss makes any difference.

## [0.9.1] - 2018-07-21

-   Fixed the Ing Cache in Accursed Lake didn't need Dark Visor.

## [0.9.0] - 2018-05-31

-   Added a fully featured GUI.

## [0.8.2] - 2017-10-19

-   Stupid mistake.

## [0.8.1] - 2017-10-19

-   Fix previous release.

## [0.8.0] - 2017-10-19

-   Save preferences.
-   Added Claris Randomizer to the binary release.

## [0.7.1] - 2017-10-17

-   Fixed the interactive .bat

## [0.7.0] - 2017-10-14

-   Added an interactive shell.
-   Releases now include the README.

## [0.5.0] - 2017-10-10

-   Releases now include standalone windows binaries<|MERGE_RESOLUTION|>--- conflicted
+++ resolved
@@ -74,10 +74,6 @@
 
 ##### Chozo Ruins
 
-<<<<<<< HEAD
-- Fixed: Sun Tower: Being able to go down Sun Tower without having killed Flaaghra.
-- Changed: Sun Tower: Doing the Early Wild Complex Bomb Jump is now Advanced.
-=======
 - Changed: Revised the requirements for fighting Chozo Ghosts and made them consistent. Fighting multiple of them without Charge Beam is now Intermediate Combat, fighting a single one is still Beginner Combat.
 - Fixed: Sunchamber Access: Requirements for dealing with the enemies in the room.
 - Fixed: Sunchamber Lobby: Requirements for dealing with the enemies in the room.
@@ -91,7 +87,8 @@
     - Added a way to kill Flaaghra with Wavebuster, 20 Missiles and Ludicrous Combat
     - When fighting Flaaghra from the back, there is now an Intermediate Knowledge trick for using only 2 Power Bombs
     - When fighting Flaaghra from the back, you can now get to the platform via either an Intermediate Scan Dash, or a Beginner Scan Dash with Space Jump
->>>>>>> 720c41e9
+- Fixed: Sun Tower: Being able to go down Sun Tower without having killed Flaaghra.
+- Changed: Sun Tower: Doing the Early Wild Complex Bomb Jump is now Advanced.
 - Added: Watery Hall: Going to the Missile Expansion via an Intermediate Wall Boost without Gravity Suit.
 - Changed: Watery Hall: Going to the Missile Expansion by going through Poison Water has had several changes: it is now gated behind Beginner Movement, it has slightly more accurate damage numbers now and it increases the difficulty of the tricks.
 - Changed: Watery Hall: Doing the Bomb Jump to get the Missile Expansion is now Intermediate.
