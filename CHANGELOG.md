# Change Log

All notable changes to this project will be documented in this file.

The format is based on [Keep a Changelog](https://keepachangelog.com/en/1.0.0/)
and this project adheres to [Semantic Versioning](https://semver.org/spec/v2.0.0.html).

## [8.1.0] - 2024-06-??

- Changed: In Item Pool tab, improved the presentation for configuring ammo.
- Changed: Error messages have been made more detailed if Randovania is unable to connect to Dolphin.
- Fixed: Events followed by pickups are now better weighted during generation.
- Fixed: During generation, the starting health is now properly accounted for when deciding how many Energy Tanks (and similar) are needed for a requirement.
- Fixed: Text in the Customize Preset window's Randomizer Logic > Generation tab is now game-neutral.
- Fixed: Items placed before standard generation now respect vanilla item placement settings to not assign two items to one location.
- Fixed: The Spoiler Playthrough tab is now hidden when creating a game with minimal logic, as it's not a reliable source on determining whether a seed is beatable.
- Fixed: Games that support randomisation of any type of transport with the "Two-way, between regions" mode now ensure that all regions are reachable.

### AM2R

- **Major** - Added: Transport Pipe randomizer. If enabled, it will change where Transport Pipes lead to.
- **Major** - Added: Long Beam, Walljump Boots and Infinite Bomb Propulsion have been added as items.
- Added: It is now possible to have a seperate shuffled amount and required amount of DNA.
- Added: Exposed Metroid Queen-Locked doors for Door Lock Rando.
- Added: Exposed Open Transitions for Door Lock Rando. Shuffling these in, will place Doors on all 4-Tile high transitions.
- Added: All Bosses now drop Power Bombs.
- Added: The following sprites have been added: Spider Ball for Prime 1, Missile Launcher, Speed Booster Upgrades and Super Missile Launcher for Dread.
- Changed: The following sprites were changed in order to fit more with AM2R's art style: Ice Missiles and Storm Missiles for Dread, Annihilator Beam, Dark Suit, Dark Visor, Echo Visor, Light Suit and Progressive Suit for Echoes, Gravity Suit, Phazon Suit and Varia Suit for Prime 1.
- Changed: The hints are now in color.
- Changed: The sprites for the EMP doors have been changed to be more distinct.
- Changed: When Doors are shuffled over Research Site Hatches, they are now not obscured by the rock background.
- Changed: The Starter Preset now has `Unlock Genetics Laboratory Doors` enabled.
- Changed: The Starter Preset now has Progressive Jumps and Progressive Suits enabled.
- Fixed: When Research Site Hatches are shuffled to Ammo doors (Missile, Super Missile, Power Bomb), they will now get unlocked automatically when going through them.

#### Logic Database

##### Distribution Center

- Changed: Dual Gammas: Fighting them without Gravity Suit now requires intermediate combat instead of beginner.
- Changed: Dual Gammas: Fighting them with Charge Beam now requires you to be able to climb the platforms in the room.
- Fixed: Gravity Area Trapdoor: Shinesparking up is now impossible on Door Lock Rando.
- Fixed: Gravity Area Shaft: Shinesparking up is now impossible on Door Lock Rando and also properly accounts for Missiles.

##### Genetics Laboratory

- Added: Waterfalls Exterior: Hypermode option of climbing the room with Walljumps and Morph Glides.
- Fixed: Hatchling Room Underside: Shinesparking up is now impossible on Door Lock Rando.

##### Industrial Complex

- Changed: Upper Factory Gamma Nest: Leaving to the top with Spider Ball or IBJ now requires the Gamma to be dead first.
- Changed: Upper Factory Gamma Nest: Leaving to the top with only Walljump is now an Expert Walljump instead of Advanced.
- Changed: Upper Factory Gamma Nest: Leaving to the top with Walljumps and the Septoggs is now an Intermediate Walljump instead of Beginner.
- Changed: Fighting Torizo without any Beam Upgrades is now Advanced Combat.

##### GFS Thoth

- Changed: Fighting Genesis without any Beam Upgrades is now Expert Combat.

##### Golden Temple

- Added: Golden Temple Exterior: A video for the Walljump to Exterior Alpha Nest.

##### The Tower

- Changed: Tower Exterior South East: Shinesparking up to the cliff near the Gamma Nest has been changed from a beginner shinespark to an intermediate one.
- Changed: Tower Activation Station: The left door is excluded from becoming a Locked Door, to avoid incompletable seeds.
- Changed: Plasma Beam Chamber Access: The right door is excluded from becoming a Locked Door, to avoid incompletable seeds.

### Discord Bot

- Changed: The website command now points to `https://randovania.org` rather than `https://randovania.github.io`.

### Metroid Dread

- Changed: The Morph Launcher leading to Experiment Z-57 will no longer cause Thermal Doors to temporarily be closed.
- Changed: The exporting dialog now links to a guide that explains how to dump the RomFS.
- Fixed: Typo on the exporting dialog.
- Removed: The `Ryujinx (Legacy)` option for exporting has been removed. The `Ryujinx` option should be used instead.
<<<<<<< HEAD
- Changed: In the preset energy tab, the explanation of environmental damage being non-logical is now less misleading.
=======
- Changed: When transports are randomized, the room names will now always be displayed on the HUD for rooms containing transports, regardless of cosmetic settings.
>>>>>>> 362c61f5

#### Logic database

- Added: New trick: Climb Sloped Surfaces.

#### Artaria

- Changed: Climbing the slope in EMMI Zone Spinner with Spin Boost has been reclassified from Movement to Climb Sloped Surfaces.
- Changed: Using Speed Booster to climb the slope in EMMI Zone Spinner has been reclassified to Speed Booster Conservation.
- Added: Wall Jump (Beginner) is now an option for reaching the bottom part of the slope in EMMI Zone Spinner.
- Changed: In Waterfall: Getting from Tower Middle to Door to Behind Waterfall with no items has been reclassified from Movement (Advanced) to Climb Sloped Surfaces (Expert).
- Added: In Waterfall: Getting from Tower Middle to Door to Behind Waterfall with Phantom Cloak and Climb Sloped Surfaces (Advanced).
- In Waterfall: Getting from Right of Rotatable to Tower Middle  with Spin Boost now requires Climb Sloped Surfaces (Beginner).

#### Burenia

- Changed: Using Flash Shift to get the Missile Tank Pickup in Main Hub Tower Top now requires tricks, either Movement (Beginner) with 3 Flash charges, Climb Sloped Surfaces (Intermediate) with 2 Flash chargers, or Wall Jump (Beginner) and Climb Sloped Surfaces (Beginner) with 1 Flash Charge.

##### Dairon

- Added: Door Types for the two Dairon Power Events for future-proofing (not the Missile or Wide doors) and updated the relevant connections.
- Added: Using Stand on Frozen Enemies trick to get the item in Big Hub, using either Flash Shift or Spin Boost.

##### Ferenia

- Added: Climb Sloped Surfaces (Intermediate) with Flash Shift to reach the pickup in Pitfall Puzzle Room, with 2 Flash Charges.
- Added: Climb Sloped Surfaces (Beginner) with Flash Shift to climb the slope at the bottom of Speedboost Slopes Maze, with 1 Flach Charge.

##### Ghavoran

- Changed: Climbing to the pickup at the top of Spin Boost Tower using Flash Shift has been reclassified from Climb Sloped Tunnels to Climb Sloped Surfaces.
- Changed: Climbing to the pickup at the top of Spin Boost Tower Using Flash Shit, the Wall Jump has been reduced from Advanced to Intermediate.

### Metroid Prime

- Fixed: Crashes in several rooms when pressing start to skip cutscene exactly 1 second from the end of cutscene
- Fixed: Incorrect shield texture for vertical **Power Beam Only** doors
- Fixed: Elite Research - Stuttering when loading the room
- Fixed: Mine Security Station - Wave Pirates not dropping down if the player didn't skip the cutscene immediately
- Fixed: Reactor Core - Escape music restarting when leaving the room after Parasite Queen has been killed
- Fixed: Furnace - Ghost elements re-appearing when re-entering the room from East Furnace Access
- Fixed: Main Plaza - Door background texture not rendering on the correct side
- Fixed: Hive Totem - Skipping the cutscene now behaves more accurately as if the cutscene wasn't skipped
- Fixed: Ruined Courtyard - Skipping the cutscene now behaves more accurately as if the cutscene wasn't skipped
- Fixed: Phendrana Shorelines - The item behind the ice can now be collected again with Infinite Speed
- Fixed: Control Tower - Flying Pirates incorrectly flying away from the player when skipping the cutscene
- Fixed: Research Core - Combat Visor being forced after grabbing the pickup on Competitive Cutscene mode
- Fixed: Research Entrance - Soflock if the player kills the pirates before touching the cutscene trigger
- Fixed: Research Entrance - Fog disappearing after clearing the 1st Pass Pirates and before the 2nd Pass Shadow Pirates
- Fixed: Energy Core - Underwater sound incorrectly playing when the player was not underwater
- Fixed: Energy Core - Puzzle music not playing again if the player re-enters the room during the countdown
- Fixed: Ruined Shrine - Beetle music incorrectly continues playing after leaving towards Main Plaza
- Fixed: Save Station B - Incorrectly playing save station music instead of Phendrana music if the player leaves too quickly
- Fixed: Observatory - Projector activation cutscene skip activating the projector twice if the cutscene was skipped late
- Fixed: Observatory - Fixed incorrect music playing when the projector is active
- Fixed: Observatory - Panel activation cutscene incorrectly playing on 2nd Pass when the projector is already active
- Added: New option for suit damage reduction: "Additive", where each suit provides a specific amount of damage reduction
- Changed: The map tracker uses the same names for elevators as when editing a preset
- Changed: Updated tournament winners scan
- Changed: Ventilation Shaft: Cutscene skip no longer waits for nearby rooms to load
- Changed: Mine Security Station: The Wave Pirates now get activated with the same timing, regardless of what death animation the Shadow Pirates play
- Changed: Mine Security Station: Adjusted cutscene trigger so it can't be accidentally skipped
- Changed: Ruined Shrine - Adjusted position of the cutscene skip lock-on point
- Changed: Control Tower - "Doors Unlocked" HUD Memo now shows in Control Tower once the fight is done on Competitive Cutscene mode
- Changed: Ruined Fountain - Morph Ball can no longer get stuck at the bend on the Spider Track
- Changed: Energy Core - Increased the size of the Load Trigger to Furnace Access
- Changed: Hive Totem - Adjusted the Hive Totem scan position to match how it is on PAL
- Changed: Sun Tower Elevator - Cutscene now shows Samus facing the correct direction
- Changed: Observatory - Restored an unused particle effect for the projector
- Changed: Observatory - The projector is now activated on room load, instead of activating immediately after the room loaded

#### Logic Database

##### Magmoor Caverns

- Fixed: Geothermal Core: Various Puddle Spore requirements now require Before Storage Depot B instead of After.

##### Phazon Mines

- Changed: Central Dynamo: Infinite Speed trick no longer requires Knowledge (Advanced)
- Changed: Fungal Hall Access now appropriately requires Plasma
- Added: Mine Security Station: Combat logic for getting Storage Depot A
- Changed: Mine Security Station: Adjusted combat logic to have stricter requirements

##### Phendrana Drifts

- Changed: Temple Entryway: Breaking ice properly requires Plasma/Wave/Power

##### Tallon Overworld

- Changed: Root Cave: NSJ inbounds climb now also connects to Arbor Chamber
- Changed: Root Cave: NSJ inbounds climb to item no longer needs Standable Terrain and Invisible Objects has been nerfed to Beginner for the item
- Changed: Root Cave: NSJ inbounds climb now appropriately requires Door Lock Rando and Room Rando to be off
- Changed: Root Cave: Combat Dash from Arbor Chamber to item no longer requires X-Ray/Invisible Objects
- Added: Root Cave: NSJ inbounds climb now has comments to explain methodology
- Added: Root Cave: Advanced Combat Dash to Arbor Chamnber from item that does not need X-Ray/Invisible Objects

### Metroid Prime 2: Echoes

- Fixed: A small typo with "immune" in the energy preset tab

### Metroid: Samus Returns

- **Major** - Added: Door Lock randomizer has been added, along with new door types.
- **Major** - Added: Elevator randomizer has been added.
- Changed: DNA hints now just say "DNA" instead of "Metroid DNA".
- Fixed: If no seed was exported at a previous start of Randovania, the export window now shows the correct title ID in the output path for NTSC without having to switch to PAL and back to NTSC.
- Fixed: Removed an incorrect start location from Area 4 Central Caves, which failed when exporting the game.
- Fixed: Typo on the exporting dialog.
- Fixed: Common case where a modified input RomFS was considered being unmodified.
- Fixed: Starting at Area 3 Factory Exterior - Beam Burst Chamber & Tsumuri Station no longer spawns Samus out of bounds.
- Fixed: The Laser Aim cosmetic options UI no longer exports the wrong colors and has been simplified.
- Fixed: The item in Area 7 - Omega Arena South Access no longer disappears after defeating the Omega in Area 7 - Omega Arena South.

#### Logic Database

##### Area 1

- Fixed: Metroid Caverns Hub: Dock to Metroid Caverns Save Station -> Tunnel to Metroid Caverns Save Station now has the correct grouping for the logical paths.

##### Area 3 Metroid Caverns

- Added: Caverns Teleporter East - Reaching the pickup now has correct requirements with High Jump Boots, requiring either a Super Jump (Advanced), Unmorph Extend (Intermediate), or Freezing the Moheek (Intermediate).

## [8.0.0] - 2024-05-01

- **Major** - Added: Metroid Samus Returns has been added with full single player support. Includes random starting locations, some toggleable patches, and more.
- Added: Highlighting nodes in the Map view of the Map tracker will now update the current location.
- Changed: The output after verifying the installation has been made less misleading.
- Changed: Show better errors on Linux and macOS when something goes wrong while trying to open a directory.
- Changed: Improve error handling when exporting presets.
- Fixed: The Map view on the Map tracker will not show doors and generic nodes as being inaccessible if only resources were shown on the Text Map view.

### Resolver

- Fixed: Some cases of seeds being wrongly considered as impossible.

### Discord Bot

- Added: The Discord bot now mentions the game when describing a preset.
- Changed: Experimental games are now only available in the development bot.

### AM2R

- Added: 1 joke hint.
- Changed: All ammo tanks are now consistently being referred to as "Tanks" rather than "Expansions".

#### Logic Database

- Changed: Zipping from destroyable objects with Missiles is now rated as Expert.

##### Hydro Station

- Fixed: Varia Chamber Access: Logic will not expect you to Infinite Bomb Jump with only Power Bombs to get to the item anymore.
- Fixed: Inner Alpha Nest South: It's not logical anymore to get the Missile tank with only Walljumps and Mid-Air Morphs.
- Added: Inner Alpha Nest South: A video link to get the Missile Tank with a Morph Glide.

### Cave Story

- Fixed: If the objective has been set to the bad ending, then the Explosive will be in its vanilla location, rather than not being shuffled at all.
- Fixed: King does not have a third ear anymore when using him as a player sprite.

##### Sand Zone

- Fixed: Sand Zone: Breaking the blocks now properly accounts for having either Missile Launcher or Super Missile Launcher.
- Fixed: Sand Zone: Breaking the blocks to go from the Sunstones to before the omega fight now properly accounts for killing enemies to farm Missiles.
- Fixed: Sand Zone: Reaching the Storehouse now expects you to have a weapon on trickless instead of the ability to fly.
- Added: Sand Zone: Breaking the blocks near the Storehouse is now accounted for with Missiles/Bubbler.
- Added: Sand Zone: Collecting the running puppy now expects you to either kill the Armadillos, or avoid them via intermediate Pacifist strats.

### Metroid Dread

- Added: Linux and macOS now have the Ryujinx exporting option available.
- Changed: The Missile Tank pickup in Invisible Corpius Room in Artaria has been moved to the left so that it won't overlap with the door in Door Lock Rando.
- Changed: There is now a thermal gate preventing players from entering the Experiment Z-57 fight without activating the nearby thermal first.
- Fixed: The `Hints Location` tab no longer refers to Prime 2 when describing where the hints are placed.
- Fixed: Customizing a preset where EMMI and Bosses were turned off for DNA placement won't have the DNA slider be initially enabled.
- Fixed: A `drive letter` typo in the exporting window.
- Removed: The FAQ entry stating that only the English language is supported has been removed, as all languages are patched since version 7.4.0.

#### Logic database

##### Cataris

- Added: Pseudo Wave Beam (Beginner) to break the blob above Blue Teleportal to Artaria, from the left side of the wall.

### Metroid Prime

- Added: FAQ Entry about non-Superheated rooms
- Added: Exposed "Power Beam Only"-Doors for Door Lock Rando.

#### Logic Database

##### Chozo Ruins

- Changed: Main Plaza: The R-Jump and L-Jump to reach the Grapple Ledge Missile Expansion have been lowered to beginner.

##### Frigate Orpheon

- Added: Biotech Research Area 2 can now be crossed with a Hypermode Wall Boost

##### Magmoor Caverns

- Added: The Sloped R-Jump in Geothermal Core to get to the door to Plasma Processing (commonly referred to as Eagle Jump) is now in logic.

##### Phendrana Drifts

- Added: The jump to the upper pickup in Gravity Chamber now requires an intermediate R-Jump or an Advanced L-Jump alongside the Advanced Slope Jump requirement.

### Metroid Prime 2: Echoes

#### Logic Database

- Fixed: Normal Doors now account for having a beam or Morph Ball Bombs to open.

##### Agon Wastes

- Added: Movement (Intermediate) to get from the center platforms in Central Mining Station to the cannons using Space Jump Boots.
- Added: Screw Attack from the cannons to get the item in Central Mining Station before the Pirate fight.
- Added: Mining Station B - Room Center to Transit Station with Boost Ball, Bombs, BSJ (Intermediate), and Standable Terrain (Intermediate).
- Fixed: The video link for the Expert Slope Jump in Central Mining Station now links to a working video.
- Fixed: Mining Station B - Room Center to Transit Station now properly requires Boost Ball and Standable Terrain (Intermediate) for the No Space Jump Post-Puzzle path.

## [7.5.0] - 2024-04-01

- Added: Command line arguments for exporting games. These commands are intended for advanced uses only.
- Fixed: During generation, actions that involves multiple progressive pickups are now properly considered.

### AM2R

- Fixed: Hitting Zetas with Charge Beam works again.

#### Logic Database

##### Distribution Center

- Added: Gravity Area Corridor: Getting the item is now logical via a Charge Bomb Spread. This requires Knowledge Beginner and Movement Intermediate.
- Fixed: Gravity Chamber Access: Going from right to left is now logical with Gravity and Bombs.
- Fixed: Gravity Chamber Access: Going from right to left is not logical anymore with walljumping.

##### Hydro Station

- Changed: Shinesparking from Breeding Grounds Alpha Nest West to Breeding Grounds Overgrown Alley now requires an intermediate Shinespark.
- Fixed: Hydro Station Exterior: It's now impossible for the Water Turbine to shuffle to a Spider Ball door or a Screw Attack door.

##### Industrial Complex

- Added: Industrial Complex Exterior: It is now possible to get from the right building to the left building. It's an Intermediate Morph Glide with High Jump, and an Advanced without.

##### Main Caves

- Fixed: Drill Excavation: Logic does not expect you to need bombs anymore to break the crystal if Cutscene Skips are enabled.

##### The Tower

- Fixed: Plasma Chamber: It is now logical to escape the room through the left tunnel if the Softlock Prevention option is enabled.

### Cave Story

- Fixed: Cave Story exports with CS:Tweaked now prioritize the mod-specific files over Freeware's. This solves several issues with missing graphics when exporting over a Freeeware game.
- Fixed: Missing graphical assets for rando-exclusive inventory entries in Cave Story: Tweaked exports

#### Logic Database

##### Ruined Egg Corridor

- Added: Health requirements to the Sisters.
- Fixed: Breaking the blocks in `Cthulhu's Abode?` now properly accounts for Super Missile Launcher

### Metroid Dread

- Fixed: DNA placement respects vanilla item placement settings to not assign two items to one location

#### Logic Database

- Added: New trick, Cross Bomb Launch.
- Changed: The Shinesink Clip and Aim Down Clip tricks are now a single Floor Clip trick.

##### Artaria

- Added: Video: Ballsparking into Speed Hallway from the right, charging speed from Energy Recharge Station South.

##### Burenia

- Added: Crossing the gap in Underneath Drogyga with Cross Bomb Launch; Intermediate with Spin Boost, Advanced without.
- Added: Reaching the Missile Tank Pickup in Main Hub Tower Top using Cross Bomb Launch (Advanced).
- Added: Video: Morph Ball Movement Jump in Main Hub Tower Middle.

##### Cataris

- Added: Reaching the Pickup in EMMI Zone Item Tunnel using Cross Bomb Launch (Advanced).
- Changed: The Cross Bomb Skip to reach the Pickup in EMMI Zone Item Tunnel has been reduced from HyperMode to Expert.

##### Dairon

- Added: Getting across the right gap in Early Grapple Room with Cross Bomb.

##### Elun

- Changed: Releasing the X without Bombs or Cross Bombs now requires Knowledge (Beginner).

##### Ferenia

- Changed: Getting across the water in EMMI Zone Exit East with Cross Bombs now additionally requires Cross Bomb Launch (Advanced).
- Changed: Path to Escue: Getting from Door to Save Station Southeast to Dock to EMMI Zone Exit East is now trivial.

##### Ghavoran

- Added: Cross Bomb Launch (Advanced) to get to the Save Station Door in Golzuna Tower from the Missile Tank Pickup.
- Added: Cross Bomb Launch (Beginner) to get the Missile Tank Pickup in Golzuna Tower.
- Added: Video showing the Climb Sloped Tunnels trick to get from the Missile Tank Pickup to the Save Station Door in Golzuna Tower.
- Added: Wall Jump using Spin Boost in Left Entrance.
- Added: Water Space Jump (Intermediate) in Energy Recharge Station, getting up through the Screw Attack Blocks.
- Changed: Using Cross Bomb to get the Missile Tank Pickup in Golzuna Tower now requires Movement (Beginner).
- Changed: The Floor Clip into Golzuna Arena has been reduced from Expert to Intermediate.
- Changed: The Cross Bomb Skip to get across the Pitfall blocks in Cross Bomb Tutorial has been reduced from Expert to Advanced.

### Metroid Prime

#### Logic Database

##### Phendrana Drifts

- Added: Ruined Courtyard: Scan/X-Ray Beginner dash to and from Specimen Storage

##### Tallon Overworld

- Changed: Frigate Crash Site: Overgrown Cavern Climb L-Jump adjusted to Beginner

### Metroid Prime 2: Echoes

- Added: Updated A-Kul's scan with the 2023 CGC Tournament winners.

#### Logic Database

##### Torvus Bog

- Added: The reverse air underwater in Training Chamber now has a method with and without Space Jump (Advanced and Expert respectively). This can be used to get to the bomb slot as well as the door to Fortress Transport Access.

## [7.4.2] - 2024-03-13

This release is identical to 7.4.0 and was released to revert 7.4.1.

## [7.4.1] - 2024-03-13

### AM2R
- Fixed: Hitting Zetas with Charge Beam works again.

### Cave Story
- Fixed: Cave Story exports with CS:Tweaked now prioritize the mod-specific files over Freeware's. This solves several issues with missing graphics when exporting over a Freeeware game.
- Fixed: Missing graphical assets for rando-exclusive inventory entries in Cave Story: Tweaked exports


## [7.4.0] - 2024-03-08

- Added: A warning will be shown when trying to generate a game where more items are in the pool than the maximum amount of items.
- Added: When a game is exported via ftp, a message is displayed indicating that an attempt is being made to connect to the ftp server instead of the patcher's misleading "Done" message.
- Changed: Improved how requirement templates are simplified, improving generation and resolver performance.
- Fixed: Generating a game after customizing a preset will not completely freeze Randovania anymore.
- Fixed: The collection text displayed when mixing Hide All model style with Random models and a cross-game multiworld is now always a generic message when your own pickup is disguised as a pickup of another game.
- Fixed: In the Item Pool tab, selecting Shuffled now works properly for non-progressive entries with multiple copies and certain other items.
- Fixed: Changelog window properly displays images.
- Fixed: Cancelling connecting to the server is better handled now.

### Resolver

- Fixed: Some cases of resolver timeout.

### AM2R
- Added: A popup helping the player to inform how Missile-less Metroid combat works
- Added: The following sprites were added for Dread Multiworld: Energy Tanks, Missile Tanks, Missile Tank+, Power Bomb Launcher, Power Bomb Tank, Varia Suit
- Changed: The following Multiworld sprites were changed in order to fit more with AM2R's art style: Dread's Energy Part, Dread's Wide Beam, Echoes' Amber Translator, Echoes' Cobalt Translator, Echoes' Dark Agon Key, Echoes' Darkburst, Echoes' Dark Torvus Key, Echoes' Emerald Translator, Echoes' Ing Hive Key, Echoes' Sky Temple Key, Echoes' Super Missiles, Echoes' Violet Translator
- Fixed: Rare crash when receiving a flashlight/blindfold in a Multiworld session.
- Fixed: AM2R Speed Booster Upgrades now show properly instead of using the default offworld model.

### Cave Story
- **Major** - Cave Story: Tweaked is now supported as an export platform and included with Randovania.

#### Logic Database

##### Egg Corridor

- Added: Health requirements for the Igor boss fight.

##### Grasstown

- Fixed: Grasstown: Accessing the Jellyfish field from the east side of Chaco's House now properly accounts for weapons/pacifist strats instead of being trivial.
- Added: Health requirements for the Balrog 2 boss fight.
- Added: Health requirements for the Balfrog boss fight.
- Changed: Shelter: Accessing the Save Point and Refill is now logically possible when entering from the teleporter.

##### Mimiga Village

- Added: Health requirements for the Balrog 1 boss fight.

### Metroid Dread

- Added: "Access Permanently Closed" doors can be used in Door Lock Randomizer. This includes new default and alternate textures in cosmetic options.
- Added: New Missile Launcher model for Prime, Echoes, and AM2R multiworld pickups.
- Added: New Super Missile Expansion model for AM2R multiworld pickups.
- Fixed: Wide Beam shields now require the Wide Beam to break, and cannot be cheesed with Wave or Plasma beam.
- Fixed: Saves from a different world in the same multiworld session are correctly handled as incompatible.
- Fixed: Text is patched in all languages, not just English.

#### Logic Database

##### Ghavoran

- Added: In Spin Boost Tower: Expert Speed Booster Conservation from Ledge Below PB Tank to Pickup (PB Tank), as well as a video for this trick.

### Metroid Prime

#### Logic Database

- Added: 35 new Videos to the Database

##### Chozo Ruins

- Changed: Vault: NSJ Bombless Wall Boost lowered to Expert
- Changed: Ruined Nursery: bombless Standable Terrain NSJ lowered to Advanced and w/ SJ lowered to Intermediate
- Changed: Hive Mecha: Fight skip via walkway lowered to Intermediate Movement
- Added: Hive Mecha: Fight skip NSJ Advanced Movement bunny hop
- Added: Furnace: Spider track climb trick description
- Added: Furnace: Bombless Intermediate Movement to West Furnace Access
- Added: Burn Dome Access: Advanced Movement and Wallboost bombless escape
- Added: Hall of the Elders: Advanced Complex Bomb Jump wave slot skip

##### Phazon Mines

- Added: Elite Research: Advanced IUJ scanless climb
- Added: Main Quarry: Advanced BSJ to Waste Disposal
- Added: Metroid Quarantine B: Hypermode Single Room OOB NSJ bombless
- Added: Elevator Access A: Hypermode bombless spiderless climb from Elevator A
- Added: Elevator Access A: Expert Movement logic for climbing without Wave Beam
- Changed: Phazon Processing Center: Item to Maintenance Tunnel L-Jump now has proper X-Ray logic
- Changed: Phazon Processing Center: Item to Maintenance Tunnel Complex Bomb Jump has been properly replaced with Bomb Jump

##### Phendrana Drifts

- Added: Frozen Pike NSJ Bombless Climb from Frost Cave Access now has proper Charge Beam, Scan Visor, and Combat logic
- Added: Hypermode Frozen Pike NSJ Bombless Climb from bottom to top
- Added: Frozen Pike Hypermode BSJ to Transport Access
- Added: Frozen Pike NSJ Hunter Cave to Frost Cave Intermediate Slope Jump
- Changed: Transport Access Single Room OOB lowered to expert and advanced tricks
- Added: Ice Ruins West Courtyard Entryway to middle platform NSJ Hypermode BSJ and NSJ damage boost
- Added: Ice Ruins East Expert Single Room OOB ice item heist
- Added: Ice Ruins East Advanced Single Room OOB and Hypermode Movement spiderless bombless spider track item
- Added: Ruined Courtyard Advanced Movement bunny hop to Save Station A
- Added: New hash words

## [7.3.2] - 2024-02-??

- TODO: fill out or remove.

## [7.3.1] - 2024-02-07

### AM2R

- Fixed: Receiving a suit in a Multiworld session will not place you in the most upper-left position of a room anymore.

## [7.3.0] - 2024-02-07

- Added: Ability to turn off changing "to" Normal Doors in Door Type dock rando.
- Fixed: For Linux and macOS, the auto tracker tooltip will not show black text on black background anymore.
- Fixed: Searching for your own pickup in multiworld sessions will now show only pickups which match *exactly* the name, instead of showing pickups which start with that name.
- Fixed: The import in a multiworld session is blocked if it contains an unsupported game.
- Fixed: Opening the webbrowser for Discord Login doesn't fail on Linux anymore.
- Changed: Scanning ammo in the Prime games will now show nicer text for items that provide negative ammo or multiple positive ammo.
- Fixed: For Windows, the game select tooltip will not render as grey text on grey background in dark mode.
- Added: Games display a banner if they are multiworld compatible.

### Resolver

- Fixed: Some cases of resolver timeout.

### AM2R

- **Major** - Added: Multiworld support for AM2R.
- Added: Auto-Tracker functionality.
- Added: A "Hints"-tab, which describes the hint system used in AM2R in detail.
- Added: A "Hint Item Names"-tab, which describes which names are used to describe the items in offworld hints.
- Changed: Minimal Logic has been adjusted. It now also checks for Morph Ball, Missile Launcher, the DNA and the Baby collection.
- Changed: The Baby now checks for all DNA being collected and will display a message if not.
- Changed: Progressive Suits and Progressive Jumps now display custom sprites instead of Space Jump / Gravity Suit sprites in order to make them more distinct.
- Changed: The yams.json file will not be present anymore for race seeds.
- Fixed: The shell script after exporting works now on Flatpak environments.
- Fixed: Typos in FAQ.

#### Logic Database

- Added: 20 Videos to the Logic Database.

##### Main Caves

- Fixed: In Surface Hi-Jump Challenge: Now correctly uses normal damage instead of lava damage for damage boost.
- Fixed: In Drivel Drive: Intended Ballspark now requires Gravity.
- Changed: In Drivel Drive: Bumped mockball method to Expert.
- Changed: In Western Cave Shaft: Bumped health requirement for the descent to require an Energy Tank in trickless.

##### Golden Temple

- Added: In Guardian Arena: Now accounts for Speed Booster quick kill with Intermediate Knowledge.

##### Hydro Station

- Fixed: In Breeding Grounds Entrance: Activating the EMP Slot now properly accounts for Missiles.

##### Industrial Complex

- Fixed: Renamed the room `Spazer Beam` to `Spazer Beam Chamber`.
- Changed: Upper Factory Gamma Nest: Shinesparking from the room below to get the top item is now an intermediate shinesparking trick.

##### The Tower

- Changed: In Tester Arena, the fight requirements have been restructured with more thorough combat and health requirements.

##### Distribution Center

- Changed: In Dual Gamma Nest, the fight now requires Gravity suit on Trickless Combat. Health requirements adjusted around this change.
- Changed: Distribution Center Exterior West: Shinesparking to get the top Missile Tank is now an intermediate shinesparking trick.
- Changed: Bullet Hell Room Access: Shinesparking to get from `Door to Bullet Hell Room` to `Door to Distribution Facility Intersection` now requires an intermediate shinesparking trick.

### Cave Story

- Fixed: The name for Puppy locations and Labyrinth Shop locations will now be shown correctly on the Location Pool tab.

### Metroid Dread

- Added: Changing the volume of the music, SFX and background ambience is now possible via cosmetic options.
- Changed: Speed Booster Upgrades and Flash Shift Upgrades are now considered minor items instead of major.

#### Logic Database

- Removed: It's no longer logical to push Wide Beam Blocks with Wave Beam without Wide Beam.
- Fixed: All usages of Missiles now require the Missile Launcher.
  - Affects:
    - Fighting Corpius with Normal Missiles.
    - The part of the Z57 fight where you use Storm Missiles to stop the healing.
    - Breaking the Missile Blocks in Dairon - Transport to Artaria.
    - Fighting Escue with Normal Missiles.
    - Fighting Golzuna with Storm Missiles and Normal Missiles.
    - Fighting Central Units.

##### Artaria

- Added: Single Wall Jump (Beginner) to cross the pillar left to right in White EMMI Introduction.
- Added: Using Speed Booster in White EMMI Introduction to get over the pillar left to right, from the BallSpark Hallway Room, also available in Door Lock Rando.
- Fixed: Using Speed Booster in White EMMI Introduction to get over the pillar left to right, from the Teleport to Dairon Room now requires Door Lock Rando to be disabled.

##### Cataris

- Added: The Wide Beam Block in Dairon Transport Access can now be traversed with a Diffusion Abuse trick from below.

##### Ferenia

- Changed: Using Speed Booster to reach the item at the top of Purple EMMI Introduction now requires Speed Booster Conservation (Intermediate).
- Fixed: Energy Recharge Station (Gate): Clearing the Grapple Block from the Upper Bomb Ledge now additionally requires the Main Power Bomb instead of only Power Bomb Ammo.
  - All the other usages of Power Bombs in this area also now require the Main Power Bomb.

##### Ghavoran

- Added: Bomb Jump in Right Entrance, out of the water to the Grapple Block Alcove. Requires Diagonal Bomb Jump and either Out of Water Bomb Jump or Gravity Suit.
- Added: Video showing the Grapple Movement trick in Right Entrance.

### Metroid Prime

- Added: It is now possible to have a seperate total amount and required amount of Artifacts.
- Changed: Minimal Logic now also checks for the Ridley event.
- Fixed: Rare softlock/glitches regarding Central Dynamo maze

### Metroid Prime 2: Echoes

- Added: Having Double Damage no longer causes the morph ball to glow.
- Added: 7 more joke hints.
- Changed: Minimal Logic now also checks for the Emperor Ing event.

#### Logic Database

- Added: 12 videos to the database

##### Torvus Bog

- Added: In Great Bridge: Rolljump method to reach Abandoned Worksite from Temple Access (Top)

## [7.2.0] - 2024-01-05

- **Major** - Added: Rebranded Randovania icons.
- Fixed: Bug where tooltips did not show uncollected item names in the autotracker.
- Changed: Update to the Database Video Directory site to eliminate lag and add modern styling.
- Changed: Autotracker tooltips now display text in black instead of gray.

### Metroid Dread

#### Logic Database

##### Artaria

- Added: In Screw Attack Room: Break the blob with Slide Turnaround Pseudo Wave Beam, requires Gravity Suit. Beginner from the left and Intermediate from the right.
- Fixed: The Advanced Pseudo Wave Beam to break the Blob in Screw Attack Room from the right now handles it not working with Gravity Suit.
- Fixed: Add Slide as a requirement for the Pseudo Wave Beam usages in Melee Tutorial Room and Early Cloak Room.

##### Burenia

- Added: Pseudo Wave Beam to break the bottom right blob in Burenia Hub to Dairon. Requires Slide and Gravity Suit or Diffusion Beam.
- Fixed: When using Power Bomb to break the bottom right blob in Burenia Hub to Dairon, also require the ability to shoot a beam.
- Fixed: Burenia Hub to Dairon: Getting the item in the fan with only Flash Shift now requires at least one Flash Shift Upgrade as well, and also only requires Intermediate movement (instead of Advanced).
- Changed: Main Hub Tower Middle: Climbing out of the water from Left of Central Grapple Block without any items now requires Advanced Movement, up from Intermediate.

##### Ferenia

- Added: In Space Jump Room: Use Grapple Beam to jump out of water above Underwater Ledge Left, and use Single Wall Jump, Spin Boost or Flash Shift to reach Dock to Transport to Ghavoran. Video included.
- Changed: In Space Jump Room: Can traverse from Underwater Ledge Left to Dock to Transport to Ghavoran using Spider Magnet, with either Flash Shift and Wall Jump or Morph Ball and Single Wall Jump.
- Changed: In Space Jump Room: Added a video for reaching the Missile Tank with only Morph Ball and Bombs
- Changed: In Space Jump Room: Added a video traversing from Underwater Bottom to Underwater Ledge Left with only Grapple Beam.

##### Ghavoran

- Fixed: Getting the Energy Part Pickup in Golzuna Tower using Spin Boost and Shinespark Conservation Beginner now correctly requires Morph Ball.
- Changed: Opening the door to Orange Teleportal directly from below, in Golzuna Tower, requires Diffusion Beam.
- Added: The door to Orange Teleportal can be opened from inside the tunnel left after breaking the Speed Booster Blocks, in Golzuna Tower. This requires Charge Beam and either Wave Beam or Pseudo Wave Beam Beginner.

### AM2R

- Added: Research Site Open Hatches as available doors for Door Lock Rando.
- Added: New option to place DNA anywhere.
- Added: New option to force Save Station doors to be normal doors.
- Added: New option to force doors in Genetics Laboratory to be normal doors.
- Added: If the user starts with random items, then an item collection screen will now be shown, telling the player which items they start with.
- Added: Clearer GUI symbols, when expansions have been collected, but not their corresponding launcher.
- Added: When softlock prevention is active, then the first two crumble blocks in Super Missile Chamber will be shoot blocks instead.
- Changed: "Distribution Center - Energy Distribution Emergency Exit" has updated behavior when 'Softlock Prevention' is enabled. Before, only the bottom row of Speed Booster blocks were removed. Now, all of them have been removed, except for the leftmost pillar.
- Fixed: When spinjumping into a progressive Space Jump, the spinjump SFX is not being infinitely looped anymore.
- Fixed: Entering "Hatchling Room Underside" will now show the Metroid scan notification only once.

#### Logic Database

- Added: 15 Videos to the Logic Database.

##### Main Caves

- Added: In Surface Hi-Jump Challenge: Shinespark conservation method to reach item.

##### Hydro Station

- Added: In Inner Alpha Nest South: IBJ method to reach item.
- Changed: In Arachnus Arena: New health and dodging requirements for fighting Arachnus.

##### Industrial Complex

- Added: In Lower Factory Intersection: Can now climb the room by shinesparking after a short charge.
- Added: In Treadmill Room: Going from right to left is now possible via a beginner Shinespark or an intermediate Morph Glide.
- Fixed: In Lower Factory Intersection: Climbing the room now correctly needs a damage boost for wall jumps.
- Fixed: In Shirk Prisons: Going from right to left, now requires Morph Ball, or 4 (Super) Missiles.
- Fixed: In Treadmill Room: Going from right to left via Movement is now impossible.
- Changed: In Torizo Arena: New weapon, health, and dodging requirements for fighting Torizo.

##### Genetics Labratory

- Changed: In Queen Arena: Additional Beam requirements and dodging requirements for fighting Queen trickless.

### Metroid Prime 2: Echoes

#### Logic Database

##### Dark Agon Wastes

- Added: Requirements to trigger the Amorbis fight from below: Spacejump, NSJ Z-Axis Screw Attack or BSJ, and bomb jumps or standable terrain with the energy taken.
- Added: Advanced combat to fight Amorbis after the energy has been taken.
- Changed: Revised Amorbis combat requirements (trickless requires a good weapon + 2 E, beginner requires a weapon and 1 E, intermediate neither)
- Changed: Skipping the Amorbis trigger, or touching it to trigger the fight from below, requires Knowledge set to Intermediate.

### Metroid Prime

#### Logic Database

##### Tallon Overworld

- Added: Advanced Single Room OoB to reach Landing Site item without Morph Ball

## [7.1.1] - 2023-12-26

### Metroid Prime

- Added: A more stream-friendly autotracker layout
- Fixed: Reverted Warrior Shrine -> Monitor Station loading improvement which could sometimes cause crashes
- Fixed: Export compatibility with legacy cutscene skip options
- Fixed: Music issues in Frigate Orpheon, Artifact Temple, Arboretum, Sunchamber Lobby, Burn Dome and Lava Lake
- Fixed: [PAL] Issue with the Artifact Temple teleporter arrival cutscene
- Fixed: Non-NTSC text issues
  - Seed hash not showing on main menu
  - Credits not showing seed spoiler
  - [JP] Font size
- Added: `qolGeneral` improvements
  - Ice wall in Phendrana Shorelines now shatters instead of melting when shot
  - Better Save Station load trigger in Phendrana Shorelines
  - Better door open triggers in Arboretum
- Changed: Back-to-back cutscenes in Artifact Temple now skip as one

### Metroid Prime 2: Echoes

- Added: A more stream-friendly autotracker layout

## [7.1.0] - 2023-12-01

- Fixed: Bug with progressive suits in the autotracker always highlighting first suit
- Changed: "Remove redundant pickup alternatives" and "Stagger placement of pickups" are no longer experimental options and will be included in all presets moving forwards.

### AM2R

- Added: Shell script to make launching randomized games easier on Flatpak.
- Added: Plasma Beam Chamber's crumble blocks will be gone when the softlock prevention setting is turned on.
- Fixed: Visual time of day discrepancy with Septoggs and the tileset if started at GFS Thoth.
- Fixed: A flipped water turbine if the vanilla water turbine was set to be changed to one.
- Fixed: Crash when starting the game and loading a save room which contains a destroyed water turbine.
- Fixed: "Cancel" button not working properly on "Toggle" Missile-Mode.

#### Logic Database

- Changed: Zeta and Omegas combat rebalanced for lower difficulties.

### Metroid Dread

- Added: Power Bomb Limitations now shows up on the Preset Summary when enabled.

#### Logic Database

##### Artaria

- Added: In Screw Attack Room: Get from Door to Freezer(Power) to Start Point 2 by sliding.
- Added: In Screw Attack Room: Get from Start Point 2 to Early SA Platform with Space Jump.
- Added: In Screw Attack Room: Get from Door to Freezer(Power) to Screw Attack Pickup by using Shinespark. Requires Speed Booster Conservation Beginner and Disabled Door Lock Randomizer.
- Added: In EMMI Zone Hub: Get to the item pickup and the top left door from Door to Ballspark Hallway, using Shinespark, Speed Booster Conservation Beginner.
- Added: In EMMI Zone Hub: Get to the item pickup from Door to Ballspark Hallway using Speed Booster and Spider Magnet.
- Fixed: In EMMI Zone Hub: Getting to the item pickup from Door to Ballspark Hallway using Flash Shift and Single Wall Jump is now separated from the Grapple Movement alternative.
- Fixed: In EMMI Zone Hub: Getting to the item pickup from Door to Ballspark Hallway using Flash Shift and Single Wall Jump now requires a Flash Shift Upgrade.
- Fixed: In EMMI Zone Hub: Getting to the item pickup from the lower door to Wide Beam Block Room using a Shinespark now requires Door Lock Rando to be disabled.
- Removed: In EMMI Zone Hub: Redundant option: getting from the lower to the upper Door to EMMI Zone Exit Southwest using Speed Booster when Door Lock Rando is disabled.

##### Burenia

- Added: In Gravity Suit Tower: Getting from the Lower door to Ammo Station South to the Upper door to Gravity Suit Room is in logic with either Power Bombs or after breaking the floor.
- Changed: In Gravity Suit Tower: Getting from the Lower door to Ammo Station South to the Lower door to Gravity Suit Room is now locked behind Highly Dangerous Logic

##### Cataris
- Added: In Underlava Puzzle Room 2: Use Speed Booster with at least one upgrade to shinespark through the speed blocks from the right.

##### Ferenia

- Added: In EMMI Zone Exit Middle: Use Wave Beam and Charge Beam or Power Bombs to open the Upper Door to EMMI Zone Exit West, then traverse through that room to get to the upper door.
- Added: In Purple EMMI Arena: Use Water Space Jump (Intermediate) to jump out of the water to reach the door.
- Changed: In EMMI Zone Exit Middle: Going from the Dock to Map Station to the Door to EMMI ZONE Exit West (Lower) is now trivial.
- Changed: In Purple EMMI Arena: Jumping out of the Water to reach the door using Cross Bombs now requires Water Bomb Jump Beginner. Using Normal Bombs no longer requires Spin Boost.

##### Ghavoran

- Changed: Golzuna logic has been overhauled to include Storm Missiles, Bombs, or Cross Bombs to fight it and forcing Flash Shift, Spin Boost, or Space Jump to dodge its attacks if not using shinesparks to defeat it.
- Fixed: Missing check on PB limitations to get to Orange Teleportal by opening the door from the tunnels below.

### Metroid Prime

- Fixed: Some rooms not appearing on map when "Open map from start" export option is selected
- Fixed: Parasite Queen permadeath when skipping death cutscene
- Fixed: Black bar in Control Tower cutscene
- Fixed: Minor PAL issues regarding Skippable Cutscenes in Exterior Docking Hangar and Sunchamber
- Added: Preset option to force Normal or Hard difficulty in the Main Menu
- Added: More Base QoL
  - All rooms now automatically play music appropriate to the area, even if the original music trigger has not been touched
  - The bomb blocks in Lava Lake and Chapel Tunnel are gone forever once destroyed
  - Fix Arboretum rune scan not always appearing when vines are retracted
  - Fix broken load trigger in Aether Lab Entryway
  - Tweaked the size of some door open and loading triggers
  - Sun Tower Access Ghost can now be seen after performing Early Wild
  - Better music timing of Elite Pirate breakout
  - Fix Chapel of the Elder's item platform not rising up all the way
  - Removed more "flashbang" effects
- Changed: Research Core item acquisition cutscene removed in Competitive Skippable Cutscenes
- Changed: Reintroduce and improve loading trigger optimization in Warrior Shrine
- Changed: Update in-game text when refilling PBs at missile stations
- Changed: The Missile Launcher's broad category is now "missile system" instead of "missile-related upgrade".

#### Logic Database

- Added: Database logic for Hard Mode

##### Chozo Ruins

- Added: Vault NSJ with Wallboosts
- Changed: Decreased Difficulty of Tower of Light NSJ Slope Jump

##### Magmoor Caverns

- Added: Fiery Shores wallcrawl to reach Upper Item

##### Phazon Mines

- Added: Difficult HBJ in MQB Phazon Pit
- Added: Elite Research Single Room OOB to Item
- Added: Upper Elite Research Dash to Reach Item NSJ

##### Phendrana Drifts

- Changed: Thardus Thermaless with Bombs and w/o adjusted
- Added: Phendrana Canyon NSJ Scanless Damage Boost
- Added: Phendrana's Edge NSJ Grappleless BSJ
- Added: Ruined Courtyard NSJ Climb UBJ
- Added: Thardus Skip NSJ from North Quarantine Tunnel

##### Tallon Overworld

- Added: Great Tree Hall Lower NSJ Climb BSJ
- Added: Landing Site B Hop to Reach Gully NSJ

### Metroid Prime 2: Echoes

#### Logic Database

- Changed: Climbing Transport A Access using slope jump + NSJ SA no longer incorrectly requires SJ as well

## [7.0.1] - 2023-11-??

- To be decided if it will be necessary.

## [7.0.0] - 2023-11-03

- **Major** - Added: AM2R has been added with full single player support. Includes Door Lock Rando, some toggleable patches and more.
- Changed: The Changelog window has received a slight overhaul. The date of each release is shown, hyperlinks are fixed, and patch notes are now accessed through a drop-down box (previously used vertical tabs).
- Changed: Trick level sliders ignore mouse scroll inputs, preventing unintended preset changes.
- Changed: The Trick Details list in the menu bar no longer displays tricks that shouldn't be visible in the UI.
- Changed: For Multiworld, sending collected locations to the server can no longer fail if there's an error encoding the inventory.
- Changed: The directory layout has now changed, moving everything that isn't the executable to an `_internal` folder.
- Changed: When verifying the installation, missing files and modified files are listed in the console and log.
- Changed: An explicit error is now displayed when a preset has minimum random starting items higher than the maximum.
- Fixed: Map tracker selects the correct start location if the preset has only one start location that is not the default.
- Fixed: When verifying the installation, the title of the popup now properly says "Verifying installation".
- Fixed: Exporting with hidden item models in a multiworld now works properly.

### Resolver

- Fixed: Bug where damage constraints in chains were not understood correctly.
- Fixed: Damage reductions from multiple suits are no longer multiplied together.
- Improved: The output from the resolver now includes the node with the victory condition.
- Improved: When using verbosity level High or above, the energy is displayed in the output.
- Improved: Speed up resolving of hard seeds by allowing skipping of more kinds of unsatisfied requirements.

### Cave Story

- **Major** - Added: Multiworld support. Currently only supports the version of freeware provided by Randovania.
- Fixed: Exporting Cave Story no longer causes a runtime error.
- Fixed: Presets that start in Camp no longer error in generation.
- Changed: The bookshelf in Prefab House now returns you to Prefab Building, before the boss rush.
- Fixed: Alt-tabbing while in fullscreen no longer crashes the game.
- Fixed: You can no longer select a negative weapon slot from the inventory.
- Fixed: The teleporter menu no longer flickers.

### Metroid Dread

- Fixed: Custom shields now use the correct shader and texture effects and no longer a black background
- Fixed: Issues with negative amount for ammo items. The current amount was set to a wrong value and you had to use a ammo refill station. This also caused issues with the auto tracker and multiworld.

#### Logic Database

- Fixed: The "Power Bomb Limitations" setting is now respected for opening Charge Beam Doors.

##### Artaria

- Changed: Going to Transport to Dairon with Speed Booster now requires the Speed Booster Conservation trick set to Beginner.
- Changed: The item above Proto EMMI now requires Speed Booster Conservation set to Beginner when reaching it with Speed from the top.
- Changed: Using Speed Booster to reach the pickup in EMMI Zone First Entrance now requires either the EMMI defeated or Speed Booster Conservation set to Beginner.

##### Burenia

- Added: Use Spin Boost with Wall Jump to climb from left to right at the top of Gravity Suit Tower.
- Changed: The Early Gravity sequence now requires the Speed Booster Conservation trick set to Beginner.

##### Cataris

- Added: Ledge warp out of the Diffusion Beam Room to avoid being trapped by the one way door and the blob.
- Changed: The item in Dairon Transport Access now requires the Speed Booster Conservation trick set to Beginner.
- Changed: The speed blocks leading to Underlava Puzzle Room 2 now require the Speed Booster Conservation trick set to Beginner or Power Bombs.

##### Dairon

- Changed: The lower item in the Freezer now requires the Speed Booster Conservation trick set to Beginner.
- Changed: The item in Ghavoran Transport Access now requires the Speed Booster Conservation trick set to Beginner when using Space Jump.
- Changed: The item in Storm Missile Gate Room now requires the Speed Booster Conservation trick set to Beginner when coming from above.

##### Elun

- Added: Elun's Save Station is now a valid starting room.
- Changed: The item in Fan Room now requires the Speed Booster Conservation trick set to Beginner.

##### Ferenia

- Added: Emmi Zone West Exit now has a Damage Boost trick to move from the center platform to the west door.
- Changed: The item in Fan Room now requires the Speed Booster Conservation trick set to Beginner or Gravity Suit with door lock rando disabled.
- Changed: The item in Speedboost Slopes Maze now requires the Speed Booster Conservation trick set to Beginner.
- Changed: The Missile+ Tank in Space Jump Room now requires the Speed Booster Conservation trick set to Beginner.

##### Ghavoran

- Changed: Going up Right Entrance with Speed Booster now requires the Speed Booster Conservation trick set to Beginner.
- Changed: The upper item in Golzuna Tower now requires the Speed Booster Conservation trick set to Beginner when using Spin Boost from the top.

### Metroid Prime

- Changed: In the Auto-Tracker Pixel Theme, visors are now pilled, Boost Ball icon with a proper trail, improvements to Power Bomb icon.
- Fixed: Counting normal damage reductions from suits twice.
- Fixed: Item position randomizer not being random.
- Fixed: Foreign object in ruined shrine
- Fixed: Room rando + cutscene skip compatibility
- Fixed: Crash when exporting a seed with a blast shield in phazon infusion chamber and essence death teleporter
- Fixed: [PAL/JP] Restored Missile and Charge shot stun in one hit on Ridley
- Fixed: [PAL/JP] Restored Wavebuster cheese on Ridley
- Fixed: When customizing cosmetic options, the labels are now properly updated.

### Metroid Prime 2: Echoes

- Added: One new Joke Hint referring to Raven Beak added to the pool
- Changed: In the Auto-Tracker Pixel Theme, visors are now pilled, Boost Ball icon with a proper trail, Screw Attack icon now faces clockwise, dedicated Power Beam icon.
- Changed: Damage Requirements for Warrior's Walk Item Pickup has been lowered from 80 to 60 dmg in total (30 energy getting the item and 30 energy going back)

## [6.4.1] - 2023-10-12

### Metroid Dread

- Removed: The "Power Bomb Limitations" has been disabled due to issues. This will be re-added in the future.

## [6.4.0] - 2023-10-05

### Metroid Dread

- Fixed: The "Power Bomb Limitations" setting is now accounted for by logic.

### Metroid Prime:

- Fixed: When room rando is enabled, cutscenes are no longer skippable to avoid a bug with elevators. This will be properly fixed in the future.

## [6.3.0] - 2023-10-02

- Added: During generation, if no alternatives have a non-zero weight, try weighting by how many additional Nodes are reachable.
- Added: Data Visualizer now has a very visible checkbox to quickly toggle if the selected trick filters are enabled.
- Added: When trick filters are enabled, a line is added indicating how many requirements are being filtered.
- Changed: The generator will now consider placing Energy Tanks, if there's a damage requirement that's exactly high enough to kill the player.
- Fixed: The menu option for viewing all Randovania dependencies and their licenses has been restored.
- Fixed: The generator should now handle cases with negative requirements a little better.
- Fixed: Map tracker works again for Metroid Dread and Metroid Prime.

### Resolver

- Fixed: Bug where nested requirements were combined wrongly.
- Improved: Order of exploring certain dangerous events.

### Metroid Dread

- Added: Enky and Charge Beam Doors can be made immune to Power Bombs. This is enabled in the Starter Preset, and can be toggled in Preset -> Game Modifications -> Other -> Miscellaneous -> Power Bomb Limitations.
- Added: Warning in the FAQ about custom text not displaying if the game is played in languages other than English.
- Changed: Exporting games is now significantly faster.

#### Logic Database

- Added: 3 videos to the logic the database for a diagonal bomb jump in Ghavoran, a single-wall jump in Cataris, and a diffusion abuse trick in Artaria.

##### Artaria

- Changed: EMMI Zone Spinner: The connection to the pickup that is available before flipping the spinner now also requires door lock rando and Highly Dangerous Logic to be enabled.

##### Burenia

- Changed: Teleport to Ferenia: Using Speed Booster to get past the Shutter Gate now requires Speed Booster Conservation Beginner.

##### Cataris

- Changed: Thermal Device Room South: The connections to the thermal door that closes after using the thermal device now logically remains open when door lock rando is disabled and the "Can Slide" and "Shoot Beam" templates are satisfied. This is a handwave that makes the thermal device no longer a dangerous resource.
- Changed: Single-wall Jump trick in Cataris Teleport to Artaria (Blue) now requires a slide jump.
- Changed: Exclude Door above First Thermal Device from Door Randomization. Effectively making the First Thermal Device a safe action also when doors are randomized.

##### Dairon

- Changed: Yellow EMMI Introduction: Using Speed Booster to go through the Shutter Gate, right to left, no longer requires Flash Shift Skip.

##### Ferenia

- Changed: Purple EMMI Introduction: Using Speed Booster to get past the Shutter Gate now requires Speed Booster Conservation Intermediate instead of Flash Shift Skip Beginner.

##### Ghavoran

- Changed: The connection of EMMI Zone Exit Southeast and EMMI Zone Exit West is now a proper door. This enables it to now be shuffled in door lock rando.
- Changed: Going backwards through the Eyedoor now requires having first destroyed it, Flash Shift and Intermediate Movement, or being able to tank the damage.

### Metroid Prime

- Fixed: Door from Quarantine Access A to Central Dynamo being inoperable with Reverse Lower Mines enabled.
- Fixed: Minor issues with new skippable cutscenes option.
- Fixed: PAL export with skippable cutscenes
- Fixed: Flaahgra crash with skippable cutscenes (fingers crossed)
- Fixed: Warrior shrine loading behavior
- Changed: Remove white screen flash effect when crates explode.
- Changed: Skippable cutscene modes are no longer experimental. Skippable is the new default. Competitive cutscene mode has been updated appropriately.
- Changed: Update tournament winner scan in Artifact Temple
- Changed: Improve loading times when leaving MQB
- Changed: Parasite Queen no longer respawns on 2nd pass
- Changed: The post-Parasite Queen layer in Biotech Research Area 1 now prevents backtracking through Emergency Evacuation Area (1-way door)
- Removed: Major/Minor Cutscene Mode (Major hidden behind experimental options)

#### Logic Database

##### Impact Crater

- Added: The Metroid Prime Exoskeleton fight has full combat logic.

##### Chozo Ruins

- Added: Sun Tower Sessamoharu Complex Bomb Jump to Skip Super Missiles/Scan Visor

##### Phazon Mines

- Added: Phazon Processing Center between Pickup and Maintenance Tunnel Door
- Fixed: Traversing from the Spider Track Bridge to the Quarantine Access A door in Metroid Quarantine A now properly requires the barrier to be removed or `Backwards Lower Mines` to be enabled.

##### Phendrana Drifts

- Added: New Thardus Skip Method from Room Center
- Added: Quarantine Monitor to North Quarantine Tunnel Thardus Skip
- Added: Phendrana Shorelines Spider Track item without spider ball out of bounds trick

### Metroid Prime 2: Echoes

- Changed: When Progressive Grapple is enabled, it will now show `2 shuffled copies` rather than `Shuffled` for better consistency.
- Changed: A proper error message is displayed when mono is not found, when exporting a game on macOS and Linux.

#### Logic Database

- Added: 22 videos to the logic database. see the [Video Directory]
(https://randovania.github.io/Metroid%20Prime%202%20Echoes/) for the full collection
- Added: Comments to some Beginner Bomb Jump tricks
- Changed: The trick setting "Suitless Ingclaw/Ingstorm" got renamed to "Suitless Dark Aether" with the intention to cover more tight Dark Aether energy requirements outside of Ingclaw or Ingstorm related checks.

##### Sky Temple Grounds:

- Changed: War Ritual Grounds, Shrine Access, Lake Access, Accursed Lake, Phazon Pit and Phazon Grounds will now require a Suit on trickless settings

##### Agon Wastes:

- Added: Main Reactor: Scan Dash (Advanced) to reach the Luminoth Corpse which allows to reach the item through Slope Jumps and Standable Terrain (Advanced).
- Added: Main Reactor: It is now possible to get to the item with only Spider Ball, Morph Ball Bombs, Standable Terrain (Intermediate) and Bomb Space Jump (Expert) without Space Jump.

##### Dark Agon Wastes:

- Added: Hall of Stairs: Bomb Space Jump (Advanced) to reach Save Station 3 Door without Space Jump

##### Dark Torvus Bog:

- Added: Portal Chamber (Dark): It is now possible to reach the Portal with a Slope Jump (Intermediate) and Screw Attack without Space Jump.

##### Sanctuary Fortress:

- Added: Main Gyro Chamber: Instant Morph (Hypermode) into boost, to destroy the glass to Checkpoint Station
- Added: Reactor Core Item pickup now possible with just Spider Ball and Morph Ball Bombs via Standable Terrain (Intermediate) and Bomb Jump (Intermediate)
- Added: Vault: Extended Dash (Expert) and Boost Jump (Expert) Method to reach the Spinner Side
- Added: Accessing the portal in Watch Station with a Bomb Space Jump (Advanced) to reach the Spider Track, Standable Terrain (Advanced) to reach the Bomb Slot, and an Instant Morph (Advanced)

##### Ing Hive:

- Added: Hive Temple Access: Slope Jump (Expert) into Screw Attack to skip Hive Temple Key Gate
- Changed: Temple Security Access: Z-Axis Screw Attack Trick is changed into Screw Attack into Tunnels (Advanced)
- Changed: Culling Chamber and Hazing Cliff will now require a Suit on trickless settings

## [6.2.0] - 2023-09-02

- Added: "Help -> Verify Installation" menu option, to verify that your Randovania installation is correct. This is only present on Windows.
- Changed: Game generation is now up to 150% faster.
- Changed: The resolver now tries otherwise safe actions behind a point of no return before it tries actions that give dangerous resources. This makes the solve faster by avoiding some cases of backtracking.
- Changed: Comments no longer prevent And/Or requirements from being displayed as short form.
- Fixed: Auto Tracker icons that were supposed to be always visible no longer show as disabled.
- Fixed: Opening race rdvgame files from older Randovania versions now works properly.
- Fixed: Exporting games with hidden Nothing models don't crash during the exporting process anymore.
- Fixed: For macOS, exporting Metroid Prime 2: Echoes games does not require you to run Randovania from within a terminal anymore to see the Mono installation.

### Metroid Dread

- **Major** - Added: Elevator and Shuttle randomizer. The destination is shown on the elevator/shuttle's minimap icon and in the room name, if enabled. This will show different area names to the logic database for some items.
- **Major** - Added: Split beams and missiles. When playing with non-progressive beams or missiles, each individual upgrade provides a unique effect instead of providing the effects of all previous upgrades.
- Added: An in-game icon will appear if the player becomes disconnected from the multiworld server.
- Changed: The Starter Preset and April Fools 2023 preset now have non-progressive beams and missiles, instead of progressive.
- Changed: Bomb Shields are no longer vulnerable to Cross Bombs.
- Fixed: The door model for certain door types now uses the intended textures correctly.
- Fixed: The save file percentage counter and the per-region percentage counter are now all updated correctly.

#### Logic Database

- Added: Diagonal Bomb Jump in Ferenia - Speedboost Slopes Maze.
- Added: Diagonal Bomb Jump in Burenia - Main Hub Tower Top, to the Missile Tank, using either Gravity Suit or an out of water bomb jump.
- Added: In Dairon - West Transport to Ferenia, use Wave Beam to push the Wide Beam Block from above, without Wide Beam.
- Added: Logic to handle having Ice Missiles without Super Missile.
- Added: In Ghavoran - Teleport to Burenia, Cross Bomb Skip using just Morph Ball to get to and from the Pickup. Rated one level higher than the corresponding usage with Flash Shift or Spin Boost.
- Added: Ledge Warp usage to flip the spinner in Ghavoran next the Transport to Elun, and in Elun to release the X.
- Added: All Chozo-X encounters now have energy requirements.
- Changed: Added Wide Beam to missile farming during Kraid's fight.
- Changed: Fighting Kraid in Phase 2 without going up is moved from Beginner Combat to Intermediate.
- Changed: Fighting Kraid with no energy is now Intermediate Combat. Fighting with 1 Energy Tank is Beginner.
- Changed: Dodging in all Chozo-X fights now has Flash Shift as trivial, Spin Boost with Beginner Combat, and nothing with Intermediate.
- Changed: In Dairon - Teleport to Artaria, breaking the speed blocks is no longer "dangerous". This is done by removing the "Before Event" condition on breaking the blocks from above.
- Changed: In Artaria - Water Reservoir, breaking the blob is no longer "dangerous", as long as Slide is not randomized. This was previously dangerous because there's a connection in EMMI Zone Exit Southwest that makes use of Speed Booster, however, by simply adding a "Can Slide" option on the same condition, the logic now sees the blob as safe.
- Changed: In Burenia: Fighting Drogyga is now only "dangerous" if Highly Dangerous Logic is enabled. This is achieved by adding a Highly Dangerous Logic constraint on all instances where the logic uses "Before Drogyga" on connections in the Underneath Drogyga room.
- Changed: Move victory condition to after Raven Beak, and encode all requirements to finish the escape sequence to that connection. This avoids having a "dangerous" resource at the end of the game.
- Changed: In Burenia - Main Hub Tower Middle, lowering the Spider Magnet Wall is now "dangerous" only when Highly Dangerous Logic is enabled. The connection from the bottom of the room to the Pickup Platform that uses Grapple Movement requires the Spider Magnet Wall to not be lowered now requires Highly Dangerous Logic. The randomizer currently doesn't have the necessary options to make this connection mandatory in any seeds anyway.
- Changed: Most instances of pushing Wide Beam Blocks by using Wave Beam through walls now no longer need Wide Beam. Notable exception is Dairon - West Transport to Ferenia, from below.
- Changed: Boss fight logic using Ice Missile without Super Missile is no longer an option, and effectively requires as many missiles as with normal Missiles.
- Changed: Boss fight logic now understands how damage values work with Split Beams behavior.
  - Affected bosses: Robot Chozo fights, Chozo X fights and Raven Beak.
  - Having only Plasma Beam or only Wave Beam is only used to fight the Robot Chozos, at Combat Intermediate.
  - Having both Plasma Beam and Wave Beam is considered as the same bracket as only Wide Beam.
  - Having Wide Beam and Wave Beam is considered as the same bracket as Wide Beam and Plasma Beam.
- Changed: Exclude Ghavoran door between Flipper Room and Elun Transport Access from being shuffled as a Grapple Beam door in Door Lock rando. This is to enable a Ledge Warp to flip the Spinner from below.
- Changed: In Ghavoran - Flipper Room, rotating the flipper the normal way can now be in logic before having pulled the Grapple Block at Right Entrance or having turned on Power Switch 2 in Dairon, if Transport Randomizer is enabled.
- Changed: Revised logic for fighting Corpius
  - When using missiles without an ammo requirement, the X must not have been released.
  - Using Cross Bomb is moved to Combat Beginner
  - For Missiles, Super Missiles and Ice Missiles, the number of required missiles is reduced by 1, which matches the pre-existing comments. These alternatives remain Combat Intermediate.
  - For Missiles, Super Missiles and Ice Missiles, these can now also be used without combat tricks, but you need 1.5x as many units of Missiles ammo as the combat trick version.
  - Added Storm Missiles.
- Fixed: A typo in the room name Ferenia - East Transport to Dairon has been changed from East Transport to Darion.
- Fixed: In Burenia - Teleport to Ghavoran, to open the Plasma Beam door from below, add requirement to have Plasma Beam. This becomes relevant with Separate Beam Behavior.
- Fixed: In Artaria - Teleport to Dairon, to enter the teleport itself using Wave Beam, add requirements to have Wide Beam and Door Lock Rando being disabled. The former becomes relevant with Separate Beam Behavior.
- Fixed: In Cataris - Kraid Area, when using Wave Beam to fight Kraid from behind, you now also need the rest of the rest of the requirements to fight Kraid.

### Metroid Prime

- Fixed: One-way elevator mode not able to generate
- Fixed: Doors openable underneath blast shields
- Fixed: Doors and Blast shields hurting the player with reflected shots
- Fixed: Starting items getting  ignored when starting in Connection Elevator to Deck Alpha
- Fixed: Skipping the cutscene in Connection Elevator to Deck Alpha also skips item loss
- Fixed: Doors in Omega Research not locking
- Fixed: Elite Control entry Barrier activating again
- Fixed: Hall of the Elders "New Path Opened" HUD Memo not appearing
- Fixed: Some unskippable cutscenes
- Fixed: Removed HUD Memos in Emergency Evacuation Area
- Fixed: Timing of Metroids in Metroid Quarantine A
- Fixed: Stuck camera in control tower
- Fixed: Timing of flying pirates in control tower
- Fixed: Echoes Unlimited Missiles model now appears larger
- Added: More Quality of life improvements over vanilla
  - Colorblind friendlier flamethrower model
  - Power Bombs now have a heat signature
  - Power Conduits activate even if only 1 of 3 wave particles hit
  - Main Quarry power conduit no longer reflects charged wave
  - Added lock to top door during Phazon Elite fight
  - Doors unlock from picking up the artifact item instead of the Phazon Elite dying

#### Logic Database

##### Chozo Ruins

- Added: Reverse Flaahgra in Sun Tower is now logical
- Added: Furnace E Tank Wall Boost Escape
- Added: Transport Access North Wallboost to Hive Totem from Elevator
- Added: Trigger Ghosts from Sun Tower Access without Bombs or Spider

##### Phazon Mines

- Added: Fungal Hall A now has Energy and Combat Logic
- Added: Fungal Hall A SJ Scan Dash Grapple Skip
- Added: Fungal Hall Access NSJ Bombless Escape to Fungal Hall A

##### Phendrana Drifts

- Changed: Phendrana Canyon Pickup NSJ Bombless Triple Boost Adjustments
- Changed: Control Tower Plasma Skip is now Beginner
- Added: Hunter Cave Bunny Hop to reach Hunter Cave Access from Lower Edge Tunnel
- Added: Hunter Cave Slope Jump to reach Chamber Access from Lake Tunnel

##### Tallon Overworld

- Added: Root Cave Climb NSJ Boost Strat

### Metroid Prime 2: Echoes

- Added: New cosmetic suit options. Please note that these suits require the experimental patcher to be enabled.
- Added: The internal game copy is automatically deleted when exporting a game fails in certain situations.

#### Logic Database

- Added: 307 videos to the logic database. see the [Video Directory]
(https://randovania.github.io/Metroid%20Prime%202%20Echoes/) for the full collection.

##### Temple Grounds

- Added:  NSJ Extended Dash (Expert) to cross Grand Windchamber through the middle platform.

##### Sky Temple Ground

- Removed: Phazon Grounds NSJ, No SA -> Invisibil Objects (Hypermode) or Movement (Expert) and Dark Visor. Doesn't exist.

##### Agon Wastes

- Added: NSJ Extended Dash (Advanced) to reach Temple Access Door in Mining Station A.

##### Sanctuary Fortress

- Added: Extended Dash (Expert) to reach the Scan Post in Watch Station Access from Main Gyro Chamber Door.
- Added: Extended Dash (Expert) to reach Main Gyro Chamber Door in Watch Station Access from the Scan Post Side.
- Added: Workers Path - Screw Attack from Z-Axis (Intermediate) now requires Bomb Space Jump (Intermediate) from Dynamo Works
- Added: Workers Path - Bomb Jump (Advanced) method added to reach cannon NSJ from landing platform

## [6.1.1] - 2023-08-07


- Changed: Improve performance significantly when opening a Multiworld session with long history.
- Changed: Slightly improve performance when opening game details.
- Fixed: The correct error is displayed when the incorrect password is provided for Multiworld Sessions.

### Metroid Dread

- Fixed: The progress bar when exporting no longer reaches 100% earlier than intended in some situations.
- Added: Racetime seeds can now be directly imported into Randovania

## [6.1.0] - 2023-08-02

- **Major** - Removed: Starting sessions is no longer necessary and has been removed as an option. It's now always possible to clear a generated game.
- Added: Importing permalinks and rdvgames in a multiworld session now creates new worlds if missing.
- Added: The Generation Order spoiler now has a field to filter it.
- Added: An "Export Game" button has been added to "Session and Connectivity" tab as a shortcut to export any of your worlds.
- Added: It's now possible to filter the history tab in a Multiworld session.
- Added: Add Ready checkbox for Multiworld sessions.
- Added: A new tool was added to the Pickup tab of Game Details that lets you quickly find in which worlds your pickups are.
- Added: The time a world last had any activity is now displayed in the Multiworld session.
- Added: A toggle for allowing anyone to claim worlds in a Multiworld session.
- Added: Sending pickups to an offline world now updates the auto tracker.
- Added: Warnings now show up in Multiworld sessions if you're not connected to any of your worlds.
- Changed: The popup when replacing a preset for a Multiworld Session now has the same features as the solo game interface.
- Changed: Text prompts now default to accepting when pressing enter.
- Changed: Reorganized the top menu bar. The Advanced menu is now called Preferences, with an Advanced sub-menu. Opening the Login window is now in the Open menu.
- Changed: The handling for presets that can't be loaded have been improved.
- Changed: Finishing a session is now called hiding a session, and now can be undone.
- Fixed: Multiworld now properly respects major/minor configuration of each world.
- Fixed: The generation order for multiworld session now correctly handles any kind of names.
- Fixed: Any buttons for changing presets or deleting worlds are properly disabled when a game is being generated.
- Fixed: Import rdvgames for games that uses certain features, like Sky Temple Keys on Bosses or Metroid DNA in Dread, now works properly.
- Fixed: Session Browser now properly sorts by creation date and user count. It also now properly defaults to showing recent sessions first.
- Fixed: Tracking another user's inventory now properly keeps working after a connection loss.
- Fixed: Sorting the session history and audit log now works properly.
- Fixed: In Multiworld session, the Claim world button is now properly disabled when you don't have permissions.
- Fixed: Changing a preset no longer causes it to lose its position in the tree.
- Removed: Connecting to Dolphin on Linux executable builds is now hidden on known situations that it doesn't work properly.

### Metroid Dread

- **Major** - Added: Multiworld support for Dread.
- Changed: Ryujinx (Legacy) is disabled when auto-tracker support is on, or in a multiworld.
- Fixed: Dairon - Navigation Station North can no longer be assigned a hint, which would then be replaced with DNA Hints.
- Added: A new auto-tracker layout featuring progressive items.
- Added: Custom shields now have alternate and more accessible models, which can be toggled per-shield in Cosmetic Options.

#### Logic Database

- Added: 2 videos to the database
- Added: Slide from right to left in Cataris - Total Recharge Station South.
- Added: Grapple Movement to get from Lower Door to Wide Beam Block Room to Upper Door in Artaria - EMMI Zone Hub.
- Added: Crossing the water gap in Ferenia EMMI Zone Exit East with just Bombs (Hypermode IBJ and DBJ) or Cross Bombs and a Slide Bomb Boost (currently Movement Advanced).
- Added: Use Speed Booster and Gravity Suit to escape Cataris - Kraid Arena after fighting Kraid.
- Added: Using Wall Jump to get past the Flash Shift gate in Burenia - Teleport to Ferenia.
- Changed: Make it possible to get to the Diffusion Beam location without Morph Ball.
- Fixed: Entering Hanubia Orange EMMI Introduction from the right now requires having beaten the Red Chozo.
- Fixed: The Pseudo Wave Beam in Burenia - Burenia Hub to Dairon now correctly requires Wide Beam.
- Fixed: Logic issues surrounding ending the Chain Reaction sequence in Artaria, aka the Vanilla Varia Suit area.
- Removed: In Cataris - Green EMMI Introduction, the advanced Pseudo Wave Beam to break the blob from below is removed.
- Removed: In Ghavoran - Blue EMMI Introduction, the trickless Ballspark to climb the room has been removed.

### Metroid Prime

- Added: Experimental Option - `Skippable` Cutscene Mode. Keeps all cutscenes in the game but makes it so they can be skipped with the START button
- Added: Experimental Option - `Competitive (Experimental)` Cutscene Mode Removes some cutscenes from the game which hinder the flow of competitive play. All others are skippable. This will eventually replace the existing Competitive implementation.
- Added: Introduction of non-critical fixes and improvements to the base game such as fixed sound effects and removed tutorial popups. Those wanting an untainted experience of the vanilla game may still do so at their own risk by activating "Legacy Mode". For technical description of what's changed, see [qol.jsonc](https://github.com/toasterparty/randomprime/blob/randovania/generated/json_data/qol.jsonc)
- Added: Completely overhauled how custom Blast Shields and Doors look
- Added: Morph Ball Bomb and Charge Beam door locks now use Blast Shields so that they only need to be opened once with that weapon
- Added: New "Gamecube" pickup model which acts as a placeholder for all non-nothing items without a suitable model which can be displayed natively
- Added: The "Hints" page in the "Game" window now lists the location of the Phazon Suit hint.
- Changed: Non-NTSC enemies now have their health reset to match NTSC 0-00
- Changed: Blast Shields are much more visible in dark rooms
- Fixed: Random Elevators settings should no longer have mismatches between the UI and the preset regarding which elevators are excluded.
- Fixed: HoTE statue door can now handle a blast shield cover
- Fixed: Old scan points lingering in Door Lock Rando
- Fixed: Door Lock Rando shields now make explosion sounds

#### Logic Database

- Added: 52 videos to logic database, bringing the total available via the [Video Directory](https://randovania.github.io/Metroid%20Prime/) to 276

##### Chozo Ruins

- Added: The Hall of the Elders Ghost Skip from Reflecting Pool Access to reach Crossway Access South, using advanced level tricks.
- Added: Knowledge (Intermediate) for reaching Elder Chamber without fighting the Chozo Ghost.
- Added: Main Plaza - Tree item OoB logic.
- Added: Crossway - Easier boost only method for item.
- Changed: Tower of Light - Reduced gravityless SJ slope jump to tower chamber to Beginner.
- Fixed: Ice Beam has been removed from the connection to Elder Chamber in Hall of the Elders.
- Fixed: The Door in Tower of Light Access that leads to Ruined Shrine is now a normal Door instead of a Wave Beam Door.
- Changed: Ruined Nursery Bombless Standables Logic Adjustments
- Added: Ruined Nursery Bombless w/ Boost strat
- Added: Training Chamber Ghost Skip

##### Phendrana Drifts

- Changed: Quarantine Cave - Various cleanup with Thardus fight logic. Reworked visor requirements. Added Missile strategy (allows Ice Beam only fight logically).
- Added: Added Quarantine Cave NSJ Scan Dash to Q-Mon Tunnel
- Added: Dash to Q Mon from Room Center with SJ
- Added: Reverse Thardus Skip Logic (Scan and Scanless)
- Added: Thardus Hop
- Changed: Ice Ruins West Baby Sheegoth Jump Damage Requirements and Trick Adjustments
- Added: Gravity Chamber Pickup (Missile) NSJ w/o Grapple/Plasma Dash Method and Bombu Method

##### Phazon Mines

- Added: Metroid Hop to reach Missile from Quarantine Access A
- Changed: Various Metroid Quarantine A logic adjustments
- Fixed: NSJ Phazon Processing Center having too few requirements

### Metroid Prime 2: Echoes

- Added: Tracker layout "Debug Info", which also shows details useful for investigating errors.
- Added: The Coin Chest model from multiplayer is now used for offworld items instead of the ETM model.
- Changed: The Power Beam and the Morph Ball now use the Coin Chest model when shuffled, instead of the ETM model.
- Added: 4 new joke hints in the pool.
- Fixed: The gate in Command Center now opens correctly when using the new patcher.
- Fixed: Doors in Venomous Pond can no longer become blast shields.
- Fixed: The door from Sacrificial Chamber Tunnel to Sacrificial Chamber has been excluded from door lock rando.
- Fixed: Random Elevators settings should no longer have mismatches between the UI and the preset regarding which elevators are excluded.

#### Logic Database

- Added: 4 videos to logic database, see the [Video Directory](https://randovania.github.io/Metroid%20Prime%202%20Echoes/) for the full collection

## [6.0.1] - 2023-07-04

- Added: Option for disabling crash reporting and monitoring.
- Added: In multiworld sessions, you're prevented from selecting a preset that is incompatible with multiworld.
- Added: In multiworld sessions, world names must now be unique.
- Changed: The Privacy Policy has been updated to mention crash reporting and monitoring.
- Changed: Tweaked the error reporting for generating and exporting games.
- Fixed: Importing permalinks and spoilers in multiworld no longer fails.
- Fixed: Generation order is no longer hidden when Door Lock is enabled with Types mode.
- Fixed: Pickups providing negative resources can now be sent in multiworld games.
- Fixed: The prompt for a session name no longer deletes spaces at the end, making it easier to split words.
- Fixed: In multiworld sessions, the copy permalink button is properly disabled before a game is available.

## [6.0.0] - 2023-07-03

- **Major** - Multiworld support has been significantly changed! New features include:
  *  Sessions now have Worlds instead of rows with users, and users can be associated with any number of Worlds.
     * This means it's now possible to play a Multiworld entirely solo.
  *  You can connect to one Dolphin and any number of Nintendont at the same time.
  *  Multiple sessions can be opened at the same time.
  *  A session window is no longer required to be kept open. As long as Randovania is connected to a game, the server communication works.
- Added: It's now possible to drag presets directly into the root of the presets.
- Added: The order you place presets when drag and dropping is now saved.
- Added: New command line arguments `--local-data` and `--user-data` to allow configuring where Randovania saves its data.
- Added: New Door Lock rando mode - Types. In this mode, every single door of a type is swapped with another type. Generation times should be fast and be compatible with multiworld.
- Added: Interface to customize preset description.
- Added: It's now possible to save rdvgame files for race games. This is not available for multiworld.
- Added: When editing a Pickup Node, there's now a button to find an unused pickup index.
- Added: When viewing the spoiler log in a Multiworld session, it will now display the names for each world rather than "Player 1", "Player 2", etc.
- Changed: Discord login is now performed via your browser, instead of the Discord client.
- Changed: Door Lock mode Two-way is now named Doors. The functionality is unchanged.
- Changed: Improved preset descriptions, making them significantly simpler.
- Changed: Some preset options which are not ready for wide consumption have been hidden by default. To show all preset options, please select `Advanced > Show Experimental Settings`.
- Changed: In the Data Visualizer, requirements are now displayed using a tree widget, which allows for collapsing the and/or blocks.
- Changed: Optimized the solver by allowing more resources as additional resources, allowing more actions to be skipped until the necessary resources are found.
- Changed: For Multiworld, it's now preferred to have an additional pickups than placing it in another player's game, when there's no locations left in your game.
- Changed: Randovania now internally uses the term `Region` for what used to be called a `World`. This is mostly an internal change.
- Changed: Connecting to Dolphin is now hidden on macOS, as it never was supported.
- Changed: Door Lock rando generation is now up to 50% faster.
- Fixed: Issue where the resolver didn't find the paths that lead to taking the least damage.
- Fixed: The resolver no longer allows events as additional requirements. This fixes a problem that could lead to an event locking itself.
- Fixed: The `database render-region-graph` command now works properly.

### Cave Story

- Nothing.

### Metroid Dread

- **Major** - Added: Random Starting Locations is now supported. This enables all Save Stations, Navigation Stations, and Map Stations as possible starting options.
- Added: New cosmetic option to display Randovania's area names on the HUD, either always or after room transitions.
- Added: Door Lock Randomizer can randomize doors to be weak to Ice Missile, Storm Missile, Diffusion Beam, Bombs, Cross Bombs, Power Bombs.
- Added: New option under "Game Modifications" to choose how inconsistencies in Raven Beak's damage resistance are handled.
- Added: Auto tracker is now supported via a new game connection choice.
- Added: Exporting now checks if the RomFS folder has some required files.
- Changed: The doors in Itorash are now excluded from being shuffled in Door Lock Randomizer.

#### Patcher Changes

- Added: Belated April Fools 2023 preset. Enables door rando by default, as well as some surprise changes to the item pool. Make sure to see what advice ADAM has to give!
- Changed: Pickups can be configured to take away some of an item instead of giving more (e.g. missile tanks could take away missiles when collected).
- Fixed: Using Morph Ball in Proto Emmi sequence no longer crashes the game.

#### Logic Database

- Added: Grapple Movement (Beginner) for going up the left side of Burenia - Main Hub Tower Middle.
- Added: Movement (Intermediate) and Water Bomb Jump (Intermediate) for getting out of the water at the same spot.
- Added: Grapple Movement (Beginner) for the Grapple only method of reaching the Missile Tank in Main Hub Tower Top.
- Added: Use Speed Booster to skip breaking the blob submerged in water in Artaria Early Cloak room, requires Speed Booster Conservation (Beginner).
- Added: Use Flash Shift to go right after getting the pickup in Artaria EMMI Zone Spinner.
- Added: Use Flash Shift and Slide Jump to go from Artaria White EMMMI Arena to the top door to EMMI Zone Spinner.
- Added: A new way to reach the tunnel in EMMI Hub Zone with Spider Magnet, Flash Shift and Single-wall Wall Jump (Advanced).
- Added: Use a Shinespark to climb up from Above Screw Attack Blocks in Burenia Main Hub Tower Bottom with only Gravity Suit.
- Added: Use a Shinespark to climb up from Alcove Across Grapple Block in Burenia Main Hub Tower Bottom with only Speed Booster using Speed Booster Conservation Beginner.
- Added: Use a Shinespark with Gravity Suit to reach Ammo Recharge South at the bottom of Burenia Gravity Suit Tower before the Destroy Gravity Suit Floor event.
- Added: Use Spin Boost And Gravity Suit with different trick strategies to cross the big gap in Burenia Main Hub Tower Middle.
- Added: Use a Shinespark with Gravity Suit to reach the Spider Magnet wall in Burenia Main Hub Tower Middle from the bottom of the room.
- Added: Climb up to the Charge Beam Door in Burenia Main Hub Tower Middle using Gravity Suit and Flash Shift.
- Added: Climb up from the Charge Beam Door in Burenia Main Hub Tower Middle using Gravity Suit, a Slide Jump, Spin Boost and a Wall Jump.
- Added: Allow using Shinesparks in Gravity Suit Tower by storing speed in the upper part of Gravity Suit Room, also when Door Lock rando is enabled.
- Added: Pseudo-Wave Beam to break the blob in Ferenia Wave Beam Tutorial, from the right.
- Added: Use Spider Magnet with Grapple Beam in Ghavoran Spider Magnet Elevator.
- Added: Use Speed Booster to get past the pool of water in Dairon Freezer before turning on the power.
- Added: Various trick alternatives to get past the pool of water in Dairon Freezer with Bomb Jumps.
- Added: Water Bomb Jump in Burenia Underneath Drogyga to get up to the left ledge with Normal Bomb, rated as Intermediate.
- Changed: Wall Jump from Flash Shift for reaching the left Dock to Main Hub Tower Top in Main Hub Tower Middle has been removed; it is now trickless.
- Changed: Wall Jump from Flash Shift for reaching the left Dock to Main Hub Tower Top in Main Hub Tower Middle has been removed; it is now trickless.
- Changed: Avoid treating Gravity Suit as a dangerous resource, by removing the "No Gravity Suit" constraint from the "Perform WBJ" template.
- Changed: Going through Artaria Lower Path to Cataris using Damage Boost no longer requires Morph Ball.
- Changed: Reduced the difficulty of the Wall Jump in Dairon Teleporter to Artaria, to reach the pickup from the teleporter, from Advanced to Intermediate.
- Changed: Using Wall Jump Advanced to climb across Moving Magnet Walls (Small) in Cataris, aka Adam Skip, now correctly requires Spider Magnet.
- Changed: The Upper Tunnel from Burenia Teleport to Ghavoran to Main Hub Tower Middle has been converted from a Morph Ball Tunnel to a Slide Tunnel. In order to use this tunnel with Slide, Gravity Suit is also required.
- Changed: In Burenia Teleport to Ghavoran, using Power Bombs to get back up from Early Gravity Speedboost Room now requires 2 ammo units of Power Bomb. The purpose is to account for using one unit on the way down in the first place.
- Changed: Water Bomb Jump in Artaria First Tutorial, after adding the water has been changed to Infinite Bomb Jump.
- Changed: Infinite Bomb Jump in Artaria Screw Attack Room to jump out of the water under the Recharge Station has been changed to Water Bomb Jump.
- Changed: Water Bomb Jump in Burenia Underneath Drogyga to get the pickup is now Beginner with Cross Bombs.
- Changed: Water Bomb Jump in Burenia Underneath Drogyga to get up to the left ledge with Cross Bomb is now Beginner.
- Changed: Bomb Jumping to the upper part of Ghavoran Map Station Access now requires Water Bomb Jump Intermediate with Normal Bomb and Beginner with Cross Bomb. This was previously trivial with both of those.
- Changed: Bomb Jumping to the upper part of Ghavoran EMMI Zone Exit Southeast with Cross Bombs is changed from trivial to Water Bomb Jump Intermediate.
- Changed: Bomb Jumping to the upper part of Ghavoran EMMI Zone Exit Southeast with Normal Bombs is changed from Infinite Bomb Jump Intermediate to both Water Bomb Jump Intermediate and Diagonal Bomb Jump Intermediate.
- Fixed: Correctly require breaking the blob in Burenia Teleport to Ghavoran to be able to go from Main Hub Tower Middle to Teleport to Ghavoran through the upper Tunnel.
- Fixed: Burenia Hub to Dairon Transport Blob from Below giving the wrong event resource.
- Removed: Use Cross Bombs to skip the blob submerged in water in Artaria Early Cloak room. The point of this connection is to skip breaking the blob, which is no longer dangerous when you have the Morph Ball.

### Metroid Prime

- Changed: Divided the "Other" tab into "Quality of Life" and "Chaos".
- Changed: QoL Game Breaking, QoL Cosmetic, QoL pickup scans, Varia-only Heat Protection and Deterministic RNG settings are now always enabled. A new chaos option "Legacy Mode" has been added as a catch-all replacement, including the PB Refill from 5.8.0.
- Changed: Pickups can be configured to take away some of an item instead of giving more (e.g. missile tanks could take away missiles when collected).
- Removed: One-Way door lock randomizer has been removed. This has actually been the case since 5.3.0!
- Fixed: The "Unlock Save Station doors" option should now correctly unlock them.

#### Logic Database

##### Chozo Ruins

- Changed: Reorganized Morph Ball pickup in Ruined Shrine to better fit database good practices.

### Metroid Prime 2: Echoes

- **Major** - Added: Door Lock randomizer has been added. Note that this feature requires enabling the new patcher.
- Added: New random elevators mode: Shuffle Regions. In this mode, we keep the game world consistent by shuffling the regions around Temple Grounds, and then changing the elevators to match. See [this map](randovania/data/gui_assets/echoes_elevator_map.png) for reference.
- Added: When the new patcher is enabled, Security Station B starts in the post-Dark Samus appearance. This change is supported by logic.
- Changed: Pickups can be configured to take away some of an item instead of giving more (e.g. missile tanks could take away missiles when collected).
- Changed: When the new patcher is enabled, some cosmetic effects are removed from Torvus Temple in an attempt to make it crash less.
- Changed: For Multiworld ISOs, the game name now mentions the session name and world name.
- Removed: The elevator sound effect removal is no longer an option and is now automatically enabled in the appropriate circumstances.
- Fixed: The progress bar when exporting a seed is now much more accurate.

#### Logic Database

- Fixed: Re-Added Vanilla Method to access Storage C to logic.
- Changed: Movement trick level for reaching the door to Security Station B from Bioenergy Production with a NSJ Screw jump extension from Advanced to Beginner.
- Changed: Combat/Scan Dash trick level for reaching the door to Security Station B from Bioenergy Production with a Scan Dash from Expert to Intermediate.
- Added: 142 videos to the logic database
- Added: Method to climb Forgotten Bridge with Jump Off Enemy (Advanced)
- Added: Scan Dash to grab the half pipe item in Dark Torvus Arena with Combat/Scan Dash (Intermediate)
- Added: Method to collect the pickup in Reactor Core using the top Rezbit, Bombs, Bomb Space Jump (Advanced), Standable Terrain (Advanced), Movement (Advanced), and Jump Off Enemies (Expert).
- Added: Method to reach the top cannon in Sanctuary Entrance using Bombs, Space Jump Boots, Bomb Space Jump (Advanced), and Standable Terrain (Advanced).
- Added: Method to collect the pickup in Abandoned Worksite using just Screw Attack, and Screw Attack into Tunnels/Openings (Advanced).
- Added: Method to collect the pickup in Bioenergy Production using Boost Ball, Spider Ball, Screw Attack, and Movement (Advanced).

## [5.8.0] - 2023-06-05

- Added: It's now possible to save rdvgame files for race games. This is not available for multiworld.
- Changed: Use the user's new discord display name instead of their username, for users that migrated.
- Fixed: Batch generation now properly prevents Windows from going to sleep.

### Metroid Prime

- Fixed: Generator unable to pass through one-way permanently locked doors such as the ones in uncrashed Frigate
- Fixed: Exporting games with both Door Lock Rando and Room Rando will now preserve both modifications
- Added: Missile Stations refill Power Bomb. In this version, this is always enabled.

#### Logic Database

- Added: 55 videos to logic database, bringing the total available via the [Video Directory](https://randovania.github.io/Metroid%20Prime/) to 224

##### Tallon Overworld

- Added: Biotech Research Area 1 - Easier gravityless NSJ method from room center to Deck Beta Security Hall
- Added: Root Cave - L-Jump method to reach upper area

#### Magmoor Caverns

- Added: Twin Fires Tunnel - Transport to Talon -> Twin Fires, NSJ & SJ dashes now require standable terrain

##### Phendrana Drifts

- Added: Hunter Cave - Lower Edge Tunnel -> Hunter Cave Access, NSJ requires a slope jump or bomb jump after the grapple point to reach the platform with the doors.
- Added: Hunter Cave - Hunter Cave Access -> Lower Edge Tunnell, NSJ requires an L-Jump to reach the platforms across the water without falling in. Added Gravity logic if falling in (matches Lake Tunnel -> Lower Edge Tunnel).

##### Phazon Mines

- Fixed: Fungal Hall B - Scan dash method now requires scan visor
- Fixed: Ventillation Shaft - Combat dash to climb room now requires door lock rando to be off

## [5.7.0] - 2023-05-05

- Added: Skip usual Door Lock randomizer logic when the only valid lock option is unlocked doors.
- Added: When major/minor mode is enabled, the count of majors and minors is also displayed next to how many items are the in the pool.
- Fixed: Unsupported features are now disallowed from use in Multiworld sessions.

### Cave Story

- Fixed: Exporting on Linux no longer fails due to Rest Area in Plantation using "lounge" instead of "Lounge".

### Metroid Dread

- Fixed: All pickups in the pool are now correctly assigned major or minor.

#### Logic Database

- Fixed: Experiment Z-57's pickup is now a major item location in Major/Minor split.

### Metroid Prime

- Added: Selecting an ISO that isn't for Metroid Prime is now explicitly refused when exporting.
- Fixed: All pickups in the pool are now correctly assigned major or minor.
- Fixed: Room Rando no longer overrides the results of Door Lock Rando when exporting.

#### Logic Database

- Fixed: The Artifact of Truth pickup is now a major location for Major/Minor split.

### Metroid Prime 2: Echoes

- Added: Selecting an ISO that isn't for Metroid Prime 2 is now explicitly refused when exporting.
- Fixed: Energy Tanks are now considered major items in Major/Minor split.

## [5.6.1] - 2023-04-??

- Nothing.

## [5.6.0] - 2023-04-02

- Added: Trick Details popup now lists the usages in each area.
- Added: Opening the Data Visualizer from the Trick Details while customizing a preset now automatically configured the trick filters based on the preset being edited.
- Changed: Setting trick filters in the Data Visualizer based on a preset now sets all tricks, even those at disabled.
- Changed: Optimize Solver by choosing actions in a smarter order. Prefer actions of types that are likely to progress th. Postpone dangerous actions. This should make the solver able to validate seeds where it previously timed out. Solving should in general be faster in general.
- Fixed: Solver bug that made it unable to detect dangerous actions, which could result in some possible seeds being considered impossible.
- Fixed: Searching for Multiworld sessions by name is no longer case sensitive.

### Metroid Prime 2: Echoes

#### Logic Database

- Added: Proper combat requirements for the Amorbis fight.
- Removed: Incorrect and improper connections to and from the Amorbis fight.

### Metroid Prime

#### Logic Database

- Added: 48 videos to logic database, bringing the total available via the [Video Directory](https://randovania.github.io/Metroid%20Prime/) 216

### Metroid Dread

#### Logic Database

- Added: Use Flash Shift and Spin Boost with Wall Jump (Beginner) in Burenia Main Hub Tower Bottom to reach the tunnel.
- Changed: The logic for Spin Boost Room in Ghavoran now requires either the template to fight the Chozo X or Highly Dangerous logic to climb out of the room.
- Changed: Simplified various database connections.
- Changed: All three kinds of Chozo X fights now consider Use Spin Boost a valid means of dodging.
- Fixed: Missile ammo requirement when fighting Chozo X with Storm Missile. The numbers were previously too high and the numbers with and without the combat trick were swapped.
- Fixed: Resolve bug with fighting the Twin Robots fights, where to fight them using only missiles for damage always required both the expert level combat trick and the 153 missiles that are intended for trickless.
- Fixed: Add missing fight requirement to fight the Chozo X in Elun when entering the arena from the left.
- Fixed: Add missing requirement to release the X before leaving Elun.

## [5.5.1] - 2023-02-28

- Added: Game Details now contains a tab describing all door locks, when Door Lock rando is enabled.
- Changed: Certain spoiler tabs in Game Details now only show up when relevant, such as Elevators spoiler only when elevators are shuffled.
- Changed: Generation Order in Game Details is now hidden when there's incompatible settings, such as Door Lock rando.
- Changed: A nicer error message is now given when generating with a preset with configuration errors, such as no starting locations.
- Changed: A nicer error message is now given when an error occurs when loading a game layout file.
- Fixed: Customizing an included preset should properly place the resulting preset nested to that preset.
- Fixed: Customizing a preset should no longer reset where it's been placed at.
- Fixed: Generated games now keep track of extra starting pickups instead of starting items, fixing some cases you'd start with the middle of a progressive chain.
- Fixed: Changing trick filters in the Data Visualizer no longer resets the selected connection.
- Fixed: Using trick filters in the Data Visualizer no longer unnecessarily expands templates or remove comments.
- Fixed: Using trick filters in the Data Visualizer now properly removes extra requirements when tricks are removed.
- Fixed: Hiding the pickup collection message now correctly works for other player's pickups in a multiworld.

### Metroid Prime

#### Patcher Changes

- Fixed: Several soft-locks and janky cutscenes when shuffling the Essence elevator
- Fixed: Research Lab Aether wall not breaking when approached from behind (QoL Game Breaking)
- Fixed: Watery Hall lore scan being replaced with QoL Scan Point text
- Fixed: Escape sequence counting up instead of down
- Fixed: Small Samus spawning in ship instead of on top
- Added: Ridley shorelines, biotech research 2, and exterior docking hangar actors now scale with boss size

#### Logic Database

##### Tallon Overworld

- Fixed: Landing Site - PAL SJF is now only logical if Dock Rando is disabled
- Added: Life Grove - Alternate method to skip Bombs and SJ (Scan Dash Expert) to reach item *Found by Vertigo*
- Added: Life Grove - Trick to skip wallboosts when also skipping SJ and Bombs *Found by Vertigo*

##### Chozo Ruins

- Changed: Main Plaza - Lowered Half-Pipe roll-in to Expert ([See Video](https://youtu.be/ne8ap0xa_UE))
- Changed: Ruined Shrine - Wave door to half-pipe item is now L-Jump instead of R-Jump
- Added: Hive Totem - Fight Skip Intermediate Combat Dash
- Added: Hive Totem - Fight Skip "TAS Walk" Advanced Movement+Knowledge
- Added: Crossway Access West - Advanced Standable Terrain (Skips Morph) *Found by toasterparty*

##### Magmoor Caverns

- Fixed: Twin Fires Tunnel - Combat dash is now only logical if Dock Rando is disabled
- Added: Monitor Station - NSJ Heat Run Expert *Found by JustinDM*
- Added: Twin Fires Tunnel - NSJ Bunny Hop Expert Movement *Found by JustinDM*

##### Phendrana Drifts

- Changed: Quarantine Cave - More detailed Thardus Fight requirements (e.g. Plasma Beam, PBs, Boost)
- Changed: Labs - More detailed combat requirements
- Added: Chozo Ice Temple - Expert NSJ Bombless Climb *Found by MeriKatt*
- Added: Quarantine Cave - Thardus Skip Hypermode Slope Jump *Found by JustinDM*
- Added: Quarantine Cave - Expert R-Jumps to skip grapple *Found by toasterparty*
- Added: Control Tower - SJ/DBJ/BSJ/Wallboost tricks(s) to skip fight both ways
- Added: Transport to Magmoor Caverns South - Alternate NSJ Spider Skip BSJ Advanced *Found by Cyberpod*

##### Phazon Mines

- Fixed: Mine Security Station - Starting Room/Elevator doesn't account for doors locking
- Fixed: Mine Security Station - Entering from Storage Depot A doesn't check for lowered barrier
- Fixed: Metroid Quarantine A - Wallboost doesn't require Spider Ball
- Added: Main Quarry - Intermediate Wallboost to skip Bombs for item
- Added: Main Quarry - Intermediate Knowledge+Movement to skip Bombs for item *Found by toasterparty*
- Added: Metroid Quarantine A - Advanced Dashes to skip PBs
- Added: Metroid Quarantine A - Alternate R-Jump from item to door
- Added: Metroid Quarantine A - NSJ Expert Dashes from item to door
- Added: Fungal Hall Access - NSJ Advanced BSJs *Found by JustinDM*

### Metroid Prime 2: Echoes

- Added: Updated A-Kul's scan with the 2022 Echoes Randomizer tournament winner.
- Added: When the experimental patcher is enabled, Dynamo Chamber and Trooper Security Station now start in post-layer change state.

### Metroid Dread

- **Major** - Added: Door Lock randomizer has been added. In this mode, the weapons needed to open doors in the game are also changed, with full support of our logic database.
- Added: A new cosmetic option for adding an in-game death counter to the HUD.
- Added: Exporting with a custom path now checks for conflicts with the input path.
- Fixed: Ryujinx no longer hangs when stopping emulation.

## [5.5.0] - Skipped

## [5.4.1] - 2023-02-16

- Added: Linux releases are now also published to Flathub.
- Fixed: Canceling the prompt from "View previous versions" no longer causes an error.

## [5.4.0] - 2023-02-06

- Added: Experimental generation setting for staggering the placement of selected pickups.
- Added: Experimental generation setting for removing redundant possible actions.
- Added: Automatic reporting of exceptions for the client, and monitoring for requests to the server.
- Added: New pixel icons for Prime 1 & 2 autotracker
- Added: New 8x3 layouts for all Prime 1 & 2 autotracker styles
- Fixed: The minor/major split setting is obeyed much more accurately by the generator.
- Fixed: Starting with ammo no longer causes all requirements for that ammo to be ignored.
- Fixed: The generator no longer attempts placing pickups based on alternatives to satisfied requirements, such as Missile Expansions for Quadraxis while already having Light Beam.
- Fixed: Minor typos in the UI are fixed.
- Fixed: Canceling certain actions will no longer cause the UI to react as if it were an error.
- Changed: Unsupported features are now restricted to dev builds.
- Changed: Requirements where different amount of the same item, such as both Missile = 5 and Missile = 1, are expected are now properly simplified.

  This results in certain pickup combinations no longer being considered for placement in the generator, such as Sunburst for unlocking the Industrial Site from behind.

### Metroid Prime

- Changed: All included presets now have "Unlocked Save Station doors" enabled.
- Changed: "Unlocked Save Station doors" no longer remove the lock in Chozo Ruins - Save Station 3.

#### Patcher Changes

- Added: CGC Tournament Winners to Artifact Temple lore scan
- Fixed: Chapel IS giving the player lightshow on 2nd pass
- Fixed: Items in every room incompatibility with shuffled essence elevator
- Changed: Always apply Elite Quarters item softlock patch regardless of cutscene skip mode

#### Logic Database

- Fixed: Collecting the Missile Expansion in Burn Dome before the fight no longer causes the generation to fail.

### Metroid Prime 2: Echoes

- Changed: Inverted Aether is now an unsupported feature.

### Metroid Dread

- Fixed: Energy Parts are now considered minor items, and Missile+ Tanks are now considered major items.

#### Patcher Changes

- Changed: Main Power Bomb has a different color than Power Bomb tanks
- Changed: Cutscene in Hanubia - Tank Room was removed because it teleports the player to the lower section, which can softlock the player
- Fixed: You now retain Drogyga's and Corpius's item if you reload checkpoint after defeating them. This eliminates a way of rendering a seed impossible to complete.

#### Logic Database

- Added: New trick "Flash Shift Skip" to account for skipping Flash Shift gates.
- Added: Traverse to the bottom of Ferenia: Space Jump Room Access with some more options.
- Added: Pseudo-Wave Beam (Beginner) for the two blobs in Cataris - Teleport to Dairon.
- Added: Water Bomb Jump to reach the item in Cataris - Teleport to Dairon without Gravity Suit.
- Added: Flash Shift (Intermediate), Morph Ball (Intermediate), and Spin Boost (Beginner) wall jumps for climbing up Experiment Z-57's arena.
- Added: Spin Boost and Slide Jump (Beginner) for climbing the upper part of Experiment Z-57's room.
- Added: Speed Booster Conservation (Intermediate) for climbing to either the top platform or Double Obsydomithon Room in Cataris - Teleport to Artaria (Blue).
- Added: Grapple Movement (Beginner) to climb Cataris - Moving Magnet Walls (Tall).
- Added: Flash Shift (Intermediate), Morph Ball (Advanced), and Spin Boost with Spider Magnet wall jumps to climb Cataris - Moving Magnet Walls (Tall).
- Added: Speed Booster Conservation (Beginner) to collect the lower item in Cataris - Teleport to Ghavoran without Gravity Suit.
- Added: Damage Boost (Intermediate) for reaching the teleport in Cataris - Teleport to Ghavoran with Spider Magnet.
- Added: "Adam Skip" added to logic as Wall Jump (Advanced) in Cataris - Moving Magnet Walls (Small).
- Added: Space Jump method of Cross Bomb Skip (Hypermode) to skip needing Speed for the item in Cataris - EMMI Zone Item Tunnel.
- Added: Spin Boost Movement (Intermediate) and Speed Booster Conservation (Beginner) for getting up Hanubia - Central Unit without Space Jump or Infinite Bomb Jump.
- Added: Spin Boost method to climb Hanubia - Escape Room 3.
- Added: Morph Ball Single-Wall Wall Jumps to get to the Nav Station in Itorash - Transport to Hanubia.
- Added: Flash Shift Skip (Intermediate) with Bombs to skip the Flash Shift gate in Teleport to Ferenia.
- Added: Aim Down Clips (Intermediate/Advanced) to go to and from Storm Missile Gate Room without Morph Ball.
- Added: Shine Sink Clip/Aim Down Clip (Intermediate) and Speed Booster Conservation (Advanced) to reach the bottom of Teleport to Ghavoran from the top level.
- Added: Aim Down Clip (Expert) to reach the blobs in Gravity Suit Tower from the top level.
- Added: Aim Down Clip (Intermediate) in Main Hub Tower Middle to Main Hub Tower Bottom.
- Added: Shine Sink Clip/Aim Down Clip (Intermediate) in Gravity Suit room top door to bottom door.
- Added: Climb Golzuna Tower using Spin Boost and Flash Shift using Wall Jump (Intermediate).
- Added: Movement (Intermediate), Simple IBJ, or Spin Boost to reach top tunnel in Vertical Bomb Maze.
- Added: Flash Shift Skip (Beginner) in Purple EMMI Introduction; (Intermediate) with normal bombs.
- Added: Moving from Ferenia - Transport to Ghavoran to Pitfall Puzzle Room with Spin Boost, Flash Shift, or Speed Booster.
- Added: Using Normal Bomb Jump with a Cross Bomb at the top, for sideways movement, to reach the item in Artaria Proto EMMI Introduction.
- Changed: Increased difficulty of Flash Shift Wall Jump to reach the Raven Beak elevator from Intermediate to Advanced.
- Changed: Simplified many room nodes and connections.
- Changed: Shine Sink Clip in Main Hub Tower Middle to Main Hub Tower Bottom is now Intermediate (from Expert).
- Changed: Using Flash Shift to collect the fan pickup in Burenia Hub to Dairon is now Advanced (from Beginner).
- Changed: All three fan skips are now classified as Movement instead of Infinite Bomb Jump.
- Changed: Convert most of the harder IBJ instances to new Diagonal Bomb Jump trick.
- Changed: Increase difficulty of the few harder IBJs that weren't changed to Diagonal Bomb Jumps. This should better reflect the fact that Intermediate IBJ is applied for performing Simple IBJ with Normal Bombs.
- Fixed: Correctly require Morph Ball in all cases where Power Bombs are used.
- Fixed: Replace some instances of Beginner Infinite Bomb Jump in Ferenia with the Simple Infinite Bomb Jump template. This ensures that the missing bomb or cross bomb item is required.
- Fixed: Reaching the upper tunnel in Ferenia - Speedboost Slopes Maze properly accounts for the ability to destroy the beamblocks using Wave Beam, Diffusion Beam, explosives, or Movement (Beginner)
- Fixed: Usage of Infinite Bomb Jump in Ferenia Separate Tunnels Room now correctly requires the respective Bomb type. The trick is now set at different difficulty depending on which bomb type is being used.
- Removed: Infinite Bomb Jump for reaching Wave Beam Tutorial from the cold rooms.
- Removed: Shinespark in Ghavoran Total Recharge Station North. This one requires either short boost or charging speed in the room to the left. Removing this for now.

## [5.3.0] - 2023-01-05

- Added: You can now open a tracker for other player's inventories in a multiworld session.
- Changed: LogbookNodes are now called HintNodes.

### Metroid Prime

#### Patcher Changes

- Fixed: Spring ball has been nerfed to prevent abusing steep terrain marked as standable.
- Fixed: Spring ball cooldown is now properly reset when morphing/unmorphing.
- Fixed: Vanilla blast shields not being removed in door lock randomizer.

### Metroid Prime 2: Echoes

- Changed: The Auto Tracker icon for Spider Ball now uses the Dark Suit model instead of the Prime 1 model.

#### Logic Database

- Changed: Sand Processing - Screw Attack clip to access the halfpipe from Main Reactor side without Missiles is now Intermediate and without Space Jump (from Expert).
- Fixed: Main Gyro now properly accounts for solving the puzzles.

### Metroid Dread

#### Patcher Changes

- Fixed: Incorrect color during animation of killing an EMMI.

#### Logic Database

- Added: Climbing Z-57 Arena with Spin Boost and Ice Missiles (Beginner).
- Changed: Major/Minor Item Location Updates: Energy Tanks -> Major, Energy Parts -> Minor, Drogyga -> Major, Missile+ Tanks -> Major
- Removed: Water Bomb Jump in Ghavoran - Map Station Access Secret.

## [5.2.1] - 2022-12-01

- Fixed: Exporting Metroid Prime 2 when converting Metroid Prime models now works.
- Fixed: Experimental Metroid Prime 2 patcher no longer errors with some settings.

## [5.2.0] - 2022-12-01

- Added: Help -> Dependencies window, to see all dependencies included in Randovania, including their versions and licenses.
- Added: A warning is now displayed when using presets with unsupported features enabled. These features are not present in the UI.
- Added: When the generated game fails due to the solver, you're now offered to retry, cancel or keep the generated game.
- Changed: Experimental games are no longer available on stable versions.
- Fixed: Solver debug now contains previously missing rollback instances.

### Cave Story

- Nothing.

### Metroid Dread

- Added: The Power Beam tiles in the Artaria EMMI Zone Speed Boost puzzle have been changed to Speed Boost tiles to prevent softlocks.
- Added: Entering Golzuna's arena without releasing the X displays a message explaining why the boss won't spawn.
- Added: All doors locked while fighting an EMMI now unlock immediately upon defeating it.
- Changed: Exporting for Ryujinx now also utilizes the Dread Depackager, for a smaller mod size. This requires an up to date Ryujinx.
- Fixed: You now retain Kraid's item if you reload checkpoint after defeating him. This eliminates a way of rendering a seed impossible to complete.

#### Logic Database

- Added: New Highly Dangerous Logic setting for enabling situations that may be unrecoverable upon saving.
- Added: Cross Bomb alternative for crossing Flash Gates.
- Added: Pseudo-wave beam trick for destroying the bottom blob in Cataris' Central Unit Access.
- Added: Traversal through Ghavoran Total Recharge Station North without Morph Ball, before pulling the grapple block, by destroying the left Enky.
- Changed: Cataris' Thermal Device Room North now forces picking the Energy Tank pickup and the Magnet Wall Thermal Device event before going to the Final Thermal Device, or uses Highly Dangerous Logic.
- Changed: Removed the Cataris EMMI Zone Door Trigger event now that the door remains unsealed.
- Fixed: Going to the red teleporter in Cataris no longer forces needing to use bombs.

### Metroid Prime

- Fixed: The infinite scanning bug has been fixed.

### Metroid Prime 2: Echoes

- Added: A new experimental option, Inverted Aether. In this mode, it's the Light Aether atmosphere that is dangerous! All safe zones are moved to Light Aether, but that's not enough so it's still extremely dangerous. This mode has no logic.

#### Logic Database

- Added: Intermediate Slope Jump and Intermediate Wall Boost to get next to the pickup in Communication Area.
- Added: Beginner Movement for crossing Hall of Combat Mastery from the Portal Side with NSJ Screw Attack after the tunnel is destroyed.
- Changed: Standable Terrain to reach the upper Command Center Access door in Central Mining Station with Space Jump and Screw Attack has had its difficulty decreased from Intermediate to Beginner.

## [5.1.0] - 2022-10-01

- Added: You can now view past versions of the presets and revert your preset to it.
- Added: A Playthrough tab where you can run the validator has been added to the Game Details window.
- Added: Deleting a preset now has a confirmation dialog.
- Added: A development mode for permalinks, to help investigate issues.
- Changed: Discord slash command for FAQ has better usability on mobile.
- Changed: The parent for a preset is now stored in your preferences, instead of in the preset itself.
- Fixed: The solver can no longer consider collecting a location a requirement to collecting itself. This is a regression from 4.3.0.

### Discord Bot

- Added: `/website` command that gives instructions to where Randovania's website is.
- Changed: `/randovania-faq` is now just `/faq`.
- Changed: `/database-inspect` is now just `/database`.

### Cave Story

- Nothing.

### Metroid Dread

- Fixed: The target DNA count is no longer limited to 6 when modifying an existing preset, or changing tabs.
- Fixed: Exporting multiple games at once is not properly prevented with an error message. It was never possible and fail in unclear ways.

#### Logic Database

- Added: Event in Underlava Puzzle Room 2 for breaking the speed blocks so that going between the two parts can be accounted for
- Added: Event for the trigger that reopens the door to Central Unit Access, allowing it logical to go back through
- Added: Other various methods of going through rooms
- Added: New Diffusion Abuse trick for pushing Wide Beam blocks and activating the lava buttons in Cataris.
- Added: Cross Bomb Skip (Advanced) for Dairon's Cross Bomb Puzzle Room item
- Added: Power Bombs method for the Speed Booster Conservation for Dairon's Cross Bomb Puzzle Room item
- Changed: Separated the First Tunnel Blob event into two to account for Diffusion/Wave not needing to be in the tunnel
- Changed: Deleted some unnecessary tile nodes
- Changed: Various instances of Wall Jump (Beginner) to trivial
- Changed: Some Grapple options to include Grapple Movement
- Changed: Some Movement tricks to Climb Sloped Tunnels
- Changed: Some Movement tricks to Skip Cross Bomb
- Changed: Rotating the spinner in Ghavoran - Flipper Room now requires either pulling the grapple block in Right Entrance, or activating the Freezer in Dairon.
- Changed: Allow pickup in Ghavoran Elun Transport Access by charging speed via navigation room
- Changed: Help solver by adding Morph Ball requirment on connections to event to flip the spinner in Ghavoran Flipper Room
- Changed: Shooting occluded objects requires at least Intermediate Knowledge
- Fixed: Accounted for whether the player could have Varia or not when trudging through lava
- Fixed: Accounted for the upper parts of Thermal Device Room North being heated without pressing the lava button
- Fixed: Ghavoran Orange backdoor properly connects to Above Pulse Radar
- Fixed: Purple EMMI Arena properly accounting for Gravity Suit to climb the tower.
- Fixed: Ferenia - Space Jump Room Access properly requires a way of destroying the blocks to get to the lower door.
- Changed: Collecting the item in Burenia - Underneath Drogyga before flooding the room by defeating Drogyga now requires Highly Dangerous Logic to be enabled.

### Metroid Prime

- Fixed: Shuffle Item Position is now properly randomized, along with other things shuffled patcher-side.
- Added: You may now force all Save Station doors to be blue, improving QOL for both random start and door lock rando.

### Metroid Prime 2: Echoes

- Fixed: Exporting multiple games at once is not properly prevented with an error message. It was never possible and fail in unclear ways.
- Added: The winners of the Cross-Game Cup have been added to A-Kul's scan.

## [5.0.2] - 2022-09-19

### Metroid Dread

- Fixed: Exporting Metroid Dread games on the Linux builds no longer causes an error.
- Added: FAQ entry about Speed Booster/Phantom Cloak/Storm Missile not working.
- Added: FAQ entry about Golzuna and Experiment Z-57 spawn conditions.
- Added: FAQ entry about the Wide Beam door in Dairon - Teleport to Cataris.

## [5.0.1] - 2022-09-12

- Fixed: The README and front page now lists Metroid Dread as a supported game.

### Metroid Dread

- Fixed: The differences tab no longer mentions Kraid and Corpius checkpoints being removed, as that's not a thing.
- Fixed: Missing credits in Randovania itself for SkyTheLucario's new map icons.

## [5.0.0] - 2022-09-10

- **Major** - Added: Metroid Dread has been added with full single-player support.
- **Major** - Added: An installer is now provided for Windows. With it rdvgame files are associated to open with Randovania, for ease of use. A shortcut for opening just the auto tracker is also provided.
- **Major** - Changed: The UI has been significantly revamped, with each game having their own section and an easy to use selector.
- Changed: The multi-pickup placement, using the new weighting, is now the default mode. The old behavior has been removed.
- Changed: Error messages when a permalink is incompatible have been improved with more details.
- Changed: The Customize Preset dialog now creates each tab as you click then. This means the dialog is now faster to first open, but there's a short delay when opening certain tabs.
- Changed: Progressive items now have their proper count as the simplified shuffled option.
- Fixed: Hints can now once again be placed during generation.
- Fixed: Exceptions when exporting a game now use the improved error dialog.
- Fixed: Gracefully handle unsupported old versions of the preferences file.
- Fixed: Excluding all copies of a progressive item, or the non-progressive equivalent, no longer hides them from the editor.
- Fixed: Changing the selected backend while it's being used should no longer cause issues.
- Fixed: Unexpected exceptions during generation now properly display an error message.
- Fixed: Trick usage in preset summary now ignores tricks that are hidden from the UI.
- Fixed: /database-inspect command no longer shows EventPickup nodes.
- Fixed: Data Editor is now correctly named Data Editor instead of Data Visualizer.

### Cave Story

- The hints fix affects Cave Story.

### Metroid Prime

- **Major** - Added: Enemy Attribute Rando. Enemy stat values such as speed and scale can be randomized within a range you specify.

### Metroid Prime 2: Echoes

- The hints fix affects Metroid Prime 2: Echoes.

## [4.5.1] - 2022-08-03

- Fixed: The History and Audit Log are now properly updated when joining a game session.
- Fixed: Your connection state is properly updated when joining a game session.

## [4.5.0] - 2022-08-01

- Added: Preferences are now saved separately for each version. This means newer Randovania versions don't break the preferences of older versions.
- Added: Exporting presets now fills in default file name.
- Added: Logging messages when receiving events from the server.
- Changed: Internal changes to server for hopefully less expired sessions.
- Fixed: The discord bot no longer includes the lock nodes.

### Cave Story

- Nothing.

#### Patcher Changes

- Nothing.

#### Logic Database

- Nothing.

### Metroid Prime

- **Major** - Added: Door lock rando. Door locks can now be randomized, with many options to fine-tune your experience. This feature is incompatible with multiworld.
- **Major** - Added: Option to show icons on the map for each uncollected item in the game under "Customize Cosmetic Options..."

#### Patcher Changes

- Fixed: Exporting with `QoL Cosmetic` disabled
- Fixed: Zoid's deadname appearing in credits
- Changed: Patches now consume fewer layers on average

#### Logic Database

- Fixed: Phazon Mining Tunnel now accounts only for Bombs when coming from Fungal Hall B
- Fixed: The Central Dynamo drone event is now accounted for to go through Dynamo Access
- Added: Beginner Wall Boost to lock onto the spider track in Metroid Quarantine A
- Added: Advancing through rooms containing Trooper Pirates now requires either the proper beam(s), basic defensive capabilities (varies slightly by room), or Combat (Intermediate) where appropriate
- Added: Advancing through rooms containing Scatter Bombus now requires Morph Ball, Wave Beam, Movement tricks, or basic defensive capabilities

### Metroid Prime 2: Echoes

- Nothing.

#### Patcher Changes

- Nothing.

#### Logic Database

- Nothing.

## [4.4.2] - 2022-06-05

- Fixed: Generating multiworld games where one Prime 1 player has item in every room while another Prime 1 player doesn't now works properly.
- Fixed: It's no longer possible to configure more than 99 shuffled copies of a major item, as that causes errors.
- Fixed: Using a trick to break a door lock is now properly displayed in the UI.
- Fixed: The description for expansions now mention they can be logical with multi-pickup placement.
- Fixed: The change log tab no longer causes the window to have absurd sizes on macOS.
- Removed: The broken option for enabling required mains for Metroid Prime 1. It was non-functional and incorrectly displayed.

## [4.4.1] - 2022-06-04

- **Major** - Added: When using multi-pickup placement, expansions are now considered for logic.
- Added: New experimental option for a different algorithm for how the generator weights locations for multi-pickup placement.
- Added: "Generate Game" tab now remembers which games and presets were expanded or collapsed.
- Added: The Game Session Window now has a counter for how many pickups it's currently trying to send to the server.
- Changed: Considerable more effort is made to keep hints relevant if there isn't enough things to be hinted in a game.
- Changed: Reduced the lag you get the first time you open the Games tab.
- Changed: Optimized the game generation. As example, Echoes' Starter Preset is 45% faster.
- Changed: Optimized the game validation. As example, Echoes' Starter Preset is 91% faster.
- Changed: The algorithm for how locations lose value over generation has changed. This should have bigger impact in big multiworlds.
- Changed: It's now possible to login again directly in the Game Session Window.
- Removed: The server and discord bot are entirely removed from the distributed executables, reducing its size.
- Removed: Metroid Dread is no longer available in releases, as it was never intended to be considered stable.
- Removed: All auto trackers based on pixel art style were removed by request of their artist.
- Fixed: The "Spoiler: Pickups" tab no longer shows locations that aren't present in the given preset.
- Fixed: The Game Session Window now better handles getting disconnected from the server.

### Cave Story

- Fixed: Hint Locations tab in Help no longer has an empty column named "2".

#### Patcher Changes

- Nothing.

#### Logic Database

- Nothing.

### Metroid Prime

- Added: "Cosmetic" option to force Fusion Suit
- Changed: Converting models from Echoes now always needs to be provided with an ISO.

#### Patcher Changes

- **Major** - Added: Models for Echoes' translators and split beam ammo are now also converted to Prime.
- Fixed: Spawning in Elite Quarters after killing OP no longer spawns the player OoB
- Fixed: Ridley boss random size on PAL/NTSC-J and Trilogy
- Fixed: Many rooms which, when submerged, the water box would be misaligned with the bounding box
- Fixed: Certain rooms where item position randomizer biased towards one side or OoB entirely
- Added: Results screen now shows Randovania version and seed hash

#### Logic Database

- Fixed: Gravityless SJ strat for Cargo Freight Lift to Deck Gamma is no longer dangerous
- Fixed: Main Plaza NSJ Grapple Ledge dash now correctly uses the Wasp damage boost method
- Fixed: Hall of the Elders Boost IUJ typos- BSJ is now IUJ and Combat is now Combat/Scan Dash
- Added: Thardus is now logical if you only have Thermal Visor with the Invisible Objects trick set to Intermediate
- Added: Flaghra now accounts for defeating it both before and after triggering the fight
- Added: Method to reach Main Quarry's crane platform with just Grapple Beam and Beginner Movement
- Added: Method to reach Main Quarry's crane platform with Expert Wall Boosts and Slope Jumps
- Added: Method of getting Crossway with only Boost Ball and Xxpert Movement
- Added: Method of climbing Connection Elevator to Deck Beta gravityless NSJ with Advanced Bomb Jump and Expert Slope Jump
- Added: NSJ/bombless strat of getting Gathering Hall's item with a Hypermode dash
- Added: Method of getting Crossway item with Advanced Bomb Jump and Expert BSJ, Scan Dash, and Standable Terrain
- Added: Method of climbing Reflecting Pool using the Stone Toad's wacky physics as Advanced Movement
- Added: Gravityless NSJ method of leaving Gravity Chamber with Advanced Wall Boost and Expert Slope Jumps and Underwater Movement
- Changed: Increased Elite Quarters BSJ to Advanced
- Changed: Increase lower Great Tree Hall Wall Boost to Hypermode
- Changed: Chozo Ruins Save Station 3 boostless/bombless strat to go through the tunnel has had its difficulty decreased to Advanced Movement and Intermediate Standable Terrain
- Changed: Hive Totem NSJ Slope Jump now uses Beginner Underwater Movement
- Changed: Monitor Station dash to Warrior Shrine is now Beginner with SJ

### Metroid Prime 2: Echoes

- Nothing.

#### Patcher Changes

- Nothing.

#### Logic Database

- Nothing.

## [4.4.0] - Not released

This release was skipped.

## [4.3.2] - 2022-05-13

### Metroid Prime

- Fixed: Lightshow during Chapel IS after Chapel item has been obtained and room has been reloaded

### Metroid Prime 2: Echoes

- Fixed: Significantly reduced lag spikes when loading a room containing Prime1 models.

## [4.3.1] - 2022-05-08

- Added: Phazon Suit hints are now included in the preset description.
- Fixed: Exporting Prime 1 games that have no Phazon Suit no longer fails if it's configured to have a hint.

## [4.3.0] - 2022-05-01

- Added: Destroying door locks is now properly tracked. In Echoes, this means removing a door lock from the back allows for logical access to where you were.
- Added: In Data Visualizer, it's now possible to set tricks to a certain level and simplify all visible connections based on that.
- Fixed: Maximum values for certain preset fields, such as Energy Tank capacity and Superheated Room Probability, can now properly be used.
- Fixed: A race condition with Randovania connected to Nintendont, where Randovania could incorrectly assume the game was idle if memory was read while it was executing the last sent task.
- Fixed: The map tracker now properly handles when multiple nodes gives the same resource/event.
- Changed: Online game list by default only shows 100 sessions, for performance reasons. Press "Refresh" to get all.

### Cave Story

- Nothing.

#### Patcher Changes

- Nothing.

#### Logic Database

- Nothing.

### Metroid Prime

- Added: Option to specify hint for Phazon Suit in Impact Crater (default=Show only area name)
- Added: April Fools Preset
- Added: Map images are now generated and written in the same folder as output ISO when generating room rando seeds and exporting them with spoilers enabled.
- Fixed: Random Superheated, Random Submerged and Dangerous Gravity Suit logic now trigger dialog warning in Multiword sessions
- Fixed: Adjusted min/max boss sizes to prevent softlocks
- Fixed: Default setting for screen Y offset now works
- Changed: The "Items in Every Room" Chaos Option now uses items from the Randovania pool (shows n/293 items when enabled). This means multiworld items can now appear at extra locations, and item text is now consistent with the rest of item placement.
- Changed: Two-way room rando now ensures that all rooms are part of the same network

#### Patcher Changes

- Fixed: Specifying custom heat-damage-per-second now properly affects non-vanilla superheated rooms
- Fixed: Some akward cutscene timing when playing skipped cutscenes in realtime
- Added: Random boss sizes now affects Flaahgra, Plated Beetle and Cloaked Drone
- Changed: Random boss sizes now affects bosses in cutscenes, additionally Omega Pirate's armor plates now scale properly
- Changed: When creating a new save file, the default selection is now "Normal" to help prevent accidentally starting the game on Hard mode
- Changed: Artifacts which do have no need to be collected are removed from the logbook

##### Room Rando
- Added: Include Square Frigate doors and morph ball tunnels during randomization
- Fixed: Crash when opening the map near certain rooms
- Fixed: Crashes due to two large rooms being connected.
- Fixed: Crash when rolling through some doors in morph ball
- Fixed: Central Dynamo reposition soft-lock
- Fixed: Inability to scan vertical doors
- Fixed: Incompatability with "No Doors" + "Room Rando"
- Changed: The door immediately behind the player is unlocked when teleporting to a new room. This gives the player one chance to backtrack before commiting to the warp.

#### Logic Database

- Nothing.

### Metroid Prime 2: Echoes

- Added: Preset descriptions now list custom beam ammo configuration.
- Changed: Optimized how long it takes to export a game that uses Prime 1 models.

#### Patcher Changes

- Nothing.

#### Logic Database

- Nothing.

## [4.2.1] - 2022-04-01

- Fixed: Popup for new changes fixed.

## [4.2.0] - 2022-04-01

- Added: Experimental option to force first progression to be local.
- Added: New pixel icons for the auto tracker.
- Changed: Standard tracker layouts for Prime, Echoes and Corruption now include a few more items.
- Changed: Auto tracker game icons for Echoes beams now use the HUD icons instead of the pickup models.
- Changed: Update to Qt 6.
- Changed: The import preset menu in game sessions now has the presets of a game sorted by name, with the default presets on top.
- Fixed: Randovania no longer hangs on start if there's a loop in the hierarchy of presets.
- Fixed: Generation no longer fails when one player has no pickups assigned during logic.

### Cave Story

- Nothing.

#### Patcher Changes

- Nothing.

#### Logic Database

- Nothing.

### Metroid Prime

- **Major** - Added: In multiworld, pickups from an Echoes player now uses the correct model from Echoes.
- **Major** - Added: **April Fool's Day Special!** New game modification category "Chaos Options" in "Other" tab. Chaos options are patcher-side only, and thus are not accounted for by the seed generator logic.
    - Enable Large Samus
    - Random Boss Sizes
    - Remove Doors
    - Random Superheated Rooms
    - Random Submerged Rooms
    - One-way Room Rando
- Added: Deterministic Maze RNG option for fairer racing
- Fixed: Echoes Combat Visor placed in a Prime player's world now uses the new Combat Visor model.
- Fixed: Deterministic Incinerator Drone RNG setting staying on even when checkbox was unchecked.

#### Patcher Changes

- Fixed: Soft-lock in Artifact Temple with Major Cutscene skips (players could leave during ghost cutscene and abort the layer change)
- Fixed: Items Anywhere could delete Artifact hints in rare cases
- Changed: Updated [Quality of Life documentation](https://github.com/toasterparty/randomprime/blob/randovania/doc/quality_of_life.md)
- Changed: Nerfed "Items in Every Room" (Extra items more likely to be missiles)

#### Logic Database

- Nothing.

### Metroid Prime 2: Echoes

- **Major** - Added: In multiworld, pickups from a Prime player now uses the correct model from Prime.

#### Patcher Changes

- Nothing.

#### Logic Database

- Nothing.

## [4.1.1] - 2022-03-12

- Added: The game details window now displays the Randovania version the game was generated with.
- Added: You can now import a game layout/spoiler file in multiworld sessions.
- Changed: A popup shows up while waiting for the game session list.
- Fixed: The error message when the client is incompatible is now properly displayed.
- Fixed: Player inventory is now properly sent to the server in multiworld sessions.


### Metroid Prime

#### Patcher Changes

- Fixed: Scan visor and X-Ray not displaying properly after taking an elevator when combat visor is shuffled.
- Fixed: Some users receiving OS error when exporting ISO with non-vanilla suit colors.


## [4.1.0] - 2022-03-01

- Added: /randovania-faq command was added to the Discord bot, which sends FAQ messages.
- Added: Randovania now checks if the entire database is strongly connected, allowing for manual exceptions.
- Added: You can now configure the priority given to each major item. Higher values are more likely show up earlier in the progression chain.
- Added: Generation failures now have a lot more details on what was missing for progression, facilitating finding issues with your preset.
- Added: The item pool screen now explicitly tells you expansions are not used for logic.
- Added: Implemented support for changing the title for a game session.
- Added: A button for duplicating a session, including the generated game and all rows.
- Added: Multiworld sessions can now be generated without spoilers.
- Added: Preset descriptions now include if some item has a different number of copies shuffled.
- Changed: Multiworld damage logic incompatibility warning now displays every time.
- Changed: On generation failure, a count of how many nodes are accessible is now displayed.
- Changed: Data Editor now lets you save non-experimental databases with integrity errors.
- Changed: Most command line arguments have been renamed.
- Changed: Simplified the item pool tab, with the usual case now having only a single line per item.
- Changed: Improved the text for quantities for ammo in the item pool tab.
- Changed: Experimental games are only shown in the menu if the option for experimental games is enabled.
- Changed: Only session admins are allowed to copy the permalink of a session.
- Changed: Modified how ConfigurableNodes (In Echoes, the Translator Gates) are handled in logic. This should have no visual differences, other than speeding up generation.
- Changed: Great internal changes were done to how hints are applied to the game. This should have no visible impact.
- Changed: The UI for 1HP Mode now only shows up for Echoes.
- Fixed: Map Tracker now properly handles multiple copies of pickups in all cases.
- Removed: The Database Editor can only be open when running from source. In releases, use `Open -> (Game) -> Data Visualizer` instead.
- Removed: All auto trackers based on pixel art style were removed over concerns about asset licensing.

### Cave Story

- Nothing.

#### Patcher Changes

- Nothing.

#### Logic Database

- Nothing.

### Metroid Prime 1

- Added: Option to use deterministic Incinerator Drone RNG for fairer racing
- Added: Spring Ball. Enable in preset configuration. Must have bombs in inventory to work.

#### Patcher Changes

- Added: QoL Game Breaking - Reserach Lab Aether Pirate now guaranteed to jump through glass when doing room backwards
- Fixed: Players could unmorph in Magmoor Workstation where they should not be able to
- Fixed: Abuse of QoL Game Breaking in Central Dynamo to skip the maze/drone
- Fixed: Exclude Phazon Elite Item from QoL Pickup Scans
- Fixed: Wavesun when playing with shuffled item positions
- Fixed: Main Plaza etank ledge door shield was slightly misaligned
- Fixed: Cannon remaining holstered after grapple when shuffling combat visor
- Fixed: Cannon remaining holstered after a specific type of R-Jump when shuffling combat visor
- Fixed: Unmorphing now returns you to your previous visor instead of default visor when shuffling combat visor for quality of life purposes

#### Logic Database

- Changed: Reduce difficulty of Monitor Station -> Warrior Shrine NSJ/No Bombs to intermediate dash and standable terrain (from advanced dash and expert standable) and included a video.

### Metroid Prime 2: Echoes

- When checking details for a game, the hint spoiler tab now includes the correct text for Dark Temple keys hints.

#### Patcher Changes

- Nothing.

#### Logic Database

- Added: Using Screw Attack as a trickless means to obtain Grand Windchamber item after seeker puzzles

## [4.0.1] - 2022-01-30

- Changed: The UI for 1HP Mode now only shows up for Echoes.
- Fixed: Support for non-NTSC Metroid Prime 1 ISOs restored.

## [4.0.0] - 2022-01-30

- **Major** - Added: Cave Story has been added with full single-player support.
- **Major** - Added: Data Visualizer/Editor now contains a visual representation of the nodes in the area.
This feature comes with plenty of quality of life functionality for editing the database.
- Added: A new tab has been added to the preset editor, Generation Settings, consolidating various settings such as minimal logic, multi-pickup placement, dangerous actions, etc.
- Added: The Logic Database can now have descriptions for nodes.
- Added: Game Details window can now spoil the item order, elevators, translator gates and hints.
- Added: Data Editor can now edit area names.
- Added: Data Editor can now view and edit resources.
- Added: Items now have tooltips in the Auto-Tracker.
- Added: One joke hint.
- Added: Descriptions for Minimal Logic for each game, with a better definition of what Minimal Logic is.
- Added: Randovania is now able to identify for what version of Randovania a given permalink is, if they're similar enough versions.
- Added: Permalinks now contain the seed hash, so Randovania can detect if there's a hash mismatch when importing.
- Changed: In the Game Session Window, the observers tab is now visible by default.
- Changed: The rdvgame file is now considerably more technical in order to require less game-specific code.
- Changed: Editing connections in the Data Editor now has an easier to use selector for non-item resources.
- Fixed: Data Visualizer no longer hides the comment for a single-element Or/And entry.
- Fixed: Data Editor now properly handles areas without nodes.
- Removed: It's no longer possible to delete a game session.
- Removed: It's no longer possible to leave the session when closing the window.

### Metroid Prime

- Added: Start in any (uncrashed) Frigate room
- Added: 1-way cycles and 1-way anywhere elevators can lead to (uncrashed) Frigate rooms
- Added: Essence Death and Frigate Escape Cutscene teleporter destinations can now be shuffled
- Added: Artifact hints can now be configured to show area and room name, just area name, or nothing at all
- Added: Cosmetic Option - Select HUD Color
- Added: Cosmetic Option - Rotate hue of all 4 suit textures and ball glow color
- Added: Cosmetic Option - Set default in-game options like Echoes
- Added: Experimental Option - Shuffle the coordinates of items within their respective rooms. Seeds may not be completable.
- Added: Experimental Option - Add random (non-logical) items to rooms which do not usually have items.
- Added: Shuffle Power Beam
- Added: Shuffle Combat Visor
- Added: New default preset: "Moderate Challenge".
- Changed: Minimal Logic no longer checks for Plasma Beam.
- Changed: Removed "Fewest Changes" preset.
- Changed: Updated "Starter Preset" to better match community preferences.

#### Known Issues:

- Nothing.

#### Patcher Changes

- Added: Support for NTSC-U 0-01, NTSC-J and NTSC-K (Gamecube)
- Added: List of tournament winners on lore scan in Artifact Temple
- Added: QoL Game Breaking now fixes several crashes on Frigate Orpheon
- Added: QoL Game Breaking now fixes the soft-lock in hive totem by making the blocks drop sooner
- Added: Option to disable item loss in Frigate (Enabled by default)
- Added: QoL Pickup Scans - Weeds by item in Landing Site now don't have scan point
- Added: Combat/Scan/Thermal/X-Ray all have unique custom models
- Fixed: Safeguard against blowing past layer limits.
- Fixed: On Major custscene skip, Elite Quarters now stays locked until the player picks up the item. The hudmemo is now tied to the item rather than the death animation.
- Fixed: Ruined fountain not always showing the right scan.
- Fixed: Phazon Suit Small Samus Morph Ball Glow
- Fixed: Vent shaft item not being scannable on QoL Pickup Scans
- Fixed: Automatic crash screen
- Fixed: Wavesun not collecting item/unlocking door
- Fixed: Locked door on Storage Depot B (NTSC 0-02)
- Fixed: Bug in Elite Quarters where game would crash during OP death cutscene if the player changed suit during the fight
- Changed: The vines in arboretum which cover the scan panel remain in the room on the ghost layer to help aid newer players.
- Changed: Exo and Essence stay dead permanently if traversing Impact Crater multiple times
- Changed: Increased Maximum Missile/Etank/Capacity for seeds with more expansion count than is available in vanilla

#### Logic Database

- Fixed: Magma Pool - Added missing suit or heated runs trick requirement for non-grapple methods of crossing the room
- Fixed: HAT - Updated spawn node
- Fixed: Quarantine Cave - Properly model when the fight is required and when it is not
- Fixed: Bug where Biohazard Containment didn't check Power Conduit Requirements if Super Missiles were available
- Fixed: Typo in Frozen Pike - Hunter Cave Access requires Slope Jump (Advanced), not Single-Room OoB (Advanced)
- Added: New Event - Gravity Chamber Item (Lower)
- Added: New Trick Category - Infinite Speed
- Added: Magma Pool - Added standable terrain method to cross the room with a video example
- Added: Main Plaza - Hypermode Dash to get Grapple Ledge
- Added: Elite Quarters - BSJ to skip scan visor
- Added: Reactor Core - NSJ Gravityless Bomb Jumps
- Added: Cargo Freight Lift - NSJ Gravityless Boost or Bombs climbs
- Added: Flick BSJ in watery hall OoB
- Added: NSJ Bombless Lower GTH Climb (Wallboost)
- Added: NSJ Bombless Quarantine Cave Elevator Spider Skip
- Added: NSJ Bombless Gravity Chamber Escape (Gravity Wallboost)
- Added: NSJ Bombless Lower Phen's Edge
- Added: NSJ Bombless Frozen Pike (Mid-Section)
- Added: NSJ Bombless Life Grove (Wallboost)
- Added: NSJ Bombless HOTE Climb (Boost IUJs)
- Added: NSJ Bombless Elite Control Access (Wallboost)
- Added: Elite Control Access Item (Damage Boost)
- Added: Central Dynamo Item w/ Infinite Speed
- Added: Bomb jump to skip grapple in Biotech Research Area 2
- Added: Great Tree Hall - Jump Off Enemies Bomb Jump (Advanced) to reach GTC NSJ
- Added: Wallboost FCS Climb
- Added: Logic for Traversing Twin Fires Tunnel to Workstation NSJ Gravity
- Added: Logic for Traversing Twin Fires Tunnel to Workstation NSJ Bombless
- Added: Logic for Traversing Twin Fires Tunnel to Workstation Missileless Grappless
- Added: Gravityless Grappless Morphless method for crossing FCS
- Added: Waste Disposal Wallboosts
- Added: Climb Connection Elevator to Deck Beta Gravityless
- Added: Combat Requirements for Essence fight
- Added: 2 Additional NSJ methods for reaching FCS item
- Added: Lava Lake Item NSJ Combat Dash
- Added: Triclops Pit Item SJ Beginner Standable
- Added: 3 new ways to climb Tower of Light (L-Jump, R-Jump, Slope Jump)
- Added: Underwater Movement (Beginner) to get to Tower Chamber with Space Jump
- Added: Underwater Movement (Intermediate) for NSJ Tower Chamber
- Added: Frigate Crash Site climb with Space Jump and L-Jump (Intermediate) and Standable Terrain (Beginner)
- Added: More logical paths for Ice Ruins West NSJ
- Added: Ice Ruins West Middle-Left Rooftop to Item Combat/Scan Dash
- Added: Beginner L-Jump to reach Main Quarry Save Station
- Added: Main Quarry Crane Platform to Waste Disposal NSJ Advanced Combat Dash
- Added: Main Quarry Crane Platform to Item Intermediate Scan Dash
- Added: Expert Gravity Wallboost to get to Tower Chamber
- Added: Beginner Gravity Wallboost to get to Watery Hall
- Added: Expert Trick for NSJ+Boost Crossway
- Added: Movement (Intermediate) to skip Spider Ball in Crossway
- Added: L-Jump to skip SJ on 3rd tier of ore processing puzzle
- Added: NSJ Ore Processing with Spider+Bombs (Expert)
- Added: Bombless Ore Processing Puzzle with Wallboost(Advanced)
- Added: Phendrana Canyon Hypermode Boost
- Added: NSJ Combat Dash (Expert) to Temple Entryway from lower part of room
- Added: Various tricks in Uncrashed Frigate
- Added: Ore Processing Door To Elevator Access A to Storage Depot B Standable L-Jump with Power Bombs
- Added: Combat logic for Dynamo Access and Elite Control Elite Pirate fights
- Added: Intermediate/Advanced Standables to enter/escape Elite Control after/without triggering Elite Pirate
- Added: Logic now can expect players to play in just scan visor, using bombs to open doors
- Added: Knowledge/Combat (Intermediate) trick to skip needing Power Beam for Exo fight
- Changed: Renamed Misc Logic Option to "Allow Dangerous Gravity Suit Logic"
- Changed: Increased difficulty of Connection Elevator to Deck Beta DBJs to Advanced
- Changed: HAT Wallboosts can be done using Gravity at the same difficulty
- Changed: Removed under-used "Complex Movement" trick category
- Changed: All Gravityless Slope Jumps are now categorized as "Underwater Movement without Gravity", as opposed to just NSJ ones
- Changed: Knowledge (Beginner) to Traverse Magmoor Workstation without Varia
- Changed: Magma Pool - Gravity Suit lava dive difficulty was reduced to L-Jump (Intermediate) and Standable Terrain (Beginner)
- Changed: Hall of the Elders - Now properly model needing to kill the 1 ghost to leave the room. Chargeless 1 ghost fight combat difficulty reduced to beginner.
- Changed: Added requirement for X-Ray Visor or Invisible Platforms to Triclops Pit Item NSJ tricks
- Changed: Monitor Station climb to Warrior Shrine Bomb Jump difficulty changed from Advanced to Intermediate
- Changed: Monitor Station NSJ Combat Dash to Warrior Shrine lowered difficulty from Advanced to Intermediate
- Changed: Increase the difficulty of Tower of Light climb with combat dash from 'Beginner' to 'Intermediate' lowered Standable Terrain from 'Intermediate' to 'Beginner'
- Changed: Frigate Crash Site Climb Space Jump Slope Jump Standable Terrain difficulty was reduced to Standable Terrain (Beginner)
- Changed: Removed Slope Jump and Standable requirement from Ice Ruins West NSJ
- Changed: Main Quarry Save Station NSJ Movement difficulty from Beginner to Intermediate
- Changed: Main Quarry Crane Platform to Waste Disposal Standable/Slope Jumpe no longer requires L-Jump
- Changed: Main Quarry Crane Platform to Waste Disposal NSJ Scan Dash difficiulty from Advanced to Intermediate
- Changed: Ore Processing Storage Depot B to Waste Disposal NSJ Standable difficulty from Intermediate to Beginner
- Changed: Ore Processing Storage Depot B to Waste Disposal R-Jump to L-Jump
- Changed: Elite Research Spinners without Boost from Advanced to Intermediate
- Changed: Ore Processing Door To Elevator Access A to Storage Depot B Standable difficulty from Intermediate to Advanced
- Changed: Sun Tower Early Wild now requires Intermediate Knowledge on all methods
- Changed: Less damage required for Watery Hall with Gravity Suit

### Metroid Prime 2: Echoes

- Changed: Minimal Logic no longer checks for Light Suit or Agon Keys.

#### Patcher Changes

- Fixed: Exporting an ISO when Randovania is in a read-only path now works properly.
- Added: Ability to set a custom HUD color

#### Logic Database

- Changed: Shrine Access Seeker Door without Seekers is now Hypermode (from Expert).


## [3.2.2] - 2022-01-17

- Fixed: Presets for unknown games (for example, from a dev version of Randovania) are now properly ignored.

## [3.2.1] - 2021-10-23

- Fixed: The spin box for starting Energy Tanks no longer goes above 14.
- Fixed: Errors from the Prime 1 patcher are now properly displayed in error messages.
- Fixed: Converting presets from previous games should no longer cause invalid expansion ammo count.
- Fixed: Converting presets with multiple major items that give ammo no longer cause incorrect per-expansion ammo count.
- Fixed: Changing the default beam in Echoes no longer throws an error with invalid included ammo.
- Fixed: Sky Temple Keys on Guardians/Sub-Guardians are now properly counted for the item pool size.
- Fixed: Sky Temple Keys on Guardians/Sub-Guardians now appears on the preset description.
- Fixed: Safety check that there's enough available locations for all non-progression at the end of generation has been re-added.
- Changed: Improved error message for certain kinds of invalid permalinks.
- Changed: Presets with negative ammo count for expansions are invalid.

### Metroid Prime

#### Patcher Changes

- Fixed: PAL ISOs now correctly work again.

## [3.2.0] - 2021-10-16

- **Major** - Added: The Logic Database can now have comments in requirements.
- **Major** - Changed: Expansions contents are now configured directly, instead of being calculated from a target.
- Added: Files in the "Previously generated games" folder now includes the name of the games used.
- Added: Custom names for Prime 1 elevators
- Added: Support for Minimal Logic has been added for Metroid Prime and Metroid Prime 3.
- Added: New auto tracker layouts for Metroid Prime 2, with two lines and three lines.
- Changed: Force one specific certificate root when connecting to the server.
- Changed: Custom elevator names across both games now used throughout the entire UI
- Changed: Data Editor now raises an error if two Pickup Nodes share the same index.
- Changed: When changing Echoes Goals, the slider of the number of keys is now hidden when "Collect Keys" goal is not selected.
- Changed: Customizing the item pool causes permalinks to not get as long as before.
- Changed: The Qt theme was changed, as the previous one had serious issues on certain platforms and certain elements.
- Fixed: Items that include ammo are now configurable to provide up to the ammo's capacity.
- Fixed: Certain invalid permalinks are now properly recognized as invalid.
- Fixed: In connections editor, changing a requirement to "And/Or" no longer places ui elements in the wrong place.
- Removed: Metroid Prime 2: Echoes FAQ entry about the weird hint categories, as the issue has been fixed.
- Removed: Menu option to open STB's Echoes item tracker in a new window.

### Metroid Prime - Patcher Changes

- Added: New Nothing model.
- Added: Missile Expansions for yourself has a 1 in 1024 of being shiny.
- Fixed: Mine security station softlock so that defeating the purple pirates first doesn't fail to switch the room to the non-cutscene layer.
- Fixed: Qol scan for Ice Ruins West pickup.
- Fixed: Warp-to-start crash.
- Changed: Fewer forced popup alert for multiworld purpose, and popups now lasts 3s instead of 5s.

#### Cutscene Skips

- Added: Cutscene skip for arboretum gate (competitive+).
- Added: Mine Security Station now longer force switches to Combat Visor.
- Changed: Shorelines Tower cutscene skip is now Minor.
- Changed: Workstation cutscene is now Competitive.
- Changed: Wave panel cutscene in Main Quarry is now Competitive.
- Changed: Elevator leaving cutscenes back are now Major.

### Metroid Prime 2: Echoes - Patcher Changes

- Added: Cosmetic option to customize hud color.
- Fixed: Scanning hints now displays the correct, edited categories.

### Metroid Prime - Logic Database

- Added: Method of reaching pickup in Root Cave from Arbor Chamber with a Dash (Intermediate and above).
- Added: Knowledge (Beginner) trick to leave Central Dynamo without completing the maze or fighting the drone.
- Added: Additional Lower Mines NSJ logic.
- Added: Movement tricks for logical forced damage in Magmoor Caverns, Phazon Mines, and Impact Crater.
- Added: Tricks for climbing Research Lab Aether NSJ
- Added: Tricks for traversing Magmoor Workstation bombless NSJ
- Added: More detailed boss/combat logic
- Fixed: Shorelines tower item being accessible from Ruins Entryway and not Temple Entryway.
- Fixed: Backwards Lower Mines logic
- Fixed: Ice Ruins West NSJ logic now accounts for adult sheegoth layer
- Fixed: Added missing requirements for releasing the metroid in Research Lab Aether

### Metroid Prime 2: Echoes - Logic Database

- Added: Method of climbing halfpipe in Meeting Grounds with Space Jump, Screw Attack, and Standable Terrain (Beginner and above)
- Added: Method of killing Quad MBs using Bombs or Power Bombs and Combat (Beginner)
- Added: Method of killing Quad MBs using Screw Attack (Space Jump) and Knowledge (Beginner)
- Added: Requirement to either kill the Quad MBs or defeat Spider Guardian in order to collect the item in Hall of Combat Mastery in the intended way
- Fixed: A few broken Dark Forgotten Bridge paths have now been fixed.
- Changed: Simplified Meeting Grounds logic slightly, by removing the redundant Top of Halfpipe node
- Changed: Killing Quad MBs now uses a template, as it's a complex set of requirements repeated in three separate rooms

### Discord Bot (Caretaker Class Drone)

- Changed: Room images uses two-way arrows if a connection is two-way, instead of two arrows.

## [3.1.4] - 2021-09-19

- Changed: Force one specific certificate root when connecting to the server.
- Fixed: Checking for updated versions will no longer close Randovania when no internet connectivity is present.
- Fixed: The server will properly reject clients with mismatched versions.

## [3.1.3] - 2021-09-19

- Added: Dialog that shows all enabled tricks in a preset and a list of all rooms that have some combination of tricks that ends up active in that preset.
  - This dialog can be accessed by right-clicking a preset on the "Generate Game" tab, or by pressing the "..." menu in the "Game Details" window.
- Added: Multiworld Help entry regarding maximum number of players.
- Added: Metroid Prime FAQ entry regarding the forced popup alert.
- Changed: Long lines of requirements (Check for all artifacts in Artifact Temple) are now word wrapped.
- Changed: When changing Echoes Goals, the slider of the number of keys is now hidden when "Collect Keys" goal is not selected.
- Changed: In the description of Prime 1 presets, Quality of Life now comes before Game Changes.
- Changed: Clarify that only "Two-way, between areas" guarantees that all areas are accessible.
- Changed: Progress bar when generating a game now reports how many actions were taken, instead of how many items are left.
- Fixed: Nodes with no outbound connections now clearly display this in the visualizer, instead of an error.
- Fixed: Updated multiworld damage warning to mention Magmoor Caverns as well.

### Discord Bot (Caretaker Class Drone)

- Added: The bot now responds to permalinks, presets and rdvgame files sent via direct messages.
- Added: Response for permalinks now offers the permalink's presets for download.
- Changed: `/database-inspect` area responses now has a node selection.

## [3.1.2] - 2021-09-15

- Fixed: In game session, pressing the "Generate game" button no longer errors.

### Discord Bot (Caretaker Class Drone)

- Changed: The response to `.rdvgame` files now include the seed hash and permalink.
- Changed: `/database-inspect` response now includes an image of the requested room layout.

## [3.1.1] - 2021-09-12

- Added: When importing a preset in a game session, there's now an option to import directly from a file.
- Added: In game session, it's now possible to export a preset directly to a file.
- Added: In game session, there's now a "Generate game (no retries)" button. This option attempts generation only a single
time, before giving the error message of why it failed. It's useful for investigating bad presets.
- Changed: When multiworld generation fails, the error message is now clearer on which players haven't reached the end.
- Changed: Preset summaries have been split better into categories.
- Removed: The "Never" option for dangerous actions has been removed from the UI, as it currently doesn't work.

### Discord Bot (Caretaker Class Drone)

- Changed: `/database-inspect` response is now more readable and includes the name of who requested it.

## [3.1.0] - 2021-09-05

- **Major** - Added: Setting for requiring a number of actions/progression before artifacts are placed, to prevent early artifacts.
  - Default Prime 1 presets now default to 6 minimum progression for artifacts.
- **Major** - Added: Setting for controlling how dangerous checks are handled in logic.
- Added: Setting for toggling the pickup scan QOL adjustments.
- Added: The seed hash label in Game Sessions is now selectable.
- Added: One joke hint, requested in 2019.
- Added: Data Visualizer now only shows target nodes for selection that are non-impossible.
- Added: Data Visualizer now highlights nodes that have a path to the selected node.
- Added: Improved the error message when the patcher executable is somehow missing.
- Added: New entries to the Multiworld Help for collecting items and cross game.
- Fixed: Randovania no longer errors when the last selected preset is for a hidden game.
- Fixed: Quality of Life page link in Metroid Prime preset customization is now fixed.
- Fixed: The tracker now properly restores states for games other than Echoes.
- Fixed: Fixed a crash that sometimes occurs when deleting presets.
- Fixed: Generator now directly accounts for events weighting actions.
- Changed: Removed customization of Qt theme for decreasing whitespace.
- Changed: Upgrades in the tracker fills an entire column first, instead of filling rows first.
- Changed: Tracker now properly saves the preset used when persisting the state.

### Metroid Prime - Patcher Changes

- Added `Pickup Scans` option to toggle the patching of item locations so that they can always be scanned.
- Magmoor Workstation item scannable through the purple door (QoL Pickup Scan)
- Fixed shorelines tower item custom scan sometimes showing the incorrect text for certain models
- Certain pickups now always have the popup alert on collection during multiworlds.
- If there are multiple pickups for other players next to each other, these pickups are forced to have a popup alert, so Randovania can properly detect they were picked up.
- Fixed PCA crash patch not being applied when playing small samus.

#### Cutscene Skips
- Added `Competitive` cutscene skip option.
- Moved Shorelines Tower cutscene to major (it sometimes has a reposition that is sometimes useful in routing)
- Removed Main Quarry Combat Visor switch
- Speed up opening of gate in ice temple
- Speed up opening of gate in sun tower
- Fixed Thardus cutscene skip softlock

### Metroid Prime - Logic Database

- Added: Method of reaching Ruins Entryway from Plaza Walkway in Phendrana Shorelines with a Dash (Intermediate).
- Added: Easier NSJ trick to climb Ruined Courtyard using the water puzzle platforms.
- Added: Charge Beam requirements were added to the following rooms with combat trick alternatives:
    - (Beginner) Elite research - Phazon Elite
    - (Beginner) Research Entrance
    - (Intermediate) Hall of the Elders - Wave and Ice bomb slots
    - (Intermediate) Sunchamber - Ghosts fight
    - (Intermediate) Mine Security Station with >= 200 energy
    - (Advanced) Mine Security Station
- Fixed: Main Plaza door to Plaza Access is now properly a normal door, instead of a permanently locked door.
- Fixed: Sun tower now requires Knowledge (Intermediate) to collect the Sunchamber layer change event without falling down.
- Fixed: Removed broken/redudant trick for reaching Temple Entryway ledge using cutscene reposition
- Fixed: Trivial logic for Plaza Walkway to Ruins Walkway
- Fixed: Replaced Bomb Jump (Intermediate) with Dash (Beginner) trick to cross the gap to reach the Courtyard Access door in Ice Ruins West.
- Fixed: NSJ logic now accounts for stalactite in Ice Ruins West.
- Fixed: Crossing the gap by Specimen Storage door no longer sometimes requires L-Jump (Intermediate) instead of Beginner.
- Changed: Improved readability of Ruined Courtyard logic.
- Changed: Reorganized Sunchamber logic to improve usage by generator/solver.
- Changed: Picking up Sunchamber Ghosts item NSJ is now L-Jump (Beginner) instead of Intermediate.
- Changed: Crossing TFT to TF with Gravity+SJ now requires Movement (Beginner)
- Changed: FCS Item Scan Dash method is now Intermediate without SJ.
- Added: FCS Grapple strat - Movement (Beginner)

### Metroid Prime 2: Echoes - Patcher Changes

- Added: A-Kul's scan in Sky Temple Gateway now displays a list of previous tournament winners.
- Changed: Echoes now uses a different game ID when saving ISOs with menu mod enabled, preventing issues from incompatible save files.
- Changed: The elevator sound effect is never removed when elevators are vanilla, ignoring the preference.

### Metroid Prime 2: Echoes - Logic Database
- Added: Method of reaching the pickup in Reactor Core with Space Jump, Bombs, Spider Ball, and Standable Terrain (Intermediate and above).
- Fixed: Lore Scan in Meeting Grounds no longer believes that Boost is required to scan it.
- Fixed: Reactor Core has been cleaned up slightly.
- Fixed: Spawn point in Accursed Lake is now correctly set.

### Discord Bot (Caretaker Class Drone)

- Added: The `/database-inspect` command to send the logic of a room to the channel.
- Added: Messages with rdvgame files also get a reply with a summary of the preset.
- Changed: Responses with preset descriptions no longer pings the original message.

## [3.0.4] - 2021-08-10

- Added: Game Sessions now have an accessible audit log, which includes whenever a player accesses the spoiler log.
- Added: Metroid Prime 1 racetime.gg rooms are now viewable in the racetime.gg browser, with filters for each game
- Fixed: Importing a permalink from the racetime.gg browser while a race is currently in progress now selects the correct racetime.gg room

## [3.0.3] - 2021-08-08

- Fixed: "Open FAQ" in the main window now works correctly.
- Fixed: Pressing Yes to ignore invalid configuration now works correctly.
- Changed: Randovania now silently handles some invalid configuration states.
- Changed: Improved handling of corrupted repository for old preset versions.

## [3.0.2] - 2021-08-05

- Added: In-game crashes in Metroid Prime now automatically show the error screen.

- Changed: Game Sessions - The window now uses docks for the different parts, meaning you can resize, reorder and even split off.

- Changed: Use different colors for artifact hints in Metroid Prime, for better readability on both scan box and logbook.

- Fixed: Exporting a Metroid Prime ISO with Warp to Start enabled and starting at certain elevator rooms no longer fails.

## [3.0.1] - 2021-08-01

- Changed: Disabled the option to stop exporting a Prime 1 ISO to avoid crashes.

- Fixed: Server will now re-authenticate with Discord, preventing users from logging with the incorrect account.

- Fixed: Game Sessions - History entries with invalid locations no longer cause error messages.

## [3.0.0] - 2021-07-30

-   **Major** - Metroid Prime 1 is now fully supported, including multiworld and auto tracker!

-   **Major** - Presets are now presented in a tree view, with custom presets being nested under another one. They're also saved separately from Randovania data.

-   **Major** - The auto tracker now have support for different layouts, with their own assets and game support. New themes with icons similar to the game were also added, provided by MaskedKirby.

-   Added: Credits in Metroid Prime 2 now contains a list of where all non-expansions were placed, including possibly other player's for a multiworld. The credits now takes 75 seconds instead of 60 to accomodate this.

-   Added: Button to export the presets used in a game file.

-   Added: Add text description to unusual items in the Item Pool tab.

-   Added: New Help tab with information on how to read the Data Visualizer.

-   Added: In the Map Tracker, it's now possible to right-click a location to see a path from last action to it.

-   Added: A menu option to open the logs folder.

-   Added: The timeout limit is now progressively more forgiving, the more timeouts that happen.

-   Added: Button to set all gates to "Random with Unlocked' for Prime 2.

-   Changed: The items in the starting items popup is now sorted.

-   Changed: Customizing Dark Aether damage is now considered by logic.

-   Changed: Pickup visibility method is now configured in the Item Pool tab.

-   Changed: Multiworld connection is slightly more conservative when giving items.

-   Changed: Updated the Multiworld Nintendont for hopefully more stability.

-   Changed: The session history in multiworld now has different columns for the players involved, pickup and where the pickup was. It's also possible to sort the table by any of these fields.

-   Changed: The ISO prompt dialog now remembers your last used vanilla ISO, for when you delete the internal copy. When opening the file pickers, these start now with the paths from the input fields.

-   Changed: Many Spin/Combo boxes no longer react to the mouse wheel when not focused.

-   Fixed: Closing the dangerous settings warning via the X button is now properly recognized as "don't continue".

-   Fixed: Hint Item Names no longer breaks if you swap games while the table is sorted.

-   Fixed: Hint Item Names now properly list Artifacts and Energy Cells.

-   Fixed: Map Tracker now properly handles unassigned elevators.

-   Fixed: Trick names in the preset are always sorted.

### Metroid Prime 2 - Logic Database Changes

-   **Major** - "Suitless Ingclaw/Ingstorm" trick added to cover traversing rooms with either Ingclaw Vapor or Ingstorm.

#### Added

-   Method of getting over the gate in Mining Station A in reverse with Space Jump and Screw Attack (Expert and above).

-   Method of bypassing the breakable glass in Sand Processing from Main Reactor with Space Jump and Screw Attack (Expert and above).

-   Method of climbing to the top level of Main Gyro Chamber with Space Jump, Screw Attack, and Bombs, and no Scan Visor (Advanced and above).

-   Method of climbing the Sand Processing bomb slot with a Slope Jump for Bombless Bomb Slots (Advanced and above).

-   Method of leaving Dark Agon Temple by opening the gate from OoB with Single Room OoB, Slope Jump, Standable Terrain, Bomb Space Jump, Space Jump, and the Agon Keys (Expert and above).

-   Great Bridge:
    - Method of reaching Abandoned Worksite door with Space Jump and Extended Dash (Advanced and above).
    - Method of reaching Abandoned Worksite and Torvus Map Station doors from Temple Access Dark door with Boost Ball and Boost Jump (Advanced and above).
    - Method of reaching the pickup with Screw Attack and Single Room Out of Bounds (Expert and above).

-   Method of Crossing Grand Windchamber (both ways) Without Space Jump using Extended Dash (Hypermode).

-   Method of reaching the pickup in Watch Station:
    - With Space Jump, Screw Attack, and Single Room OoB (Expert and above).
    - With only Space Jump and Single Room OoB (Hypermode)

-   Alpha Blogg now has proper requirements for multiple difficulties.

-   Method of Bomb Slots without Bombs in Sanctuary Fortress/Ing Hive - Controller Access/Hive Controller Access without Space Jump (Expert and above).

-   Methods of crossing Torvus Bog - Fortress Transport Access with Gravity Boost or Bombs (No Tricks/Advanced and above).

-   Method of traversing Vault without Space Jump or Screw Attack using Extended Dashes (Advanced and above).

-   Method of reaching Windchamber Gateway item with only Scan Visor using Extended Dashes (Expert and above).

-   Method of reaching Kinetic Orb Cannon in Gathering Hall using Extended Dashes (Expert and above).

-   Method of reaching the pickup in Accursed Lake with a dash (Advanced and above).

-   Method of reaching Temple Security Access from the portal in Aerial Training Site with an Extended Dash (Hypermode).

-   Method of reaching the pickup in Mining Plaza with an Extended Dash (Hypermode).

-   Method of completing the Main Gyro Puzzle with only Space Jump and Screw Attack (Advanced and above).

#### Changed

-   Reaching the pickup in Temple Transport B with a Wall Boost is now Hypermode (from Expert).

-   Reaching the pickup in Path of Roots with only Bombs is now Expert (from Hypermode).

-   Reaching the portal in Hydrodynamo Shaft with Air Underwater and Screw Attack is now Hypermode (from Expert).

-   Reaching the pickup in Dark Torvus Arena with a Roll Jump is now Hypermode (from Expert).

-   Trial Grounds, reaching the door:
    - From the portal with Space Jump and a Slope Jump is now Beginner (from Intermediate).
    - From the left safe zone with a Dash is now Intermediate (from Expert) and without anything is now Advanced (from Expert).

-   Opening the Seeker Lock without Seekers in Mine Shaft is now Advanced (From Expert)

-   Opening the Seeker Lock without Seekers in Plain of Dark Worship is now Expert (From Hypermode).

-   Reaching the Windchamber Gateway Door from Windchamber Tunnel with a Boost Jump is now Hypermode (From Expert).

-   Reaching the pickup in Medidation Vista with a Boost Jump is now Expert (From Advanced).

-   Quadraxis and Boost Guardian now have proper health and item requirements with tricks disabled.

-   Activating Controller Access rooms Bomb Slots without Bombs is now Advanced (from Expert).

-   Reaching the Abandoned Worksite/Brooding Ground door from the bridge in Dark/Forgotten Bridge with an Extended Dash is now Hypermode (from Expert).

-   The initial Terminal Fall Abuses in Vault from the scan portal are separate from the final and are now Advanced (from Expert).

-   Catacombs NSJ dash to Transit Tunnel South has been modified to account for Scan Visor, with the original difficulty being raised to Advanced (from Intermediate).

-   Undertemple Shaft NSJ dash from bottom to top of cannon is now Intermediate (from Advanced).

-   Morph Ball is no longer required to reach the portal from the Echo Gate in Profane Path Scan Dash method.

-   Various Standable Terrain tricks (Dark Agon - Portal Site, Temple Grounds - Sacred Path) have been lowered to Beginner/Intermediate (from Advanced). This is to
    attempt to fix an old database limitation from before tricks had their own difficulty levels.

-   The dashes in Gathering Hall from Transit Tunnel South/West to the Kinetic Orb Cannon are now Intermediate (from Advanced).

-   The Bomb Space Jump NSJ to reach Abandoned Worksite in Great Bridge is now Expert (from Hypermode).

-   The dash to reach the portal in Aerial Training Site from Central Hive Transport West is now Hypermode (from Expert).

-   The dash to leave Hive Temple after Quadraxis via Security Station is now Hypermode (from Expert).

-   The dashes in Command Center (top level) and Accursed Lake without Space Jump are now Beginner (from Intermediate).

-   The dash in Mining Station A to reach Temple Access without Space Jump or Missiles is now Advanced (from Intermediate).

-   The dashes in Trial Grounds to Dark Transit Station without Space Jump are now Advanced (from Intermediate).

-   The dashes in Undertemple Shaft to reach Sacrificial Chamber Tunnel (and back) are now Advanced (from Intermediate).

-   The dash in Hall of Combat Mastery to reach the upper area after the glass is now Advanced (from Intermediate).

-   Bomb Guardian now has proper logic when shuffling Power Beam.

## [2.6.1] - 2021-05-05

-   Changed: Invalid values for the Multiworld magic item are ignored when detecting if the game is properly connected.

-   Fixed: "One-way anywhere" no longer shows up twice in preset warnings for multiworld

-   Fixed: Changing starting location to Ship or Save Stations now works again.

-   Fixed: Torvus Gate elevator is now properly hidden instead of Dark Torvus Ammo Station.

## [2.6.0] - 2021-05-02

-   **Major** - Added: New elevator randomization settings:
    * New mode: *One-way, elevator room with replacement*. One way elevator, but loops aren't guaranteed.
    * Select which elevators can be randomized.
    * Select possible destinations for *One-way, anywhere*.
    * Randomize Sky Temple Gateway, Sky Temple Energy Controller, Aerie Transport Station and Aerie elevators. *Warning*: These rooms have some details you must consider. Please read the elevators tab for more information.

-   **Major** - Added: The Energy Controllers in Agon Wastes, Torvus Bog and Sanctuary Fortress are always visible in the map, regardless if map is revealed by default. All regions are also always available for selection. This allows the light beam warps after U-Mos 2 to always be used.

-   **Major** - Added: An user preference (in *Customize in-game settings*) for the map to display names of unvisited rooms.
    When randomizing elevators, the elevator rooms are excluded to prevent spoiling their destinations. An option were added to disallow displaying names entirely, since otherwise you can use a Map Station to find the names.

-   Added: An option to disable the elevator sound effect, preventing it from playing endlessly in certain cases.

-   Added: When a crash happens, the game now displays an error screen instead of just stopping.

-   Added: The *Hint Item Names* tab now supports switching between all 3 Prime games.

-   Added: An option to use an experimental new pickup placement logic, able to place multiple pickups at once.

-   Added: Two additional joke hints. (Thanks CZeke and Geoffistopheles)

-   Added: It's now possible to add Infinite Beam Ammo, Infinite Missiles and Double Damage to the item pool.

-   Added: Player names are now colored yellow in hints.

-   Changed: Elevator names in the tracker uses their customized names, not the vanilla ones.

-   Changed: Optimized Randovania startup time and extensive logging of what's being done during it.

-   Changed: Improve scan text for expansions.

-   Changed: Some hints in multiworld games now also include the player names.

-   Changed: Missiles, Power Bombs and Ship Missiles are now only in logic after their respective main launcher, even if it's not required in game.

-   Changed: You can add up to 99 of any expansion to the pool, up from 64.

-   Fixed: The *Logic damage strictness* multipliers are no longer applied twice.

-   Fixed: *Up to* relative hints are no longer converted into *exactly* if the actual distance matches the displayed number.

-   Fixed: Dark Torvus Bog - Portal Chamber is no longer silently ignored as a starting location.

-   Fixed: Charging your beam to shoot when out of ammo now works even when customizing the ammo type required.

-   Fixed: Having the maximum number allowed of an expansion in a preset no longer causes permalink errors.

-   Fixed: Fixed the game defaulting to Combat Visor after an elevator.

-   Fixed: Multiworld spoiler logs now use 1-indexed player names for locations.

-   Removed: Using Dark Visor as the starting visor is no longer supported. (Game crashes on unmorph for unknown reasons)

### Logic Database Changes

-   Added: Method of reaching the pickup in Hive Gyro Chamber with Space Jump, Boost Ball, and a Boost Jump (Expert and above).

-   Added: Method of climbing Torvus Grove with Space Jump, Screw Attack, and Standable Terrain (Advanced and above).

-   Added: Method of reaching cannon in Great Bridge with Boost Ball and a Boost Jump (Expert and above).

-   Added: Method of reaching the main part of Hall of Combat Mastery with a Scan Dash and after blowing up the glass (Intermediate and above).

-   Added: Method of activating the portal in Portal Terminal with Screw Attack, Slope Jump, and No Bombs or Space Jump (Expert and above).

-   Added: Method of climbing Sacred Bridge with Bombs and a Bomb Space Jump (Advanced and above).

-   Changed: Logic paths that require Screw Attack without Space Jump now make sure to not have Space Jump to be valid.

-   Fixed: Spawn point of Aerie Transport Station is now the door, making DS2 required to take the elevator there.

## [2.5.2] - 2021-02-28

-   Added: The number of items in the pool is now included in the summary.

-   Fixed: Shuffling Combat Visor with item acquisition popups enabled no longer errors.

## [2.5.1] - 2021-02-26

-   Added: Drag and dropping rdvgame and rdvpreset files into the main Randovania window now imports that game file and preset, respectively.

-   Added: Discord bot now posts summary whenever a preset is attached to a message.

## [2.5.0] - 2021-02-19

-   Changed: Preset summary now only include differences from vanilla game.

-   Changed: The relative hint using an item category has been replaced with a relative hint using an area, with up to distance.

### Logic Database Changes

#### Added

-   Method of climbing Sanctuary Temple from the bottom with Bombs and Spider Ball (Intermediate and above).

-   Method of climbing Sanctuary Temple from the bottom with Screw Attack and Single Room Out of Bounds (Expert and above).

-   Method of reaching Worker's Path from the top level in Sanctuary Temple with Scan Visor and an Extended Dash (Expert and above).

-   Method of reaching Windchamber Gateway from Windchamber Tunnel in Grand Windchamber with a Boost Jump (Expert and above).

-   Method of reaching Temple Access in Mining Station A with a Boost Jump (Advanced and above).

-   Method of reaching pickup in Temple Access (Sanctuary) with Space Jump, Screw Attack, and Standable Terrain (Intermediate and above).

-   Method of climbing Temple Access (Sanctuary) with Space Jump, standing on a Rezbit, and dashing off the other Rezbit (Expert and above).

#### Changed

-   Increased weight for Energy Tanks to be selected as progression.

-   Reaching the pickup in Path of Roots from Torvus Lagoon with Gravity Boost, Space Jump, and a Slope Jump is now Intermediate (from Beginner).

-   Reaching the pickup in Grand Windchamber with Space Jump, Screw Attack, Slope Jump, Standable Terrain is now Advanced (from Intermediate).

-   Bomb Jumping over the 2nd light block heading to Hall of Eyes is now Intermediate (from Beginner).

-   Energy Tank requirements for Chykka have been lowered.

#### Fixed

-   Reliquary Grounds now has proper requirements for reaching Ing Reliquary with Light Suit.


## [2.4.2] - 2021-02-08

-   Fixed: Randovania no longer crashes if the connected Dolphin stops emulation.

## [2.4.1] - 2021-02-06

-   Added: Detect if the internal game copy was modified by a future version of Randovania, prompting for the user to press "Delete internal copy".

-   Changed: An error popup now shows up when exporting an ISO fails.

-   Removed: "Automatically track inventory" toggle, as the functionality was already removed.

-   Fixed: Randovania now considers any inventory item with amount above capacity, or capacity above the strict maximum as the game not being connected.

-   Fixed: Error message when the server rejects your client version not being displayed.

-   Fixed: Setting beam ammo expansions to 0 pickups no longer hides the boxes.

## [2.4.0] - 2021-02-01

-   **Major** - Added: The visor and beam you start the game equipped with is now configurable.

-   **Major** - Changed: In multiworld, items are now delivered at the same time as the message. It should also no longer fail to send with Nintendont.

-   Added: Additional joke hints were added.

-   Added: Method to climb to the portal Base Access with just Screw Attack (Intermediate and above).

-   Added: Method to reach the pickup in Grand Windchamber with Space Jump, Screw Attack, and a Slope Jump (Intermediate and above).

-   Added: Method to traverse Ventilation Area B from Bionenergy Production without Bombs by Screw Attacking into the tunnel and destorying the barriers with Missiles (Advanced and above).

-   Added: Method to reach the pickup in Path of Roots from Torvus Lagoon without Morph Ball (Beginner and above).

-   Added: Method to enter the tunnel in Underground Tunnel to Torvus Temple from Torvus Grove with an Instant Morph (Advanced and above).

-   Added: Method to reach the halfpipe pickup in Dark Torvus Arena with Space Jump and a Roll Jump (Expert and above).

-   Added: Method to climb to the upper level in Biostorage Station with Bomb Space Jump (Advanced and above).

-   Added: Method to reach the pickup in Grand Windchamber with a Space Jump, Bomb Space Jump, and a Scan Dash (Expert and above).

-   Added: Method to climb Mining Station B with Space Jump and a Slope Jump (Expert and above).

-   Added: Method to reach the portal in Mining Station B with Space Jump, Scan Visor, and Dashing for Single Room OoB (Expert and above).

-   Added: Method to cross Bitter Well to Phazon Site with Wall Boosts (Hypermode).

-   Added: Method to reach the bomb slot in Training Chamber with Gravity Boost and Air Underwater (Advanced and above).

-   Added: Method to open activate the Bomb Slot in Training Chamber with Darkburst or Sonic Boom (Hypermode).

-   Changed: Auto tracker internally uses a configuration file for the item positions.

-   Changed: The item pool tab when customizing presets now can edit major items directly.

-   Changed: Defeating Quadraxis with Power Bombs is now Advanced (from Beginner).

-   Changed: Bypassing the statue in Training Chamber from the back with Screw Attack and a Bomb Space Jump is now Expert (from Advanced).

-   Changed: Escaping Hive Temple without Spider Ball is now Expert (from Hypermode).

-   Changed: Bomb Space Jump in Great Bridge/Venomous Pond to reach Abandonded Worksite/Brooding Ground is now Expert (from Hypermode).

-   Changed: Using Seeker Missiles now requires either Combat Visor or Dark Visor.

-   Changed: Bomb Slots without Bombs in Sand Processing, Main Gyro Chamber, and Vault are now Advanced (from Expert).

## [2.3.0] - 2021-01-08

-   Added: Method to enter tunnels in Transit Tunnel East/Undertransit One from Catacombs/Dungeon to Training Chamber/Sacrificial Chamber with an Instant Morph (Intermediate and above).

-   Added: Method to reach the pickup on the Screw Attack wall in Aerial Training Site with a Roll Jump (Expert and above).

-   Added: Method to reach the pickup in Abandoned Worksite from the tunnel with a Boost Jump (Advanced and above).

-   Added: Method to bypass the statue in Training Chamber from the back with Screw Attack and a Bomb Space Jump (Advanced and above).

-   Added: Methods to reach the pickup in Mining Station B with Space Jump, Screw Attack, and Standable Terrain or after the puzzle with a Bomb Jump (Advanced and above).

-   Changed: In multiworld, keybearer hints now tells the player and broad category instead of just player.

-   Changed: Dark Alpha Splinter no longer strictly requires Power Beam.

-   Changed: Crossing Main Gyro Chamber with Screw Attack before stopping the gyro is now Hypermode (from Expert).

-   Changed: Phazon Grounds and Transport to Agon Wastes (Torvus) Seeker Locks without Seekers are now Expert (from Hypermode).

-   Fixed: Properly handle invalid ammo configurations in preset editor.

-   Fixed: Randovania no longer instantly crashes on macOS.

-   Fixed: Logic properly considers the Transport A gate being gone after entering from that side in Random Elevators.

## [2.2.0] - 2020-12-20

-   Added: 1 HP Mode, where all Energy Tanks and Save Stations leave you at 1 HP instead of fully healing.

-   Added: Added a detailed report of the generator's state when a game fails to generate.

-   Fixed: Generator will no longer ignore players that have no locations left. This would likely cause multiworld generation to fail more often.

-   Fixed: Error messages are properly shown if a game fails to generate.

-   Fixed: Alerts are now properly saved as displayed.

-   Fixed: Errors in the default preset no longer prevent Randovania from starting.

-   Changed: Optimized game generation, it now takes roughly 2/3 of the time.

-   Changed: Optimized game validation, it now also takes roughly 2/3 of the time.

-   Changed: Relative hints no longer cross portals.

-   Changed: In multiworld, keybearer hints now instead tells the player the item is for, instead of a category.

-   Changed: Decreased the chance of Power Bombs being late in a game.

-   Changed: Account name are updated every time you login via Discord.

-   Changed: Warning about dangerous presets in Multiworld sessions now include the player name.

-   Changed: Roll Jump in Meditation Vista to reach the pickup is now Hypermode (from Expert).

## [2.1.2] - 2020-12-05

-   Added: The Item Pool size now displays a warning if it's above the maximum.

-   Changed: The minimum random starting items is now considered for checking the pool size.

-   Fixed: Being kicked from an online session would leave the window stuck there forever.

-   Fixed: Bulk selecting areas for starting location no longer includes areas that aren't valid starting locations.

## [2.1.1] - 2020-12-02

-   Added: A prompt is now shown asking the user to install the Visual C++ Redistributable if loading the Dolphin backend fails.

-   Fixed: Changing ammo configuration breaks everything.

-   Fixed: Patching ISOs should work again.

-   Fixed: Clean installations can select presets again.

## [2.1.0] - 2020-12-02

-   Changed: Multiworld session history now auto-scrolls to the bottom

-   Changed: The lowest level for a trick is now called "Disabled" instead of "No Tricks".

-   Changed: Minimum Varia Suit Dark Aether is now 0.1, as 0 crashes the game.

-   Changed: Permalinks are now entirely different for different games.

-   Changed: Preset summary now specifies if hidden model uses ETM or random item.

-   Added: A very basic visualization of the map to the tracker.

-   Added: Trick Details can now be used with all 3 games.

-   Fixed: Changing a trick level to No Tricks no longer cause inconsistent behavior with the permalinks.

-   Removed: Intermediate path for reaching item in Main Reactor from Security Station B door without Screw Attack since it was broken and impossible.

-   Changed: Renamed "Before Pickup" to "Next to Pickup" in various locations for more clarity


## [2.0.2] - 2020-11-21

-   Added: Starting locations tab has checkboxes to easily select all locations in an area

-   Added: The map tracker now supports random elevators, translator gates and starting location.

-   Changed: The pickup spoiler in game details is now sorted.

-   Fixed: Multiworld sessions should no longer occasionally duplicate messages.

-   Fixed: Custom safe zone healing should now work in multiworld sessions.

-   Fixed: Occasional error with switching an observer into a player.

## [2.0.1] - Skipped

## [2.0.0] - 2020-11-15

This version is dedicated to SpaghettiToastBook, a great member of our community who sadly lost her life this year.

Her contributions to Randovania were invaluable and she'll be missed.

---

-   **Major** - New game mode: Multiworld. In this co-op multiplayer mode, there's one different world for each player which is filled with items for specific players.

-   **Major** - Tricks are more organized and can be customized more precisely to a player's desire.

### General

-   Removed: Presets no longer have a global trick level. Each trick is now configured separately.

-   Added: Options for configuring usage of new tricks:
    - Bomb Jump (renamed from Difficult Bomb Jump)
    - Bomb Slot without Bombs
    - Boost Jump
    - Combat
    - Difficult Movement
    - Extended Dash
    - Knowledge
    - Open Gates from Behind
    - Respawn Abuse
    - Screw Attack into Tunnels
    - Seeker Locks without Seekers
    - Single Room Out of Bounds
    - Standable Terrain

-   Changed: The following trick level difficulties were renamed:
    - Trivial -> Beginner
    - Easy -> Intermediate
    - Normal -> Advanced
    - Hard -> Expert
    - Minimal Checking -> Minimal Logic

-   Changed: Replaced Beginner Friendly with Starter Preset, which is now the default preset.

-   Fixed: Energy Tanks can now properly be used as progression.

### Hints

-   Added: Relative hints, where an item is described as being some rooms away from another item or room.

-   Added: Guaranteed hints which tells in which areas (Agon Wastes, Ing Hive, etc) contains the keys for each of your dark temples.
    These hints are placed purely randomly, similarly to the guaranteed Temple Bosses hints.

-   Added: Free hint spots after generation now prefer items from late in progression instead of pure random.

-   Removed: Hints with green item names/joke item names have been removed.

-   Removed: Temple Keys are no longer hinted by progression-based Luminoth lore hints.

-   Changed: All games now have precisely 2 joke hints, which no longer randomly replace a progression hint.

-   Changed: Hints from keybearer corpses now uses a broader category, which leaves unclear if it's an expansion or not.

### GUI

-   Added: An automatic item tracker based on a Dolphin running on the same computer or a special Nintendont build on the same Wifi.

-   Added: A dark theme has been added. It can be toggled in the Advanced menu.

-   Added: Requirements in the logic database can now use templates of requirements, allowing for easy re-use.

-   Added: Data Editor can now edit all fields of a node, from type, name and all type specific fields.

-   Added: Data Visualizer and Editor now can operate in the included database for Prime 1 and 3.

-   Added: The Data Editor now displays a warning if you're closing with unsaved changes.

-   Added: Randovania can generate a game by importing permalinks directly from a race on racetime.gg.

-   Added: Some tricks now have a description on the Trick Details popup.

-   Fixed: Some complex combination of requirements with different depths now are displayed correctly.

-   Fixed: The Data Visualizer no longer opens behind the Customize Preset window when using the Trick Details popup.

-   Changed: After generating a game, the details shows up in a new window instead of in a new tab.

-   Changed: In game details, the permalink is now placed inside a line edit, so the window doesn't stretch with long permalinks.

-   Changed: All cosmetic game changes are now configured in the same dialog as the in-game options.

### Quality of Life

-   Added: A button in the Open menu now opens the folder where previously generated games are placed.

-   Added: Charge Beam and Scan Visor now use their respective models in game instead of Energy Transfer Module.

-   Added: The rate of healing for Safe Zones is now configurable.

-   Fixed: Removed Aerie Access and Credits from possible starting locations.

-   Changed: The Mission Final screen now includes the seed hash instead of Permalink, as many permalinks are bigger than the screen.

-   Changed: The elevator scan now includes the world of the connected area.

### Internals/Developer

-   Added: Energy Tanks have doubled weight for the generator.

-   Added: It's now possible to set the default spawn point of an area.

-   Fixed: Fixed solver when an event only connects to a pickup, but that pickup has connections from other nodes.

-   Fixed: The Data Editor no longer errors when saving after creating a new node.

-   Fixed: Certain combinations of item requirements with damage requirements weren't being processed correctly.

-   Fixed: Duplicated requirements are now properly removed when simplifying requirements.

-   Fixed: Exclude from Room Randomizer is now properly set, restoring many logic paths.

-   Changed: Better error messages when there are references to unknown resources in the database.

-   Changed: The `database` command is no longer a subcommand of `echoes`. It also has the `--game` argument to choose which database to use.

-   Changed: The `_locations_internal` field is no longer needed for .rdvgame files.

### Logic Database changes

#### Added

-   General:
    - Methods to open all Seeker Missile Doors with Screw Attack (Advanced and above).
    - Method to activate most Bomb Slots without Bombs (Advanced and above).
    - Dark/Light/Annihilator doors and Dark/Light portals require either ammo or Charge Beam.

-   Sanctum, method to fight Emperor Ing without Spider Ball (Hypermode).

-   Transport A Access, method of reaching Temple Transport A door with a Wall Boost (Advanced and above).

-   Abandoned Base, method of reaching portal with Space Jump and Screw Attack (Intermediate and above).

-   Accursed Lake, method of collecting the item and leaving with Morph Ball, Light Suit, Gravity Boost, and Reverse Air Underwater (Advanced and above).

-   Hall of Honored Dead, method of leaving through the Morph tunnel without Space Jump (Expert and above).

-   Industrial Site, method of opening the gate to Hive Access Tunnel from behind with just Charge Beam (Intermediate and above).

-   Ing Windchamber, method of completing the puzzle with Power Bombs instead of Bombs (Beginner and above).

-   Landing Site, method of reaching Service Access door:
    - With Bombs and Screw Attack (Intermediate and above).
    - With Space Jump and Bomb Space Jump (Intermediate and above).

-   Meeting Grounds, method of reaching the tunnel with Space Jump and a Bomb Space Jump (Intermediate and above).

-   Temple Assembly Site:
    - Methods of reaching Dynamo Chamber door with a Bomb Jump (Beginner and above), a Dash (Intermediate and above), or a Roll Jump (Advanced and above).
    - Methods of reaching the portal without moving the light block with Single Room Out of Bounds and either Screw Attack or Space Jump (Expert and above).
    - Method of leaving from the portal with Single Room Out of Bounds and Screw Attack (Expert and above).

-   Windchamber Gateway:
    - Method of reaching the item with a Boost Jump (Advanced and above) and returning with an Extended Dash (Expert and above).
    - Method of reaching Path of Eyes door from Grand Windchamber door with an Extended Dash (Advanced and above).

-   Bioenergy Production, method to reach Storage C door or item from top level with Extended Dash (Expert and above).

-   Central Station Access/Warrior's Walk, method of climbing the ledge with an Instant Unmorph Jump (Hypermode).

-   Crossroads, method to reach the item from the half pipe with just Screw Attack (Advanced and above).

-   Dark Transit Station, method to reach the ledge from Duelling Range with a Bomb Jump (Beginner and above).

-   Portal Access, method of crossing to Judgement Pit using Screw Attack without Z-Axis (Beginner and above).

-   Doomed Entry, method to climb room with Space Jump and Screw Attack (Beginner and above).

-   Feeding Pit:
    - Method of reaching Ing Cache 1 door with Space Jump and Screw Attack (No Tricks and above).
    - Method of climbing to Watering Hole door without any items (Expert and above).
    - Method of escaping the pool using Light Suit and a Bomb Space Jump no Space Jump or Gravity Boost (Hypermode)

-   Main Reactor, method of reaching Dark Samus 1 fight from Ventilation Area A door with Space Jump, Bombs, and a Bomb Space Jump (Intermediate and above).

-   Mining Station B:
    - Method to climb to the Seeker door without Morph Ball and with Space Jump (Beginner and above).
    - Method to reach the portal without breaking the rock with Single Room Out of Bounds and Screw Attack (Expert and above).

-   Sandcanyon, method to reach the item with Space Jump and Single Room Out of Bounds (Expert and above).

-   Transport Center/Crossroads, method to climb the halfpipe with Space Jump (Advanced and above).

-   Abandoned Worksite:
    - Method of reaching the item with a Bomb Space Jump without Space Jump (Advanced and above).
    - Method of reaching the tunnel from Forgotten Bridge with a Slope Jump (Intermediate and above).

-   Catacombs:
    - Method to reach the Bomb Slot with Air Underwater and Screw Attack (Advanced and above).
    - Method to reach Transit Tunnel East with a Combat/Scan Dash (Advanced and above).
    - Method to reach the portal with Screw Attack (Intermediate and above).
    - Method to reach Transit Tunnel East/South with Morph Ball, Gravity Boost, and Reverse Air Underwater (Advanced and above).
    - Method to reach Transit Tunnel South with Jump Off Enemy (Advanced and above).

-   Dark Arena Tunnel, method of reaching either door with Screw Attack and Single Room Out of Bounds (Advanced and above).

-   Dark Forgotten Bridge:
    - Method to perform the gate clip to Dark Falls/Dark Arena Tunnel with a Ledge Clip Jump (Hypermode).
    - Method to reach Bridge Center from Putrid Alcove door with only Scan Visor (Advanced and above).
    - Method to reach Brooding Ground door from the bridge before rotating and with an Extended Dash (Expert and above).

-   Forgotten Bridge:
    - Method to reach Abandoned Worksite door from the bridge before rotating and with an Extended Dash (Expert and above).
    - Method to reach Bridge Center with Morph Ball, Gravity Boost, and Reverse Air Underwater (Advanced and above).

-   Gathering Hall:
    - Method to reach the Kinetic Orb Cannon with Gravity Boost and Bombs (Expert and above) or Gravity Boost and Space Jump (Beginner and above).
    - Method to reach Transit Tunnel South from Transit Tunnel West with Morph Ball, Gravity Boost, and Reverse Air Underwater (Advanced and above).
    - Method to reach the Spider Ball tracks with Morph Ball, Gravity Boost, and Reverse Air Underwater (Advanced and above).
    - Methods to escape the halfpipe after draining the water with Space Jump and Bomb Space Jump or Space Jump and Screw Attack (Advanced and above).

-   Great Bridge, method of reaching the lower Temple Access door from Path of Roots door with Screw Attack and Slope Jump (Intermediate and above).

-   Main Hydrochamber/Hydrodynamo Station, methods to climb rooms without Gravity Boost and with Air Underwater (Advanced and above), Space Jump, and Screw Attack (Hypermode).

-   Meditation Vista, methods of reaching the item with a Boost Jump (Advanced and above), Roll Jump (Expert and above), or Extended Dash (Hypermode).

-   Path of Roots, method of reaching the item using:
    - Morph Ball, Bombs and Space Jump (Advanced and above).
    - Morph Ball, Gravity Boost, and Reverse Air Underwater (Advanced and above).
    - Morph Ball, Bombs, and Standable Terrain (Hypermode).

-   Plaza Access, method of reaching the doors and the item with Screw Attack and Single Room Out of Bounds (Advanced and above).

-   Portal Chamber (Light World), method of reaching the portal from Torvus Lagoon door with Screw Attack and Single Room Out of Bounds (Advanced and above).

-   Putrid Alcove, method of getting the item and leaving without any items (Expert and above).

-   Sacrificial Chamber, method of crossing gap to Sacrificial Chamber Tunnel with Extended Dash (Expert and above).

-   Torvus Grove, method of climbing the room without Boost Ball (Expert and above).

-   Torvus Plaza:
    - Method of getting the item without Boost Ball and/or Spider Ball (Advanced and above).
    - Method of leaving the room with Space Jump and Bombs (Advanced and above).

-   Torvus Temple, method of reaching the pirate fight from the lower level with Screw Attack and Single Room Out of Bounds (Advanced and above).

-   Training Chamber:
    - Method to exit the spinner with Power Bombs instead of Bombs (Beginner and above).
    - Method to climb to the top of the statue with Gravity Boost and Bombs (Intermediate and above).
    - Method to climb to the top of the statue with Space Jump, Scan Dash, and Underwater Dash (Advanced and above).
    - Method to climb to the top of the statue with Space Jump and Extended Dash (Expert and Above).

-   Underground Tunnel, method to access Torvus Temple from Torvus Grove with Screw Attack (Expert and above).

-   Undertemple, method to have PB Guardian break PB door using bombs (Advanced and above).

-   Undertemple Access, method of reaching the item using Screw Attack and Jump Off Enemy (Hypermode).

-   Venomous Pond, method to reach the key from the Save Station with Screw Attack and Standable Terrain (Beginner and above).

-   Aerial Training Site, methods to cross the room from various nodes with Dashes, Roll Jumps, and Extended Dashes (Intermediate/Expert and above).

-   Aerie, method of collecting the item:
    - Without entering the Dark World (Expert and above).
    - With only Screw Attack (Beginner and above).

-   Dynamo Access, method to cross over the Spider Track with Space Jump and Standable Terrain (Beginner and above).

-   Dynamo Works:
    - Method of collecting the item with a Roll Jump and Instant Morph (Expert and above).
    - Method of reaching the upper door with a Bomb Space Jump (Beginnner and above).

-   Grand Abyss, methods of crossing the gap with Boost Jump (Advanced and above) or Extended Dash (Expert and above).

-   Hall of Combat Mastery:
    - Method of collecting the item with a Wall Boost (Expert and above).
    - Methods of reaching the item, and skipping the Spider Track to and from Central Area Transport East with Screw Attack (Intermediate and above).

-   Hive Entrance, method of reaching the Flying Ing Cache with Screw Attack and Single Room Out of Bounds (Hypermode).

-   Hive Dynamo Works:
    - Method of collecting the Flying Ing Cache item and leaving with Space Jump and Scan Visor (Advanced and above).
    - Method of reaching the Flying Ing Cache from portal side and vice versa with Screw Attack and Single Room Out of Bounds (Expert and above).

-   Hive Summit, method of reaching the portal:
    - With Space Jump and Standable Terrain (Intermediate and above).
    - With Space Jump, Boost Ball, Boost Jump, and Out of Bounds (Expert and above).

-   Hive Temple:
    - Method of fighting Quadraxis with Power Bombs instead of Bombs (Beginner and above).
    - Methods of leaving the room without Spider Ball after Quadraxis with Boost Ball or Space Jump (Hypermode).

-   Judgment Drop, method of reaching the portal with Space Jump and Single Room Out of Bounds (Expert and above).

-   Main Research, method of fighting Caretaker Drone without Bombs (Expert and above).

-   Reactor Core, method of reaching the item with only Space Jump (Expert and above).

-   Sanctuary Entrance, method to reach the cannon to the item with only Morph Ball, Spider Ball, and Power Bombs (Advanced and above).

-   Vault Attack Portal, method to cross either direction with just Screw Attack (Expert and above).

-   Watch Station, method of accessing the Spider Ball track to Watch Station Access door and Sentinel's Path door and back with an Instant Morph (Intermediate and above).

-   Watch Station Access, methods to cross the pit in either direction using:
    - Boost Ball and Boost Jump (Advanced and above).
    - Space Jump, Scan Visor, and Scan Dash (Advanced and above).

-   Workers Path, method of crossing the room from Sanctuary Temple with a Boost Jump (Advanced and above).

#### Fixed

-   Scan Visor Requirements:
    - Dash Requirements in many rooms
    - Grand Abyss Bridge terminal
    - Sand Processing item
    - Staging Area terminal
    - Torvus Lagoon terminal
    - Trooper Security Station Event coming from Communication Area
    - Various Dash Requirements

-   Dark Aether Damage Requirements have been added to every room in the Dark World.

-   Morph Ball requirements added to Morph Ball Doors and various rooms.

-   Invisible Objects and Dark Visor Requirements:
    - Screw Attack without Space Jump in Unseen Way (Intermediate and above)
    - Screw Attack without Space Jump in Phazon Grounds (Advanced and above)

-   Entrance to Agon Map Station now requires Bombs, Power Bombs, or Boost Ball if coming from either direction, or Screw Attack and Space Jump as well if coming from Mining Plaza.

-   Added Charge Beam and Beam Ammo Requirements to Profane Path and Sentinel's Path.

-   Sand Processing:
    - Now requires items to climb the room before draining the sand: Space Jump, with a Bomb Jump (Beginner and above) or with Screw Attack (Intermediate and above)
    - Screw Attacking into the tunnel is now Expert (from Hypermode).

-   Portal Site:
    - Now does not require the gate open to enter from Portal Access.
    - Now does not require the gate closed to enter from Crossroads.

-   Service Access now properly includes Wall Boost to Meeting Grounds from Landing Site on Advanced.

#### Changed

-   Many nodes with missing requirements have been updated/cleaned up.

-   Simplified nodes in many rooms for ease of logic navigation.

-   Various tricks have been changed to more accurately represent the required method.

-   Abandoned Base, Bomb Jump to transport is now Advanced (from Intermediate).

-   Accursed Lake, Dash to Safe Zone from Flying Ing Cache is now Intermediate (from Beginner).

-   Communication Area:
    - Standable Terrain to reach the item is now Beginner (from Intermediate).
    - Screw Attack without Space Jump to reach Storage Cavern A is now Beginner (from Intermediate).
    - Double Bomb Jump up Standable Terrain is now Intermediate (from Advanced).

-   GFMC Compound, Extended Dash to reach the item on the Ship without Space Jump is now Expert (from Hypermode).

-   Grand Windchamber, reaching the pickup with Terminal Fall Abuse after solving the Ing Windchamber puzzle is now Beginner (from Intermediate).

-   Path of Eyes, Bomb Jumps to get over Light blocks are now Beginner (from Intermediate).

-   Service Access, crossing upper tunnel without Boost Ball is now Advanced (from Intermediate).

-   Temple Assembly Site, method to reach the item with Screw Attack is now Beginner (from Intermediate).

-   Agon Temple, Slope Jumps to skip the fight barriers are now Beginner (from Advanced).

-   Battleground, climbing to top safe zone via Standable Terrain is now Beginner (from Intermediate).

-   Central Mining Station, Scan Dash to upper level from Central Station Access is now Expert (from Advanced).

-   Command Center Access, exiting tunnel without Space Jump is now Beginner (from Intermediate).

-   Doomed Entry, Slope Jump to reach the upper level from the portal is now Beginner (from Intermediate).

-   Double Path, crossing lower path without Space Jump is now Beginner (from Intermediate).

-   Feeding Pit, method to climb to Watering Hole with just Screw Attack is now Beginner (from Intermediate).

-   Mining Plaza, climbing the room with Screw Attack is now Beginner (from Intermediate).

-   Mining Station A, reaching Front of Lore Scan from Room Center with a Bomb Jump is now Intermediate (from Advanced).

-   Mining Station B:
    - Reaching Transit Station door from room center with Screw Attack after opening the portal is now Intermediate (from Hypermode).
    - Reaching the bomb slot to open the portal with Standable Terrain and Screw Attack is now Intermediate (from Advanced).
    - Reaching the bomb slot to open the portal with Slope Jump and Space Jump is now Advanced (from Expert).

-   Portal Access, returning from Judgment Pit without Space Jump is now Beginner (from Intermediate).

-   Trial Grounds, Standable Terrain to reach the door from the portal is now Beginner (from Intermediate).

-   Catacombs, reaching the portal with Morph Ball and Reverse Air Underwater is now Advanced (from Expert).

-   Crypt, Bomb Jump to Laser Platfrom from bottom Safe Zone is now Beginner (from Intermediate).

-   Forgotten Bridge, reaching Bridge Center with Bombs and Screw Attack is now Intermediate (from Advanced).

-   Gathering Hall:
    - Reaching Transit Tunnel South/West Doors from top door with Morph Ball and Roll Jump is now Expert (from Advanced).
    - Reaching Transit Tunnel East with Spider Ball and Boost Ball is now Beginner (from Intermediate).

-   Great Bridge:
    - Slope Jumps to reach Map Station from Bottom Level and from Map Station to Upper Level are now Beginner and Intermediate (from Intermediate and Advanced, respectively).
    - Bomb Space Jump with Space Jump to reach the Translator Gate is now Advanced (from Expert).

-   Poisoned Bog, reaching Portal Chamber door with just Screw Attack is now Advanced (from Intermediate).

-   Torvus Lagoon, reaching Portal Chamber from Temple Transport Access is now Intermediate (from Advanced).

-   Training Chamber, Standable Terrain to reach Fortress Transport Access from Top of Statue and back is now Beginner (from Intermediate).

-   Venomous Pond, reaching the key from the Save Station with Screw Attack is now Beginner (from Intermediate).

-   Aerial Training Site, Screw Attack at Z-Axis from Central Hive Area West door to the portal or Temple Security Access door is now Intermediate (from Advanced).

-   Dynamo Access, crossing over the Spider Track with a Slope Jump is now Beginner (from Intermediate).

-   Hall of Combat Mastery, Instant Morph tricks to the item and Central Area Transport East and back are now Advanced (from Intermediate).

-   Hive Dynamo Access, opening Echo Gate from behind is now Beginner (from Intermediate).

-   Hive Dynamo Works:
    - Reaching the Seeker Lock Safe Zone from Hive Dynamo Access door with Terminal Fall Abuse is now Beginner (from Intermediate).
    - Reaching the Flying Ing Cache from the tunnel with Screw Attack is now Beginner (from Intermediate).
    - Reaching the Flying Ing Cache from the tunnel and back with Standable Terrain is now Intermediate (from Advanced).
    - Opening the Seeker Lock from behind is now Beginner (from Intermediate).

-   Hive Summit, Standable Terrain to reach portal inside glass area is now Beginner (from Intermediate).

-   Hive/Temple Access, reaching the upper door with Screw Attack at Z-Axis is now Beginenr (from Intermediate).

-   Transit Station, reaching the top portal with Screw Attack is now Beginner (from Intermediate).

-   Vault:
    - Terminal Fall abuse to reach Grand Abyss door from bridge portal with Space Jump is now Beginner (from Intermediate).
    - Reaching the Bomb Slot with Screw Attack from the bridge portal is now Beginner (from Intermediate).

-   Watch Station, Screw Attack at Z-Axis from Watch Station door to Sentinel's Path door is now Beginner (from Intermediate).

-   Watch Station Access, reaching the Watch Station door from the pickup with just Screw Attack is now Beginner (from Intermediate).

## [1.2.2] - 2020-06-06

-   Changed: Re-organized the tabs in the preset customization window

-   Changed: The reset map tracker menu action is now visible on non-windows platforms.

-   Fixed: Exporting ISOs with Menu Mod should now work on macOS.

## [1.2.1] - 2020-05-30

-   Added: Randovania releases now includes a packages for macOS.

## [1.2.0] - 2020-05-25

-   *Major* - Added: The text of the scan that unlocks an elevator now includes the
    elevators destination.

-   *Major* - Added: Translator gates can be configured as Unlocked: the hologram will be invisible and can be scanned
    without any translator.

-   *Major* - Added: The default in-game options can now be configured from Randovania.

-   *Major* - Added: How much ammo each beam uses to shoot uncharged, charged and charge combos is now configurable,
    along with the ammo it uses.

-   *Major* - Changed: The database now uses a new format which allows for any combination of "Or"/"And" statements.
    The Data Visualizer and Editor were both updated to take advantage of this.

-   Added: An option to connect Sky Temple Gateway directly to the credits, skipping the final bosses.

-   Added: How much energy you get for each Energy Tank is now configurable.

-   Added: The in-game Hint System has been removed. The option for it remains, but does nothing.

-   Changed: The spoiler log now lists the order in which items where placed, with their location and hints,
    instead of a detailed playthrough for completion.

-   Changed: The logbook entries that contains hints are now named after the room they're in, with the categories
    being about which kind of hint they are.
    KNOWN ISSUE: While scanning something, the categories that show up are incorrect.

-   Added: Open -> Trick Details menu entry, similar to what's available in the
    Trick Level tab when customizing a preset.

-   Added: Play -> Import game file, to load spoiler logs.

-   Added: The "Heals?" checkbox in the database editor now works.

-   Added: The permalink import dialog now shows an error message for invalid permalinks.

-   Changed: One-way elevators now have a chance of warping to credits.

-   Changed: Clarified that the item from Space Jump Guardian and Power Bomb Guardian
    must be collected for the appropriate events to be triggered.

-   Changed: In Menu Mod, the list of rooms to warp to is now sorted.

-   Changed: The export-areas command line option now outputs details about requirements for each area.

-   Internal: A human-readable copy of the database is now kept next to the database file, for easier diffs.

-   Fixed: Debug logs can no longer be enabled for non-spoiler permalinks.

-   Added: Missile Expansions have a 1/8192 chance of using Dark Missile Trooper model.

-   Fixed: Progress bar no longer goes to an indefinite status when generation fails.

-   Added: Checkbox for automatically exporting a spoiler log next to the ISO.

-   Fixed: Only the last digit of the game id is changed, instead of the full game id.

### Logic Database changes

-   Fixed: Staging Area is now correctly considered a dark world room.

-   Fixed: The Ing Cache in Dark Oasis now requires Power Bombs.

-   Fixed: Bioenergy Production correctly requires Scan Visor for connections using the racks.

-   Added: In Bioenergy Production, method of reaching the Storage C door with Space Jump and Screw Attack (Easy and above)

-   Added: In Bioenergy Production, method of reaching the Storage C door using a roll jump (Normal and above).

-   Added: In Bioenergy Production, method of reaching the Ventilation Area B door using Screw Attack without Space Jump (Normal and above).

-   Added: In Bioenergy Production, additional upper level connections using Space Jump and Screw Attack.

-   Added: In Sandcanyon, method of reaching the center platform using a roll jump and boost ball (Hard and above).

-   Changed: In Command Center Access, the wall boosts to reach the lower Central Mining Station and Command Center doors from the morph ball tunnel are now Normal difficulty (from Hard).

-   Changed: In Portal Chamber (both light and dark Torvus) , all wall boosts are now Normal difficulty (from Hard).

-   Changed: In Undertransit Two, all wall boosts are now Easy difficulty (from Hard).

-   Changed: In Temple Security Access, all wall boosts are now Normal difficulty (from Hard).

-   Changed: In Watch Station, all wall boosts are now Normal difficulty (from Hard).

-   Added: In Watch Station, a wall boost method of reaching the Watch Station Access door from the Sentinel's Path door using Spider Ball and Boost Ball (Normal and above).

-   Changed: In Service Access, methods using a wall boost to reach the Meeting Grounds door from the upper Morph Ball tunnel are now Normal difficulty (from Hard).

-   Changed: In Great Bridge, the wall boost to reach the lower Temple Access Door from the Path of Roots door is now Easy difficulty (from Hard).

-   Changed: In Transit Tunnel East, the wall boost to reach the Training Chamber door from the Catacombs door is now Easy dififculty (from Hard).

-   Changed: In Transit Tunnel South, all wall boosts are now Easy difficulty (from Hard).

-   Added: In Hall of Honored Dead, a method of obtaining the item with Power Bombs (Trivial and above).

-   Added: Many Light Ammo/Dark Ammo/Morph Ball/Charge Beam requirements.

-   Added: In Bioenergy Production, methods of reaching the item and the door to Ventilation Area B using a Bomb Space Jump and Screw Attack without Space Jump (Hypermode).

-   Fixed: Biostorage Station now requires Space Jump or Scan Visor to reach the upper level (No Tricks and above).

-   Changed: In Sand Processing, the method of reaching the item without Boost Ball requires the Bomb Space Jump trick, and no longer requires Screw Attack.

-   Added: In GFMC Compound, a method of reaching the ship item with Screw Attack (Normal and above).

-   Added: In Main Gyro Chamber, a method of reaching the bottom of the gyro area from the middle of the room with Screw Attack (Easy and above).

-   Changed: In Workers Path, Morph Ball Bomb is no longer required.

-   Changed: In Main Reactor, unlocking the gate no longer requires Space Jump, and is now Trivial difficulty (from Easy).

-   Added: In Landing Site, a method of reaching the door to Service Access using Morph Ball Bomb and a Slope Jump (Normal and above).

-   Added: Methods of climbing Central Station Access and Warrior's Walk using Screw Attack (Hard and above) and a wall boost (Hypermode).

-   Added: A method of opening the echo gate in Hive Dynamo Access from the Hive Gyro chamber side using Sonic Boom or Darkburst (Easy and above).

-   Changed: In Reliquary Grounds, the method of reaching the door to Ing Reliquary using Screw Attack is now Normal difficulty (from Hard).

-   Added: In Reliquary Grounds, a method of reaching the door to Ing Reliquary using Morph Ball Bomb and Screw Attack without Space Jump (Easy and above).

-   Added: In Phazon Pit, a method of reaching the door to Phazon Grounds using a roll jump and boost ball (Hard and above).

-   Changed: Climbing Hall of Stairs with Space Jump is now Trivial difficulty (from Easy).

-   Added: In Transport Center, a method of reaching the elevator door from the portal using Screw Attack without Space Jump (Trivial and above).

-   Added: In Mining Station A, a method to reach the Temple Access door using Screw Attack (Trivial and above).

-   Added: In Gathering Hall, a method to reach the Transit Tunnel South from the Gathering Access door using Space Jump (Easy and above).

-   Added: In Industrial Site, a method of opening the Industrial Site gate from the wrong side using a missile (Trivial and above).

-   Fixed: Removing the Aerial Training Site barrier requires Scan Visor.



## [1.1.1] - 2020-03-11

-   Added: The preset summary now includes if menu mod is enabled.

-   Fixed: The cursor no longer snaps to the end on all changes, in the permalink
    input field.

-   Fixed: "Starting Items" is now properly implemented in the preset summary.

-   Changed: "Custom Items" is now "Item Pool" in the preset summary, and lists all
    deviations from the standard item pool.

## [1.1.0] - 2020-03-10

-   Added: The pickup notice for a locked expansion is more clear of what's going on.

-   Added: The "Save ISO" dialog now remembers the last output directory used.

-   Added: A copy of the game file is automatically saved to
    `%LOCALAPPDATA%\Randovania\game_history` whenever a game is generated. There's no
    interface in Randovania to view this history.

-   Changed: The "Save Spoiler" button now provides a default name for the game file.

-   Changed: Shortened permalinks with customized starting locations.

-   Changed: Preset are now exported to `.rdvpreset` files, to avoid Discord truncating the
    file names.

-   Fixed: When changing a preset name, the cursor no longer moves to end after any change.

### Logic Database changes

-   Fixed: The pickup in Undertransit One now requires Power Bombs, to avoid soft locks.

-   Fixed: The second Portal Chamber is now correctly considered a Dark Torvus Bog room.

## [1.0.0] - 2020-02-09

-   *Major* - Added: Support for multiple presets of options, as well as saving your own presets.

-   *Major* - Changed: The user experience for creating a new game has been changed completely.

-   Added: Three new methods of shuffling elevators: *Two-way, unchecked*, *One-way, elevator room*
    and *One-way, anywhere*. The elevators tab has more details of how these work.

-   Added: Add a setting for how strict the damage requirements are.

-   Added: It's now possible to exclude locations from having any progression on them.

-   Added: You can choose an arbitrary number of locations to choose randomly from for starting location.

-   Changed: A Luminoth Lore scan is less likely to have hints for what was already accessible
    when that scan was found.

-   Changed: Power Bombs and Progressive Grapple are now slightly more likely to appear earlier.

-   Changed: The hints randomly assigned at the end of generation are less likely to be repeats.

-   Changed: Loading a new game will automatically clear any existing one.

-   Changed: Minimal Checking now also checks of Dark Agon Temple Keys and Dark Torvus Temple Keys.

-   Removed: The Progressive Launcher has been removed.

-   Removed: The settings for fixing the translator gates have been removed for now, to be re-added
    on a future "Advanced" tab.

-   Removed: The create-permalink command line argument has been removed.

### Logic Database changes

-   Fixed: Spider Guardian fight now requires Dynamo Works Quads Gone to be triggered.

-   Fixed: Boost Guardian now properly requires Bombs.

-   Added: Escaping Dark Torvus Arena with a BSJ, for Normal. (See #581).

-   Added: Activating the Industrial Site gate backwards, using charged Annihilator Beam, for Trivial. (See #582).

## [0.29.1] - 2019-10-01

-   Fixed: Fix AttributeError preventing major/minor randomization from working.

-   Fixed: Seeds where no progression is needed to finish should no longer fail to generate.

## [0.29.0] - 2019-10-01

-   *Major* - There is now an option for a major/minor split randomization mode, in which expansions and
    non-expansion items are shuffled separately.

-   *Major* - Changed: Item hints and Sky Temple Key hints now distinguish between the light and dark worlds.
    For example, the room in which Quadraxis resides will be shown as "Ing Hive - Hive Temple" rather than
    "Sanctuary Fortress - Hive Temple".

-   *Major* - Added: the "Invisible Objects" trick in places where a visor would otherwise be used to be able to see
    something (such as an invisible platform).

-   *Major* - Added: Title screen now shows a three-word representation of the seed hash.

-   Added: As an experimental feature, it is now possible to shuffle Power Beam, Charge Beam, Scan Visor and Morph Ball.
    These items use Energy Transfer Module model in game.

-   Added: You can now place a pickup that temporarily gives Cannon Ball when collected. It uses Boost Ball's model.

-   Changed: Some item categories were given clearer names:
    - Dark Agon Keys, Dark Torvus Keys, and Ing Hive Keys are now referred to as "red Temple Keys" instead of
    "Temple Keys".
    - Items that aren't keys or expansions are collectively referred to as "major upgrades" instead of "major items".
    - Red Temple Keys and Sky Temple Keys are now collectively referred to as "Dark Temple Keys" instead of "keys".

-   Fixed: "Beam combos" are now called "charge combos".

-   Changed: The hints acquired from keybearer corpses now clarify that the item is the one contained in a Flying
    Ing Cache.

-   Changed: Each hint for the items guarded by Amorbis, Chykka, and Quadraxis now contains the corresponding
    Guardian's name.

-   Changed: The hint for the vanilla Light Suit location now has special text.

-   Changed: Item names in hints are now colored orange instead of red.

-   Changed: Some hints were added, some removed, and some modified.

-   Changed: Item scans were slightly edited.

-   Changed: The Sky Temple Key hints no longer use ordinal numbers.

-   Added: The seed hash is shown in Randovania's GUI after patching is done.

-   Changed: Generation will now be retried more times before giving up.

-   Changed: Joke hints are now used at most once each when placing hints.

-   Changed: The generator is now more likely to fill the worlds evenly.

-   Fixed: Added proper default nodes for rooms that were missing one, allowing those rooms to be selected as the
    starting room.

-   Fixed: Minimal Checking now correctly handles progressive suit and grapple.

-   Fixed: Config files with invalid JSON are now correctly dealt with.

-   Changed: Improved the performance of the resolver considerably.

-   Added: In the data visualizer, the damage requirements now have more descriptive names.

-   Added: In the data visualizer, requirements are now described with simpler to understand terms.

-   Changed: Windows releases are now created with PyInstaller 3.5.

-   Changed: The generator is now more likely to fill the worlds evenly.

### Logic Database changes

-   Changed: All NTSC-specific tricks are now in logic. These are always in logic, since the fixes from other versions
    are patched out.

-   Changed: Screw Attacking without Space Jump Boots in Hive Temple is no longer required on No Tricks.

-   Changed: In Hive Temple, scan dashing to the door to Temple Security Access is now Hypermode difficulty,
    from Hard and above.

-   Changed: The method to get the Main Research item with only Spider Ball was removed.

-   Fixed: Using charged Light Beam shots to get the item in Hazing Cliff now requires 5 or more Light Ammo.

-   Added: Method to open the gate in Main Reactor with Space Jump Boots and Screw Attack.

-   Changed: Opening the barrier in Crypt with Screw Attack is now always Easy and above.

-   Added: Method to climb to the door to Crypt Tunnel in Crypt via a Bomb Space Jump (Normal and above).

-   Added: Method to open Seeker Launcher blast shields with four missiles, Seeker Launcher, and Screw Attack (Easy
    and above). Underwater, the trick Air Underwater is also required, and the difficulty is Normal and above.

-   Fixed: Dark world damage during the Quadraxis fight is now correctly calculated.

-   Fixed: Requirements for crossing Sacred Path were added.

-   Added: Method to cross gap in the upper level of Command Center using Screw Attack without Space Jump Boots
    (Trivial and above).

-   Added: In Central Mining Station, a method to get to upper door to Command Center Access using a
    Bomb Space Jump (Easy and above) and another using Space Jump Boots and Screw Attack (Easy and above).

-   Added: Methods to climb Mining Plaza using the Morph Ball Bomb (Trivial and above) and using Screw Attack
    without Space Jump Boots (Easy and above).

-   Changed: In Forgotten Bridge, the difficulty of scan dashing to the door to Abandoned Worksite or the portal to
    Dark Forgotten Bridge was lowered to Easy, from Normal.

-   Added: In Forgotten Bridge, a method to get to the door to Grove Access from the portal to Dark Forgotten Bridge
    using only Screw Attack (Easy and above).

-   Added: In Forgotten Bridge, a method to get to the door to Abandoned Worksite via a roll jump (Easy and above).

-   Added: In Forgotten Bridge, a method to get to the bridge center from the door to Grove Access via a scan dash
    (Easy and above).

-   Added: In Hydrodynamo Station, a method to get from the room's top to the door to Save Station B with Screw Attack
    without Space Jump Boots (Trivial and above).

-   Changed: Climbing Hydrodynamo Station with only Gravity Boost and before all three locks are unlocked is now
    Trivial difficulty (from No Tricks).

-   Changed: Getting to the three doors in the middle section of Hydrodynamo Station using Air Underwater is now
    Normal difficulty (from Hard).

-   Fixed: A method to get the item in the Sunburst location by abusing terminal fall now has a damage requirement.

-   Added: A method to get to the turret in Sanctuary Entrance with only Space Jump Boots and Screw Attack, even
    after the bridge is destroyed.

-   Fixed: Lowering the portal barrier in Hive Dynamo Works now requires five missiles.

-   Added: Methods to cross Hive Dynamo Works using a roll jump (Easy and above) and using Space Jump Boots and
    Screw Attack (No Tricks).

-   Added: In Hive Dynamo Works, a method to cross the gap from the door to Hive Dynamo Access by abusing terminal
    fall (Easy and above).

-   Changed: In Hive Dynamo Works, returning from the Flying Ing Cache location using Space Jump Boots and
    Screw Attack is now Trivial difficulty (from Easy).

-   Added: Method to cross Watch Station Access from the door to Main Gyro Chamber using a Bomb Space Jump and
    Screw Attack without Space Jump Boots (Normal and above).

-   Added: In Watch Station Access, method to get from the scan post to the door to Watch Station by bomb jumping
    (Trivial and above) and by using Screw Attack without Space Jump Boots (Easy and above).

-   Fixed: The instant morph into the Morph Ball tunnel in Hall of Honored Dead now lists the Instant Morph trick.

-   Added: Method to get into the Morph Ball tunnel in Hall of Honored Dead using Space Jump Boots and Screw Attack
    (Easy and above).

-   Added: In Phazon Site, methods to get to the door to Bitter Well and to remove the barrier using Screw Attack
    without Space Jump Boots (both Easy difficulty).

-   Changed: The method to go over the Training Chamber statue from the back using Boost Ball and Spider Ball is
    now Normal difficulty (from Hard).

-   Added: In Phazon Site, a method to get to the door to Bitter Well by bomb jumping (Trivial and above).

-   Added: Many connections in Sacrificial Chamber.

-   Added: A method to get to the door to Fortress Transport Access from the top of the statue in Training Chamber
    using only Space Jump Boots (Easy and above). Morph Ball is also required if the statue hasn't been moved.

-   Added: A method to get to the doors to Transit Tunnel West/East in Training Chamber using Air Underwater (Normal
    and above).

-   Fixed: The method to get to the top of the Training Chamber statue using Gravity Boost and Spider Ball now lists
    the Instant Morph trick.

-   Added: In Training Chamber, a method of getting to the top of the statue from the door to Fortress Transport Access
    using just Space Jump Boots (Easy and above).

-   Added: Many connections in Windchamber Gateway.

-   Added: Method to get from the Kinetic Orb Cannon to the door to Transit Tunnel West via Grapple Beam in
    Gathering Hall.

-   Fixed: The slope jump in Abandoned Base now has a damage requirement.

-   Added: Method of getting the Temple Assembly Site item with Screw Attack and without Space Jump Boots.

-   Changed: The slope jump to get to the item in Temple Assembly Site is now Normal difficulty (from Hard).

-   Fixed: Requirements for crossing Dynamo Access were added.

-   Added: In Landing Site, method of reaching the door to Service Access from the Save Station using Space Jump and
    Screw Attack (No Tricks and above).

-   Fixed: The Culling Chamber item now has a damage requirement.

-   Changed: The trick to shoot the Seeker targets in Hive Dynamo Works from the wrong side is now Easy (from Trivial).

-   Fixed: The Watch Station Access roll jump now has a damage requirement.

-   Changed: The Watch Station Access roll jump is now Normal (from Easy).

-   Fixed: Added missing Space Jump Boots requirement for a Bomb Space Jump in Mining Station B.

-   Added: Method to unblock the portal in Mining Station B without Scan Visor (Normal and above).

-   Added: Method to get to the Darkburst location in Mining Station B with just Space Jump Boots and Screw Attack,
    and without using slope jumps or bomb space jumps (Hypermode difficulty).

-   Added: Method to manipulate Power Bomb Guardian into opening the Power Bomb Blast Shield on the door to
    Undertemple Access, using Boost Ball (Normal and above).

-   Fixed: The method to open the Hydrodynamo Station Seeker door using Screw Attack without Seeker Launcher now
    requires Gravity Boost to not have been collected.

-   Added: Method to get to the portal in Mining Station B with Space Jump Boots and Screw Attack (Trivial and above).

-   Fixed: Transport A Access, Collapsed Tunnel, Dynamo Chamber, Trooper Security Station, Mining Station Access, and
    Portal Access A now correctly require Morph Ball.

-   Fixed: Elevator rooms with missing Scan Visor requirements now have them.

-   Fixed: Removed erroneously added method to cross Sanctuary Entrance with Screw Attack without Space Jump Boots.

-   Fixed: Going through Sacred Bridge on No Tricks now requires Scan Visor and Morph Ball when coming from GFMC
    Compound.

-   Added: Method to skip Scan Visor and Morph Ball using Space Jump Boots in Sacred Bridge, when coming from GFMC
    Compound (Easy and above).

-   Fixed: Added Scan Visor requirement in Temple Transport Access (Sanctuary).

-   Changed: Connections in Venomous Pond were redone.

-   Changed: Getting to the door to Dark Transit Station in Trial Grounds with no items is now Hard difficulty, from
    Easy.

-   Added: Methods to get to the door to Dark Transit Station in Trial Grounds with Screw Attack without Space Jump
    Boots (Easy and above) and with a Bomb Space Jump (Normal and above).

-   Fixed: Added missing requirements for the Dark Samus 3 and 4 fight.

-   Changed: Fighting Dark Samus 2 with only Echo Visor is now Trivial difficulty, from Easy.

-   Fixed: Power Bomb doors now require Morph Ball, and Super Missile doors now require Power Beam and Charge Beam.

-   Added: Method to destroy the second web in Hive Tunnel when going through the room backwards using Sonic Boom
    (Easy and above).

## [0.28.1] - 2019-06-14

-   Fixed: Resetting settings would leave the launchers' configuration in an invalid state.

## [0.28.0] - 2019-06-12

-   *Major* - Changed: The resolver now keeps track of current energy during resolution.
    This ensures you'll always have enough Energy Tanks for trips to Dark Aether.

-   *Major* - Added: Scanning a keybearer corpse provides a hint of what is in the matching Flying
    Ing Cache.

-   Added: The tracker now persists the current state.

-   Added: Some generation failures are now automatically retried, using the same permalink.

-   Added: Buttons to see what a difficulty unlocks that doesn't involve tricks at all.

-   Changed: Increased Hint Scan value for logic to the intended value from the previous
    change.

-   Changed: There's no more hints with joke locations.

-   Changed: The lore hint in Mining Station A is now able to be scanned from the room center.

-   Added: A warning is now displayed when trying to disable validation.

-   Fixed: Seeker Missile's included missiles now respect the "needs Missile Launcher"
    option.

-   Changed: Progressive Launcher is now disabled by default.

-   Fixed: Clicking the connection's link in the Data Visualizer should now always work.

-   Changed: Hint Locations page now has a more usable UI.

-   Changed: On No Tricks, the logic will ensure that you can get Missiles, Seeker Launcher, and either
    Grapple Beam or both Space Jump Boots and Screw Attack before fighting Chykka.

-   Added: Methods to cross Workers Path with Screw Attack.

## [0.27.1] - 2019-05-30

-   Fixed: Specific trick levels are now persisted correctly across multiple sessions.

## [0.27.0] - 2019-05-28

-   *Major* - Changed: Optimized the seed generation step. It should now take roughly
    half as long or even faster.

-   *Major* - Added: It's now possible to configure the difficulty on a per-trick basis.

-   *Major* - Added: It's now possible to check where a certain trick is used on each
    difficulty.

-   Added: Hint Scans are valued more by the logic, making Translators more likely.

-   Changed: Joke item and locations now have a `(?)` added to make then slightly more
    obvious they're not serious.

-   Changed: Average ammo provided per expansion is now shown with more precision.

-   Added: `randovania echoes database list-dangerous-usage` command to list all
    paths that require a resource to not be collected.

-   Added: Methods to get to Sunburst location by reaching the platform with the cannon
    with a scan dash (Normal and above) or with just Space Jump Boots (Easy and above).

-   Added: Method to leave and enter the arena in Agon Temple with only Space Jump Boots
    (Trivial and above to enter; Easy and above to leave).

-   Added: Method to get to Darkburst location in Mining Station B via a Bomb Space Jump
    and without Screw Attack (Easy and above).

-   Fixed: In Hydrodynamo Station, going from the door to Hydrodynamo Shaft to the door to
    Save Station B now always requires all three locks in Hydrodynamo Station to be unlocked.

-   Added: Method to cross Phazon Pit using a Bomb Space Jump (Easy and above).

-   Added: Method to open the Seeker door in Hydrodynamo Station without the Seeker Launcher,
    using Screw Attack and one missile (Hard and Above).

-   Changed: The Ing Windchamber puzzle now only requires four missiles instead of five.

-   Changed: The cannon in Sanctuary Temple Access now only requires four missiles to
    activate instead of five.

-   Changed: Sanctuary Temple Access now requires a way to defeat the Quad to get through.

-   Added: Support for damage requirements without exactly one damage reduction item.

-   Changed: Seed validation should run faster and with fewer errors now.

-   Added: Another joke hint.

-   Changed: Updated credits.

-   Fixed: Crossing Sanctuary Entrance via the Spider Ball Track now requires Boost Ball.

-   Added: Method to cross Sanctuary Entrance with Screw Attack and without Space Jump Boots
    (Trivial and above).

-   Added: Method to cross Sanctuary Entrance, from the door to Power Junction to the door to
    Temple Transport Access, with Spider Ball and Power Bombs (Easy and above).

-   Fixed: The method to get the Sanctuary Entrance item without Spider Ball now requires
    Spider Guardian to not have been defeated.

-   Added: Method to get to and use the Vigilance Class Turret in Sanctuary Entrance using
    Space Jump Boots, Screw Attack, and Spider Ball. Spider Ball isn't required if Spider
    Guardian hasn't been defeated.

-   Fixed: In Sanctuary Entrance, going up the Spider Ball Track near the lore scan via the
    intended method now requires Boost Ball and the Morph Ball Bomb.

-   Added: Methods to go up the Spider Ball Track near the lore scan in Sanctuary Entrance
    with Spider Ball and only one of the following items:
    - Morph Ball Bomb (Trivial and above);
    - Boost Ball (Trivial and above);
    - Space Jump Boots (Easy and above).

-   Changed: In Sanctuary Temple, getting to the door to Controller Access via scan dashing
    is now Hard and above, from Normal and above.

-   Added: A tab with all change logs.

## [0.26.3] - 2019-05-10

-   Changed: Tracker now raises an error if the current configuration is unsupported.

-   Fixed: Tracker no longer shows an error when opening.

## [0.26.2] - 2019-05-07

-   Fixed: An empty box no longer shows up when starting a game with no
    extra starting items.

-   Fixed: A potential crash involving HUD Memos when a game is randomized
    multiple times.


## [0.26.1] - 2019-05-05

-   Fixed: The in-app changelog and new version checker now works again.

-   Fixed: Patching with HUD text on and using expansions locked by major item now works.

-   Changed: Missile target default is now 175, since Seeker Launcher now defaults to
    giving 5 missiles.


## [0.26.0] - 2019-05-05

-   **MAJOR** - Added: Option to require Missile Launcher and main Power Bombs for the
    respective expansions to work.

-   **MAJOR** - Added: Option to change which translator each translator gate in the
    game needs, including choosing a random one.

-   **MAJOR** - Added: Luminoth Lore scans now includes hints for where major items
    are located, as well as what the Temple Guardians bosses drop and vanilla Light Suit.

-   Added: Welcome tab, with instructions on how to use Randovania.

-   Added: Option to specify how many items Randovania will randomly place on your
    starting inventory.

-   Added: Option to change how much damage you take from Dark Aether when using
    Varia Suit and Dark Suit.

-   Added: Progressive Launcher: a progression between Missile Launcher and Seeker Launcher.

-   Changed: Logic considers the Translator Gates in GFMC Compound and Torvus Temple
    to be up from the start, preventing potential softlocks.

-   Changed: Escaping Main Hydrochamber after the Alpha Blogg with a Roll Jump is
    now Hard and above, from Easy and above.

-   Changed: The no-Boost return method in Dark Arena Tunnel is now Normal and above only.

-   Changed: The Slope Jump method in Great Bridge for Abandoned Worksite is now Hard
    and above, from Normal.

-   Changed: Crossing the statue in Training Chamber before it's moved with Boost and
    Spider is now Hard and above, from Hypermode.

-   Added: Option to disable the Sky Temple Key hints or to hide the Area name.

-   Changed: The location in the Sky Temple Key hint is now colored.

-   Changed: There can now be a total of 99 of any single Major Item, up from 9.

-   Changed: Improved elevator room names. There's now a short and clear name for all
    elevators.

-   Changed: The changed room names now apply for when elevators are vanilla as well.

-   Fixed: Going from randomized elevators to vanilla elevators no longer requires a
    clean unpack.

-   Added: `randovania echoes database list-resource-usage` now supports all types of
    resources.

-   Added: `list-resource-usage` and `list-difficulty-usage` now has the `--print-only-area`
    argument.

-   Changed: Areas with names starting with !! are now hidden in the Data Visualizer.

-   Added: Docks and Elevators now have usable links in the Data Visualizer. These links
    brings you to the matching node.

-   Added: The message when collecting the item in Mining Station B now displays when in
    the wrong layer.

-   Added: A warning now shows when going on top of the ship in GFMC Compound before
    beating Jump Guardian.

## [0.25.0] - 2019-03-24

-   Changed: Reworked requirements for getting the Missile in Crossroads from the doors. You can:
    - On Normal and above, with Boost, Bombs, Space Jump and Screw Attack
    - On Hard and above, with Bombs, Space Jump and Screw Attack
    - On Hypermode, with Bombs and Space Jump

-   Changed: Logic requirements for Dark Samus 2 fight are now the following:
    - On all trick levels, Dark Visor
    - On Easy and above, Echo Visor
    - On Normal and above, no items

-   Changed: The Slope Jump in Temple Assembly Site is now Hard and above, from Normal and above.

-   Changed: All occurrences of Wall Boost are now locked behind Hard or above.

-   Added: Added method to get the Power Bomb in Sanctuary Entrance with just Space Jump
    and Screw Attack. (See [#29](https://github.com/randovania/randovania/issues/29))

-   Added: Added method to cross Dark Arena Tunnel in the other direction without Boost.
    (See [#47](https://github.com/randovania/randovania/issues/47))

-   Added: Basic support for running Randovania on non-Windows platforms.

-   Added: You can now create Generic Nodes in the Data Editor.

-   Changed: Drop down selection of resources are now sorted in the Data Editor.

-   Changed: Shareable hash is now based only on the game modifications part of the seed log.

-   Fixed: Python wheel wasn't including required files due to mising \_\_init__.py

-   Fixed: error when shuffling more than 2 copies of any Major Item

-   Fixed: permalinks were using the the ammo id instead of the configured

## [0.24.1] - 2019-03-22

-    **MAJOR**: New configuration GUI for Major Items:
     - For each item, you can now choose between:
        - You start with it
        - It's in the vanilla location
        - It's shuffled and how many copies there are
        - It's missing
     - Configure how much beam ammo Light Beam, Dark Beam and Annihilator Beam gives when picked.
        - The same for Seeker Launcher and missiles.

-    **MAJOR**: New configuration GUI for Ammo:
     - For each ammo type, you choose a target total count and how many pickups there will be.

        Randovania will ensure if you collect every single pickup and every major item that gives
        that ammo, you'll have the target total count.

-    **MAJOR**: Added progressive items. These items gives different items when you collect then,
        based on how many you've already collected. There are two:
     - Progressive Suit: Gives Dark Suit and then Light Suit.
     - Progressive Grapple: Gives Grapple Beam and then Screw Attack.

-    **MAJOR**: Add option to split the Beam Ammo Expansion into a Dark Ammo Expansion and
        Light Ammo Expansion.

        By default there's 10 of each, with less missiles instead.


-    **MAJOR**: Improvements for accessibility:
     - All translator gates are now colored with the correct translator gate color they need.
     - Translators you have now show up under "Visors" in the inventory menu.
     - An option to start the game with all maps open, as if you used all map stations.
     - An option to add pickup markers on the map, that identifies where items are and if
        you've collected them already.
     - When elevators are randomized, the room name in the map now says where that elevator goes.
     - Changed the model for the Translator pickups: now the translator color is very prominent and easy to identify.

-    Added: Option to choose where you start the game

-    Added: Option to hide what items are, going from just changing the model, to including the
    scan and even the pickup text.

     You can choose to replace the model with ETM or with a random other item, for even more troll.

-    Added: Configure how many count of how many Sky Temple Keys you need to finish the game

-    Changed: Choosing "All Guardians" only 3 keys now

-    Changed: Timeout for generating a seed is now 5 minutes, up from 2.

0.24.0 was a beta only version.

## [0.23.0] - 2019-02-10

-   Added: New option to enable the "Warp to Start" feature.
-   Added: A "What's new" popup is displayed when launching a new version for the first time.
-   Fixed: changed text in Logic Settings to mention there _are_ hints for Sky Temple Keys.
-   Changed: Updated Claris' Randomizer, for the following fixes:
    -   Added the ability to warp to the starting room from save stations (-t).
    -   Major bug fix: The game will no longer immediately crash when not playing with Menu Mod.

## [0.22.0] - 2019-02-06

-   Changed: "Faster credits" and "Skip item acquisitions popups" are no longer included in permalinks.
-   Changed: Updated Claris' Randomizer, for the following fixes:
    -   Fixed an issue with two of the Sky Temple Key hints being accidentally switched.
    -   FrontEnd editing now works properly for PAL and Japanese versions.
    -   Attract video removal is now integrated directly into the Randomizer.
    -   Getting the Torvus Energy Controller item will no longer block you from getting the Torvus Temple item.

## [0.21.0] - 2019-01-31

-   **Major**: now using Claris' Randomizer version 4.0. See [Changelog](https://pastebin.com/HdK9jdps).

-   Added: Randovania now changes the game id to G2ME0R, ensuring it has different saves.
-   Added: Game name is now changed to 'Metroid Prime 2: Randomizer - SEEDHASH'. Seed hash is a 8 letter/number
      combination that identifies the seed being played.
-   Changed: the ISO name now uses the seed hash instead of the permalink. This avoids issues with the permalink containing /
-   Changed: Removed Agon Temple door lock after fighting Bomb Guardian, since this has been fixed in the Randomizer.
-   Fixed: Selecting an non-existent directory for Output Directory had inconsistent results

## [0.20.2] - 2019-01-26

-   Fixed: changed release zip to not use BZIP2. This fixes the native windows zip client being unable to extract.

0.20.1 was skipped due to technical issues.

## [0.20.0] - 2019-01-13

-   Added: an icon! Thanks to Dyceron for the icon.
-   Added: a simple Tracker to allow knowing where you can go with a given item state
-   Changed: Don't consider that Seeker Launcher give missiles for logic, so it's never
      considered a missile source.

## [0.19.1] - 2019-01-06

-   Fixed: Hydrodynamo Station's Door to Training Access now correctly needs Seekers
-   Added: New alternatives with tricks to get the pickup in Mining Plaza A.
-   Added: Trick to cross the Mining Plaza A backwards while it's closed.
-   Changed: Added a chance for Temple Keys not being always placed last.
-   Changed: Light Suit now has a decreased chance of being placed early.

0.19.0 was skipped due to technical issues.

## [0.18.0] - 2019-01-02

-   Added: Editor for Randovania's database. This allows for modifications and contributions to be made easily.
      There's currently no way to use the modified database directly.
-   Added: Options to place the Sky Temple Keys on Guardians + Sub-Guardians or just on Guardians.
-   Changed: Removed Space Jump method from Training Chamber.
-   Changed: Added Power Bomb as option for pickup in Hive Chamber B.
-   Changed: Shortened Permalinks when pickup quantities aren't customized.
-   Added: Permalinks now include the database version they were created for.
-   Fixed: Logic mistake in item distribution that made some impossible seeds.
-   Changed: For now, don't consider Chykka a "can only do once" event, since Floaty is not used.
-   Fixed: Permalinks now properly ignore the Energy Transfer Module.

## [0.17.2] - 2018-12-27

-   Fixed: 'Clear loaded game' now properly does its job.
-   Changed: Add an error message to capture potential Randomizer failures.
-   Changed: Improved README.

## [0.17.1] - 2018-12-24

-   Fixed: stray tooltips in GUI elements were removed.
-   Fixed: multiple typos in GUI elements.

## [0.17.0] - 2018-12-23

-   New: Reorganized GUI!
    -   Seed Details and Data Visualizer are now different windows opened via the menu bar.
    -   There are now three tabs: ROM Settings, Logic Settings and Item Quantities.
-   New: Option to disable generating an spoiler.
-   New: All options can now be exported and imported via a permalink.
-   Changed: Renamed "Logic" to "Trick Level" and "No Glitches" to "No Tricks". Appropriate labels in the GUI and files
    changed to match.
-   Internal: no longer using the py.path and dataset libraries

## [0.16.2] - 2018-12-01

-   Fixed: adding multiples of an item now works properly.

## [0.16.1] - 2018-11-25

-   Fixed: pressing the Reset button in the Item Quantity works properly.
-   Fixed: hiding help in Layout Generation will no longer hide the item names in Item Quantity.

## [0.16.0] - 2018-11-20

-   Updated item distribution: seeds are now less likely to have all items in the beginning, and some items less likely to appear in vanilla locations.
-   Item Mode (Standard/Major Items) removed for now.

## [0.15.0] - 2018-10-27

-   Added a timeout of 2 minutes to seed generation.
-   Added two new difficulties:
    -   Trivial: An expansion of No Glitches, where no tricks are used but some clever abuse of room layouts are used.
    -   Hypermode: The highest difficulty tricks, mostly including ways to skip Space Jump, are now exclusive to this difficulty.
-   Removed Controller Reset tricks. This trick doesn't work with Nintendont. This will return later as an additional configuration.

## [0.14.0] - 2018-10-07

-   **Major**: Added support for randomizing elevators.
-   Fixed spin boxes for item quantities changing while user scrolled the window.
    It is now needed to click on them before using the mouse wheel to change their values.
-   Fixed some texts being truncated in the Layout Generation window.
-   Fixed generation failing when adding multiple of some items.
-   Added links to where to find the Menu Mod.
-   Changed the order of some fields in the Seed Log.

## [0.13.2] - 2018-06-28

-   Fixed logic missing Amber Translator being required to pass by Path of Eyes.

## [0.13.1] - 2018-06-27

-   Fixed logic errors due to inability to reload Main Reactor after defeating Dark Samus 1.
-   Added prefix when loading resources based on type, improving logs and Data Visualizer.

## [0.13.0] - 2018-06-26

-   Added new logic: "Minimal Validation". This logic only checks if Dark Visor, Light Suit and Screw Attack won't lock each other.
-   Added option to include the Claris' Menu Mod to the ISO.
-   Added option to control how many of each item is added to the game.

## [0.12.0] - 2018-09-23

-   Improved GUI usability
-   Fixed Workers Path not requiring Cobalt Translator to enter

## [0.11.0] - 2018-07-30

-   Randovania should no longe create invalid ISOs when the game files are bigger than the maximum ISO size: an error is properly reported in that case.
-   When exporting a Metroid Prime 2: Echoes ISO if the maximum size is reached there's is now an automatic attempt to fix the issue by running Claris' "Disable Echoes Attract Videos" tool from the Menu Mod.
-   The layout log is automatically added to the game's files when randomizing.
-   Simplified ISO patching: by default, Randovania now asks for an input ISO and an output path and does everything else automatically.

## [0.10.0] - 2018-07-15

-   This release includes the capability to generate layouts from scratch and these to the game, skipping the entire searching step!

## [0.9.2] - 2018-07-10

-   Added: After killing Bomb Guardian, collecting the pickup from Agon Energy Controller is necessary to unlock the Agon Temple door to Temple Access.
-   Added a version check. Once a day, the application will check GitHub if there's a new version.
-   Preview feature: option to create item layouts, instead of searching for seeds. This is much more CPU friendly and faster than searching for seeds, but is currently experimental: generation is prone to errors and items concentrated in early locations. To use, open with randovania.exe gui --preview from a terminal. Even though there are many configuration options, only the Item Loss makes any difference.

## [0.9.1] - 2018-07-21

-   Fixed the Ing Cache in Accursed Lake didn't need Dark Visor.

## [0.9.0] - 2018-05-31

-   Added a fully featured GUI.

## [0.8.2] - 2017-10-19

-   Stupid mistake.

## [0.8.1] - 2017-10-19

-   Fix previous release.

## [0.8.0] - 2017-10-19

-   Save preferences.
-   Added Claris Randomizer to the binary release.

## [0.7.1] - 2017-10-17

-   Fixed the interactive .bat

## [0.7.0] - 2017-10-14

-   Added an interactive shell.
-   Releases now include the README.

## [0.5.0] - 2017-10-10

-   Releases now include standalone windows binaries<|MERGE_RESOLUTION|>--- conflicted
+++ resolved
@@ -78,11 +78,8 @@
 - Changed: The exporting dialog now links to a guide that explains how to dump the RomFS.
 - Fixed: Typo on the exporting dialog.
 - Removed: The `Ryujinx (Legacy)` option for exporting has been removed. The `Ryujinx` option should be used instead.
-<<<<<<< HEAD
 - Changed: In the preset energy tab, the explanation of environmental damage being non-logical is now less misleading.
-=======
 - Changed: When transports are randomized, the room names will now always be displayed on the HUD for rooms containing transports, regardless of cosmetic settings.
->>>>>>> 362c61f5
 
 #### Logic database
 
