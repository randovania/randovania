--- conflicted
+++ resolved
@@ -70,9 +70,6 @@
 
 -   Added: In Watch Station Access, added methods to cross the pit in either direction using Boost Ball and no Space Jump.
 
-<<<<<<< HEAD
--   Changed: Cleaned up Torvus Training Chamber to include tricks originally listed from either Transit Tunnel door to reach Transit Access, to also give access to Room Center, for ease of logic navigation.
-=======
 -   Changed: Cleaned up Training Chamber nodes for ease of logic navigation.
 
 -	Fixed: Added Charge Beam and Beam Ammo Requirements to Profane Path and Sentinel's Path.
@@ -84,7 +81,6 @@
 -	Added: Method of reaching Ing Cache 1 door with Space Jump and Screw Attack (No Tricks and above).
 
 -	Fixed: Added Invisible Objects and Dark Visor Requirements for Screw Attack without Space Jump in Phazon Grounds (Hard and above).
->>>>>>> d9dc1dc2
 
 ## [1.2.2] - 2020-06-06
 
