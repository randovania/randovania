# Change Log

All notable changes to this project will be documented in this file.

The format is based on [Keep a Changelog](https://keepachangelog.com/en/1.0.0/)
and this project adheres to [Semantic Versioning](https://semver.org/spec/v2.0.0.html).

## [6.2.0] - 2023-09-??

- Changed: The resolver now tries otherwise safe actions behind a point of no return before it tries actions that give dangerous resources. This makes the solve faster by avoiding some cases of backtracking.

### Metroid Dread

#### Logic Database

- Added: Diagonal Bomb Jump in Ferenia - Speedboost Slopes Maze.
- Added: Diagonal Bomb Jump in Burenia - Main Hub Tower Top, to the Missile Tank, using either Gravity Suit or an out of water bomb jump.
- Added: In Dairon - West Transport to Ferenia, use Wave Beam to push the Wide Beam Block from above, without Wide Beam.
- Added: Logic to handle having Ice Missiles without Super Missile.
- Changed: In Dairon - Teleport to Artaria, breaking the speed blocks is no longer "dangerous". This is done by removing the "Before Event" condition on breaking the blocks from above.
- Changed: In Artaria - Water Reservoir, breaking the blob is no longer "dangerous", as long as Slide is not randomized. This was previously dangerous because there's a connection in EMMI Zone Exit Southwest that makes use of Speed Booster, however, by simply adding a "Can Slide" option on the same condition, the logic now sees the blob as safe.
- Changed: In Burenia: Fighting Drogyga is now only "dangerous" if Highly Dangerous Logic is enabled. This is achieved by adding a Highly Dangerous Logic constraint on all instances where the logic uses "Before Drogyga" on connections in the Underneath Drogyga room.
- Changed: in Burenia - Main Hub Tower Middle, lowering the Spider Magnet Wall is now "dangerous" only when Highly Dangerous Logic is enabled. The connection from the bottom of the room to the Pickup Platform that uses Grapple Movement requires the Spider Magnet Wall to not be lowered now requires Highly Dangerous Logic. The randomizer currently doesn't have the necessary options to make this connection mandatory in any seeds anyway. 
<<<<<<< HEAD
- Fixed: A typo in the room name Ferenia - East Transport to Dairon has been changed from East Transport to Darion.
=======
- Fixed: In Burenia - Teleport to Ghavoran, to open the Plasma Beam door from below, add requirement to have Plasma Beam. This becomes relevant with Separate Beam Behavior.
- Fixed: In Artaria - Teleport to Dairon, to enter the teleport itself using Wave Beam, add requirements to have Wide Beam and Door Lock Rando being disabled. The former becomes relevant with Separate Beam Behavior.
- Changed: Most instances of pushing Wide Beam Blocks by using Wave Beam through walls now no longer need Wide Beam. Notable exception is Dairon - West Transport to Ferenia, from below.
- Changed: Boss fight logic using Ice Missile without Super Missile is no longer an option, and effectively requires as many missiles as with normal Missiles.
>>>>>>> 9556307d

### Metroid Prime 2: Echoes

- Added: New cosmetic suit options. Please note that these suits require the experimental patcher to be enabled.

## [6.1.1] - 2023-08-07

- Changed: Improve performance significantly when opening a Multiworld session with long history.
- Changed: Slightly improve performance when opening game details. 
- Fixed: The correct error is displayed when the incorrect password is provided for Multiworld Sessions.

### Metroid Dread

- Fixed: The progress bar when exporting no longer reaches 100% earlier than intended in some situations.
- Added: Racetime seeds can now be directly imported into Randovania

## [6.1.0] - 2023-08-02

- **Major** - Removed: Starting sessions is no longer necessary and has been removed as an option. It's now always possible to clear a generated game. 
- Added: Importing permalinks and rdvgames in a multiworld session now creates new worlds if missing.
- Added: The Generation Order spoiler now has a field to filter it.
- Added: An "Export Game" button has been added to "Session and Connectivity" tab as a shortcut to export any of your worlds.
- Added: It's now possible to filter the history tab in a Multiworld session.
- Added: Add Ready checkbox for Multiworld sessions.
- Added: A new tool was added to the Pickup tab of Game Details that lets you quickly find in which worlds your pickups are.
- Added: The time a world last had any activity is now displayed in the Multiworld session.
- Added: A toggle for allowing anyone to claim worlds in a Multiworld session.
- Added: Sending pickups to an offline world now updates the auto tracker.
- Added: Warnings now show up in Multiworld sessions if you're not connected to any of your worlds.
- Changed: The popup when replacing a preset for a Multiworld Session now has the same features as the solo game interface.
- Changed: Text prompts now default to accepting when pressing enter.
- Changed: Reorganized the top menu bar. The Advanced menu is now called Preferences, with an Advanced sub-menu. Opening the Login window is now in the Open menu.
- Changed: The handling for presets that can't be loaded have been improved.
- Changed: Finishing a session is now called hiding a session, and now can be undone.
- Fixed: Multiworld now properly respects major/minor configuration of each world.
- Fixed: The generation order for multiworld session now correctly handles any kind of names.
- Fixed: Any buttons for changing presets or deleting worlds are properly disabled when a game is being generated.
- Fixed: Import rdvgames for games that uses certain features, like Sky Temple Keys on Bosses or Metroid DNA in Dread, now works properly.
- Fixed: Session Browser now properly sorts by creation date and user count. It also now properly defaults to showing recent sessions first.
- Fixed: Tracking another user's inventory now properly keeps working after a connection loss.
- Fixed: Sorting the session history and audit log now works properly.
- Fixed: In Multiworld session, the Claim world button is now properly disabled when you don't have permissions.
- Fixed: Changing a preset no longer causes it to lose its position in the tree.
- Removed: Connecting to Dolphin on Linux executable builds is now hidden on known situations that it doesn't work properly.

### Metroid Dread

- **Major** - Added: Multiworld support for Dread.
- Changed: Ryujinx (Legacy) is disabled when auto-tracker support is on, or in a multiworld.
- Fixed: Dairon - Navigation Station North can no longer be assigned a hint, which would then be replaced with DNA Hints.
- Added: A new auto-tracker layout featuring progressive items.
- Added: Custom shields now have alternate and more accessible models, which can be toggled per-shield in Cosmetic Options.

#### Logic Database

- Added: 2 videos to the database
- Added: Slide from right to left in Cataris - Total Recharge Station South.
- Added: Grapple Movement to get from Lower Door to Wide Beam Block Room to Upper Door in Artaria - EMMI Zone Hub.
- Added: Crossing the water gap in Ferenia EMMI Zone Exit East with just Bombs (Hypermode IBJ and DBJ) or Cross Bombs and a Slide Bomb Boost (currently Movement Advanced).
- Added: Use Speed Booster and Gravity Suit to escape Cataris - Kraid Arena after fighting Kraid.
- Added: Using Wall Jump to get past the Flash Shift gate in Burenia - Teleport to Ferenia.
- Changed: Make it possible to get to the Diffusion Beam location without Morph Ball.
- Fixed: Entering Hanubia Orange EMMI Introduction from the right now requires having beaten the Red Chozo.
- Fixed: The Pseudo Wave Beam in Burenia - Burenia Hub to Dairon now correctly requires Wide Beam.
- Fixed: Logic issues surrounding ending the Chain Reaction sequence in Artaria, aka the Vanilla Varia Suit area.
- Removed: In Cataris - Green EMMI Introduction, the advanced Pseudo Wave Beam to break the blob from below is removed.
- Removed: In Ghavoran - Blue EMMI Introduction, the trickless Ballspark to climb the room has been removed.

### Metroid Prime

- Added: Experimental Option - `Skippable` Cutscene Mode. Keeps all cutscenes in the game but makes it so they can be skipped with the START button
- Added: Experimental Option - `Competitive (Experimental)` Cutscene Mode Removes some cutscenes from the game which hinder the flow of competitive play. All others are skippable. This will eventually replace the existing Competitive implementation.
- Added: Introduction of non-critical fixes and improvements to the base game such as fixed sound effects and removed tutorial popups. Those wanting an untainted experience of the vanilla game may still do so at their own risk by activating "Legacy Mode". For technical description of what's changed, see [qol.jsonc](https://github.com/toasterparty/randomprime/blob/randovania/generated/json_data/qol.jsonc)
- Added: Completely overhauled how custom Blast Shields and Doors look
- Added: Morph Ball Bomb and Charge Beam door locks now use Blast Shields so that they only need to be opened once with that weapon
- Added: New "Gamecube" pickup model which acts as a placeholder for all non-nothing items without a suitable model which can be displayed natively
- Added: The "Hints" page in the "Game" window now lists the location of the Phazon Suit hint.
- Changed: Non-NTSC enemies now have their health reset to match NTSC 0-00
- Changed: Blast Shields are much more visible in dark rooms
- Fixed: Random Elevators settings should no longer have mismatches between the UI and the preset regarding which elevators are excluded.
- Fixed: HoTE statue door can now handle a blast shield cover
- Fixed: Old scan points lingering in Door Lock Rando
- Fixed: Door Lock Rando shields now make explosion sounds

#### Logic Database

- Added: 52 videos to logic database, bringing the total available via the [Video Directory](https://randovania.github.io/Metroid%20Prime/) to 276

##### Chozo Ruins

- Added: The Hall of the Elders Ghost Skip from Reflecting Pool Access to reach Crossway Access South, using advanced level tricks.
- Added: Knowledge (Intermediate) for reaching Elder Chamber without fighting the Chozo Ghost.
- Added: Main Plaza - Tree item OoB logic.
- Added: Crossway - Easier boost only method for item.
- Changed: Tower of Light - Reduced gravityless SJ slope jump to tower chamber to Beginner.
- Fixed: Ice Beam has been removed from the connection to Elder Chamber in Hall of the Elders.
- Fixed: The Door in Tower of Light Access that leads to Ruined Shrine is now a normal Door instead of a Wave Beam Door.
- Changed: Ruined Nursery Bombless Standables Logic Adjustments
- Added: Ruined Nursery Bombless w/ Boost strat
- Added: Training Chamber Ghost Skip

##### Phendrana Drifts

- Changed: Quarantine Cave - Various cleanup with Thardus fight logic. Reworked visor requirements. Added Missile strategy (allows Ice Beam only fight logically).
- Added: Added Quarantine Cave NSJ Scan Dash to Q-Mon Tunnel
- Added: Dash to Q Mon from Room Center with SJ
- Added: Reverse Thardus Skip Logic (Scan and Scanless)
- Added: Thardus Hop
- Changed: Ice Ruins West Baby Sheegoth Jump Damage Requirements and Trick Adjustments
- Added: Gravity Chamber Pickup (Missile) NSJ w/o Grapple/Plasma Dash Method and Bombu Method

##### Phazon Mines

- Added: Metroid Hop to reach Missile from Quarantine Access A
- Changed: Various Metroid Quarantine A logic adjustments
- Fixed: NSJ Phazon Processing Center having too few requirements

### Metroid Prime 2: Echoes

- Added: Tracker layout "Debug Info", which also shows details useful for investigating errors.
- Added: The Coin Chest model from multiplayer is now used for offworld items instead of the ETM model.
- Changed: The Power Beam and the Morph Ball now use the Coin Chest model when shuffled, instead of the ETM model.
- Added: 4 new joke hints in the pool.
- Fixed: The gate in Command Center now opens correctly when using the new patcher.
- Fixed: Doors in Venomous Pond can no longer become blast shields.
- Fixed: The door from Sacrificial Chamber Tunnel to Sacrificial Chamber has been excluded from door lock rando.
- Fixed: Random Elevators settings should no longer have mismatches between the UI and the preset regarding which elevators are excluded.

#### Logic Database

- Added: 4 videos to logic database, see the [Video Directory](https://randovania.github.io/Metroid%20Prime%202%20Echoes/) for the full collection

## [6.0.1] - 2023-07-04

- Added: Option for disabling crash reporting and monitoring.
- Added: In multiworld sessions, you're prevented from selecting a preset that is incompatible with multiworld.
- Added: In multiworld sessions, world names must now be unique.
- Changed: The Privacy Policy has been updated to mention crash reporting and monitoring.
- Changed: Tweaked the error reporting for generating and exporting games.
- Fixed: Importing permalinks and spoilers in multiworld no longer fails.
- Fixed: Generation order is no longer hidden when Door Lock is enabled with Types mode.
- Fixed: Pickups providing negative resources can now be sent in multiworld games.
- Fixed: The prompt for a session name no longer deletes spaces at the end, making it easier to split words.
- Fixed: In multiworld sessions, the copy permalink button is properly disabled before a game is available.

## [6.0.0] - 2023-07-03

- **Major** - Multiworld support has been significantly changed! New features include:
  *  Sessions now have Worlds instead of rows with users, and users can be associated with any number of Worlds.
     * This means it's now possible to play a Multiworld entirely solo.
  *  You can connect to one Dolphin and any number of Nintendont at the same time.
  *  Multiple sessions can be opened at the same time.
  *  A session window is no longer required to be kept open. As long as Randovania is connected to a game, the server communication works.
- Added: It's now possible to drag presets directly into the root of the presets.
- Added: The order you place presets when drag and dropping is now saved.
- Added: New command line arguments `--local-data` and `--user-data` to allow configuring where Randovania saves its data.
- Added: New Door Lock rando mode - Types. In this mode, every single door of a type is swapped with another type. Generation times should be fast and be compatible with multiworld.
- Added: Interface to customize preset description.
- Added: It's now possible to save rdvgame files for race games. This is not available for multiworld.
- Added: When editing a Pickup Node, there's now a button to find an unused pickup index.
- Added: When viewing the spoiler log in a Multiworld session, it will now display the names for each world rather than "Player 1", "Player 2", etc.
- Changed: Discord login is now performed via your browser, instead of the Discord client.
- Changed: Door Lock mode Two-way is now named Doors. The functionality is unchanged.
- Changed: Improved preset descriptions, making them significantly simpler.
- Changed: Some preset options which are not ready for wide consumption have been hidden by default. To show all preset options, please select `Advanced > Show Experimental Settings`.
- Changed: In the Data Visualizer, requirements are now displayed using a tree widget, which allows for collapsing the and/or blocks.
- Changed: Optimized the solver by allowing more resources as additional resources, allowing more actions to be skipped until the necessary resources are found.
- Changed: For Multiworld, it's now preferred to have an additional pickups than placing it in another player's game, when there's no locations left in your game.
- Changed: Randovania now internally uses the term `Region` for what used to be called a `World`. This is mostly an internal change.
- Changed: Connecting to Dolphin is now hidden on macOS, as it never was supported.
- Changed: Door Lock rando generation is now up to 50% faster.
- Fixed: Issue where the resolver didn't find the paths that lead to taking the least damage.
- Fixed: The resolver no longer allows events as additional requirements. This fixes a problem that could lead to an event locking itself.
- Fixed: The `database render-region-graph` command now works properly.

### Cave Story

- Nothing.

### Metroid Dread

- **Major** - Added: Random Starting Locations is now supported. This enables all Save Stations, Navigation Stations, and Map Stations as possible starting options.
- Added: New cosmetic option to display Randovania's area names on the HUD, either always or after room transitions.
- Added: Door Lock Randomizer can randomize doors to be weak to Ice Missile, Storm Missile, Diffusion Beam, Bombs, Cross Bombs, Power Bombs.
- Added: New option under "Game Modifications" to choose how inconsistencies in Raven Beak's damage resistance are handled.
- Added: Auto tracker is now supported via a new game connection choice.
- Added: Exporting now checks if the RomFS folder has some required files.
- Changed: The doors in Itorash are now excluded from being shuffled in Door Lock Randomizer.

#### Patcher Changes

- Added: Belated April Fools 2023 preset. Enables door rando by default, as well as some surprise changes to the item pool. Make sure to see what advice ADAM has to give!
- Changed: Pickups can be configured to take away some of an item instead of giving more (e.g. missile tanks could take away missiles when collected).
- Fixed: Using Morph Ball in Proto Emmi sequence no longer crashes the game.

#### Logic Database

- Added: Grapple Movement (Beginner) for going up the left side of Burenia - Main Hub Tower Middle.
- Added: Movement (Intermediate) and Water Bomb Jump (Intermediate) for getting out of the water at the same spot.
- Added: Grapple Movement (Beginner) for the Grapple only method of reaching the Missile Tank in Main Hub Tower Top.
- Added: Use Speed Booster to skip breaking the blob submerged in water in Artaria Early Cloak room, requires Speed Booster Conservation (Beginner).
- Added: Use Flash Shift to go right after getting the pickup in Artaria EMMI Zone Spinner.
- Added: Use Flash Shift and Slide Jump to go from Artaria White EMMMI Arena to the top door to EMMI Zone Spinner.
- Added: A new way to reach the tunnel in EMMI Hub Zone with Spider Magnet, Flash Shift and Single-wall Wall Jump (Advanced).
- Added: Use a Shinespark to climb up from Above Screw Attack Blocks in Burenia Main Hub Tower Bottom with only Gravity Suit.
- Added: Use a Shinespark to climb up from Alcove Across Grapple Block in Burenia Main Hub Tower Bottom with only Speed Booster using Speed Booster Conservation Beginner.
- Added: Use a Shinespark with Gravity Suit to reach Ammo Recharge South at the bottom of Burenia Gravity Suit Tower before the Destroy Gravity Suit Floor event.
- Added: Use Spin Boost And Gravity Suit with different trick strategies to cross the big gap in Burenia Main Hub Tower Middle.
- Added: Use a Shinespark with Gravity Suit to reach the Spider Magnet wall in Burenia Main Hub Tower Middle from the bottom of the room.
- Added: Climb up to the Charge Beam Door in Burenia Main Hub Tower Middle using Gravity Suit and Flash Shift.
- Added: Climb up from the Charge Beam Door in Burenia Main Hub Tower Middle using Gravity Suit, a Slide Jump, Spin Boost and a Wall Jump.
- Added: Allow using Shinesparks in Gravity Suit Tower by storing speed in the upper part of Gravity Suit Room, also when Door Lock rando is enabled.
- Added: Pseudo-Wave Beam to break the blob in Ferenia Wave Beam Tutorial, from the right.
- Added: Use Spider Magnet with Grapple Beam in Ghavoran Spider Magnet Elevator.
- Added: Use Speed Booster to get past the pool of water in Dairon Freezer before turning on the power.
- Added: Various trick alternatives to get past the pool of water in Dairon Freezer with Bomb Jumps.
- Added: Water Bomb Jump in Burenia Underneath Drogyga to get up to the left ledge with Normal Bomb, rated as Intermediate.
- Changed: Wall Jump from Flash Shift for reaching the left Dock to Main Hub Tower Top in Main Hub Tower Middle has been removed; it is now trickless.
- Changed: Wall Jump from Flash Shift for reaching the left Dock to Main Hub Tower Top in Main Hub Tower Middle has been removed; it is now trickless.
- Changed: Avoid treating Gravity Suit as a dangerous resource, by removing the "No Gravity Suit" constraint from the "Perform WBJ" template.
- Changed: Going through Artaria Lower Path to Cataris using Damage Boost no longer requires Morph Ball.
- Changed: Reduced the difficulty of the Wall Jump in Dairon Teleporter to Artaria, to reach the pickup from the teleporter, from Advanced to Intermediate.
- Changed: Using Wall Jump Advanced to climb across Moving Magnet Walls (Small) in Cataris, aka Adam Skip, now correctly requires Spider Magnet.
- Changed: The Upper Tunnel from Burenia Teleport to Ghavoran to Main Hub Tower Middle has been converted from a Morph Ball Tunnel to a Slide Tunnel. In order to use this tunnel with Slide, Gravity Suit is also required.
- Changed: In Burenia Teleport to Ghavoran, using Power Bombs to get back up from Early Gravity Speedboost Room now requires 2 ammo units of Power Bomb. The purpose is to account for using one unit on the way down in the first place.
- Changed: Water Bomb Jump in Artaria First Tutorial, after adding the water has been changed to Infinite Bomb Jump.
- Changed: Infinite Bomb Jump in Artaria Screw Attack Room to jump out of the water under the Recharge Station has been changed to Water Bomb Jump.
- Changed: Water Bomb Jump in Burenia Underneath Drogyga to get the pickup is now Beginner with Cross Bombs.
- Changed: Water Bomb Jump in Burenia Underneath Drogyga to get up to the left ledge with Cross Bomb is now Beginner.
- Changed: Bomb Jumping to the upper part of Ghavoran Map Station Access now requires Water Bomb Jump Intermediate with Normal Bomb and Beginner with Cross Bomb. This was previously trivial with both of those.
- Changed: Bomb Jumping to the upper part of Ghavoran EMMI Zone Exit Southeast with Cross Bombs is changed from trivial to Water Bomb Jump Intermediate.
- Changed: Bomb Jumping to the upper part of Ghavoran EMMI Zone Exit Southeast with Normal Bombs is changed from Infinite Bomb Jump Intermediate to both Water Bomb Jump Intermediate and Diagonal Bomb Jump Intermediate.
- Fixed: Correctly require breaking the blob in Burenia Teleport to Ghavoran to be able to go from Main Hub Tower Middle to Teleport to Ghavoran through the upper Tunnel.
- Fixed: Burenia Hub to Dairon Transport Blob from Below giving the wrong event resource.
- Removed: Use Cross Bombs to skip the blob submerged in water in Artaria Early Cloak room. The point of this connection is to skip breaking the blob, which is no longer dangerous when you have the Morph Ball.

### Metroid Prime

- Changed: Divided the "Other" tab into "Quality of Life" and "Chaos".
- Changed: QoL Game Breaking, QoL Cosmetic, QoL pickup scans, Varia-only Heat Protection and Deterministic RNG settings are now always enabled. A new chaos option "Legacy Mode" has been added as a catch-all replacement, including the PB Refill from 5.8.0.
- Changed: Pickups can be configured to take away some of an item instead of giving more (e.g. missile tanks could take away missiles when collected).
- Removed: One-Way door lock randomizer has been removed. This has actually been the case since 5.3.0!
- Fixed: The "Unlock Save Station doors" option should now correctly unlock them.

#### Logic Database

##### Chozo Ruins

- Changed: Reorganized Morph Ball pickup in Ruined Shrine to better fit database good practices.

### Metroid Prime 2: Echoes

- **Major** - Added: Door Lock randomizer has been added. Note that this feature requires enabling the new patcher.
- Added: New random elevators mode: Shuffle Regions. In this mode, we keep the game world consistent by shuffling the regions around Temple Grounds, and then changing the elevators to match. See [this map](randovania/data/gui_assets/echoes_elevator_map.png) for reference.
- Added: When the new patcher is enabled, Security Station B starts in the post-Dark Samus appearance. This change is supported by logic.
- Changed: Pickups can be configured to take away some of an item instead of giving more (e.g. missile tanks could take away missiles when collected).
- Changed: When the new patcher is enabled, some cosmetic effects are removed from Torvus Temple in an attempt to make it crash less.
- Changed: For Multiworld ISOs, the game name now mentions the session name and world name.
- Removed: The elevator sound effect removal is no longer an option and is now automatically enabled in the appropriate circumstances.
- Fixed: The progress bar when exporting a seed is now much more accurate.

#### Logic Database

- Fixed: Re-Added Vanilla Method to access Storage C to logic.
- Changed: Movement trick level for reaching the door to Security Station B from Bioenergy Production with a NSJ Screw jump extension from Advanced to Beginner.
- Changed: Combat/Scan Dash trick level for reaching the door to Security Station B from Bioenergy Production with a Scan Dash from Expert to Intermediate.
- Added: 142 videos to the logic database
- Added: Method to climb Forgotten Bridge with Jump Off Enemy (Advanced)
- Added: Scan Dash to grab the half pipe item in Dark Torvus Arena with Combat/Scan Dash (Intermediate)
- Added: Method to collect the pickup in Reactor Core using the top Rezbit, Bombs, Bomb Space Jump (Advanced), Standable Terrain (Advanced), Movement (Advanced), and Jump Off Enemies (Expert).
- Added: Method to reach the top cannon in Sanctuary Entrance using Bombs, Space Jump Boots, Bomb Space Jump (Advanced), and Standable Terrain (Advanced).
- Added: Method to collect the pickup in Abandoned Worksite using just Screw Attack, and Screw Attack into Tunnels/Openings (Advanced).
- Added: Method to collect the pickup in Bioenergy Production using Boost Ball, Spider Ball, Screw Attack, and Movement (Advanced).

## [5.8.0] - 2023-06-05

- Added: It's now possible to save rdvgame files for race games. This is not available for multiworld.
- Changed: Use the user's new discord display name instead of their username, for users that migrated.
- Fixed: Batch generation now properly prevents Windows from going to sleep.

### Metroid Prime

- Fixed: Generator unable to pass through one-way permanently locked doors such as the ones in uncrashed Frigate
- Fixed: Exporting games with both Door Lock Rando and Room Rando will now preserve both modifications
- Added: Missile Stations refill Power Bomb. In this version, this is always enabled.

#### Logic Database

- Added: 55 videos to logic database, bringing the total available via the [Video Directory](https://randovania.github.io/Metroid%20Prime/) to 224

##### Tallon Overworld

- Added: Biotech Research Area 1 - Easier gravityless NSJ method from room center to Deck Beta Security Hall
- Added: Root Cave - L-Jump method to reach upper area

#### Magmoor Caverns

- Added: Twin Fires Tunnel - Transport to Talon -> Twin Fires, NSJ & SJ dashes now require standable terrain

##### Phendrana Drifts

- Added: Hunter Cave - Lower Edge Tunnel -> Hunter Cave Access, NSJ requires a slope jump or bomb jump after the grapple point to reach the platform with the doors.
- Added: Hunter Cave - Hunter Cave Access -> Lower Edge Tunnell, NSJ requires an L-Jump to reach the platforms across the water without falling in. Added Gravity logic if falling in (matches Lake Tunnel -> Lower Edge Tunnel).

##### Phazon Mines

- Fixed: Fungal Hall B - Scan dash method now requires scan visor
- Fixed: Ventillation Shaft - Combat dash to climb room now requires door lock rando to be off

## [5.7.0] - 2023-05-05

- Added: Skip usual Door Lock randomizer logic when the only valid lock option is unlocked doors.
- Added: When major/minor mode is enabled, the count of majors and minors is also displayed next to how many items are the in the pool.
- Fixed: Unsupported features are now disallowed from use in Multiworld sessions.

### Cave Story

- Fixed: Exporting on Linux no longer fails due to Rest Area in Plantation using "lounge" instead of "Lounge".

### Metroid Dread

- Fixed: All pickups in the pool are now correctly assigned major or minor.

#### Logic Database

- Fixed: Experiment Z-57's pickup is now a major item location in Major/Minor split.

### Metroid Prime

- Added: Selecting an ISO that isn't for Metroid Prime is now explicitly refused when exporting.
- Fixed: All pickups in the pool are now correctly assigned major or minor.
- Fixed: Room Rando no longer overrides the results of Door Lock Rando when exporting.

#### Logic Database

- Fixed: The Artifact of Truth pickup is now a major location for Major/Minor split.

### Metroid Prime 2: Echoes

- Added: Selecting an ISO that isn't for Metroid Prime 2 is now explicitly refused when exporting.
- Fixed: Energy Tanks are now considered major items in Major/Minor split.

## [5.6.1] - 2023-04-??

- Nothing.

## [5.6.0] - 2023-04-02

- Added: Trick Details popup now lists the usages in each area.
- Added: Opening the Data Visualizer from the Trick Details while customizing a preset now automatically configured the trick filters based on the preset being edited.
- Changed: Setting trick filters in the Data Visualizer based on a preset now sets all tricks, even those at disabled.
- Changed: Optimize Solver by choosing actions in a smarter order. Prefer actions of types that are likely to progress th. Postpone dangerous actions. This should make the solver able to validate seeds where it previously timed out. Solving should in general be faster in general.
- Fixed: Solver bug that made it unable to detect dangerous actions, which could result in some possible seeds being considered impossible.
- Fixed: Searching for Multiworld sessions by name is no longer case sensitive.

### Metroid Prime 2: Echoes

#### Logic Database

- Added: Proper combat requirements for the Amorbis fight.
- Removed: Incorrect and improper connections to and from the Amorbis fight.

### Metroid Prime

#### Logic Database

- Added: 48 videos to logic database, bringing the total available via the [Video Directory](https://randovania.github.io/Metroid%20Prime/) 216

### Metroid Dread

#### Logic Database

- Added: Use Flash Shift and Spin Boost with Wall Jump (Beginner) in Burenia Main Hub Tower Bottom to reach the tunnel.
- Changed: The logic for Spin Boost Room in Ghavoran now requires either the template to fight the Chozo X or Highly Dangerous logic to climb out of the room.
- Changed: Simplified various database connections.
- Changed: All three kinds of Chozo X fights now consider Use Spin Boost a valid means of dodging.
- Fixed: Missile ammo requirement when fighting Chozo X with Storm Missile. The numbers were previously too high and the numbers with and without the combat trick were swapped.
- Fixed: Resolve bug with fighting the Twin Robots fights, where to fight them using only missiles for damage always required both the expert level combat trick and the 153 missiles that are intended for trickless.
- Fixed: Add missing fight requirement to fight the Chozo X in Elun when entering the arena from the left.
- Fixed: Add missing requirement to release the X before leaving Elun.

## [5.5.1] - 2023-02-28

- Added: Game Details now contains a tab describing all door locks, when Door Lock rando is enabled.
- Changed: Certain spoiler tabs in Game Details now only show up when relevant, such as Elevators spoiler only when elevators are shuffled.
- Changed: Generation Order in Game Details is now hidden when there's incompatible settings, such as Door Lock rando.
- Changed: A nicer error message is now given when generating with a preset with configuration errors, such as no starting locations.
- Changed: A nicer error message is now given when an error occurs when loading a game layout file.
- Fixed: Customizing an included preset should properly place the resulting preset nested to that preset.
- Fixed: Customizing a preset should no longer reset where it's been placed at.
- Fixed: Generated games now keep track of extra starting pickups instead of starting items, fixing some cases you'd start with the middle of a progressive chain.
- Fixed: Changing trick filters in the Data Visualizer no longer resets the selected connection.
- Fixed: Using trick filters in the Data Visualizer no longer unnecessarily expands templates or remove comments.
- Fixed: Using trick filters in the Data Visualizer now properly removes extra requirements when tricks are removed.
- Fixed: Hiding the pickup collection message now correctly works for other player's pickups in a multiworld.

### Metroid Prime

#### Patcher Changes

- Fixed: Several soft-locks and janky cutscenes when shuffling the Essence elevator
- Fixed: Research Lab Aether wall not breaking when approached from behind (QoL Game Breaking)
- Fixed: Watery Hall lore scan being replaced with QoL Scan Point text
- Fixed: Escape sequence counting up instead of down
- Fixed: Small Samus spawning in ship instead of on top
- Added: Ridley shorelines, biotech research 2, and exterior docking hangar actors now scale with boss size

#### Logic Database

##### Tallon Overworld

- Fixed: Landing Site - PAL SJF is now only logical if Dock Rando is disabled
- Added: Life Grove - Alternate method to skip Bombs and SJ (Scan Dash Expert) to reach item *Found by Vertigo*
- Added: Life Grove - Trick to skip wallboosts when also skipping SJ and Bombs *Found by Vertigo*

##### Chozo Ruins

- Changed: Main Plaza - Lowered Half-Pipe roll-in to Expert ([See Video](https://youtu.be/ne8ap0xa_UE))
- Changed: Ruined Shrine - Wave door to half-pipe item is now L-Jump instead of R-Jump
- Added: Hive Totem - Fight Skip Intermediate Combat Dash
- Added: Hive Totem - Fight Skip "TAS Walk" Advanced Movement+Knowledge
- Added: Crossway Access West - Advanced Standable Terrain (Skips Morph) *Found by toasterparty*

##### Magmoor Caverns

- Fixed: Twin Fires Tunnel - Combat dash is now only logical if Dock Rando is disabled
- Added: Monitor Station - NSJ Heat Run Expert *Found by JustinDM*
- Added: Twin Fires Tunnel - NSJ Bunny Hop Expert Movement *Found by JustinDM*

##### Phendrana Drifts

- Changed: Quarantine Cave - More detailed Thardus Fight requirements (e.g. Plasma Beam, PBs, Boost)
- Changed: Labs - More detailed combat requirements
- Added: Chozo Ice Temple - Expert NSJ Bombless Climb *Found by MeriKatt*
- Added: Quarantine Cave - Thardus Skip Hypermode Slope Jump *Found by JustinDM*
- Added: Quarantine Cave - Expert R-Jumps to skip grapple *Found by toasterparty*
- Added: Control Tower - SJ/DBJ/BSJ/Wallboost tricks(s) to skip fight both ways
- Added: Transport to Magmoor Caverns South - Alternate NSJ Spider Skip BSJ Advanced *Found by Cyberpod*

##### Phazon Mines

- Fixed: Mine Security Station - Starting Room/Elevator doesn't account for doors locking
- Fixed: Mine Security Station - Entering from Storage Depot A doesn't check for lowered barrier
- Fixed: Metroid Quarantine A - Wallboost doesn't require Spider Ball
- Added: Main Quarry - Intermediate Wallboost to skip Bombs for item
- Added: Main Quarry - Intermediate Knowledge+Movement to skip Bombs for item *Found by toasterparty*
- Added: Metroid Quarantine A - Advanced Dashes to skip PBs
- Added: Metroid Quarantine A - Alternate R-Jump from item to door
- Added: Metroid Quarantine A - NSJ Expert Dashes from item to door
- Added: Fungal Hall Access - NSJ Advanced BSJs *Found by JustinDM*

### Metroid Prime 2: Echoes

- Added: Updated A-Kul's scan with the 2022 Echoes Randomizer tournament winner.
- Added: When the experimental patcher is enabled, Dynamo Chamber and Trooper Security Station now start in post-layer change state.

### Metroid Dread

- **Major** - Added: Door Lock randomizer has been added. In this mode, the weapons needed to open doors in the game are also changed, with full support of our logic database.
- Added: A new cosmetic option for adding an in-game death counter to the HUD.
- Added: Exporting with a custom path now checks for conflicts with the input path.
- Fixed: Ryujinx no longer hangs when stopping emulation.

## [5.5.0] - Skipped

## [5.4.1] - 2023-02-16

- Added: Linux releases are now also published to Flathub.
- Fixed: Canceling the prompt from "View previous versions" no longer causes an error.

## [5.4.0] - 2023-02-06

- Added: Experimental generation setting for staggering the placement of selected pickups.
- Added: Experimental generation setting for removing redundant possible actions.
- Added: Automatic reporting of exceptions for the client, and monitoring for requests to the server.
- Added: New pixel icons for Prime 1 & 2 autotracker
- Added: New 8x3 layouts for all Prime 1 & 2 autotracker styles
- Fixed: The minor/major split setting is obeyed much more accurately by the generator.
- Fixed: Starting with ammo no longer causes all requirements for that ammo to be ignored.
- Fixed: The generator no longer attempts placing pickups based on alternatives to satisfied requirements, such as Missile Expansions for Quadraxis while already having Light Beam.
- Fixed: Minor typos in the UI are fixed.
- Fixed: Canceling certain actions will no longer cause the UI to react as if it were an error.
- Changed: Unsupported features are now restricted to dev builds.
- Changed: Requirements where different amount of the same item, such as both Missile = 5 and Missile = 1, are expected are now properly simplified.

  This results in certain pickup combinations no longer being considered for placement in the generator, such as Sunburst for unlocking the Industrial Site from behind.

### Metroid Prime

- Changed: All included presets now have "Unlocked Save Station doors" enabled.
- Changed: "Unlocked Save Station doors" no longer remove the lock in Chozo Ruins - Save Station 3.

#### Patcher Changes

- Added: CGC Tournament Winners to Artifact Temple lore scan
- Fixed: Chapel IS giving the player lightshow on 2nd pass
- Fixed: Items in every room incompatibility with shuffled essence elevator
- Changed: Always apply Elite Quarters item softlock patch regardless of cutscene skip mode

#### Logic Database

- Fixed: Collecting the Missile Expansion in Burn Dome before the fight no longer causes the generation to fail.

### Metroid Prime 2: Echoes

- Changed: Inverted Aether is now an unsupported feature.

### Metroid Dread

- Fixed: Energy Parts are now considered minor items, and Missile+ Tanks are now considered major items.

#### Patcher Changes

- Changed: Main Power Bomb has a different color than Power Bomb tanks
- Changed: Cutscene in Hanubia - Tank Room was removed because it teleports the player to the lower section, which can softlock the player
- Fixed: You now retain Drogyga's and Corpius's item if you reload checkpoint after defeating them. This eliminates a way of rendering a seed impossible to complete.

#### Logic Database

- Added: New trick "Flash Shift Skip" to account for skipping Flash Shift gates.
- Added: Traverse to the bottom of Ferenia: Space Jump Room Access with some more options.
- Added: Pseudo-Wave Beam (Beginner) for the two blobs in Cataris - Teleport to Dairon.
- Added: Water Bomb Jump to reach the item in Cataris - Teleport to Dairon without Gravity Suit.
- Added: Flash Shift (Intermediate), Morph Ball (Intermediate), and Spin Boost (Beginner) wall jumps for climbing up Experiment Z-57's arena.
- Added: Spin Boost and Slide Jump (Beginner) for climbing the upper part of Experiment Z-57's room.
- Added: Speed Booster Conservation (Intermediate) for climbing to either the top platform or Double Obsydomithon Room in Cataris - Teleport to Artaria (Blue).
- Added: Grapple Movement (Beginner) to climb Cataris - Moving Magnet Walls (Tall).
- Added: Flash Shift (Intermediate), Morph Ball (Advanced), and Spin Boost with Spider Magnet wall jumps to climb Cataris - Moving Magnet Walls (Tall).
- Added: Speed Booster Conservation (Beginner) to collect the lower item in Cataris - Teleport to Ghavoran without Gravity Suit.
- Added: Damage Boost (Intermediate) for reaching the teleport in Cataris - Teleport to Ghavoran with Spider Magnet.
- Added: "Adam Skip" added to logic as Wall Jump (Advanced) in Cataris - Moving Magnet Walls (Small).
- Added: Space Jump method of Cross Bomb Skip (Hypermode) to skip needing Speed for the item in Cataris - EMMI Zone Item Tunnel.
- Added: Spin Boost Movement (Intermediate) and Speed Booster Conservation (Beginner) for getting up Hanubia - Central Unit without Space Jump or Infinite Bomb Jump.
- Added: Spin Boost method to climb Hanubia - Escape Room 3.
- Added: Morph Ball Single-Wall Wall Jumps to get to the Nav Station in Itorash - Transport to Hanubia.
- Added: Flash Shift Skip (Intermediate) with Bombs to skip the Flash Shift gate in Teleport to Ferenia.
- Added: Aim Down Clips (Intermediate/Advanced) to go to and from Storm Missile Gate Room without Morph Ball.
- Added: Shine Sink Clip/Aim Down Clip (Intermediate) and Speed Booster Conservation (Advanced) to reach the bottom of Teleport to Ghavoran from the top level.
- Added: Aim Down Clip (Expert) to reach the blobs in Gravity Suit Tower from the top level.
- Added: Aim Down Clip (Intermediate) in Main Hub Tower Middle to Main Hub Tower Bottom.
- Added: Shine Sink Clip/Aim Down Clip (Intermediate) in Gravity Suit room top door to bottom door.
- Added: Climb Golzuna Tower using Spin Boost and Flash Shift using Wall Jump (Intermediate).
- Added: Movement (Intermediate), Simple IBJ, or Spin Boost to reach top tunnel in Vertical Bomb Maze.
- Added: Flash Shift Skip (Beginner) in Purple EMMI Introduction; (Intermediate) with normal bombs.
- Added: Moving from Ferenia - Transport to Ghavoran to Pitfall Puzzle Room with Spin Boost, Flash Shift, or Speed Booster.
- Added: Using Normal Bomb Jump with a Cross Bomb at the top, for sideways movement, to reach the item in Artaria Proto EMMI Introduction.
- Changed: Increased difficulty of Flash Shift Wall Jump to reach the Raven Beak elevator from Intermediate to Advanced.
- Changed: Simplified many room nodes and connections.
- Changed: Shine Sink Clip in Main Hub Tower Middle to Main Hub Tower Bottom is now Intermediate (from Expert).
- Changed: Using Flash Shift to collect the fan pickup in Burenia Hub to Dairon is now Advanced (from Beginner).
- Changed: All three fan skips are now classified as Movement instead of Infinite Bomb Jump.
- Changed: Convert most of the harder IBJ instances to new Diagonal Bomb Jump trick.
- Changed: Increase difficulty of the few harder IBJs that weren't changed to Diagonal Bomb Jumps. This should better reflect the fact that Intermediate IBJ is applied for performing Simple IBJ with Normal Bombs.
- Fixed: Correctly require Morph Ball in all cases where Power Bombs are used.
- Fixed: Replace some instances of Beginner Infinite Bomb Jump in Ferenia with the Simple Infinite Bomb Jump template. This ensures that the missing bomb or cross bomb item is required.
- Fixed: Reaching the upper tunnel in Ferenia - Speedboost Slopes Maze properly accounts for the ability to destroy the beamblocks using Wave Beam, Diffusion Beam, explosives, or Movement (Beginner)
- Fixed: Usage of Infinite Bomb Jump in Ferenia Separate Tunnels Room now correctly requires the respective Bomb type. The trick is now set at different difficulty depending on which bomb type is being used.
- Removed: Infinite Bomb Jump for reaching Wave Beam Tutorial from the cold rooms.
- Removed: Shinespark in Ghavoran Total Recharge Station North. This one requires either short boost or charging speed in the room to the left. Removing this for now.

## [5.3.0] - 2023-01-05

- Added: You can now open a tracker for other player's inventories in a multiworld session.
- Changed: LogbookNodes are now called HintNodes.

### Metroid Prime

#### Patcher Changes

- Fixed: Spring ball has been nerfed to prevent abusing steep terrain marked as standable.
- Fixed: Spring ball cooldown is now properly reset when morphing/unmorphing.
- Fixed: Vanilla blast shields not being removed in door lock randomizer.

### Metroid Prime 2: Echoes

- Changed: The Auto Tracker icon for Spider Ball now uses the Dark Suit model instead of the Prime 1 model.

#### Logic Database

- Changed: Sand Processing - Screw Attack clip to access the halfpipe from Main Reactor side without Missiles is now Intermediate and without Space Jump (from Expert).
- Fixed: Main Gyro now properly accounts for solving the puzzles.

### Metroid Dread

#### Patcher Changes

- Fixed: Incorrect color during animation of killing an EMMI.

#### Logic Database

- Added: Climbing Z-57 Arena with Spin Boost and Ice Missiles (Beginner).
- Changed: Major/Minor Item Location Updates: Energy Tanks -> Major, Energy Parts -> Minor, Drogyga -> Major, Missile+ Tanks -> Major
- Removed: Water Bomb Jump in Ghavoran - Map Station Access Secret.

## [5.2.1] - 2022-12-01

- Fixed: Exporting Metroid Prime 2 when converting Metroid Prime models now works.
- Fixed: Experimental Metroid Prime 2 patcher no longer errors with some settings.

## [5.2.0] - 2022-12-01

- Added: Help -> Dependencies window, to see all dependencies included in Randovania, including their versions and licenses.
- Added: A warning is now displayed when using presets with unsupported features enabled. These features are not present in the UI.
- Added: When the generated game fails due to the solver, you're now offered to retry, cancel or keep the generated game.
- Changed: Experimental games are no longer available on stable versions.
- Fixed: Solver debug now contains previously missing rollback instances.

### Cave Story

- Nothing.

### Metroid Dread

- Added: The Power Beam tiles in the Artaria EMMI Zone Speed Boost puzzle have been changed to Speed Boost tiles to prevent softlocks.
- Added: Entering Golzuna's arena without releasing the X displays a message explaining why the boss won't spawn.
- Added: All doors locked while fighting an EMMI now unlock immediately upon defeating it.
- Changed: Exporting for Ryujinx now also utilizes the Dread Depackager, for a smaller mod size. This requires an up to date Ryujinx.
- Fixed: You now retain Kraid's item if you reload checkpoint after defeating him. This eliminates a way of rendering a seed impossible to complete.

#### Logic Database

- Added: New Highly Dangerous Logic setting for enabling situations that may be unrecoverable upon saving.
- Added: Cross Bomb alternative for crossing Flash Gates.
- Added: Pseudo-wave beam trick for destroying the bottom blob in Cataris' Central Unit Access.
- Added: Traversal through Ghavoran Total Recharge Station North without Morph Ball, before pulling the grapple block, by destroying the left Enky.
- Changed: Cataris' Thermal Device Room North now forces picking the Energy Tank pickup and the Magnet Wall Thermal Device event before going to the Final Thermal Device, or uses Highly Dangerous Logic.
- Changed: Removed the Cataris EMMI Zone Door Trigger event now that the door remains unsealed.
- Fixed: Going to the red teleporter in Cataris no longer forces needing to use bombs.

### Metroid Prime

- Fixed: The infinite scanning bug has been fixed.

### Metroid Prime 2: Echoes

- Added: A new experimental option, Inverted Aether. In this mode, it's the Light Aether atmosphere that is dangerous! All safe zones are moved to Light Aether, but that's not enough so it's still extremely dangerous. This mode has no logic.

#### Logic Database

- Added: Intermediate Slope Jump and Intermediate Wall Boost to get next to the pickup in Communication Area.
- Added: Beginner Movement for crossing Hall of Combat Mastery from the Portal Side with NSJ Screw Attack after the tunnel is destroyed.
- Changed: Standable Terrain to reach the upper Command Center Access door in Central Mining Station with Space Jump and Screw Attack has had its difficulty decreased from Intermediate to Beginner.

## [5.1.0] - 2022-10-01

- Added: You can now view past versions of the presets and revert your preset to it.
- Added: A Playthrough tab where you can run the validator has been added to the Game Details window.
- Added: Deleting a preset now has a confirmation dialog.
- Added: A development mode for permalinks, to help investigate issues.
- Changed: Discord slash command for FAQ has better usability on mobile.
- Changed: The parent for a preset is now stored in your preferences, instead of in the preset itself.
- Fixed: The solver can no longer consider collecting a location a requirement to collecting itself. This is a regression from 4.3.0.

### Discord Bot

- Added: `/website` command that gives instructions to where Randovania's website is.
- Changed: `/randovania-faq` is now just `/faq`.
- Changed: `/database-inspect` is now just `/database`.

### Cave Story

- Nothing.

### Metroid Dread

- Fixed: The target DNA count is no longer limited to 6 when modifying an existing preset, or changing tabs.
- Fixed: Exporting multiple games at once is not properly prevented with an error message. It was never possible and fail in unclear ways.

#### Logic Database

- Added: Event in Underlava Puzzle Room 2 for breaking the speed blocks so that going between the two parts can be accounted for
- Added: Event for the trigger that reopens the door to Central Unit Access, allowing it logical to go back through
- Added: Other various methods of going through rooms
- Added: New Diffusion Abuse trick for pushing Wide Beam blocks and activating the lava buttons in Cataris.
- Added: Cross Bomb Skip (Advanced) for Dairon's Cross Bomb Puzzle Room item
- Added: Power Bombs method for the Speed Booster Conservation for Dairon's Cross Bomb Puzzle Room item
- Changed: Separated the First Tunnel Blob event into two to account for Diffusion/Wave not needing to be in the tunnel
- Changed: Deleted some unnecessary tile nodes
- Changed: Various instances of Wall Jump (Beginner) to trivial
- Changed: Some Grapple options to include Grapple Movement
- Changed: Some Movement tricks to Climb Sloped Tunnels
- Changed: Some Movement tricks to Skip Cross Bomb
- Changed: Rotating the spinner in Ghavoran - Flipper Room now requires either pulling the grapple block in Right Entrance, or activating the Freezer in Dairon.
- Changed: Allow pickup in Ghavoran Elun Transport Access by charging speed via navigation room
- Changed: Help solver by adding Morph Ball requirment on connections to event to flip the spinner in Ghavoran Flipper Room
- Changed: Shooting occluded objects requires at least Intermediate Knowledge
- Fixed: Accounted for whether the player could have Varia or not when trudging through lava
- Fixed: Accounted for the upper parts of Thermal Device Room North being heated without pressing the lava button
- Fixed: Ghavoran Orange backdoor properly connects to Above Pulse Radar
- Fixed: Purple EMMI Arena properly accounting for Gravity Suit to climb the tower.
- Fixed: Ferenia - Space Jump Room Access properly requires a way of destroying the blocks to get to the lower door.
- Changed: Collecting the item in Burenia - Underneath Drogyga before flooding the room by defeating Drogyga now requires Highly Dangerous Logic to be enabled.

### Metroid Prime

- Fixed: Shuffle Item Position is now properly randomized, along with other things shuffled patcher-side.
- Added: You may now force all Save Station doors to be blue, improving QOL for both random start and door lock rando.

### Metroid Prime 2: Echoes

- Fixed: Exporting multiple games at once is not properly prevented with an error message. It was never possible and fail in unclear ways.
- Added: The winners of the Cross-Game Cup have been added to A-Kul's scan.

## [5.0.2] - 2022-09-19

### Metroid Dread

- Fixed: Exporting Metroid Dread games on the Linux builds no longer causes an error.
- Added: FAQ entry about Speed Booster/Phantom Cloak/Storm Missile not working.
- Added: FAQ entry about Golzuna and Experiment Z-57 spawn conditions.
- Added: FAQ entry about the Wide Beam door in Dairon - Teleport to Cataris.

## [5.0.1] - 2022-09-12

- Fixed: The README and front page now lists Metroid Dread as a supported game.

### Metroid Dread

- Fixed: The differences tab no longer mentions Kraid and Corpius checkpoints being removed, as that's not a thing.
- Fixed: Missing credits in Randovania itself for SkyTheLucario's new map icons.

## [5.0.0] - 2022-09-10

- **Major** - Added: Metroid Dread has been added with full single-player support.
- **Major** - Added: An installer is now provided for Windows. With it rdvgame files are associated to open with Randovania, for ease of use. A shortcut for opening just the auto tracker is also provided.
- **Major** - Changed: The UI has been significantly revamped, with each game having their own section and an easy to use selector.
- Changed: The multi-pickup placement, using the new weighting, is now the default mode. The old behavior has been removed.
- Changed: Error messages when a permalink is incompatible have been improved with more details.
- Changed: The Customize Preset dialog now creates each tab as you click then. This means the dialog is now faster to first open, but there's a short delay when opening certain tabs.
- Changed: Progressive items now have their proper count as the simplified shuffled option.
- Fixed: Hints can now once again be placed during generation.
- Fixed: Exceptions when exporting a game now use the improved error dialog.
- Fixed: Gracefully handle unsupported old versions of the preferences file.
- Fixed: Excluding all copies of a progressive item, or the non-progressive equivalent, no longer hides them from the editor.
- Fixed: Changing the selected backend while it's being used should no longer cause issues.
- Fixed: Unexpected exceptions during generation now properly display an error message.
- Fixed: Trick usage in preset summary now ignores tricks that are hidden from the UI.
- Fixed: /database-inspect command no longer shows EventPickup nodes.
- Fixed: Data Editor is now correctly named Data Editor instead of Data Visualizer.

### Cave Story

- The hints fix affects Cave Story.

### Metroid Prime

- **Major** - Added: Enemy Attribute Rando. Enemy stat values such as speed and scale can be randomized within a range you specify.

### Metroid Prime 2: Echoes

- The hints fix affects Metroid Prime 2: Echoes.

## [4.5.1] - 2022-08-03

- Fixed: The History and Audit Log are now properly updated when joining a game session.
- Fixed: Your connection state is properly updated when joining a game session.

## [4.5.0] - 2022-08-01

- Added: Preferences are now saved separately for each version. This means newer Randovania versions don't break the preferences of older versions.
- Added: Exporting presets now fills in default file name.
- Added: Logging messages when receiving events from the server.
- Changed: Internal changes to server for hopefully less expired sessions.
- Fixed: The discord bot no longer includes the lock nodes.

### Cave Story

- Nothing.

#### Patcher Changes

- Nothing.

#### Logic Database

- Nothing.

### Metroid Prime

- **Major** - Added: Door lock rando. Door locks can now be randomized, with many options to fine-tune your experience. This feature is incompatible with multiworld.
- **Major** - Added: Option to show icons on the map for each uncollected item in the game under "Customize Cosmetic Options..."

#### Patcher Changes

- Fixed: Exporting with `QoL Cosmetic` disabled
- Fixed: Zoid's deadname appearing in credits
- Changed: Patches now consume fewer layers on average

#### Logic Database

- Fixed: Phazon Mining Tunnel now accounts only for Bombs when coming from Fungal Hall B
- Fixed: The Central Dynamo drone event is now accounted for to go through Dynamo Access
- Added: Beginner Wall Boost to lock onto the spider track in Metroid Quarantine A
- Added: Advancing through rooms containing Trooper Pirates now requires either the proper beam(s), basic defensive capabilities (varies slightly by room), or Combat (Intermediate) where appropriate
- Added: Advancing through rooms containing Scatter Bombus now requires Morph Ball, Wave Beam, Movement tricks, or basic defensive capabilities

### Metroid Prime 2: Echoes

- Nothing.

#### Patcher Changes

- Nothing.

#### Logic Database

- Nothing.

## [4.4.2] - 2022-06-05

- Fixed: Generating multiworld games where one Prime 1 player has item in every room while another Prime 1 player doesn't now works properly.
- Fixed: It's no longer possible to configure more than 99 shuffled copies of a major item, as that causes errors.
- Fixed: Using a trick to break a door lock is now properly displayed in the UI.
- Fixed: The description for expansions now mention they can be logical with multi-pickup placement.
- Fixed: The change log tab no longer causes the window to have absurd sizes on macOS.
- Removed: The broken option for enabling required mains for Metroid Prime 1. It was non-functional and incorrectly displayed.

## [4.4.1] - 2022-06-04

- **Major** - Added: When using multi-pickup placement, expansions are now considered for logic.
- Added: New experimental option for a different algorithm for how the generator weights locations for multi-pickup placement.
- Added: "Generate Game" tab now remembers which games and presets were expanded or collapsed.
- Added: The Game Session Window now has a counter for how many pickups it's currently trying to send to the server.
- Changed: Considerable more effort is made to keep hints relevant if there isn't enough things to be hinted in a game.
- Changed: Reduced the lag you get the first time you open the Games tab.
- Changed: Optimized the game generation. As example, Echoes' Starter Preset is 45% faster.
- Changed: Optimized the game validation. As example, Echoes' Starter Preset is 91% faster.
- Changed: The algorithm for how locations lose value over generation has changed. This should have bigger impact in big multiworlds.
- Changed: It's now possible to login again directly in the Game Session Window.
- Removed: The server and discord bot are entirely removed from the distributed executables, reducing its size.
- Removed: Metroid Dread is no longer available in releases, as it was never intended to be considered stable.
- Removed: All auto trackers based on pixel art style were removed by request of their artist.
- Fixed: The "Spoiler: Pickups" tab no longer shows locations that aren't present in the given preset.
- Fixed: The Game Session Window now better handles getting disconnected from the server.

### Cave Story

- Fixed: Hint Locations tab in Help no longer has an empty column named "2".

#### Patcher Changes

- Nothing.

#### Logic Database

- Nothing.

### Metroid Prime

- Added: "Cosmetic" option to force Fusion Suit
- Changed: Converting models from Echoes now always needs to be provided with an ISO.

#### Patcher Changes

- **Major** - Added: Models for Echoes' translators and split beam ammo are now also converted to Prime.
- Fixed: Spawning in Elite Quarters after killing OP no longer spawns the player OoB
- Fixed: Ridley boss random size on PAL/NTSC-J and Trilogy
- Fixed: Many rooms which, when submerged, the water box would be misaligned with the bounding box
- Fixed: Certain rooms where item position randomizer biased towards one side or OoB entirely
- Added: Results screen now shows Randovania version and seed hash

#### Logic Database

- Fixed: Gravityless SJ strat for Cargo Freight Lift to Deck Gamma is no longer dangerous
- Fixed: Main Plaza NSJ Grapple Ledge dash now correctly uses the Wasp damage boost method
- Fixed: Hall of the Elders Boost IUJ typos- BSJ is now IUJ and Combat is now Combat/Scan Dash
- Added: Thardus is now logical if you only have Thermal Visor with the Invisible Objects trick set to Intermediate
- Added: Flaghra now accounts for defeating it both before and after triggering the fight
- Added: Method to reach Main Quarry's crane platform with just Grapple Beam and Beginner Movement
- Added: Method to reach Main Quarry's crane platform with Expert Wall Boosts and Slope Jumps
- Added: Method of getting Crossway with only Boost Ball and Xxpert Movement
- Added: Method of climbing Connection Elevator to Deck Beta gravityless NSJ with Advanced Bomb Jump and Expert Slope Jump
- Added: NSJ/bombless strat of getting Gathering Hall's item with a Hypermode dash
- Added: Method of getting Crossway item with Advanced Bomb Jump and Expert BSJ, Scan Dash, and Standable Terrain
- Added: Method of climbing Reflecting Pool using the Stone Toad's wacky physics as Advanced Movement
- Added: Gravityless NSJ method of leaving Gravity Chamber with Advanced Wall Boost and Expert Slope Jumps and Underwater Movement
- Changed: Increased Elite Quarters BSJ to Advanced
- Changed: Increase lower Great Tree Hall Wall Boost to Hypermode
- Changed: Chozo Ruins Save Station 3 boostless/bombless strat to go through the tunnel has had its difficulty decreased to Advanced Movement and Intermediate Standable Terrain
- Changed: Hive Totem NSJ Slope Jump now uses Beginner Underwater Movement
- Changed: Monitor Station dash to Warrior Shrine is now Beginner with SJ

### Metroid Prime 2: Echoes

- Nothing.

#### Patcher Changes

- Nothing.

#### Logic Database

- Nothing.

## [4.4.0] - Not released

This release was skipped.

## [4.3.2] - 2022-05-13

### Metroid Prime

- Fixed: Lightshow during Chapel IS after Chapel item has been obtained and room has been reloaded

### Metroid Prime 2: Echoes

- Fixed: Significantly reduced lag spikes when loading a room containing Prime1 models.

## [4.3.1] - 2022-05-08

- Added: Phazon Suit hints are now included in the preset description.
- Fixed: Exporting Prime 1 games that have no Phazon Suit no longer fails if it's configured to have a hint.

## [4.3.0] - 2022-05-01

- Added: Destroying door locks is now properly tracked. In Echoes, this means removing a door lock from the back allows for logical access to where you were.
- Added: In Data Visualizer, it's now possible to set tricks to a certain level and simplify all visible connections based on that.
- Fixed: Maximum values for certain preset fields, such as Energy Tank capacity and Superheated Room Probability, can now properly be used.
- Fixed: A race condition with Randovania connected to Nintendont, where Randovania could incorrectly assume the game was idle if memory was read while it was executing the last sent task.
- Fixed: The map tracker now properly handles when multiple nodes gives the same resource/event.
- Changed: Online game list by default only shows 100 sessions, for performance reasons. Press "Refresh" to get all.

### Cave Story

- Nothing.

#### Patcher Changes

- Nothing.

#### Logic Database

- Nothing.

### Metroid Prime

- Added: Option to specify hint for Phazon Suit in Impact Crater (default=Show only area name)
- Added: April Fools Preset
- Added: Map images are now generated and written in the same folder as output ISO when generating room rando seeds and exporting them with spoilers enabled.
- Fixed: Random Superheated, Random Submerged and Dangerous Gravity Suit logic now trigger dialog warning in Multiword sessions
- Fixed: Adjusted min/max boss sizes to prevent softlocks
- Fixed: Default setting for screen Y offset now works
- Changed: The "Items in Every Room" Chaos Option now uses items from the Randovania pool (shows n/293 items when enabled). This means multiworld items can now appear at extra locations, and item text is now consistent with the rest of item placement.
- Changed: Two-way room rando now ensures that all rooms are part of the same network

#### Patcher Changes

- Fixed: Specifying custom heat-damage-per-second now properly affects non-vanilla superheated rooms
- Fixed: Some akward cutscene timing when playing skipped cutscenes in realtime
- Added: Random boss sizes now affects Flaahgra, Plated Beetle and Cloaked Drone
- Changed: Random boss sizes now affects bosses in cutscenes, additionally Omega Pirate's armor plates now scale properly
- Changed: When creating a new save file, the default selection is now "Normal" to help prevent accidentally starting the game on Hard mode
- Changed: Artifacts which do have no need to be collected are removed from the logbook

##### Room Rando
- Added: Include Square Frigate doors and morph ball tunnels during randomization
- Fixed: Crash when opening the map near certain rooms
- Fixed: Crashes due to two large rooms being connected.
- Fixed: Crash when rolling through some doors in morph ball
- Fixed: Central Dynamo reposition soft-lock
- Fixed: Inability to scan vertical doors
- Fixed: Incompatability with "No Doors" + "Room Rando"
- Changed: The door immediately behind the player is unlocked when teleporting to a new room. This gives the player one chance to backtrack before commiting to the warp.

#### Logic Database

- Nothing.

### Metroid Prime 2: Echoes

- Added: Preset descriptions now list custom beam ammo configuration.
- Changed: Optimized how long it takes to export a game that uses Prime 1 models.

#### Patcher Changes

- Nothing.

#### Logic Database

- Nothing.

## [4.2.1] - 2022-04-01

- Fixed: Popup for new changes fixed.

## [4.2.0] - 2022-04-01

- Added: Experimental option to force first progression to be local.
- Added: New pixel icons for the auto tracker.
- Changed: Standard tracker layouts for Prime, Echoes and Corruption now include a few more items.
- Changed: Auto tracker game icons for Echoes beams now use the HUD icons instead of the pickup models.
- Changed: Update to Qt 6.
- Changed: The import preset menu in game sessions now has the presets of a game sorted by name, with the default presets on top.
- Fixed: Randovania no longer hangs on start if there's a loop in the hierarchy of presets.
- Fixed: Generation no longer fails when one player has no pickups assigned during logic.

### Cave Story

- Nothing.

#### Patcher Changes

- Nothing.

#### Logic Database

- Nothing.

### Metroid Prime

- **Major** - Added: In multiworld, pickups from an Echoes player now uses the correct model from Echoes.
- **Major** - Added: **April Fool's Day Special!** New game modification category "Chaos Options" in "Other" tab. Chaos options are patcher-side only, and thus are not accounted for by the seed generator logic.
    - Enable Large Samus
    - Random Boss Sizes
    - Remove Doors
    - Random Superheated Rooms
    - Random Submerged Rooms
    - One-way Room Rando
- Added: Deterministic Maze RNG option for fairer racing
- Fixed: Echoes Combat Visor placed in a Prime player's world now uses the new Combat Visor model.
- Fixed: Deterministic Incinerator Drone RNG setting staying on even when checkbox was unchecked.

#### Patcher Changes

- Fixed: Soft-lock in Artifact Temple with Major Cutscene skips (players could leave during ghost cutscene and abort the layer change)
- Fixed: Items Anywhere could delete Artifact hints in rare cases
- Changed: Updated [Quality of Life documentation](https://github.com/toasterparty/randomprime/blob/randovania/doc/quality_of_life.md)
- Changed: Nerfed "Items in Every Room" (Extra items more likely to be missiles)

#### Logic Database

- Nothing.

### Metroid Prime 2: Echoes

- **Major** - Added: In multiworld, pickups from a Prime player now uses the correct model from Prime.

#### Patcher Changes

- Nothing.

#### Logic Database

- Nothing.

## [4.1.1] - 2022-03-12

- Added: The game details window now displays the Randovania version the game was generated with.
- Added: You can now import a game layout/spoiler file in multiworld sessions.
- Changed: A popup shows up while waiting for the game session list.
- Fixed: The error message when the client is incompatible is now properly displayed.
- Fixed: Player inventory is now properly sent to the server in multiworld sessions.


### Metroid Prime

#### Patcher Changes

- Fixed: Scan visor and X-Ray not displaying properly after taking an elevator when combat visor is shuffled.
- Fixed: Some users receiving OS error when exporting ISO with non-vanilla suit colors.


## [4.1.0] - 2022-03-01

- Added: /randovania-faq command was added to the Discord bot, which sends FAQ messages.
- Added: Randovania now checks if the entire database is strongly connected, allowing for manual exceptions.
- Added: You can now configure the priority given to each major item. Higher values are more likely show up earlier in the progression chain.
- Added: Generation failures now have a lot more details on what was missing for progression, facilitating finding issues with your preset.
- Added: The item pool screen now explicitly tells you expansions are not used for logic.
- Added: Implemented support for changing the title for a game session.
- Added: A button for duplicating a session, including the generated game and all rows.
- Added: Multiworld sessions can now be generated without spoilers.
- Added: Preset descriptions now include if some item has a different number of copies shuffled.
- Changed: Multiworld damage logic incompatibility warning now displays every time.
- Changed: On generation failure, a count of how many nodes are accessible is now displayed.
- Changed: Data Editor now lets you save non-experimental databases with integrity errors.
- Changed: Most command line arguments have been renamed.
- Changed: Simplified the item pool tab, with the usual case now having only a single line per item.
- Changed: Improved the text for quantities for ammo in the item pool tab.
- Changed: Experimental games are only shown in the menu if the option for experimental games is enabled.
- Changed: Only session admins are allowed to copy the permalink of a session.
- Changed: Modified how ConfigurableNodes (In Echoes, the Translator Gates) are handled in logic. This should have no visual differences, other than speeding up generation.
- Changed: Great internal changes were done to how hints are applied to the game. This should have no visible impact.
- Changed: The UI for 1HP Mode now only shows up for Echoes.
- Fixed: Map Tracker now properly handles multiple copies of pickups in all cases.
- Removed: The Database Editor can only be open when running from source. In releases, use `Open -> (Game) -> Data Visualizer` instead.
- Removed: All auto trackers based on pixel art style were removed over concerns about asset licensing.

### Cave Story

- Nothing.

#### Patcher Changes

- Nothing.

#### Logic Database

- Nothing.

### Metroid Prime 1

- Added: Option to use deterministic Incinerator Drone RNG for fairer racing
- Added: Spring Ball. Enable in preset configuration. Must have bombs in inventory to work.

#### Patcher Changes

- Added: QoL Game Breaking - Reserach Lab Aether Pirate now guaranteed to jump through glass when doing room backwards
- Fixed: Players could unmorph in Magmoor Workstation where they should not be able to
- Fixed: Abuse of QoL Game Breaking in Central Dynamo to skip the maze/drone
- Fixed: Exclude Phazon Elite Item from QoL Pickup Scans
- Fixed: Wavesun when playing with shuffled item positions
- Fixed: Main Plaza etank ledge door shield was slightly misaligned
- Fixed: Cannon remaining holstered after grapple when shuffling combat visor
- Fixed: Cannon remaining holstered after a specific type of R-Jump when shuffling combat visor
- Fixed: Unmorphing now returns you to your previous visor instead of default visor when shuffling combat visor for quality of life purposes

#### Logic Database

- Changed: Reduce difficulty of Monitor Station -> Warrior Shrine NSJ/No Bombs to intermediate dash and standable terrain (from advanced dash and expert standable) and included a video.

### Metroid Prime 2: Echoes

- When checking details for a game, the hint spoiler tab now includes the correct text for Dark Temple keys hints.

#### Patcher Changes

- Nothing.

#### Logic Database

- Added: Using Screw Attack as a trickless means to obtain Grand Windchamber item after seeker puzzles

## [4.0.1] - 2022-01-30

- Changed: The UI for 1HP Mode now only shows up for Echoes.
- Fixed: Support for non-NTSC Metroid Prime 1 ISOs restored.

## [4.0.0] - 2022-01-30

- **Major** - Added: Cave Story has been added with full single-player support.
- **Major** - Added: Data Visualizer/Editor now contains a visual representation of the nodes in the area.
This feature comes with plenty of quality of life functionality for editing the database.
- Added: A new tab has been added to the preset editor, Generation Settings, consolidating various settings such as minimal logic, multi-pickup placement, dangerous actions, etc.
- Added: The Logic Database can now have descriptions for nodes.
- Added: Game Details window can now spoil the item order, elevators, translator gates and hints.
- Added: Data Editor can now edit area names.
- Added: Data Editor can now view and edit resources.
- Added: Items now have tooltips in the Auto-Tracker.
- Added: One joke hint.
- Added: Descriptions for Minimal Logic for each game, with a better definition of what Minimal Logic is.
- Added: Randovania is now able to identify for what version of Randovania a given permalink is, if they're similar enough versions.
- Added: Permalinks now contain the seed hash, so Randovania can detect if there's a hash mismatch when importing.
- Changed: In the Game Session Window, the observers tab is now visible by default.
- Changed: The rdvgame file is now considerably more technical in order to require less game-specific code.
- Changed: Editing connections in the Data Editor now has an easier to use selector for non-item resources.
- Fixed: Data Visualizer no longer hides the comment for a single-element Or/And entry.
- Fixed: Data Editor now properly handles areas without nodes.
- Removed: It's no longer possible to delete a game session.
- Removed: It's no longer possible to leave the session when closing the window.

### Metroid Prime

- Added: Start in any (uncrashed) Frigate room
- Added: 1-way cycles and 1-way anywhere elevators can lead to (uncrashed) Frigate rooms
- Added: Essence Death and Frigate Escape Cutscene teleporter destinations can now be shuffled
- Added: Artifact hints can now be configured to show area and room name, just area name, or nothing at all
- Added: Cosmetic Option - Select HUD Color
- Added: Cosmetic Option - Rotate hue of all 4 suit textures and ball glow color
- Added: Cosmetic Option - Set default in-game options like Echoes
- Added: Experimental Option - Shuffle the coordinates of items within their respective rooms. Seeds may not be completable.
- Added: Experimental Option - Add random (non-logical) items to rooms which do not usually have items.
- Added: Shuffle Power Beam
- Added: Shuffle Combat Visor
- Added: New default preset: "Moderate Challenge".
- Changed: Minimal Logic no longer checks for Plasma Beam.
- Changed: Removed "Fewest Changes" preset.
- Changed: Updated "Starter Preset" to better match community preferences.

#### Known Issues:

- Nothing.

#### Patcher Changes

- Added: Support for NTSC-U 0-01, NTSC-J and NTSC-K (Gamecube)
- Added: List of tournament winners on lore scan in Artifact Temple
- Added: QoL Game Breaking now fixes several crashes on Frigate Orpheon
- Added: QoL Game Breaking now fixes the soft-lock in hive totem by making the blocks drop sooner
- Added: Option to disable item loss in Frigate (Enabled by default)
- Added: QoL Pickup Scans - Weeds by item in Landing Site now don't have scan point
- Added: Combat/Scan/Thermal/X-Ray all have unique custom models
- Fixed: Safeguard against blowing past layer limits.
- Fixed: On Major custscene skip, Elite Quarters now stays locked until the player picks up the item. The hudmemo is now tied to the item rather than the death animation.
- Fixed: Ruined fountain not always showing the right scan.
- Fixed: Phazon Suit Small Samus Morph Ball Glow
- Fixed: Vent shaft item not being scannable on QoL Pickup Scans
- Fixed: Automatic crash screen
- Fixed: Wavesun not collecting item/unlocking door
- Fixed: Locked door on Storage Depot B (NTSC 0-02)
- Fixed: Bug in Elite Quarters where game would crash during OP death cutscene if the player changed suit during the fight
- Changed: The vines in arboretum which cover the scan panel remain in the room on the ghost layer to help aid newer players.
- Changed: Exo and Essence stay dead permanently if traversing Impact Crater multiple times
- Changed: Increased Maximum Missile/Etank/Capacity for seeds with more expansion count than is available in vanilla

#### Logic Database

- Fixed: Magma Pool - Added missing suit or heated runs trick requirement for non-grapple methods of crossing the room
- Fixed: HAT - Updated spawn node
- Fixed: Quarantine Cave - Properly model when the fight is required and when it is not
- Fixed: Bug where Biohazard Containment didn't check Power Conduit Requirements if Super Missiles were available
- Fixed: Typo in Frozen Pike - Hunter Cave Access requires Slope Jump (Advanced), not Single-Room OoB (Advanced)
- Added: New Event - Gravity Chamber Item (Lower)
- Added: New Trick Category - Infinite Speed
- Added: Magma Pool - Added standable terrain method to cross the room with a video example
- Added: Main Plaza - Hypermode Dash to get Grapple Ledge
- Added: Elite Quarters - BSJ to skip scan visor
- Added: Reactor Core - NSJ Gravityless Bomb Jumps
- Added: Cargo Freight Lift - NSJ Gravityless Boost or Bombs climbs
- Added: Flick BSJ in watery hall OoB
- Added: NSJ Bombless Lower GTH Climb (Wallboost)
- Added: NSJ Bombless Quarantine Cave Elevator Spider Skip
- Added: NSJ Bombless Gravity Chamber Escape (Gravity Wallboost)
- Added: NSJ Bombless Lower Phen's Edge
- Added: NSJ Bombless Frozen Pike (Mid-Section)
- Added: NSJ Bombless Life Grove (Wallboost)
- Added: NSJ Bombless HOTE Climb (Boost IUJs)
- Added: NSJ Bombless Elite Control Access (Wallboost)
- Added: Elite Control Access Item (Damage Boost)
- Added: Central Dynamo Item w/ Infinite Speed
- Added: Bomb jump to skip grapple in Biotech Research Area 2
- Added: Great Tree Hall - Jump Off Enemies Bomb Jump (Advanced) to reach GTC NSJ
- Added: Wallboost FCS Climb
- Added: Logic for Traversing Twin Fires Tunnel to Workstation NSJ Gravity
- Added: Logic for Traversing Twin Fires Tunnel to Workstation NSJ Bombless
- Added: Logic for Traversing Twin Fires Tunnel to Workstation Missileless Grappless
- Added: Gravityless Grappless Morphless method for crossing FCS
- Added: Waste Disposal Wallboosts
- Added: Climb Connection Elevator to Deck Beta Gravityless
- Added: Combat Requirements for Essence fight
- Added: 2 Additional NSJ methods for reaching FCS item
- Added: Lava Lake Item NSJ Combat Dash
- Added: Triclops Pit Item SJ Beginner Standable
- Added: 3 new ways to climb Tower of Light (L-Jump, R-Jump, Slope Jump)
- Added: Underwater Movement (Beginner) to get to Tower Chamber with Space Jump
- Added: Underwater Movement (Intermediate) for NSJ Tower Chamber
- Added: Frigate Crash Site climb with Space Jump and L-Jump (Intermediate) and Standable Terrain (Beginner)
- Added: More logical paths for Ice Ruins West NSJ
- Added: Ice Ruins West Middle-Left Rooftop to Item Combat/Scan Dash
- Added: Beginner L-Jump to reach Main Quarry Save Station
- Added: Main Quarry Crane Platform to Waste Disposal NSJ Advanced Combat Dash
- Added: Main Quarry Crane Platform to Item Intermediate Scan Dash
- Added: Expert Gravity Wallboost to get to Tower Chamber
- Added: Beginner Gravity Wallboost to get to Watery Hall
- Added: Expert Trick for NSJ+Boost Crossway
- Added: Movement (Intermediate) to skip Spider Ball in Crossway
- Added: L-Jump to skip SJ on 3rd tier of ore processing puzzle
- Added: NSJ Ore Processing with Spider+Bombs (Expert)
- Added: Bombless Ore Processing Puzzle with Wallboost(Advanced)
- Added: Phendrana Canyon Hypermode Boost
- Added: NSJ Combat Dash (Expert) to Temple Entryway from lower part of room
- Added: Various tricks in Uncrashed Frigate
- Added: Ore Processing Door To Elevator Access A to Storage Depot B Standable L-Jump with Power Bombs
- Added: Combat logic for Dynamo Access and Elite Control Elite Pirate fights
- Added: Intermediate/Advanced Standables to enter/escape Elite Control after/without triggering Elite Pirate
- Added: Logic now can expect players to play in just scan visor, using bombs to open doors
- Added: Knowledge/Combat (Intermediate) trick to skip needing Power Beam for Exo fight
- Changed: Renamed Misc Logic Option to "Allow Dangerous Gravity Suit Logic"
- Changed: Increased difficulty of Connection Elevator to Deck Beta DBJs to Advanced
- Changed: HAT Wallboosts can be done using Gravity at the same difficulty
- Changed: Removed under-used "Complex Movement" trick category
- Changed: All Gravityless Slope Jumps are now categorized as "Underwater Movement without Gravity", as opposed to just NSJ ones
- Changed: Knowledge (Beginner) to Traverse Magmoor Workstation without Varia
- Changed: Magma Pool - Gravity Suit lava dive difficulty was reduced to L-Jump (Intermediate) and Standable Terrain (Beginner)
- Changed: Hall of the Elders - Now properly model needing to kill the 1 ghost to leave the room. Chargeless 1 ghost fight combat difficulty reduced to beginner.
- Changed: Added requirement for X-Ray Visor or Invisible Platforms to Triclops Pit Item NSJ tricks
- Changed: Monitor Station climb to Warrior Shrine Bomb Jump difficulty changed from Advanced to Intermediate
- Changed: Monitor Station NSJ Combat Dash to Warrior Shrine lowered difficulty from Advanced to Intermediate
- Changed: Increase the difficulty of Tower of Light climb with combat dash from 'Beginner' to 'Intermediate' lowered Standable Terrain from 'Intermediate' to 'Beginner'
- Changed: Frigate Crash Site Climb Space Jump Slope Jump Standable Terrain difficulty was reduced to Standable Terrain (Beginner)
- Changed: Removed Slope Jump and Standable requirement from Ice Ruins West NSJ
- Changed: Main Quarry Save Station NSJ Movement difficulty from Beginner to Intermediate
- Changed: Main Quarry Crane Platform to Waste Disposal Standable/Slope Jumpe no longer requires L-Jump
- Changed: Main Quarry Crane Platform to Waste Disposal NSJ Scan Dash difficiulty from Advanced to Intermediate
- Changed: Ore Processing Storage Depot B to Waste Disposal NSJ Standable difficulty from Intermediate to Beginner
- Changed: Ore Processing Storage Depot B to Waste Disposal R-Jump to L-Jump
- Changed: Elite Research Spinners without Boost from Advanced to Intermediate
- Changed: Ore Processing Door To Elevator Access A to Storage Depot B Standable difficulty from Intermediate to Advanced
- Changed: Sun Tower Early Wild now requires Intermediate Knowledge on all methods
- Changed: Less damage required for Watery Hall with Gravity Suit

### Metroid Prime 2: Echoes

- Changed: Minimal Logic no longer checks for Light Suit or Agon Keys.

#### Patcher Changes

- Fixed: Exporting an ISO when Randovania is in a read-only path now works properly.
- Added: Ability to set a custom HUD color

#### Logic Database

- Changed: Shrine Access Seeker Door without Seekers is now Hypermode (from Expert).


## [3.2.2] - 2022-01-17

- Fixed: Presets for unknown games (for example, from a dev version of Randovania) are now properly ignored.

## [3.2.1] - 2021-10-23

- Fixed: The spin box for starting Energy Tanks no longer goes above 14.
- Fixed: Errors from the Prime 1 patcher are now properly displayed in error messages.
- Fixed: Converting presets from previous games should no longer cause invalid expansion ammo count.
- Fixed: Converting presets with multiple major items that give ammo no longer cause incorrect per-expansion ammo count.
- Fixed: Changing the default beam in Echoes no longer throws an error with invalid included ammo.
- Fixed: Sky Temple Keys on Guardians/Sub-Guardians are now properly counted for the item pool size.
- Fixed: Sky Temple Keys on Guardians/Sub-Guardians now appears on the preset description.
- Fixed: Safety check that there's enough available locations for all non-progression at the end of generation has been re-added.
- Changed: Improved error message for certain kinds of invalid permalinks.
- Changed: Presets with negative ammo count for expansions are invalid.

### Metroid Prime

#### Patcher Changes

- Fixed: PAL ISOs now correctly work again.

## [3.2.0] - 2021-10-16

- **Major** - Added: The Logic Database can now have comments in requirements.
- **Major** - Changed: Expansions contents are now configured directly, instead of being calculated from a target.
- Added: Files in the "Previously generated games" folder now includes the name of the games used.
- Added: Custom names for Prime 1 elevators
- Added: Support for Minimal Logic has been added for Metroid Prime and Metroid Prime 3.
- Added: New auto tracker layouts for Metroid Prime 2, with two lines and three lines.
- Changed: Force one specific certificate root when connecting to the server.
- Changed: Custom elevator names across both games now used throughout the entire UI
- Changed: Data Editor now raises an error if two Pickup Nodes share the same index.
- Changed: When changing Echoes Goals, the slider of the number of keys is now hidden when "Collect Keys" goal is not selected.
- Changed: Customizing the item pool causes permalinks to not get as long as before.
- Changed: The Qt theme was changed, as the previous one had serious issues on certain platforms and certain elements.
- Fixed: Items that include ammo are now configurable to provide up to the ammo's capacity.
- Fixed: Certain invalid permalinks are now properly recognized as invalid.
- Fixed: In connections editor, changing a requirement to "And/Or" no longer places ui elements in the wrong place.
- Removed: Metroid Prime 2: Echoes FAQ entry about the weird hint categories, as the issue has been fixed.
- Removed: Menu option to open STB's Echoes item tracker in a new window.

### Metroid Prime - Patcher Changes

- Added: New Nothing model.
- Added: Missile Expansions for yourself has a 1 in 1024 of being shiny.
- Fixed: Mine security station softlock so that defeating the purple pirates first doesn't fail to switch the room to the non-cutscene layer.
- Fixed: Qol scan for Ice Ruins West pickup.
- Fixed: Warp-to-start crash.
- Changed: Fewer forced popup alert for multiworld purpose, and popups now lasts 3s instead of 5s.

#### Cutscene Skips

- Added: Cutscene skip for arboretum gate (competitive+).
- Added: Mine Security Station now longer force switches to Combat Visor.
- Changed: Shorelines Tower cutscene skip is now Minor.
- Changed: Workstation cutscene is now Competitive.
- Changed: Wave panel cutscene in Main Quarry is now Competitive.
- Changed: Elevator leaving cutscenes back are now Major.

### Metroid Prime 2: Echoes - Patcher Changes

- Added: Cosmetic option to customize hud color.
- Fixed: Scanning hints now displays the correct, edited categories.

### Metroid Prime - Logic Database

- Added: Method of reaching pickup in Root Cave from Arbor Chamber with a Dash (Intermediate and above).
- Added: Knowledge (Beginner) trick to leave Central Dynamo without completing the maze or fighting the drone.
- Added: Additional Lower Mines NSJ logic.
- Added: Movement tricks for logical forced damage in Magmoor Caverns, Phazon Mines, and Impact Crater.
- Added: Tricks for climbing Research Lab Aether NSJ
- Added: Tricks for traversing Magmoor Workstation bombless NSJ
- Added: More detailed boss/combat logic
- Fixed: Shorelines tower item being accessible from Ruins Entryway and not Temple Entryway.
- Fixed: Backwards Lower Mines logic
- Fixed: Ice Ruins West NSJ logic now accounts for adult sheegoth layer
- Fixed: Added missing requirements for releasing the metroid in Research Lab Aether

### Metroid Prime 2: Echoes - Logic Database

- Added: Method of climbing halfpipe in Meeting Grounds with Space Jump, Screw Attack, and Standable Terrain (Beginner and above)
- Added: Method of killing Quad MBs using Bombs or Power Bombs and Combat (Beginner)
- Added: Method of killing Quad MBs using Screw Attack (Space Jump) and Knowledge (Beginner)
- Added: Requirement to either kill the Quad MBs or defeat Spider Guardian in order to collect the item in Hall of Combat Mastery in the intended way
- Fixed: A few broken Dark Forgotten Bridge paths have now been fixed.
- Changed: Simplified Meeting Grounds logic slightly, by removing the redundant Top of Halfpipe node
- Changed: Killing Quad MBs now uses a template, as it's a complex set of requirements repeated in three separate rooms

### Discord Bot (Caretaker Class Drone)

- Changed: Room images uses two-way arrows if a connection is two-way, instead of two arrows.

## [3.1.4] - 2021-09-19

- Changed: Force one specific certificate root when connecting to the server.
- Fixed: Checking for updated versions will no longer close Randovania when no internet connectivity is present.
- Fixed: The server will properly reject clients with mismatched versions.

## [3.1.3] - 2021-09-19

- Added: Dialog that shows all enabled tricks in a preset and a list of all rooms that have some combination of tricks that ends up active in that preset.
  - This dialog can be accessed by right-clicking a preset on the "Generate Game" tab, or by pressing the "..." menu in the "Game Details" window.
- Added: Multiworld Help entry regarding maximum number of players.
- Added: Metroid Prime FAQ entry regarding the forced popup alert.
- Changed: Long lines of requirements (Check for all artifacts in Artifact Temple) are now word wrapped.
- Changed: When changing Echoes Goals, the slider of the number of keys is now hidden when "Collect Keys" goal is not selected.
- Changed: In the description of Prime 1 presets, Quality of Life now comes before Game Changes.
- Changed: Clarify that only "Two-way, between areas" guarantees that all areas are accessible.
- Changed: Progress bar when generating a game now reports how many actions were taken, instead of how many items are left.
- Fixed: Nodes with no outbound connections now clearly display this in the visualizer, instead of an error.
- Fixed: Updated multiworld damage warning to mention Magmoor Caverns as well.

### Discord Bot (Caretaker Class Drone)

- Added: The bot now responds to permalinks, presets and rdvgame files sent via direct messages.
- Added: Response for permalinks now offers the permalink's presets for download.
- Changed: `/database-inspect` area responses now has a node selection.

## [3.1.2] - 2021-09-15

- Fixed: In game session, pressing the "Generate game" button no longer errors.

### Discord Bot (Caretaker Class Drone)

- Changed: The response to `.rdvgame` files now include the seed hash and permalink.
- Changed: `/database-inspect` response now includes an image of the requested room layout.

## [3.1.1] - 2021-09-12

- Added: When importing a preset in a game session, there's now an option to import directly from a file.
- Added: In game session, it's now possible to export a preset directly to a file.
- Added: In game session, there's now a "Generate game (no retries)" button. This option attempts generation only a single
time, before giving the error message of why it failed. It's useful for investigating bad presets.
- Changed: When multiworld generation fails, the error message is now clearer on which players haven't reached the end.
- Changed: Preset summaries have been split better into categories.
- Removed: The "Never" option for dangerous actions has been removed from the UI, as it currently doesn't work.

### Discord Bot (Caretaker Class Drone)

- Changed: `/database-inspect` response is now more readable and includes the name of who requested it.

## [3.1.0] - 2021-09-05

- **Major** - Added: Setting for requiring a number of actions/progression before artifacts are placed, to prevent early artifacts.
  - Default Prime 1 presets now default to 6 minimum progression for artifacts.
- **Major** - Added: Setting for controlling how dangerous checks are handled in logic.
- Added: Setting for toggling the pickup scan QOL adjustments.
- Added: The seed hash label in Game Sessions is now selectable.
- Added: One joke hint, requested in 2019.
- Added: Data Visualizer now only shows target nodes for selection that are non-impossible.
- Added: Data Visualizer now highlights nodes that have a path to the selected node.
- Added: Improved the error message when the patcher executable is somehow missing.
- Added: New entries to the Multiworld Help for collecting items and cross game.
- Fixed: Randovania no longer errors when the last selected preset is for a hidden game.
- Fixed: Quality of Life page link in Metroid Prime preset customization is now fixed.
- Fixed: The tracker now properly restores states for games other than Echoes.
- Fixed: Fixed a crash that sometimes occurs when deleting presets.
- Fixed: Generator now directly accounts for events weighting actions.
- Changed: Removed customization of Qt theme for decreasing whitespace.
- Changed: Upgrades in the tracker fills an entire column first, instead of filling rows first.
- Changed: Tracker now properly saves the preset used when persisting the state.

### Metroid Prime - Patcher Changes

- Added `Pickup Scans` option to toggle the patching of item locations so that they can always be scanned.
- Magmoor Workstation item scannable through the purple door (QoL Pickup Scan)
- Fixed shorelines tower item custom scan sometimes showing the incorrect text for certain models
- Certain pickups now always have the popup alert on collection during multiworlds.
- If there are multiple pickups for other players next to each other, these pickups are forced to have a popup alert, so Randovania can properly detect they were picked up.
- Fixed PCA crash patch not being applied when playing small samus.

#### Cutscene Skips
- Added `Competitive` cutscene skip option.
- Moved Shorelines Tower cutscene to major (it sometimes has a reposition that is sometimes useful in routing)
- Removed Main Quarry Combat Visor switch
- Speed up opening of gate in ice temple
- Speed up opening of gate in sun tower
- Fixed Thardus cutscene skip softlock

### Metroid Prime - Logic Database

- Added: Method of reaching Ruins Entryway from Plaza Walkway in Phendrana Shorelines with a Dash (Intermediate).
- Added: Easier NSJ trick to climb Ruined Courtyard using the water puzzle platforms.
- Added: Charge Beam requirements were added to the following rooms with combat trick alternatives:
    - (Beginner) Elite research - Phazon Elite
    - (Beginner) Research Entrance
    - (Intermediate) Hall of the Elders - Wave and Ice bomb slots
    - (Intermediate) Sunchamber - Ghosts fight
    - (Intermediate) Mine Security Station with >= 200 energy
    - (Advanced) Mine Security Station
- Fixed: Main Plaza door to Plaza Access is now properly a normal door, instead of a permanently locked door.
- Fixed: Sun tower now requires Knowledge (Intermediate) to collect the Sunchamber layer change event without falling down.
- Fixed: Removed broken/redudant trick for reaching Temple Entryway ledge using cutscene reposition
- Fixed: Trivial logic for Plaza Walkway to Ruins Walkway
- Fixed: Replaced Bomb Jump (Intermediate) with Dash (Beginner) trick to cross the gap to reach the Courtyard Access door in Ice Ruins West.
- Fixed: NSJ logic now accounts for stalactite in Ice Ruins West.
- Fixed: Crossing the gap by Specimen Storage door no longer sometimes requires L-Jump (Intermediate) instead of Beginner.
- Changed: Improved readability of Ruined Courtyard logic.
- Changed: Reorganized Sunchamber logic to improve usage by generator/solver.
- Changed: Picking up Sunchamber Ghosts item NSJ is now L-Jump (Beginner) instead of Intermediate.
- Changed: Crossing TFT to TF with Gravity+SJ now requires Movement (Beginner)
- Changed: FCS Item Scan Dash method is now Intermediate without SJ.
- Added: FCS Grapple strat - Movement (Beginner)

### Metroid Prime 2: Echoes - Patcher Changes

- Added: A-Kul's scan in Sky Temple Gateway now displays a list of previous tournament winners.
- Changed: Echoes now uses a different game ID when saving ISOs with menu mod enabled, preventing issues from incompatible save files.
- Changed: The elevator sound effect is never removed when elevators are vanilla, ignoring the preference.

### Metroid Prime 2: Echoes - Logic Database
- Added: Method of reaching the pickup in Reactor Core with Space Jump, Bombs, Spider Ball, and Standable Terrain (Intermediate and above).
- Fixed: Lore Scan in Meeting Grounds no longer believes that Boost is required to scan it.
- Fixed: Reactor Core has been cleaned up slightly.
- Fixed: Spawn point in Accursed Lake is now correctly set.

### Discord Bot (Caretaker Class Drone)

- Added: The `/database-inspect` command to send the logic of a room to the channel.
- Added: Messages with rdvgame files also get a reply with a summary of the preset.
- Changed: Responses with preset descriptions no longer pings the original message.

## [3.0.4] - 2021-08-10

- Added: Game Sessions now have an accessible audit log, which includes whenever a player accesses the spoiler log.
- Added: Metroid Prime 1 racetime.gg rooms are now viewable in the racetime.gg browser, with filters for each game
- Fixed: Importing a permalink from the racetime.gg browser while a race is currently in progress now selects the correct racetime.gg room

## [3.0.3] - 2021-08-08

- Fixed: "Open FAQ" in the main window now works correctly.
- Fixed: Pressing Yes to ignore invalid configuration now works correctly.
- Changed: Randovania now silently handles some invalid configuration states.
- Changed: Improved handling of corrupted repository for old preset versions.

## [3.0.2] - 2021-08-05

- Added: In-game crashes in Metroid Prime now automatically show the error screen.

- Changed: Game Sessions - The window now uses docks for the different parts, meaning you can resize, reorder and even split off.

- Changed: Use different colors for artifact hints in Metroid Prime, for better readability on both scan box and logbook.

- Fixed: Exporting a Metroid Prime ISO with Warp to Start enabled and starting at certain elevator rooms no longer fails.

## [3.0.1] - 2021-08-01

- Changed: Disabled the option to stop exporting a Prime 1 ISO to avoid crashes.

- Fixed: Server will now re-authenticate with Discord, preventing users from logging with the incorrect account.

- Fixed: Game Sessions - History entries with invalid locations no longer cause error messages.

## [3.0.0] - 2021-07-30

-   **Major** - Metroid Prime 1 is now fully supported, including multiworld and auto tracker!

-   **Major** - Presets are now presented in a tree view, with custom presets being nested under another one. They're also saved separately from Randovania data.

-   **Major** - The auto tracker now have support for different layouts, with their own assets and game support. New themes with icons similar to the game were also added, provided by MaskedKirby.

-   Added: Credits in Metroid Prime 2 now contains a list of where all non-expansions were placed, including possibly other player's for a multiworld. The credits now takes 75 seconds instead of 60 to accomodate this.

-   Added: Button to export the presets used in a game file.

-   Added: Add text description to unusual items in the Item Pool tab.

-   Added: New Help tab with information on how to read the Data Visualizer.

-   Added: In the Map Tracker, it's now possible to right-click a location to see a path from last action to it.

-   Added: A menu option to open the logs folder.

-   Added: The timeout limit is now progressively more forgiving, the more timeouts that happen.

-   Added: Button to set all gates to "Random with Unlocked' for Prime 2.

-   Changed: The items in the starting items popup is now sorted.

-   Changed: Customizing Dark Aether damage is now considered by logic.

-   Changed: Pickup visibility method is now configured in the Item Pool tab.

-   Changed: Multiworld connection is slightly more conservative when giving items.

-   Changed: Updated the Multiworld Nintendont for hopefully more stability.

-   Changed: The session history in multiworld now has different columns for the players involved, pickup and where the pickup was. It's also possible to sort the table by any of these fields.

-   Changed: The ISO prompt dialog now remembers your last used vanilla ISO, for when you delete the internal copy. When opening the file pickers, these start now with the paths from the input fields.

-   Changed: Many Spin/Combo boxes no longer react to the mouse wheel when not focused.

-   Fixed: Closing the dangerous settings warning via the X button is now properly recognized as "don't continue".

-   Fixed: Hint Item Names no longer breaks if you swap games while the table is sorted.

-   Fixed: Hint Item Names now properly list Artifacts and Energy Cells.

-   Fixed: Map Tracker now properly handles unassigned elevators.

-   Fixed: Trick names in the preset are always sorted.

### Metroid Prime 2 - Logic Database Changes

-   **Major** - "Suitless Ingclaw/Ingstorm" trick added to cover traversing rooms with either Ingclaw Vapor or Ingstorm.

#### Added

-   Method of getting over the gate in Mining Station A in reverse with Space Jump and Screw Attack (Expert and above).

-   Method of bypassing the breakable glass in Sand Processing from Main Reactor with Space Jump and Screw Attack (Expert and above).

-   Method of climbing to the top level of Main Gyro Chamber with Space Jump, Screw Attack, and Bombs, and no Scan Visor (Advanced and above).

-   Method of climbing the Sand Processing bomb slot with a Slope Jump for Bombless Bomb Slots (Advanced and above).

-   Method of leaving Dark Agon Temple by opening the gate from OoB with Single Room OoB, Slope Jump, Standable Terrain, Bomb Space Jump, Space Jump, and the Agon Keys (Expert and above).

-   Great Bridge:
    - Method of reaching Abandoned Worksite door with Space Jump and Extended Dash (Advanced and above).
    - Method of reaching Abandoned Worksite and Torvus Map Station doors from Temple Access Dark door with Boost Ball and Boost Jump (Advanced and above).
    - Method of reaching the pickup with Screw Attack and Single Room Out of Bounds (Expert and above).

-   Method of Crossing Grand Windchamber (both ways) Without Space Jump using Extended Dash (Hypermode).

-   Method of reaching the pickup in Watch Station:
    - With Space Jump, Screw Attack, and Single Room OoB (Expert and above).
    - With only Space Jump and Single Room OoB (Hypermode)

-   Alpha Blogg now has proper requirements for multiple difficulties.

-   Method of Bomb Slots without Bombs in Sanctuary Fortress/Ing Hive - Controller Access/Hive Controller Access without Space Jump (Expert and above).

-   Methods of crossing Torvus Bog - Fortress Transport Access with Gravity Boost or Bombs (No Tricks/Advanced and above).

-   Method of traversing Vault without Space Jump or Screw Attack using Extended Dashes (Advanced and above).

-   Method of reaching Windchamber Gateway item with only Scan Visor using Extended Dashes (Expert and above).

-   Method of reaching Kinetic Orb Cannon in Gathering Hall using Extended Dashes (Expert and above).

-   Method of reaching the pickup in Accursed Lake with a dash (Advanced and above).

-   Method of reaching Temple Security Access from the portal in Aerial Training Site with an Extended Dash (Hypermode).

-   Method of reaching the pickup in Mining Plaza with an Extended Dash (Hypermode).

-   Method of completing the Main Gyro Puzzle with only Space Jump and Screw Attack (Advanced and above).

#### Changed

-   Reaching the pickup in Temple Transport B with a Wall Boost is now Hypermode (from Expert).

-   Reaching the pickup in Path of Roots with only Bombs is now Expert (from Hypermode).

-   Reaching the portal in Hydrodynamo Shaft with Air Underwater and Screw Attack is now Hypermode (from Expert).

-   Reaching the pickup in Dark Torvus Arena with a Roll Jump is now Hypermode (from Expert).

-   Trial Grounds, reaching the door:
    - From the portal with Space Jump and a Slope Jump is now Beginner (from Intermediate).
    - From the left safe zone with a Dash is now Intermediate (from Expert) and without anything is now Advanced (from Expert).

-   Opening the Seeker Lock without Seekers in Mine Shaft is now Advanced (From Expert)

-   Opening the Seeker Lock without Seekers in Plain of Dark Worship is now Expert (From Hypermode).

-   Reaching the Windchamber Gateway Door from Windchamber Tunnel with a Boost Jump is now Hypermode (From Expert).

-   Reaching the pickup in Medidation Vista with a Boost Jump is now Expert (From Advanced).

-   Quadraxis and Boost Guardian now have proper health and item requirements with tricks disabled.

-   Activating Controller Access rooms Bomb Slots without Bombs is now Advanced (from Expert).

-   Reaching the Abandoned Worksite/Brooding Ground door from the bridge in Dark/Forgotten Bridge with an Extended Dash is now Hypermode (from Expert).

-   The initial Terminal Fall Abuses in Vault from the scan portal are separate from the final and are now Advanced (from Expert).

-   Catacombs NSJ dash to Transit Tunnel South has been modified to account for Scan Visor, with the original difficulty being raised to Advanced (from Intermediate).

-   Undertemple Shaft NSJ dash from bottom to top of cannon is now Intermediate (from Advanced).

-   Morph Ball is no longer required to reach the portal from the Echo Gate in Profane Path Scan Dash method.

-   Various Standable Terrain tricks (Dark Agon - Portal Site, Temple Grounds - Sacred Path) have been lowered to Beginner/Intermediate (from Advanced). This is to
    attempt to fix an old database limitation from before tricks had their own difficulty levels.

-   The dashes in Gathering Hall from Transit Tunnel South/West to the Kinetic Orb Cannon are now Intermediate (from Advanced).

-   The Bomb Space Jump NSJ to reach Abandoned Worksite in Great Bridge is now Expert (from Hypermode).

-   The dash to reach the portal in Aerial Training Site from Central Hive Transport West is now Hypermode (from Expert).

-   The dash to leave Hive Temple after Quadraxis via Security Station is now Hypermode (from Expert).

-   The dashes in Command Center (top level) and Accursed Lake without Space Jump are now Beginner (from Intermediate).

-   The dash in Mining Station A to reach Temple Access without Space Jump or Missiles is now Advanced (from Intermediate).

-   The dashes in Trial Grounds to Dark Transit Station without Space Jump are now Advanced (from Intermediate).

-   The dashes in Undertemple Shaft to reach Sacrificial Chamber Tunnel (and back) are now Advanced (from Intermediate).

-   The dash in Hall of Combat Mastery to reach the upper area after the glass is now Advanced (from Intermediate).

-   Bomb Guardian now has proper logic when shuffling Power Beam.

## [2.6.1] - 2021-05-05

-   Changed: Invalid values for the Multiworld magic item are ignored when detecting if the game is properly connected.

-   Fixed: "One-way anywhere" no longer shows up twice in preset warnings for multiworld

-   Fixed: Changing starting location to Ship or Save Stations now works again.

-   Fixed: Torvus Gate elevator is now properly hidden instead of Dark Torvus Ammo Station.

## [2.6.0] - 2021-05-02

-   **Major** - Added: New elevator randomization settings:
    * New mode: *One-way, elevator room with replacement*. One way elevator, but loops aren't guaranteed.
    * Select which elevators can be randomized.
    * Select possible destinations for *One-way, anywhere*.
    * Randomize Sky Temple Gateway, Sky Temple Energy Controller, Aerie Transport Station and Aerie elevators. *Warning*: These rooms have some details you must consider. Please read the elevators tab for more information.

-   **Major** - Added: The Energy Controllers in Agon Wastes, Torvus Bog and Sanctuary Fortress are always visible in the map, regardless if map is revealed by default. All regions are also always available for selection. This allows the light beam warps after U-Mos 2 to always be used.

-   **Major** - Added: An user preference (in *Customize in-game settings*) for the map to display names of unvisited rooms.
    When randomizing elevators, the elevator rooms are excluded to prevent spoiling their destinations. An option were added to disallow displaying names entirely, since otherwise you can use a Map Station to find the names.

-   Added: An option to disable the elevator sound effect, preventing it from playing endlessly in certain cases.

-   Added: When a crash happens, the game now displays an error screen instead of just stopping.

-   Added: The *Hint Item Names* tab now supports switching between all 3 Prime games.

-   Added: An option to use an experimental new pickup placement logic, able to place multiple pickups at once.

-   Added: Two additional joke hints. (Thanks CZeke and Geoffistopheles)

-   Added: It's now possible to add Infinite Beam Ammo, Infinite Missiles and Double Damage to the item pool.

-   Added: Player names are now colored yellow in hints.

-   Changed: Elevator names in the tracker uses their customized names, not the vanilla ones.

-   Changed: Optimized Randovania startup time and extensive logging of what's being done during it.

-   Changed: Improve scan text for expansions.

-   Changed: Some hints in multiworld games now also include the player names.

-   Changed: Missiles, Power Bombs and Ship Missiles are now only in logic after their respective main launcher, even if it's not required in game.

-   Changed: You can add up to 99 of any expansion to the pool, up from 64.

-   Fixed: The *Logic damage strictness* multipliers are no longer applied twice.

-   Fixed: *Up to* relative hints are no longer converted into *exactly* if the actual distance matches the displayed number.

-   Fixed: Dark Torvus Bog - Portal Chamber is no longer silently ignored as a starting location.

-   Fixed: Charging your beam to shoot when out of ammo now works even when customizing the ammo type required.

-   Fixed: Having the maximum number allowed of an expansion in a preset no longer causes permalink errors.

-   Fixed: Fixed the game defaulting to Combat Visor after an elevator.

-   Fixed: Multiworld spoiler logs now use 1-indexed player names for locations.

-   Removed: Using Dark Visor as the starting visor is no longer supported. (Game crashes on unmorph for unknown reasons)

### Logic Database Changes

-   Added: Method of reaching the pickup in Hive Gyro Chamber with Space Jump, Boost Ball, and a Boost Jump (Expert and above).

-   Added: Method of climbing Torvus Grove with Space Jump, Screw Attack, and Standable Terrain (Advanced and above).

-   Added: Method of reaching cannon in Great Bridge with Boost Ball and a Boost Jump (Expert and above).

-   Added: Method of reaching the main part of Hall of Combat Mastery with a Scan Dash and after blowing up the glass (Intermediate and above).

-   Added: Method of activating the portal in Portal Terminal with Screw Attack, Slope Jump, and No Bombs or Space Jump (Expert and above).

-   Added: Method of climbing Sacred Bridge with Bombs and a Bomb Space Jump (Advanced and above).

-   Changed: Logic paths that require Screw Attack without Space Jump now make sure to not have Space Jump to be valid.

-   Fixed: Spawn point of Aerie Transport Station is now the door, making DS2 required to take the elevator there.

## [2.5.2] - 2021-02-28

-   Added: The number of items in the pool is now included in the summary.

-   Fixed: Shuffling Combat Visor with item acquisition popups enabled no longer errors.

## [2.5.1] - 2021-02-26

-   Added: Drag and dropping rdvgame and rdvpreset files into the main Randovania window now imports that game file and preset, respectively.

-   Added: Discord bot now posts summary whenever a preset is attached to a message.

## [2.5.0] - 2021-02-19

-   Changed: Preset summary now only include differences from vanilla game.

-   Changed: The relative hint using an item category has been replaced with a relative hint using an area, with up to distance.

### Logic Database Changes

#### Added

-   Method of climbing Sanctuary Temple from the bottom with Bombs and Spider Ball (Intermediate and above).

-   Method of climbing Sanctuary Temple from the bottom with Screw Attack and Single Room Out of Bounds (Expert and above).

-   Method of reaching Worker's Path from the top level in Sanctuary Temple with Scan Visor and an Extended Dash (Expert and above).

-   Method of reaching Windchamber Gateway from Windchamber Tunnel in Grand Windchamber with a Boost Jump (Expert and above).

-   Method of reaching Temple Access in Mining Station A with a Boost Jump (Advanced and above).

-   Method of reaching pickup in Temple Access (Sanctuary) with Space Jump, Screw Attack, and Standable Terrain (Intermediate and above).

-   Method of climbing Temple Access (Sanctuary) with Space Jump, standing on a Rezbit, and dashing off the other Rezbit (Expert and above).

#### Changed

-   Increased weight for Energy Tanks to be selected as progression.

-   Reaching the pickup in Path of Roots from Torvus Lagoon with Gravity Boost, Space Jump, and a Slope Jump is now Intermediate (from Beginner).

-   Reaching the pickup in Grand Windchamber with Space Jump, Screw Attack, Slope Jump, Standable Terrain is now Advanced (from Intermediate).

-   Bomb Jumping over the 2nd light block heading to Hall of Eyes is now Intermediate (from Beginner).

-   Energy Tank requirements for Chykka have been lowered.

#### Fixed

-   Reliquary Grounds now has proper requirements for reaching Ing Reliquary with Light Suit.


## [2.4.2] - 2021-02-08

-   Fixed: Randovania no longer crashes if the connected Dolphin stops emulation.

## [2.4.1] - 2021-02-06

-   Added: Detect if the internal game copy was modified by a future version of Randovania, prompting for the user to press "Delete internal copy".

-   Changed: An error popup now shows up when exporting an ISO fails.

-   Removed: "Automatically track inventory" toggle, as the functionality was already removed.

-   Fixed: Randovania now considers any inventory item with amount above capacity, or capacity above the strict maximum as the game not being connected.

-   Fixed: Error message when the server rejects your client version not being displayed.

-   Fixed: Setting beam ammo expansions to 0 pickups no longer hides the boxes.

## [2.4.0] - 2021-02-01

-   **Major** - Added: The visor and beam you start the game equipped with is now configurable.

-   **Major** - Changed: In multiworld, items are now delivered at the same time as the message. It should also no longer fail to send with Nintendont.

-   Added: Additional joke hints were added.

-   Added: Method to climb to the portal Base Access with just Screw Attack (Intermediate and above).

-   Added: Method to reach the pickup in Grand Windchamber with Space Jump, Screw Attack, and a Slope Jump (Intermediate and above).

-   Added: Method to traverse Ventilation Area B from Bionenergy Production without Bombs by Screw Attacking into the tunnel and destorying the barriers with Missiles (Advanced and above).

-   Added: Method to reach the pickup in Path of Roots from Torvus Lagoon without Morph Ball (Beginner and above).

-   Added: Method to enter the tunnel in Underground Tunnel to Torvus Temple from Torvus Grove with an Instant Morph (Advanced and above).

-   Added: Method to reach the halfpipe pickup in Dark Torvus Arena with Space Jump and a Roll Jump (Expert and above).

-   Added: Method to climb to the upper level in Biostorage Station with Bomb Space Jump (Advanced and above).

-   Added: Method to reach the pickup in Grand Windchamber with a Space Jump, Bomb Space Jump, and a Scan Dash (Expert and above).

-   Added: Method to climb Mining Station B with Space Jump and a Slope Jump (Expert and above).

-   Added: Method to reach the portal in Mining Station B with Space Jump, Scan Visor, and Dashing for Single Room OoB (Expert and above).

-   Added: Method to cross Bitter Well to Phazon Site with Wall Boosts (Hypermode).

-   Added: Method to reach the bomb slot in Training Chamber with Gravity Boost and Air Underwater (Advanced and above).

-   Added: Method to open activate the Bomb Slot in Training Chamber with Darkburst or Sonic Boom (Hypermode).

-   Changed: Auto tracker internally uses a configuration file for the item positions.

-   Changed: The item pool tab when customizing presets now can edit major items directly.

-   Changed: Defeating Quadraxis with Power Bombs is now Advanced (from Beginner).

-   Changed: Bypassing the statue in Training Chamber from the back with Screw Attack and a Bomb Space Jump is now Expert (from Advanced).

-   Changed: Escaping Hive Temple without Spider Ball is now Expert (from Hypermode).

-   Changed: Bomb Space Jump in Great Bridge/Venomous Pond to reach Abandonded Worksite/Brooding Ground is now Expert (from Hypermode).

-   Changed: Using Seeker Missiles now requires either Combat Visor or Dark Visor.

-   Changed: Bomb Slots without Bombs in Sand Processing, Main Gyro Chamber, and Vault are now Advanced (from Expert).

## [2.3.0] - 2021-01-08

-   Added: Method to enter tunnels in Transit Tunnel East/Undertransit One from Catacombs/Dungeon to Training Chamber/Sacrificial Chamber with an Instant Morph (Intermediate and above).

-   Added: Method to reach the pickup on the Screw Attack wall in Aerial Training Site with a Roll Jump (Expert and above).

-   Added: Method to reach the pickup in Abandoned Worksite from the tunnel with a Boost Jump (Advanced and above).

-   Added: Method to bypass the statue in Training Chamber from the back with Screw Attack and a Bomb Space Jump (Advanced and above).

-   Added: Methods to reach the pickup in Mining Station B with Space Jump, Screw Attack, and Standable Terrain or after the puzzle with a Bomb Jump (Advanced and above).

-   Changed: In multiworld, keybearer hints now tells the player and broad category instead of just player.

-   Changed: Dark Alpha Splinter no longer strictly requires Power Beam.

-   Changed: Crossing Main Gyro Chamber with Screw Attack before stopping the gyro is now Hypermode (from Expert).

-   Changed: Phazon Grounds and Transport to Agon Wastes (Torvus) Seeker Locks without Seekers are now Expert (from Hypermode).

-   Fixed: Properly handle invalid ammo configurations in preset editor.

-   Fixed: Randovania no longer instantly crashes on macOS.

-   Fixed: Logic properly considers the Transport A gate being gone after entering from that side in Random Elevators.

## [2.2.0] - 2020-12-20

-   Added: 1 HP Mode, where all Energy Tanks and Save Stations leave you at 1 HP instead of fully healing.

-   Added: Added a detailed report of the generator's state when a game fails to generate.

-   Fixed: Generator will no longer ignore players that have no locations left. This would likely cause multiworld generation to fail more often.

-   Fixed: Error messages are properly shown if a game fails to generate.

-   Fixed: Alerts are now properly saved as displayed.

-   Fixed: Errors in the default preset no longer prevent Randovania from starting.

-   Changed: Optimized game generation, it now takes roughly 2/3 of the time.

-   Changed: Optimized game validation, it now also takes roughly 2/3 of the time.

-   Changed: Relative hints no longer cross portals.

-   Changed: In multiworld, keybearer hints now instead tells the player the item is for, instead of a category.

-   Changed: Decreased the chance of Power Bombs being late in a game.

-   Changed: Account name are updated every time you login via Discord.

-   Changed: Warning about dangerous presets in Multiworld sessions now include the player name.

-   Changed: Roll Jump in Meditation Vista to reach the pickup is now Hypermode (from Expert).

## [2.1.2] - 2020-12-05

-   Added: The Item Pool size now displays a warning if it's above the maximum.

-   Changed: The minimum random starting items is now considered for checking the pool size.

-   Fixed: Being kicked from an online session would leave the window stuck there forever.

-   Fixed: Bulk selecting areas for starting location no longer includes areas that aren't valid starting locations.

## [2.1.1] - 2020-12-02

-   Added: A prompt is now shown asking the user to install the Visual C++ Redistributable if loading the Dolphin backend fails.

-   Fixed: Changing ammo configuration breaks everything.

-   Fixed: Patching ISOs should work again.

-   Fixed: Clean installations can select presets again.

## [2.1.0] - 2020-12-02

-   Changed: Multiworld session history now auto-scrolls to the bottom

-   Changed: The lowest level for a trick is now called "Disabled" instead of "No Tricks".

-   Changed: Minimum Varia Suit Dark Aether is now 0.1, as 0 crashes the game.

-   Changed: Permalinks are now entirely different for different games.

-   Changed: Preset summary now specifies if hidden model uses ETM or random item.

-   Added: A very basic visualization of the map to the tracker.

-   Added: Trick Details can now be used with all 3 games.

-   Fixed: Changing a trick level to No Tricks no longer cause inconsistent behavior with the permalinks.

-   Removed: Intermediate path for reaching item in Main Reactor from Security Station B door without Screw Attack since it was broken and impossible.

-   Changed: Renamed "Before Pickup" to "Next to Pickup" in various locations for more clarity


## [2.0.2] - 2020-11-21

-   Added: Starting locations tab has checkboxes to easily select all locations in an area

-   Added: The map tracker now supports random elevators, translator gates and starting location.

-   Changed: The pickup spoiler in game details is now sorted.

-   Fixed: Multiworld sessions should no longer occasionally duplicate messages.

-   Fixed: Custom safe zone healing should now work in multiworld sessions.

-   Fixed: Occasional error with switching an observer into a player.

## [2.0.1] - Skipped

## [2.0.0] - 2020-11-15

This version is dedicated to SpaghettiToastBook, a great member of our community who sadly lost her life this year.

Her contributions to Randovania were invaluable and she'll be missed.

---

-   **Major** - New game mode: Multiworld. In this co-op multiplayer mode, there's one different world for each player which is filled with items for specific players.

-   **Major** - Tricks are more organized and can be customized more precisely to a player's desire.

### General

-   Removed: Presets no longer have a global trick level. Each trick is now configured separately.

-   Added: Options for configuring usage of new tricks:
    - Bomb Jump (renamed from Difficult Bomb Jump)
    - Bomb Slot without Bombs
    - Boost Jump
    - Combat
    - Difficult Movement
    - Extended Dash
    - Knowledge
    - Open Gates from Behind
    - Respawn Abuse
    - Screw Attack into Tunnels
    - Seeker Locks without Seekers
    - Single Room Out of Bounds
    - Standable Terrain

-   Changed: The following trick level difficulties were renamed:
    - Trivial -> Beginner
    - Easy -> Intermediate
    - Normal -> Advanced
    - Hard -> Expert
    - Minimal Checking -> Minimal Logic

-   Changed: Replaced Beginner Friendly with Starter Preset, which is now the default preset.

-   Fixed: Energy Tanks can now properly be used as progression.

### Hints

-   Added: Relative hints, where an item is described as being some rooms away from another item or room.

-   Added: Guaranteed hints which tells in which areas (Agon Wastes, Ing Hive, etc) contains the keys for each of your dark temples.
    These hints are placed purely randomly, similarly to the guaranteed Temple Bosses hints.

-   Added: Free hint spots after generation now prefer items from late in progression instead of pure random.

-   Removed: Hints with green item names/joke item names have been removed.

-   Removed: Temple Keys are no longer hinted by progression-based Luminoth lore hints.

-   Changed: All games now have precisely 2 joke hints, which no longer randomly replace a progression hint.

-   Changed: Hints from keybearer corpses now uses a broader category, which leaves unclear if it's an expansion or not.

### GUI

-   Added: An automatic item tracker based on a Dolphin running on the same computer or a special Nintendont build on the same Wifi.

-   Added: A dark theme has been added. It can be toggled in the Advanced menu.

-   Added: Requirements in the logic database can now use templates of requirements, allowing for easy re-use.

-   Added: Data Editor can now edit all fields of a node, from type, name and all type specific fields.

-   Added: Data Visualizer and Editor now can operate in the included database for Prime 1 and 3.

-   Added: The Data Editor now displays a warning if you're closing with unsaved changes.

-   Added: Randovania can generate a game by importing permalinks directly from a race on racetime.gg.

-   Added: Some tricks now have a description on the Trick Details popup.

-   Fixed: Some complex combination of requirements with different depths now are displayed correctly.

-   Fixed: The Data Visualizer no longer opens behind the Customize Preset window when using the Trick Details popup.

-   Changed: After generating a game, the details shows up in a new window instead of in a new tab.

-   Changed: In game details, the permalink is now placed inside a line edit, so the window doesn't stretch with long permalinks.

-   Changed: All cosmetic game changes are now configured in the same dialog as the in-game options.

### Quality of Life

-   Added: A button in the Open menu now opens the folder where previously generated games are placed.

-   Added: Charge Beam and Scan Visor now use their respective models in game instead of Energy Transfer Module.

-   Added: The rate of healing for Safe Zones is now configurable.

-   Fixed: Removed Aerie Access and Credits from possible starting locations.

-   Changed: The Mission Final screen now includes the seed hash instead of Permalink, as many permalinks are bigger than the screen.

-   Changed: The elevator scan now includes the world of the connected area.

### Internals/Developer

-   Added: Energy Tanks have doubled weight for the generator.

-   Added: It's now possible to set the default spawn point of an area.

-   Fixed: Fixed solver when an event only connects to a pickup, but that pickup has connections from other nodes.

-   Fixed: The Data Editor no longer errors when saving after creating a new node.

-   Fixed: Certain combinations of item requirements with damage requirements weren't being processed correctly.

-   Fixed: Duplicated requirements are now properly removed when simplifying requirements.

-   Fixed: Exclude from Room Randomizer is now properly set, restoring many logic paths.

-   Changed: Better error messages when there are references to unknown resources in the database.

-   Changed: The `database` command is no longer a subcommand of `echoes`. It also has the `--game` argument to choose which database to use.

-   Changed: The `_locations_internal` field is no longer needed for .rdvgame files.

### Logic Database changes

#### Added

-   General:
    - Methods to open all Seeker Missile Doors with Screw Attack (Advanced and above).
    - Method to activate most Bomb Slots without Bombs (Advanced and above).
    - Dark/Light/Annihilator doors and Dark/Light portals require either ammo or Charge Beam.

-   Sanctum, method to fight Emperor Ing without Spider Ball (Hypermode).

-   Transport A Access, method of reaching Temple Transport A door with a Wall Boost (Advanced and above).

-   Abandoned Base, method of reaching portal with Space Jump and Screw Attack (Intermediate and above).

-   Accursed Lake, method of collecting the item and leaving with Morph Ball, Light Suit, Gravity Boost, and Reverse Air Underwater (Advanced and above).

-   Hall of Honored Dead, method of leaving through the Morph tunnel without Space Jump (Expert and above).

-   Industrial Site, method of opening the gate to Hive Access Tunnel from behind with just Charge Beam (Intermediate and above).

-   Ing Windchamber, method of completing the puzzle with Power Bombs instead of Bombs (Beginner and above).

-   Landing Site, method of reaching Service Access door:
    - With Bombs and Screw Attack (Intermediate and above).
    - With Space Jump and Bomb Space Jump (Intermediate and above).

-   Meeting Grounds, method of reaching the tunnel with Space Jump and a Bomb Space Jump (Intermediate and above).

-   Temple Assembly Site:
    - Methods of reaching Dynamo Chamber door with a Bomb Jump (Beginner and above), a Dash (Intermediate and above), or a Roll Jump (Advanced and above).
    - Methods of reaching the portal without moving the light block with Single Room Out of Bounds and either Screw Attack or Space Jump (Expert and above).
    - Method of leaving from the portal with Single Room Out of Bounds and Screw Attack (Expert and above).

-   Windchamber Gateway:
    - Method of reaching the item with a Boost Jump (Advanced and above) and returning with an Extended Dash (Expert and above).
    - Method of reaching Path of Eyes door from Grand Windchamber door with an Extended Dash (Advanced and above).

-   Bioenergy Production, method to reach Storage C door or item from top level with Extended Dash (Expert and above).

-   Central Station Access/Warrior's Walk, method of climbing the ledge with an Instant Unmorph Jump (Hypermode).

-   Crossroads, method to reach the item from the half pipe with just Screw Attack (Advanced and above).

-   Dark Transit Station, method to reach the ledge from Duelling Range with a Bomb Jump (Beginner and above).

-   Portal Access, method of crossing to Judgement Pit using Screw Attack without Z-Axis (Beginner and above).

-   Doomed Entry, method to climb room with Space Jump and Screw Attack (Beginner and above).

-   Feeding Pit:
    - Method of reaching Ing Cache 1 door with Space Jump and Screw Attack (No Tricks and above).
    - Method of climbing to Watering Hole door without any items (Expert and above).
    - Method of escaping the pool using Light Suit and a Bomb Space Jump no Space Jump or Gravity Boost (Hypermode)

-   Main Reactor, method of reaching Dark Samus 1 fight from Ventilation Area A door with Space Jump, Bombs, and a Bomb Space Jump (Intermediate and above).

-   Mining Station B:
    - Method to climb to the Seeker door without Morph Ball and with Space Jump (Beginner and above).
    - Method to reach the portal without breaking the rock with Single Room Out of Bounds and Screw Attack (Expert and above).

-   Sandcanyon, method to reach the item with Space Jump and Single Room Out of Bounds (Expert and above).

-   Transport Center/Crossroads, method to climb the halfpipe with Space Jump (Advanced and above).

-   Abandoned Worksite:
    - Method of reaching the item with a Bomb Space Jump without Space Jump (Advanced and above).
    - Method of reaching the tunnel from Forgotten Bridge with a Slope Jump (Intermediate and above).

-   Catacombs:
    - Method to reach the Bomb Slot with Air Underwater and Screw Attack (Advanced and above).
    - Method to reach Transit Tunnel East with a Combat/Scan Dash (Advanced and above).
    - Method to reach the portal with Screw Attack (Intermediate and above).
    - Method to reach Transit Tunnel East/South with Morph Ball, Gravity Boost, and Reverse Air Underwater (Advanced and above).
    - Method to reach Transit Tunnel South with Jump Off Enemy (Advanced and above).

-   Dark Arena Tunnel, method of reaching either door with Screw Attack and Single Room Out of Bounds (Advanced and above).

-   Dark Forgotten Bridge:
    - Method to perform the gate clip to Dark Falls/Dark Arena Tunnel with a Ledge Clip Jump (Hypermode).
    - Method to reach Bridge Center from Putrid Alcove door with only Scan Visor (Advanced and above).
    - Method to reach Brooding Ground door from the bridge before rotating and with an Extended Dash (Expert and above).

-   Forgotten Bridge:
    - Method to reach Abandoned Worksite door from the bridge before rotating and with an Extended Dash (Expert and above).
    - Method to reach Bridge Center with Morph Ball, Gravity Boost, and Reverse Air Underwater (Advanced and above).

-   Gathering Hall:
    - Method to reach the Kinetic Orb Cannon with Gravity Boost and Bombs (Expert and above) or Gravity Boost and Space Jump (Beginner and above).
    - Method to reach Transit Tunnel South from Transit Tunnel West with Morph Ball, Gravity Boost, and Reverse Air Underwater (Advanced and above).
    - Method to reach the Spider Ball tracks with Morph Ball, Gravity Boost, and Reverse Air Underwater (Advanced and above).
    - Methods to escape the halfpipe after draining the water with Space Jump and Bomb Space Jump or Space Jump and Screw Attack (Advanced and above).

-   Great Bridge, method of reaching the lower Temple Access door from Path of Roots door with Screw Attack and Slope Jump (Intermediate and above).

-   Main Hydrochamber/Hydrodynamo Station, methods to climb rooms without Gravity Boost and with Air Underwater (Advanced and above), Space Jump, and Screw Attack (Hypermode).

-   Meditation Vista, methods of reaching the item with a Boost Jump (Advanced and above), Roll Jump (Expert and above), or Extended Dash (Hypermode).

-   Path of Roots, method of reaching the item using:
    - Morph Ball, Bombs and Space Jump (Advanced and above).
    - Morph Ball, Gravity Boost, and Reverse Air Underwater (Advanced and above).
    - Morph Ball, Bombs, and Standable Terrain (Hypermode).

-   Plaza Access, method of reaching the doors and the item with Screw Attack and Single Room Out of Bounds (Advanced and above).

-   Portal Chamber (Light World), method of reaching the portal from Torvus Lagoon door with Screw Attack and Single Room Out of Bounds (Advanced and above).

-   Putrid Alcove, method of getting the item and leaving without any items (Expert and above).

-   Sacrificial Chamber, method of crossing gap to Sacrificial Chamber Tunnel with Extended Dash (Expert and above).

-   Torvus Grove, method of climbing the room without Boost Ball (Expert and above).

-   Torvus Plaza:
    - Method of getting the item without Boost Ball and/or Spider Ball (Advanced and above).
    - Method of leaving the room with Space Jump and Bombs (Advanced and above).

-   Torvus Temple, method of reaching the pirate fight from the lower level with Screw Attack and Single Room Out of Bounds (Advanced and above).

-   Training Chamber:
    - Method to exit the spinner with Power Bombs instead of Bombs (Beginner and above).
    - Method to climb to the top of the statue with Gravity Boost and Bombs (Intermediate and above).
    - Method to climb to the top of the statue with Space Jump, Scan Dash, and Underwater Dash (Advanced and above).
    - Method to climb to the top of the statue with Space Jump and Extended Dash (Expert and Above).

-   Underground Tunnel, method to access Torvus Temple from Torvus Grove with Screw Attack (Expert and above).

-   Undertemple, method to have PB Guardian break PB door using bombs (Advanced and above).

-   Undertemple Access, method of reaching the item using Screw Attack and Jump Off Enemy (Hypermode).

-   Venomous Pond, method to reach the key from the Save Station with Screw Attack and Standable Terrain (Beginner and above).

-   Aerial Training Site, methods to cross the room from various nodes with Dashes, Roll Jumps, and Extended Dashes (Intermediate/Expert and above).

-   Aerie, method of collecting the item:
    - Without entering the Dark World (Expert and above).
    - With only Screw Attack (Beginner and above).

-   Dynamo Access, method to cross over the Spider Track with Space Jump and Standable Terrain (Beginner and above).

-   Dynamo Works:
    - Method of collecting the item with a Roll Jump and Instant Morph (Expert and above).
    - Method of reaching the upper door with a Bomb Space Jump (Beginnner and above).

-   Grand Abyss, methods of crossing the gap with Boost Jump (Advanced and above) or Extended Dash (Expert and above).

-   Hall of Combat Mastery:
    - Method of collecting the item with a Wall Boost (Expert and above).
    - Methods of reaching the item, and skipping the Spider Track to and from Central Area Transport East with Screw Attack (Intermediate and above).

-   Hive Entrance, method of reaching the Flying Ing Cache with Screw Attack and Single Room Out of Bounds (Hypermode).

-   Hive Dynamo Works:
    - Method of collecting the Flying Ing Cache item and leaving with Space Jump and Scan Visor (Advanced and above).
    - Method of reaching the Flying Ing Cache from portal side and vice versa with Screw Attack and Single Room Out of Bounds (Expert and above).

-   Hive Summit, method of reaching the portal:
    - With Space Jump and Standable Terrain (Intermediate and above).
    - With Space Jump, Boost Ball, Boost Jump, and Out of Bounds (Expert and above).

-   Hive Temple:
    - Method of fighting Quadraxis with Power Bombs instead of Bombs (Beginner and above).
    - Methods of leaving the room without Spider Ball after Quadraxis with Boost Ball or Space Jump (Hypermode).

-   Judgment Drop, method of reaching the portal with Space Jump and Single Room Out of Bounds (Expert and above).

-   Main Research, method of fighting Caretaker Drone without Bombs (Expert and above).

-   Reactor Core, method of reaching the item with only Space Jump (Expert and above).

-   Sanctuary Entrance, method to reach the cannon to the item with only Morph Ball, Spider Ball, and Power Bombs (Advanced and above).

-   Vault Attack Portal, method to cross either direction with just Screw Attack (Expert and above).

-   Watch Station, method of accessing the Spider Ball track to Watch Station Access door and Sentinel's Path door and back with an Instant Morph (Intermediate and above).

-   Watch Station Access, methods to cross the pit in either direction using:
    - Boost Ball and Boost Jump (Advanced and above).
    - Space Jump, Scan Visor, and Scan Dash (Advanced and above).

-   Workers Path, method of crossing the room from Sanctuary Temple with a Boost Jump (Advanced and above).

#### Fixed

-   Scan Visor Requirements:
    - Dash Requirements in many rooms
    - Grand Abyss Bridge terminal
    - Sand Processing item
    - Staging Area terminal
    - Torvus Lagoon terminal
    - Trooper Security Station Event coming from Communication Area
    - Various Dash Requirements

-   Dark Aether Damage Requirements have been added to every room in the Dark World.

-   Morph Ball requirements added to Morph Ball Doors and various rooms.

-   Invisible Objects and Dark Visor Requirements:
    - Screw Attack without Space Jump in Unseen Way (Intermediate and above)
    - Screw Attack without Space Jump in Phazon Grounds (Advanced and above)

-   Entrance to Agon Map Station now requires Bombs, Power Bombs, or Boost Ball if coming from either direction, or Screw Attack and Space Jump as well if coming from Mining Plaza.

-   Added Charge Beam and Beam Ammo Requirements to Profane Path and Sentinel's Path.

-   Sand Processing:
    - Now requires items to climb the room before draining the sand: Space Jump, with a Bomb Jump (Beginner and above) or with Screw Attack (Intermediate and above)
    - Screw Attacking into the tunnel is now Expert (from Hypermode).

-   Portal Site:
    - Now does not require the gate open to enter from Portal Access.
    - Now does not require the gate closed to enter from Crossroads.

-   Service Access now properly includes Wall Boost to Meeting Grounds from Landing Site on Advanced.

#### Changed

-   Many nodes with missing requirements have been updated/cleaned up.

-   Simplified nodes in many rooms for ease of logic navigation.

-   Various tricks have been changed to more accurately represent the required method.

-   Abandoned Base, Bomb Jump to transport is now Advanced (from Intermediate).

-   Accursed Lake, Dash to Safe Zone from Flying Ing Cache is now Intermediate (from Beginner).

-   Communication Area:
    - Standable Terrain to reach the item is now Beginner (from Intermediate).
    - Screw Attack without Space Jump to reach Storage Cavern A is now Beginner (from Intermediate).
    - Double Bomb Jump up Standable Terrain is now Intermediate (from Advanced).

-   GFMC Compound, Extended Dash to reach the item on the Ship without Space Jump is now Expert (from Hypermode).

-   Grand Windchamber, reaching the pickup with Terminal Fall Abuse after solving the Ing Windchamber puzzle is now Beginner (from Intermediate).

-   Path of Eyes, Bomb Jumps to get over Light blocks are now Beginner (from Intermediate).

-   Service Access, crossing upper tunnel without Boost Ball is now Advanced (from Intermediate).

-   Temple Assembly Site, method to reach the item with Screw Attack is now Beginner (from Intermediate).

-   Agon Temple, Slope Jumps to skip the fight barriers are now Beginner (from Advanced).

-   Battleground, climbing to top safe zone via Standable Terrain is now Beginner (from Intermediate).

-   Central Mining Station, Scan Dash to upper level from Central Station Access is now Expert (from Advanced).

-   Command Center Access, exiting tunnel without Space Jump is now Beginner (from Intermediate).

-   Doomed Entry, Slope Jump to reach the upper level from the portal is now Beginner (from Intermediate).

-   Double Path, crossing lower path without Space Jump is now Beginner (from Intermediate).

-   Feeding Pit, method to climb to Watering Hole with just Screw Attack is now Beginner (from Intermediate).

-   Mining Plaza, climbing the room with Screw Attack is now Beginner (from Intermediate).

-   Mining Station A, reaching Front of Lore Scan from Room Center with a Bomb Jump is now Intermediate (from Advanced).

-   Mining Station B:
    - Reaching Transit Station door from room center with Screw Attack after opening the portal is now Intermediate (from Hypermode).
    - Reaching the bomb slot to open the portal with Standable Terrain and Screw Attack is now Intermediate (from Advanced).
    - Reaching the bomb slot to open the portal with Slope Jump and Space Jump is now Advanced (from Expert).

-   Portal Access, returning from Judgment Pit without Space Jump is now Beginner (from Intermediate).

-   Trial Grounds, Standable Terrain to reach the door from the portal is now Beginner (from Intermediate).

-   Catacombs, reaching the portal with Morph Ball and Reverse Air Underwater is now Advanced (from Expert).

-   Crypt, Bomb Jump to Laser Platfrom from bottom Safe Zone is now Beginner (from Intermediate).

-   Forgotten Bridge, reaching Bridge Center with Bombs and Screw Attack is now Intermediate (from Advanced).

-   Gathering Hall:
    - Reaching Transit Tunnel South/West Doors from top door with Morph Ball and Roll Jump is now Expert (from Advanced).
    - Reaching Transit Tunnel East with Spider Ball and Boost Ball is now Beginner (from Intermediate).

-   Great Bridge:
    - Slope Jumps to reach Map Station from Bottom Level and from Map Station to Upper Level are now Beginner and Intermediate (from Intermediate and Advanced, respectively).
    - Bomb Space Jump with Space Jump to reach the Translator Gate is now Advanced (from Expert).

-   Poisoned Bog, reaching Portal Chamber door with just Screw Attack is now Advanced (from Intermediate).

-   Torvus Lagoon, reaching Portal Chamber from Temple Transport Access is now Intermediate (from Advanced).

-   Training Chamber, Standable Terrain to reach Fortress Transport Access from Top of Statue and back is now Beginner (from Intermediate).

-   Venomous Pond, reaching the key from the Save Station with Screw Attack is now Beginner (from Intermediate).

-   Aerial Training Site, Screw Attack at Z-Axis from Central Hive Area West door to the portal or Temple Security Access door is now Intermediate (from Advanced).

-   Dynamo Access, crossing over the Spider Track with a Slope Jump is now Beginner (from Intermediate).

-   Hall of Combat Mastery, Instant Morph tricks to the item and Central Area Transport East and back are now Advanced (from Intermediate).

-   Hive Dynamo Access, opening Echo Gate from behind is now Beginner (from Intermediate).

-   Hive Dynamo Works:
    - Reaching the Seeker Lock Safe Zone from Hive Dynamo Access door with Terminal Fall Abuse is now Beginner (from Intermediate).
    - Reaching the Flying Ing Cache from the tunnel with Screw Attack is now Beginner (from Intermediate).
    - Reaching the Flying Ing Cache from the tunnel and back with Standable Terrain is now Intermediate (from Advanced).
    - Opening the Seeker Lock from behind is now Beginner (from Intermediate).

-   Hive Summit, Standable Terrain to reach portal inside glass area is now Beginner (from Intermediate).

-   Hive/Temple Access, reaching the upper door with Screw Attack at Z-Axis is now Beginenr (from Intermediate).

-   Transit Station, reaching the top portal with Screw Attack is now Beginner (from Intermediate).

-   Vault:
    - Terminal Fall abuse to reach Grand Abyss door from bridge portal with Space Jump is now Beginner (from Intermediate).
    - Reaching the Bomb Slot with Screw Attack from the bridge portal is now Beginner (from Intermediate).

-   Watch Station, Screw Attack at Z-Axis from Watch Station door to Sentinel's Path door is now Beginner (from Intermediate).

-   Watch Station Access, reaching the Watch Station door from the pickup with just Screw Attack is now Beginner (from Intermediate).

## [1.2.2] - 2020-06-06

-   Changed: Re-organized the tabs in the preset customization window

-   Changed: The reset map tracker menu action is now visible on non-windows platforms.

-   Fixed: Exporting ISOs with Menu Mod should now work on macOS.

## [1.2.1] - 2020-05-30

-   Added: Randovania releases now includes a packages for macOS.

## [1.2.0] - 2020-05-25

-   *Major* - Added: The text of the scan that unlocks an elevator now includes the
    elevators destination.

-   *Major* - Added: Translator gates can be configured as Unlocked: the hologram will be invisible and can be scanned
    without any translator.

-   *Major* - Added: The default in-game options can now be configured from Randovania.

-   *Major* - Added: How much ammo each beam uses to shoot uncharged, charged and charge combos is now configurable,
    along with the ammo it uses.

-   *Major* - Changed: The database now uses a new format which allows for any combination of "Or"/"And" statements.
    The Data Visualizer and Editor were both updated to take advantage of this.

-   Added: An option to connect Sky Temple Gateway directly to the credits, skipping the final bosses.

-   Added: How much energy you get for each Energy Tank is now configurable.

-   Added: The in-game Hint System has been removed. The option for it remains, but does nothing.

-   Changed: The spoiler log now lists the order in which items where placed, with their location and hints,
    instead of a detailed playthrough for completion.

-   Changed: The logbook entries that contains hints are now named after the room they're in, with the categories
    being about which kind of hint they are.
    KNOWN ISSUE: While scanning something, the categories that show up are incorrect.

-   Added: Open -> Trick Details menu entry, similar to what's available in the
    Trick Level tab when customizing a preset.

-   Added: Play -> Import game file, to load spoiler logs.

-   Added: The "Heals?" checkbox in the database editor now works.

-   Added: The permalink import dialog now shows an error message for invalid permalinks.

-   Changed: One-way elevators now have a chance of warping to credits.

-   Changed: Clarified that the item from Space Jump Guardian and Power Bomb Guardian
    must be collected for the appropriate events to be triggered.

-   Changed: In Menu Mod, the list of rooms to warp to is now sorted.

-   Changed: The export-areas command line option now outputs details about requirements for each area.

-   Internal: A human-readable copy of the database is now kept next to the database file, for easier diffs.

-   Fixed: Debug logs can no longer be enabled for non-spoiler permalinks.

-   Added: Missile Expansions have a 1/8192 chance of using Dark Missile Trooper model.

-   Fixed: Progress bar no longer goes to an indefinite status when generation fails.

-   Added: Checkbox for automatically exporting a spoiler log next to the ISO.

-   Fixed: Only the last digit of the game id is changed, instead of the full game id.

### Logic Database changes

-   Fixed: Staging Area is now correctly considered a dark world room.

-   Fixed: The Ing Cache in Dark Oasis now requires Power Bombs.

-   Fixed: Bioenergy Production correctly requires Scan Visor for connections using the racks.

-   Added: In Bioenergy Production, method of reaching the Storage C door with Space Jump and Screw Attack (Easy and above)

-   Added: In Bioenergy Production, method of reaching the Storage C door using a roll jump (Normal and above).

-   Added: In Bioenergy Production, method of reaching the Ventilation Area B door using Screw Attack without Space Jump (Normal and above).

-   Added: In Bioenergy Production, additional upper level connections using Space Jump and Screw Attack.

-   Added: In Sandcanyon, method of reaching the center platform using a roll jump and boost ball (Hard and above).

-   Changed: In Command Center Access, the wall boosts to reach the lower Central Mining Station and Command Center doors from the morph ball tunnel are now Normal difficulty (from Hard).

-   Changed: In Portal Chamber (both light and dark Torvus) , all wall boosts are now Normal difficulty (from Hard).

-   Changed: In Undertransit Two, all wall boosts are now Easy difficulty (from Hard).

-   Changed: In Temple Security Access, all wall boosts are now Normal difficulty (from Hard).

-   Changed: In Watch Station, all wall boosts are now Normal difficulty (from Hard).

-   Added: In Watch Station, a wall boost method of reaching the Watch Station Access door from the Sentinel's Path door using Spider Ball and Boost Ball (Normal and above).

-   Changed: In Service Access, methods using a wall boost to reach the Meeting Grounds door from the upper Morph Ball tunnel are now Normal difficulty (from Hard).

-   Changed: In Great Bridge, the wall boost to reach the lower Temple Access Door from the Path of Roots door is now Easy difficulty (from Hard).

-   Changed: In Transit Tunnel East, the wall boost to reach the Training Chamber door from the Catacombs door is now Easy dififculty (from Hard).

-   Changed: In Transit Tunnel South, all wall boosts are now Easy difficulty (from Hard).

-   Added: In Hall of Honored Dead, a method of obtaining the item with Power Bombs (Trivial and above).

-   Added: Many Light Ammo/Dark Ammo/Morph Ball/Charge Beam requirements.

-   Added: In Bioenergy Production, methods of reaching the item and the door to Ventilation Area B using a Bomb Space Jump and Screw Attack without Space Jump (Hypermode).

-   Fixed: Biostorage Station now requires Space Jump or Scan Visor to reach the upper level (No Tricks and above).

-   Changed: In Sand Processing, the method of reaching the item without Boost Ball requires the Bomb Space Jump trick, and no longer requires Screw Attack.

-   Added: In GFMC Compound, a method of reaching the ship item with Screw Attack (Normal and above).

-   Added: In Main Gyro Chamber, a method of reaching the bottom of the gyro area from the middle of the room with Screw Attack (Easy and above).

-   Changed: In Workers Path, Morph Ball Bomb is no longer required.

-   Changed: In Main Reactor, unlocking the gate no longer requires Space Jump, and is now Trivial difficulty (from Easy).

-   Added: In Landing Site, a method of reaching the door to Service Access using Morph Ball Bomb and a Slope Jump (Normal and above).

-   Added: Methods of climbing Central Station Access and Warrior's Walk using Screw Attack (Hard and above) and a wall boost (Hypermode).

-   Added: A method of opening the echo gate in Hive Dynamo Access from the Hive Gyro chamber side using Sonic Boom or Darkburst (Easy and above).

-   Changed: In Reliquary Grounds, the method of reaching the door to Ing Reliquary using Screw Attack is now Normal difficulty (from Hard).

-   Added: In Reliquary Grounds, a method of reaching the door to Ing Reliquary using Morph Ball Bomb and Screw Attack without Space Jump (Easy and above).

-   Added: In Phazon Pit, a method of reaching the door to Phazon Grounds using a roll jump and boost ball (Hard and above).

-   Changed: Climbing Hall of Stairs with Space Jump is now Trivial difficulty (from Easy).

-   Added: In Transport Center, a method of reaching the elevator door from the portal using Screw Attack without Space Jump (Trivial and above).

-   Added: In Mining Station A, a method to reach the Temple Access door using Screw Attack (Trivial and above).

-   Added: In Gathering Hall, a method to reach the Transit Tunnel South from the Gathering Access door using Space Jump (Easy and above).

-   Added: In Industrial Site, a method of opening the Industrial Site gate from the wrong side using a missile (Trivial and above).

-   Fixed: Removing the Aerial Training Site barrier requires Scan Visor.



## [1.1.1] - 2020-03-11

-   Added: The preset summary now includes if menu mod is enabled.

-   Fixed: The cursor no longer snaps to the end on all changes, in the permalink
    input field.

-   Fixed: "Starting Items" is now properly implemented in the preset summary.

-   Changed: "Custom Items" is now "Item Pool" in the preset summary, and lists all
    deviations from the standard item pool.

## [1.1.0] - 2020-03-10

-   Added: The pickup notice for a locked expansion is more clear of what's going on.

-   Added: The "Save ISO" dialog now remembers the last output directory used.

-   Added: A copy of the game file is automatically saved to
    `%LOCALAPPDATA%\Randovania\game_history` whenever a game is generated. There's no
    interface in Randovania to view this history.

-   Changed: The "Save Spoiler" button now provides a default name for the game file.

-   Changed: Shortened permalinks with customized starting locations.

-   Changed: Preset are now exported to `.rdvpreset` files, to avoid Discord truncating the
    file names.

-   Fixed: When changing a preset name, the cursor no longer moves to end after any change.

### Logic Database changes

-   Fixed: The pickup in Undertransit One now requires Power Bombs, to avoid soft locks.

-   Fixed: The second Portal Chamber is now correctly considered a Dark Torvus Bog room.

## [1.0.0] - 2020-02-09

-   *Major* - Added: Support for multiple presets of options, as well as saving your own presets.

-   *Major* - Changed: The user experience for creating a new game has been changed completely.

-   Added: Three new methods of shuffling elevators: *Two-way, unchecked*, *One-way, elevator room*
    and *One-way, anywhere*. The elevators tab has more details of how these work.

-   Added: Add a setting for how strict the damage requirements are.

-   Added: It's now possible to exclude locations from having any progression on them.

-   Added: You can choose an arbitrary number of locations to choose randomly from for starting location.

-   Changed: A Luminoth Lore scan is less likely to have hints for what was already accessible
    when that scan was found.

-   Changed: Power Bombs and Progressive Grapple are now slightly more likely to appear earlier.

-   Changed: The hints randomly assigned at the end of generation are less likely to be repeats.

-   Changed: Loading a new game will automatically clear any existing one.

-   Changed: Minimal Checking now also checks of Dark Agon Temple Keys and Dark Torvus Temple Keys.

-   Removed: The Progressive Launcher has been removed.

-   Removed: The settings for fixing the translator gates have been removed for now, to be re-added
    on a future "Advanced" tab.

-   Removed: The create-permalink command line argument has been removed.

### Logic Database changes

-   Fixed: Spider Guardian fight now requires Dynamo Works Quads Gone to be triggered.

-   Fixed: Boost Guardian now properly requires Bombs.

-   Added: Escaping Dark Torvus Arena with a BSJ, for Normal. (See #581).

-   Added: Activating the Industrial Site gate backwards, using charged Annihilator Beam, for Trivial. (See #582).

## [0.29.1] - 2019-10-01

-   Fixed: Fix AttributeError preventing major/minor randomization from working.

-   Fixed: Seeds where no progression is needed to finish should no longer fail to generate.

## [0.29.0] - 2019-10-01

-   *Major* - There is now an option for a major/minor split randomization mode, in which expansions and
    non-expansion items are shuffled separately.

-   *Major* - Changed: Item hints and Sky Temple Key hints now distinguish between the light and dark worlds.
    For example, the room in which Quadraxis resides will be shown as "Ing Hive - Hive Temple" rather than
    "Sanctuary Fortress - Hive Temple".

-   *Major* - Added: the "Invisible Objects" trick in places where a visor would otherwise be used to be able to see
    something (such as an invisible platform).

-   *Major* - Added: Title screen now shows a three-word representation of the seed hash.

-   Added: As an experimental feature, it is now possible to shuffle Power Beam, Charge Beam, Scan Visor and Morph Ball.
    These items use Energy Transfer Module model in game.

-   Added: You can now place a pickup that temporarily gives Cannon Ball when collected. It uses Boost Ball's model.

-   Changed: Some item categories were given clearer names:
    - Dark Agon Keys, Dark Torvus Keys, and Ing Hive Keys are now referred to as "red Temple Keys" instead of
    "Temple Keys".
    - Items that aren't keys or expansions are collectively referred to as "major upgrades" instead of "major items".
    - Red Temple Keys and Sky Temple Keys are now collectively referred to as "Dark Temple Keys" instead of "keys".

-   Fixed: "Beam combos" are now called "charge combos".

-   Changed: The hints acquired from keybearer corpses now clarify that the item is the one contained in a Flying
    Ing Cache.

-   Changed: Each hint for the items guarded by Amorbis, Chykka, and Quadraxis now contains the corresponding
    Guardian's name.

-   Changed: The hint for the vanilla Light Suit location now has special text.

-   Changed: Item names in hints are now colored orange instead of red.

-   Changed: Some hints were added, some removed, and some modified.

-   Changed: Item scans were slightly edited.

-   Changed: The Sky Temple Key hints no longer use ordinal numbers.

-   Added: The seed hash is shown in Randovania's GUI after patching is done.

-   Changed: Generation will now be retried more times before giving up.

-   Changed: Joke hints are now used at most once each when placing hints.

-   Changed: The generator is now more likely to fill the worlds evenly.

-   Fixed: Added proper default nodes for rooms that were missing one, allowing those rooms to be selected as the
    starting room.

-   Fixed: Minimal Checking now correctly handles progressive suit and grapple.

-   Fixed: Config files with invalid JSON are now correctly dealt with.

-   Changed: Improved the performance of the resolver considerably.

-   Added: In the data visualizer, the damage requirements now have more descriptive names.

-   Added: In the data visualizer, requirements are now described with simpler to understand terms.

-   Changed: Windows releases are now created with PyInstaller 3.5.

-   Changed: The generator is now more likely to fill the worlds evenly.

### Logic Database changes

-   Changed: All NTSC-specific tricks are now in logic. These are always in logic, since the fixes from other versions
    are patched out.

-   Changed: Screw Attacking without Space Jump Boots in Hive Temple is no longer required on No Tricks.

-   Changed: In Hive Temple, scan dashing to the door to Temple Security Access is now Hypermode difficulty,
    from Hard and above.

-   Changed: The method to get the Main Research item with only Spider Ball was removed.

-   Fixed: Using charged Light Beam shots to get the item in Hazing Cliff now requires 5 or more Light Ammo.

-   Added: Method to open the gate in Main Reactor with Space Jump Boots and Screw Attack.

-   Changed: Opening the barrier in Crypt with Screw Attack is now always Easy and above.

-   Added: Method to climb to the door to Crypt Tunnel in Crypt via a Bomb Space Jump (Normal and above).

-   Added: Method to open Seeker Launcher blast shields with four missiles, Seeker Launcher, and Screw Attack (Easy
    and above). Underwater, the trick Air Underwater is also required, and the difficulty is Normal and above.

-   Fixed: Dark world damage during the Quadraxis fight is now correctly calculated.

-   Fixed: Requirements for crossing Sacred Path were added.

-   Added: Method to cross gap in the upper level of Command Center using Screw Attack without Space Jump Boots
    (Trivial and above).

-   Added: In Central Mining Station, a method to get to upper door to Command Center Access using a
    Bomb Space Jump (Easy and above) and another using Space Jump Boots and Screw Attack (Easy and above).

-   Added: Methods to climb Mining Plaza using the Morph Ball Bomb (Trivial and above) and using Screw Attack
    without Space Jump Boots (Easy and above).

-   Changed: In Forgotten Bridge, the difficulty of scan dashing to the door to Abandoned Worksite or the portal to
    Dark Forgotten Bridge was lowered to Easy, from Normal.

-   Added: In Forgotten Bridge, a method to get to the door to Grove Access from the portal to Dark Forgotten Bridge
    using only Screw Attack (Easy and above).

-   Added: In Forgotten Bridge, a method to get to the door to Abandoned Worksite via a roll jump (Easy and above).

-   Added: In Forgotten Bridge, a method to get to the bridge center from the door to Grove Access via a scan dash
    (Easy and above).

-   Added: In Hydrodynamo Station, a method to get from the room's top to the door to Save Station B with Screw Attack
    without Space Jump Boots (Trivial and above).

-   Changed: Climbing Hydrodynamo Station with only Gravity Boost and before all three locks are unlocked is now
    Trivial difficulty (from No Tricks).

-   Changed: Getting to the three doors in the middle section of Hydrodynamo Station using Air Underwater is now
    Normal difficulty (from Hard).

-   Fixed: A method to get the item in the Sunburst location by abusing terminal fall now has a damage requirement.

-   Added: A method to get to the turret in Sanctuary Entrance with only Space Jump Boots and Screw Attack, even
    after the bridge is destroyed.

-   Fixed: Lowering the portal barrier in Hive Dynamo Works now requires five missiles.

-   Added: Methods to cross Hive Dynamo Works using a roll jump (Easy and above) and using Space Jump Boots and
    Screw Attack (No Tricks).

-   Added: In Hive Dynamo Works, a method to cross the gap from the door to Hive Dynamo Access by abusing terminal
    fall (Easy and above).

-   Changed: In Hive Dynamo Works, returning from the Flying Ing Cache location using Space Jump Boots and
    Screw Attack is now Trivial difficulty (from Easy).

-   Added: Method to cross Watch Station Access from the door to Main Gyro Chamber using a Bomb Space Jump and
    Screw Attack without Space Jump Boots (Normal and above).

-   Added: In Watch Station Access, method to get from the scan post to the door to Watch Station by bomb jumping
    (Trivial and above) and by using Screw Attack without Space Jump Boots (Easy and above).

-   Fixed: The instant morph into the Morph Ball tunnel in Hall of Honored Dead now lists the Instant Morph trick.

-   Added: Method to get into the Morph Ball tunnel in Hall of Honored Dead using Space Jump Boots and Screw Attack
    (Easy and above).

-   Added: In Phazon Site, methods to get to the door to Bitter Well and to remove the barrier using Screw Attack
    without Space Jump Boots (both Easy difficulty).

-   Changed: The method to go over the Training Chamber statue from the back using Boost Ball and Spider Ball is
    now Normal difficulty (from Hard).

-   Added: In Phazon Site, a method to get to the door to Bitter Well by bomb jumping (Trivial and above).

-   Added: Many connections in Sacrificial Chamber.

-   Added: A method to get to the door to Fortress Transport Access from the top of the statue in Training Chamber
    using only Space Jump Boots (Easy and above). Morph Ball is also required if the statue hasn't been moved.

-   Added: A method to get to the doors to Transit Tunnel West/East in Training Chamber using Air Underwater (Normal
    and above).

-   Fixed: The method to get to the top of the Training Chamber statue using Gravity Boost and Spider Ball now lists
    the Instant Morph trick.

-   Added: In Training Chamber, a method of getting to the top of the statue from the door to Fortress Transport Access
    using just Space Jump Boots (Easy and above).

-   Added: Many connections in Windchamber Gateway.

-   Added: Method to get from the Kinetic Orb Cannon to the door to Transit Tunnel West via Grapple Beam in
    Gathering Hall.

-   Fixed: The slope jump in Abandoned Base now has a damage requirement.

-   Added: Method of getting the Temple Assembly Site item with Screw Attack and without Space Jump Boots.

-   Changed: The slope jump to get to the item in Temple Assembly Site is now Normal difficulty (from Hard).

-   Fixed: Requirements for crossing Dynamo Access were added.

-   Added: In Landing Site, method of reaching the door to Service Access from the Save Station using Space Jump and
    Screw Attack (No Tricks and above).

-   Fixed: The Culling Chamber item now has a damage requirement.

-   Changed: The trick to shoot the Seeker targets in Hive Dynamo Works from the wrong side is now Easy (from Trivial).

-   Fixed: The Watch Station Access roll jump now has a damage requirement.

-   Changed: The Watch Station Access roll jump is now Normal (from Easy).

-   Fixed: Added missing Space Jump Boots requirement for a Bomb Space Jump in Mining Station B.

-   Added: Method to unblock the portal in Mining Station B without Scan Visor (Normal and above).

-   Added: Method to get to the Darkburst location in Mining Station B with just Space Jump Boots and Screw Attack,
    and without using slope jumps or bomb space jumps (Hypermode difficulty).

-   Added: Method to manipulate Power Bomb Guardian into opening the Power Bomb Blast Shield on the door to
    Undertemple Access, using Boost Ball (Normal and above).

-   Fixed: The method to open the Hydrodynamo Station Seeker door using Screw Attack without Seeker Launcher now
    requires Gravity Boost to not have been collected.

-   Added: Method to get to the portal in Mining Station B with Space Jump Boots and Screw Attack (Trivial and above).

-   Fixed: Transport A Access, Collapsed Tunnel, Dynamo Chamber, Trooper Security Station, Mining Station Access, and
    Portal Access A now correctly require Morph Ball.

-   Fixed: Elevator rooms with missing Scan Visor requirements now have them.

-   Fixed: Removed erroneously added method to cross Sanctuary Entrance with Screw Attack without Space Jump Boots.

-   Fixed: Going through Sacred Bridge on No Tricks now requires Scan Visor and Morph Ball when coming from GFMC
    Compound.

-   Added: Method to skip Scan Visor and Morph Ball using Space Jump Boots in Sacred Bridge, when coming from GFMC
    Compound (Easy and above).

-   Fixed: Added Scan Visor requirement in Temple Transport Access (Sanctuary).

-   Changed: Connections in Venomous Pond were redone.

-   Changed: Getting to the door to Dark Transit Station in Trial Grounds with no items is now Hard difficulty, from
    Easy.

-   Added: Methods to get to the door to Dark Transit Station in Trial Grounds with Screw Attack without Space Jump
    Boots (Easy and above) and with a Bomb Space Jump (Normal and above).

-   Fixed: Added missing requirements for the Dark Samus 3 and 4 fight.

-   Changed: Fighting Dark Samus 2 with only Echo Visor is now Trivial difficulty, from Easy.

-   Fixed: Power Bomb doors now require Morph Ball, and Super Missile doors now require Power Beam and Charge Beam.

-   Added: Method to destroy the second web in Hive Tunnel when going through the room backwards using Sonic Boom
    (Easy and above).

## [0.28.1] - 2019-06-14

-   Fixed: Resetting settings would leave the launchers' configuration in an invalid state.

## [0.28.0] - 2019-06-12

-   *Major* - Changed: The resolver now keeps track of current energy during resolution.
    This ensures you'll always have enough Energy Tanks for trips to Dark Aether.

-   *Major* - Added: Scanning a keybearer corpse provides a hint of what is in the matching Flying
    Ing Cache.

-   Added: The tracker now persists the current state.

-   Added: Some generation failures are now automatically retried, using the same permalink.

-   Added: Buttons to see what a difficulty unlocks that doesn't involve tricks at all.

-   Changed: Increased Hint Scan value for logic to the intended value from the previous
    change.

-   Changed: There's no more hints with joke locations.

-   Changed: The lore hint in Mining Station A is now able to be scanned from the room center.

-   Added: A warning is now displayed when trying to disable validation.

-   Fixed: Seeker Missile's included missiles now respect the "needs Missile Launcher"
    option.

-   Changed: Progressive Launcher is now disabled by default.

-   Fixed: Clicking the connection's link in the Data Visualizer should now always work.

-   Changed: Hint Locations page now has a more usable UI.

-   Changed: On No Tricks, the logic will ensure that you can get Missiles, Seeker Launcher, and either
    Grapple Beam or both Space Jump Boots and Screw Attack before fighting Chykka.

-   Added: Methods to cross Workers Path with Screw Attack.

## [0.27.1] - 2019-05-30

-   Fixed: Specific trick levels are now persisted correctly across multiple sessions.

## [0.27.0] - 2019-05-28

-   *Major* - Changed: Optimized the seed generation step. It should now take roughly
    half as long or even faster.

-   *Major* - Added: It's now possible to configure the difficulty on a per-trick basis.

-   *Major* - Added: It's now possible to check where a certain trick is used on each
    difficulty.

-   Added: Hint Scans are valued more by the logic, making Translators more likely.

-   Changed: Joke item and locations now have a `(?)` added to make then slightly more
    obvious they're not serious.

-   Changed: Average ammo provided per expansion is now shown with more precision.

-   Added: `randovania echoes database list-dangerous-usage` command to list all
    paths that require a resource to not be collected.

-   Added: Methods to get to Sunburst location by reaching the platform with the cannon
    with a scan dash (Normal and above) or with just Space Jump Boots (Easy and above).

-   Added: Method to leave and enter the arena in Agon Temple with only Space Jump Boots
    (Trivial and above to enter; Easy and above to leave).

-   Added: Method to get to Darkburst location in Mining Station B via a Bomb Space Jump
    and without Screw Attack (Easy and above).

-   Fixed: In Hydrodynamo Station, going from the door to Hydrodynamo Shaft to the door to
    Save Station B now always requires all three locks in Hydrodynamo Station to be unlocked.

-   Added: Method to cross Phazon Pit using a Bomb Space Jump (Easy and above).

-   Added: Method to open the Seeker door in Hydrodynamo Station without the Seeker Launcher,
    using Screw Attack and one missile (Hard and Above).

-   Changed: The Ing Windchamber puzzle now only requires four missiles instead of five.

-   Changed: The cannon in Sanctuary Temple Access now only requires four missiles to
    activate instead of five.

-   Changed: Sanctuary Temple Access now requires a way to defeat the Quad to get through.

-   Added: Support for damage requirements without exactly one damage reduction item.

-   Changed: Seed validation should run faster and with fewer errors now.

-   Added: Another joke hint.

-   Changed: Updated credits.

-   Fixed: Crossing Sanctuary Entrance via the Spider Ball Track now requires Boost Ball.

-   Added: Method to cross Sanctuary Entrance with Screw Attack and without Space Jump Boots
    (Trivial and above).

-   Added: Method to cross Sanctuary Entrance, from the door to Power Junction to the door to
    Temple Transport Access, with Spider Ball and Power Bombs (Easy and above).

-   Fixed: The method to get the Sanctuary Entrance item without Spider Ball now requires
    Spider Guardian to not have been defeated.

-   Added: Method to get to and use the Vigilance Class Turret in Sanctuary Entrance using
    Space Jump Boots, Screw Attack, and Spider Ball. Spider Ball isn't required if Spider
    Guardian hasn't been defeated.

-   Fixed: In Sanctuary Entrance, going up the Spider Ball Track near the lore scan via the
    intended method now requires Boost Ball and the Morph Ball Bomb.

-   Added: Methods to go up the Spider Ball Track near the lore scan in Sanctuary Entrance
    with Spider Ball and only one of the following items:
    - Morph Ball Bomb (Trivial and above);
    - Boost Ball (Trivial and above);
    - Space Jump Boots (Easy and above).

-   Changed: In Sanctuary Temple, getting to the door to Controller Access via scan dashing
    is now Hard and above, from Normal and above.

-   Added: A tab with all change logs.

## [0.26.3] - 2019-05-10

-   Changed: Tracker now raises an error if the current configuration is unsupported.

-   Fixed: Tracker no longer shows an error when opening.

## [0.26.2] - 2019-05-07

-   Fixed: An empty box no longer shows up when starting a game with no
    extra starting items.

-   Fixed: A potential crash involving HUD Memos when a game is randomized
    multiple times.


## [0.26.1] - 2019-05-05

-   Fixed: The in-app changelog and new version checker now works again.

-   Fixed: Patching with HUD text on and using expansions locked by major item now works.

-   Changed: Missile target default is now 175, since Seeker Launcher now defaults to
    giving 5 missiles.


## [0.26.0] - 2019-05-05

-   **MAJOR** - Added: Option to require Missile Launcher and main Power Bombs for the
    respective expansions to work.

-   **MAJOR** - Added: Option to change which translator each translator gate in the
    game needs, including choosing a random one.

-   **MAJOR** - Added: Luminoth Lore scans now includes hints for where major items
    are located, as well as what the Temple Guardians bosses drop and vanilla Light Suit.

-   Added: Welcome tab, with instructions on how to use Randovania.

-   Added: Option to specify how many items Randovania will randomly place on your
    starting inventory.

-   Added: Option to change how much damage you take from Dark Aether when using
    Varia Suit and Dark Suit.

-   Added: Progressive Launcher: a progression between Missile Launcher and Seeker Launcher.

-   Changed: Logic considers the Translator Gates in GFMC Compound and Torvus Temple
    to be up from the start, preventing potential softlocks.

-   Changed: Escaping Main Hydrochamber after the Alpha Blogg with a Roll Jump is
    now Hard and above, from Easy and above.

-   Changed: The no-Boost return method in Dark Arena Tunnel is now Normal and above only.

-   Changed: The Slope Jump method in Great Bridge for Abandoned Worksite is now Hard
    and above, from Normal.

-   Changed: Crossing the statue in Training Chamber before it's moved with Boost and
    Spider is now Hard and above, from Hypermode.

-   Added: Option to disable the Sky Temple Key hints or to hide the Area name.

-   Changed: The location in the Sky Temple Key hint is now colored.

-   Changed: There can now be a total of 99 of any single Major Item, up from 9.

-   Changed: Improved elevator room names. There's now a short and clear name for all
    elevators.

-   Changed: The changed room names now apply for when elevators are vanilla as well.

-   Fixed: Going from randomized elevators to vanilla elevators no longer requires a
    clean unpack.

-   Added: `randovania echoes database list-resource-usage` now supports all types of
    resources.

-   Added: `list-resource-usage` and `list-difficulty-usage` now has the `--print-only-area`
    argument.

-   Changed: Areas with names starting with !! are now hidden in the Data Visualizer.

-   Added: Docks and Elevators now have usable links in the Data Visualizer. These links
    brings you to the matching node.

-   Added: The message when collecting the item in Mining Station B now displays when in
    the wrong layer.

-   Added: A warning now shows when going on top of the ship in GFMC Compound before
    beating Jump Guardian.

## [0.25.0] - 2019-03-24

-   Changed: Reworked requirements for getting the Missile in Crossroads from the doors. You can:
    - On Normal and above, with Boost, Bombs, Space Jump and Screw Attack
    - On Hard and above, with Bombs, Space Jump and Screw Attack
    - On Hypermode, with Bombs and Space Jump

-   Changed: Logic requirements for Dark Samus 2 fight are now the following:
    - On all trick levels, Dark Visor
    - On Easy and above, Echo Visor
    - On Normal and above, no items

-   Changed: The Slope Jump in Temple Assembly Site is now Hard and above, from Normal and above.

-   Changed: All occurrences of Wall Boost are now locked behind Hard or above.

-   Added: Added method to get the Power Bomb in Sanctuary Entrance with just Space Jump
    and Screw Attack. (See [#29](https://github.com/randovania/randovania/issues/29))

-   Added: Added method to cross Dark Arena Tunnel in the other direction without Boost.
    (See [#47](https://github.com/randovania/randovania/issues/47))

-   Added: Basic support for running Randovania on non-Windows platforms.

-   Added: You can now create Generic Nodes in the Data Editor.

-   Changed: Drop down selection of resources are now sorted in the Data Editor.

-   Changed: Shareable hash is now based only on the game modifications part of the seed log.

-   Fixed: Python wheel wasn't including required files due to mising \_\_init__.py

-   Fixed: error when shuffling more than 2 copies of any Major Item

-   Fixed: permalinks were using the the ammo id instead of the configured

## [0.24.1] - 2019-03-22

-    **MAJOR**: New configuration GUI for Major Items:
     - For each item, you can now choose between:
        - You start with it
        - It's in the vanilla location
        - It's shuffled and how many copies there are
        - It's missing
     - Configure how much beam ammo Light Beam, Dark Beam and Annihilator Beam gives when picked.
        - The same for Seeker Launcher and missiles.

-    **MAJOR**: New configuration GUI for Ammo:
     - For each ammo type, you choose a target total count and how many pickups there will be.

        Randovania will ensure if you collect every single pickup and every major item that gives
        that ammo, you'll have the target total count.

-    **MAJOR**: Added progressive items. These items gives different items when you collect then,
        based on how many you've already collected. There are two:
     - Progressive Suit: Gives Dark Suit and then Light Suit.
     - Progressive Grapple: Gives Grapple Beam and then Screw Attack.

-    **MAJOR**: Add option to split the Beam Ammo Expansion into a Dark Ammo Expansion and
        Light Ammo Expansion.

        By default there's 10 of each, with less missiles instead.


-    **MAJOR**: Improvements for accessibility:
     - All translator gates are now colored with the correct translator gate color they need.
     - Translators you have now show up under "Visors" in the inventory menu.
     - An option to start the game with all maps open, as if you used all map stations.
     - An option to add pickup markers on the map, that identifies where items are and if
        you've collected them already.
     - When elevators are randomized, the room name in the map now says where that elevator goes.
     - Changed the model for the Translator pickups: now the translator color is very prominent and easy to identify.

-    Added: Option to choose where you start the game

-    Added: Option to hide what items are, going from just changing the model, to including the
    scan and even the pickup text.

     You can choose to replace the model with ETM or with a random other item, for even more troll.

-    Added: Configure how many count of how many Sky Temple Keys you need to finish the game

-    Changed: Choosing "All Guardians" only 3 keys now

-    Changed: Timeout for generating a seed is now 5 minutes, up from 2.

0.24.0 was a beta only version.

## [0.23.0] - 2019-02-10

-   Added: New option to enable the "Warp to Start" feature.
-   Added: A "What's new" popup is displayed when launching a new version for the first time.
-   Fixed: changed text in Logic Settings to mention there _are_ hints for Sky Temple Keys.
-   Changed: Updated Claris' Randomizer, for the following fixes:
    -   Added the ability to warp to the starting room from save stations (-t).
    -   Major bug fix: The game will no longer immediately crash when not playing with Menu Mod.

## [0.22.0] - 2019-02-06

-   Changed: "Faster credits" and "Skip item acquisitions popups" are no longer included in permalinks.
-   Changed: Updated Claris' Randomizer, for the following fixes:
    -   Fixed an issue with two of the Sky Temple Key hints being accidentally switched.
    -   FrontEnd editing now works properly for PAL and Japanese versions.
    -   Attract video removal is now integrated directly into the Randomizer.
    -   Getting the Torvus Energy Controller item will no longer block you from getting the Torvus Temple item.

## [0.21.0] - 2019-01-31

-   **Major**: now using Claris' Randomizer version 4.0. See [Changelog](https://pastebin.com/HdK9jdps).

-   Added: Randovania now changes the game id to G2ME0R, ensuring it has different saves.
-   Added: Game name is now changed to 'Metroid Prime 2: Randomizer - SEEDHASH'. Seed hash is a 8 letter/number
      combination that identifies the seed being played.
-   Changed: the ISO name now uses the seed hash instead of the permalink. This avoids issues with the permalink containing /
-   Changed: Removed Agon Temple door lock after fighting Bomb Guardian, since this has been fixed in the Randomizer.
-   Fixed: Selecting an non-existent directory for Output Directory had inconsistent results

## [0.20.2] - 2019-01-26

-   Fixed: changed release zip to not use BZIP2. This fixes the native windows zip client being unable to extract.

0.20.1 was skipped due to technical issues.

## [0.20.0] - 2019-01-13

-   Added: an icon! Thanks to Dyceron for the icon.
-   Added: a simple Tracker to allow knowing where you can go with a given item state
-   Changed: Don't consider that Seeker Launcher give missiles for logic, so it's never
      considered a missile source.

## [0.19.1] - 2019-01-06

-   Fixed: Hydrodynamo Station's Door to Training Access now correctly needs Seekers
-   Added: New alternatives with tricks to get the pickup in Mining Plaza A.
-   Added: Trick to cross the Mining Plaza A backwards while it's closed.
-   Changed: Added a chance for Temple Keys not being always placed last.
-   Changed: Light Suit now has a decreased chance of being placed early.

0.19.0 was skipped due to technical issues.

## [0.18.0] - 2019-01-02

-   Added: Editor for Randovania's database. This allows for modifications and contributions to be made easily.
      There's currently no way to use the modified database directly.
-   Added: Options to place the Sky Temple Keys on Guardians + Sub-Guardians or just on Guardians.
-   Changed: Removed Space Jump method from Training Chamber.
-   Changed: Added Power Bomb as option for pickup in Hive Chamber B.
-   Changed: Shortened Permalinks when pickup quantities aren't customized.
-   Added: Permalinks now include the database version they were created for.
-   Fixed: Logic mistake in item distribution that made some impossible seeds.
-   Changed: For now, don't consider Chykka a "can only do once" event, since Floaty is not used.
-   Fixed: Permalinks now properly ignore the Energy Transfer Module.

## [0.17.2] - 2018-12-27

-   Fixed: 'Clear loaded game' now properly does its job.
-   Changed: Add an error message to capture potential Randomizer failures.
-   Changed: Improved README.

## [0.17.1] - 2018-12-24

-   Fixed: stray tooltips in GUI elements were removed.
-   Fixed: multiple typos in GUI elements.

## [0.17.0] - 2018-12-23

-   New: Reorganized GUI!
    -   Seed Details and Data Visualizer are now different windows opened via the menu bar.
    -   There are now three tabs: ROM Settings, Logic Settings and Item Quantities.
-   New: Option to disable generating an spoiler.
-   New: All options can now be exported and imported via a permalink.
-   Changed: Renamed "Logic" to "Trick Level" and "No Glitches" to "No Tricks". Appropriate labels in the GUI and files
    changed to match.
-   Internal: no longer using the py.path and dataset libraries

## [0.16.2] - 2018-12-01

-   Fixed: adding multiples of an item now works properly.

## [0.16.1] - 2018-11-25

-   Fixed: pressing the Reset button in the Item Quantity works properly.
-   Fixed: hiding help in Layout Generation will no longer hide the item names in Item Quantity.

## [0.16.0] - 2018-11-20

-   Updated item distribution: seeds are now less likely to have all items in the beginning, and some items less likely to appear in vanilla locations.
-   Item Mode (Standard/Major Items) removed for now.

## [0.15.0] - 2018-10-27

-   Added a timeout of 2 minutes to seed generation.
-   Added two new difficulties:
    -   Trivial: An expansion of No Glitches, where no tricks are used but some clever abuse of room layouts are used.
    -   Hypermode: The highest difficulty tricks, mostly including ways to skip Space Jump, are now exclusive to this difficulty.
-   Removed Controller Reset tricks. This trick doesn't work with Nintendont. This will return later as an additional configuration.

## [0.14.0] - 2018-10-07

-   **Major**: Added support for randomizing elevators.
-   Fixed spin boxes for item quantities changing while user scrolled the window.
    It is now needed to click on them before using the mouse wheel to change their values.
-   Fixed some texts being truncated in the Layout Generation window.
-   Fixed generation failing when adding multiple of some items.
-   Added links to where to find the Menu Mod.
-   Changed the order of some fields in the Seed Log.

## [0.13.2] - 2018-06-28

-   Fixed logic missing Amber Translator being required to pass by Path of Eyes.

## [0.13.1] - 2018-06-27

-   Fixed logic errors due to inability to reload Main Reactor after defeating Dark Samus 1.
-   Added prefix when loading resources based on type, improving logs and Data Visualizer.

## [0.13.0] - 2018-06-26

-   Added new logic: "Minimal Validation". This logic only checks if Dark Visor, Light Suit and Screw Attack won't lock each other.
-   Added option to include the Claris' Menu Mod to the ISO.
-   Added option to control how many of each item is added to the game.

## [0.12.0] - 2018-09-23

-   Improved GUI usability
-   Fixed Workers Path not requiring Cobalt Translator to enter

## [0.11.0] - 2018-07-30

-   Randovania should no longe create invalid ISOs when the game files are bigger than the maximum ISO size: an error is properly reported in that case.
-   When exporting a Metroid Prime 2: Echoes ISO if the maximum size is reached there's is now an automatic attempt to fix the issue by running Claris' "Disable Echoes Attract Videos" tool from the Menu Mod.
-   The layout log is automatically added to the game's files when randomizing.
-   Simplified ISO patching: by default, Randovania now asks for an input ISO and an output path and does everything else automatically.

## [0.10.0] - 2018-07-15

-   This release includes the capability to generate layouts from scratch and these to the game, skipping the entire searching step!

## [0.9.2] - 2018-07-10

-   Added: After killing Bomb Guardian, collecting the pickup from Agon Energy Controller is necessary to unlock the Agon Temple door to Temple Access.
-   Added a version check. Once a day, the application will check GitHub if there's a new version.
-   Preview feature: option to create item layouts, instead of searching for seeds. This is much more CPU friendly and faster than searching for seeds, but is currently experimental: generation is prone to errors and items concentrated in early locations. To use, open with randovania.exe gui --preview from a terminal. Even though there are many configuration options, only the Item Loss makes any difference.

## [0.9.1] - 2018-07-21

-   Fixed the Ing Cache in Accursed Lake didn't need Dark Visor.

## [0.9.0] - 2018-05-31

-   Added a fully featured GUI.

## [0.8.2] - 2017-10-19

-   Stupid mistake.

## [0.8.1] - 2017-10-19

-   Fix previous release.

## [0.8.0] - 2017-10-19

-   Save preferences.
-   Added Claris Randomizer to the binary release.

## [0.7.1] - 2017-10-17

-   Fixed the interactive .bat

## [0.7.0] - 2017-10-14

-   Added an interactive shell.
-   Releases now include the README.

## [0.5.0] - 2017-10-10

-   Releases now include standalone windows binaries<|MERGE_RESOLUTION|>--- conflicted
+++ resolved
@@ -21,14 +21,11 @@
 - Changed: In Artaria - Water Reservoir, breaking the blob is no longer "dangerous", as long as Slide is not randomized. This was previously dangerous because there's a connection in EMMI Zone Exit Southwest that makes use of Speed Booster, however, by simply adding a "Can Slide" option on the same condition, the logic now sees the blob as safe.
 - Changed: In Burenia: Fighting Drogyga is now only "dangerous" if Highly Dangerous Logic is enabled. This is achieved by adding a Highly Dangerous Logic constraint on all instances where the logic uses "Before Drogyga" on connections in the Underneath Drogyga room.
 - Changed: in Burenia - Main Hub Tower Middle, lowering the Spider Magnet Wall is now "dangerous" only when Highly Dangerous Logic is enabled. The connection from the bottom of the room to the Pickup Platform that uses Grapple Movement requires the Spider Magnet Wall to not be lowered now requires Highly Dangerous Logic. The randomizer currently doesn't have the necessary options to make this connection mandatory in any seeds anyway. 
-<<<<<<< HEAD
 - Fixed: A typo in the room name Ferenia - East Transport to Dairon has been changed from East Transport to Darion.
-=======
 - Fixed: In Burenia - Teleport to Ghavoran, to open the Plasma Beam door from below, add requirement to have Plasma Beam. This becomes relevant with Separate Beam Behavior.
 - Fixed: In Artaria - Teleport to Dairon, to enter the teleport itself using Wave Beam, add requirements to have Wide Beam and Door Lock Rando being disabled. The former becomes relevant with Separate Beam Behavior.
 - Changed: Most instances of pushing Wide Beam Blocks by using Wave Beam through walls now no longer need Wide Beam. Notable exception is Dairon - West Transport to Ferenia, from below.
 - Changed: Boss fight logic using Ice Missile without Super Missile is no longer an option, and effectively requires as many missiles as with normal Missiles.
->>>>>>> 9556307d
 
 ### Metroid Prime 2: Echoes
 
