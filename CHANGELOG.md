# Change Log

All notable changes to this project will be documented in this file.

The format is based on [Keep a Changelog](https://keepachangelog.com/en/1.0.0/)
and this project adheres to [Semantic Versioning](https://semver.org/spec/v2.0.0.html).


## [Unreleased]

- Added: Setting for requiring a number of actions/progression before artifacts are placed, to prevent early artifacts.
  - Default Prime 1 presets now default to 6 minimum progression for artifacts.
- Added: Setting for toggling the pickup scan QOL adjustments.
- Added: Setting for controlling how dangerous checks are handled in logic.
- Added: The seed hash label in Game Sessions is now selectable.
<<<<<<< HEAD
- Added: Implemented support for dangerous checks in logic
- Added: Certain prime 1 rooms will now require charge beam without combat tricks.
=======
>>>>>>> 86d6c03e
- Fixed: Randovania no longer errors when the last selected preset is for a hidden game.
- Fixed: Quality of Life page link in Metroid Prime preset customization is now fixed.
- Changed: Removed customization of Qt theme for decreasing whitespace.

### Metroid Prime - Patcher Changes

- Moved Shorelines Tower cutscene to major (it sometimes has a reposition that is sometimes useful in routing)
- Removed Main Quarry Combat Visor switch
- Speed up opening of gate in ice temple
- Speed up opening of gate in sun tower
- Fixed thardus cutscene skip softlock
- Magmoor Workstation item scannable through the purple door (QOL Pickup Scan)

### Metroid Prime - Logic Database 

- Fixed: Sun tower now requires Knowledge (Intermediate) to collect the Sunchamber layer change event without falling down.
- Added: Method of reaching Ruins Entryway from Plaza Walkway in Phendrana Shorelines with a Dash (Intermediate).
- Fixed: Phendrana Shorelines now properly accounts for collecting the pickup on the Spider Ball track.
- Fixed: Replaced Bomb Jump (Intermediate) with Dash (Beginner) trick to cross the gap to reach the Courtyard Access door in Ice Ruins West.
- Fixed: NSJ logic now accounts for stalactite in Ice Ruins West.
- Changed: Improved readability of Ruined Courtyard logic.
- Fixed: Crossing the gap by Specimen Storage door no longer sometimes requires L-Jump (Intermediate) instead of Beginner.
- Added: Easier NSJ trick to climb Ruined Courtyard using the water puzzle platforms.

## [3.0.4] - 2021-08-10

- Added: Game Sessions now have an accessible audit log, which includes whenever a player accesses the spoiler log.
- Added: Metroid Prime 1 racetime.gg rooms are now viewable in the racetime.gg browser, with filters for each game
- Fixed: Importing a permalink from the racetime.gg browser while a race is currently in progress now selects the correct racetime.gg room

## [3.0.3] - 2021-08-08

- Fixed: "Open FAQ" in the main window now works correctly.
- Fixed: Pressing Yes to ignore invalid configuration now works correctly. 
- Changed: Randovania now silently handles some invalid configuration states.
- Changed: Improved handling of corrupted repository for old preset versions.

## [3.0.2] - 2021-08-05

- Added: In-game crashes in Metroid Prime now automatically show the error screen.

- Changed: Game Sessions - The window now uses docks for the different parts, meaning you can resize, reorder and even split off.

- Changed: Use different colors for artifact hints in Metroid Prime, for better readability on both scan box and logbook.

- Fixed: Exporting a Metroid Prime ISO with Warp to Start enabled and starting at certain elevator rooms no longer fails.

## [3.0.1] - 2021-08-01

- Changed: Disabled the option to stop exporting a Prime 1 ISO to avoid crashes.

- Fixed: Server will now re-authenticate with Discord, preventing users from logging with the incorrect account.

- Fixed: Game Sessions - History entries with invalid locations no longer cause error messages. 

## [3.0.0] - 2021-07-30

-   **Major** - Metroid Prime 1 is now fully supported, including multiworld and auto tracker!

-   **Major** - Presets are now presented in a tree view, with custom presets being nested under another one. They're also saved separately from Randovania data.

-   **Major** - The auto tracker now have support for different layouts, with their own assets and game support. New themes with icons similar to the game were also added, provided by MaskedKirby.

-   Added: Credits in Metroid Prime 2 now contains a list of where all non-expansions were placed, including possibly other player's for a multiworld. The credits now takes 75 seconds instead of 60 to accomodate this.

-   Added: Button to export the presets used in a game file.

-   Added: Add text description to unusual items in the Item Pool tab.

-   Added: New Help tab with information on how to read the Data Visualizer.

-   Added: In the Map Tracker, it's now possible to right-click a location to see a path from last action to it.

-   Added: A menu option to open the logs folder.

-   Added: The timeout limit is now progressively more forgiving, the more timeouts that happen.

-   Added: Button to set all gates to "Random with Unlocked' for Prime 2.

-   Changed: The items in the starting items popup is now sorted.

-   Changed: Customizing Dark Aether damage is now considered by logic.

-   Changed: Pickup visibility method is now configured in the Item Pool tab.

-   Changed: Multiworld connection is slightly more conservative when giving items.

-   Changed: Updated the Multiworld Nintendont for hopefully more stability.

-   Changed: The session history in multiworld now has different columns for the players involved, pickup and where the pickup was. It's also possible to sort the table by any of these fields.

-   Changed: The ISO prompt dialog now remembers your last used vanilla ISO, for when you delete the internal copy. When opening the file pickers, these start now with the paths from the input fields.

-   Changed: Many Spin/Combo boxes no longer react to the mouse wheel when not focused.

-   Fixed: Closing the dangerous settings warning via the X button is now properly recognized as "don't continue".

-   Fixed: Hint Item Names no longer breaks if you swap games while the table is sorted.

-   Fixed: Hint Item Names now properly list Artifacts and Energy Cells.

-   Fixed: Map Tracker now properly handles unassigned elevators.

-   Fixed: Trick names in the preset are always sorted.

### Metroid Prime 2 - Logic Database Changes

-   **Major** - "Suitless Ingclaw/Ingstorm" trick added to cover traversing rooms with either Ingclaw Vapor or Ingstorm.

#### Added

-   Method of getting over the gate in Mining Station A in reverse with Space Jump and Screw Attack (Expert and above).

-   Method of bypassing the breakable glass in Sand Processing from Main Reactor with Space Jump and Screw Attack (Expert and above).

-   Method of climbing to the top level of Main Gyro Chamber with Space Jump, Screw Attack, and Bombs, and no Scan Visor (Advanced and above).

-   Method of climbing the Sand Processing bomb slot with a Slope Jump for Bombless Bomb Slots (Advanced and above).

-   Method of leaving Dark Agon Temple by opening the gate from OoB with Single Room OoB, Slope Jump, Standable Terrain, Bomb Space Jump, Space Jump, and the Agon Keys (Expert and above).

-   Great Bridge: 
    - Method of reaching Abandoned Worksite door with Space Jump and Extended Dash (Advanced and above).
    - Method of reaching Abandoned Worksite and Torvus Map Station doors from Temple Access Dark door with Boost Ball and Boost Jump (Advanced and above).
    - Method of reaching the pickup with Screw Attack and Single Room Out of Bounds (Expert and above).

-   Method of Crossing Grand Windchamber (both ways) Without Space Jump using Extended Dash (Hypermode).

-   Method of reaching the pickup in Watch Station:
    - With Space Jump, Screw Attack, and Single Room OoB (Expert and above).
    - With only Space Jump and Single Room OoB (Hypermode)

-   Alpha Blogg now has proper requirements for multiple difficulties.

-   Method of Bomb Slots without Bombs in Sanctuary Fortress/Ing Hive - Controller Access/Hive Controller Access without Space Jump (Expert and above).

-   Methods of crossing Torvus Bog - Fortress Transport Access with Gravity Boost or Bombs (No Tricks/Advanced and above).

-   Method of traversing Vault without Space Jump or Screw Attack using Extended Dashes (Advanced and above).

-   Method of reaching Windchamber Gateway item with only Scan Visor using Extended Dashes (Expert and above).

-   Method of reaching Kinetic Orb Cannon in Gathering Hall using Extended Dashes (Expert and above).

-   Method of reaching the pickup in Accursed Lake with a dash (Advanced and above).

-   Method of reaching Temple Security Access from the portal in Aerial Training Site with an Extended Dash (Hypermode).

-   Method of reaching the pickup in Mining Plaza with an Extended Dash (Hypermode).

-   Method of completing the Main Gyro Puzzle with only Space Jump and Screw Attack (Advanced and above).

#### Changed

-   Reaching the pickup in Temple Transport B with a Wall Boost is now Hypermode (from Expert).

-   Reaching the pickup in Path of Roots with only Bombs is now Expert (from Hypermode).

-   Reaching the portal in Hydrodynamo Shaft with Air Underwater and Screw Attack is now Hypermode (from Expert).

-   Reaching the pickup in Dark Torvus Arena with a Roll Jump is now Hypermode (from Expert).

-   Trial Grounds, reaching the door:
    - From the portal with Space Jump and a Slope Jump is now Beginner (from Intermediate).
    - From the left safe zone with a Dash is now Intermediate (from Expert) and without anything is now Advanced (from Expert).
	
-   Opening the Seeker Lock without Seekers in Mine Shaft is now Advanced (From Expert)

-   Opening the Seeker Lock without Seekers in Plain of Dark Worship is now Expert (From Hypermode).

-   Reaching the Windchamber Gateway Door from Windchamber Tunnel with a Boost Jump is now Hypermode (From Expert).

-   Reaching the pickup in Medidation Vista with a Boost Jump is now Expert (From Advanced).

-   Quadraxis and Boost Guardian now have proper health and item requirements with tricks disabled.

-   Activating Controller Access rooms Bomb Slots without Bombs is now Advanced (from Expert).

-   Reaching the Abandoned Worksite/Brooding Ground door from the bridge in Dark/Forgotten Bridge with an Extended Dash is now Hypermode (from Expert).

-   The initial Terminal Fall Abuses in Vault from the scan portal are separate from the final and are now Advanced (from Expert).

-   Catacombs NSJ dash to Transit Tunnel South has been modified to account for Scan Visor, with the original difficulty being raised to Advanced (from Intermediate).

-   Undertemple Shaft NSJ dash from bottom to top of cannon is now Intermediate (from Advanced).

-   Morph Ball is no longer required to reach the portal from the Echo Gate in Profane Path Scan Dash method.

-   Various Standable Terrain tricks (Dark Agon - Portal Site, Temple Grounds - Sacred Path) have been lowered to Beginner/Intermediate (from Advanced). This is to
    attempt to fix an old database limitation from before tricks had their own difficulty levels. 

-   The dashes in Gathering Hall from Transit Tunnel South/West to the Kinetic Orb Cannon are now Intermediate (from Advanced).

-   The Bomb Space Jump NSJ to reach Abandoned Worksite in Great Bridge is now Expert (from Hypermode).

-   The dash to reach the portal in Aerial Training Site from Central Hive Transport West is now Hypermode (from Expert).

-   The dash to leave Hive Temple after Quadraxis via Security Station is now Hypermode (from Expert).

-   The dashes in Command Center (top level) and Accursed Lake without Space Jump are now Beginner (from Intermediate).

-   The dash in Mining Station A to reach Temple Access without Space Jump or Missiles is now Advanced (from Intermediate).

-   The dashes in Trial Grounds to Dark Transit Station without Space Jump are now Advanced (from Intermediate).

-   The dashes in Undertemple Shaft to reach Sacrificial Chamber Tunnel (and back) are now Advanced (from Intermediate). 

-   The dash in Hall of Combat Mastery to reach the upper area after the glass is now Advanced (from Intermediate).

-   Bomb Guardian now has proper logic when shuffling Power Beam.

## [2.6.1] - 2021-05-05

-   Changed: Invalid values for the Multiworld magic item are ignored when detecting if the game is properly connected.
    
-   Fixed: "One-way anywhere" no longer shows up twice in preset warnings for multiworld

-   Fixed: Changing starting location to Ship or Save Stations now works again.

-   Fixed: Torvus Gate elevator is now properly hidden instead of Dark Torvus Ammo Station.

## [2.6.0] - 2021-05-02

-   **Major** - Added: New elevator randomization settings: 
    * New mode: *One-way, elevator room with replacement*. One way elevator, but loops aren't guaranteed.
    * Select which elevators can be randomized.
    * Select possible destinations for *One-way, anywhere*.
    * Randomize Sky Temple Gateway, Sky Temple Energy Controller, Aerie Transport Station and Aerie elevators. *Warning*: These rooms have some details you must consider. Please read the elevators tab for more information.

-   **Major** - Added: The Energy Controllers in Agon Wastes, Torvus Bog and Sanctuary Fortress are always visible in the map, regardless if map is revealed by default. All regions are also always available for selection. This allows the light beam warps after U-Mos 2 to always be used.

-   **Major** - Added: An user preference (in *Customize in-game settings*) for the map to display names of unvisited rooms.
    When randomizing elevators, the elevator rooms are excluded to prevent spoiling their destinations. An option were added to disallow displaying names entirely, since otherwise you can use a Map Station to find the names.  

-   Added: An option to disable the elevator sound effect, preventing it from playing endlessly in certain cases.

-   Added: When a crash happens, the game now displays an error screen instead of just stopping.

-   Added: The *Hint Item Names* tab now supports switching between all 3 Prime games.

-   Added: An option to use an experimental new pickup placement logic, able to place multiple pickups at once.

-   Added: Two additional joke hints. (Thanks CZeke and Geoffistopheles)

-   Added: It's now possible to add Infinite Beam Ammo, Infinite Missiles and Double Damage to the item pool.

-   Added: Player names are now colored yellow in hints.

-   Changed: Elevator names in the tracker uses their customized names, not the vanilla ones.
    
-   Changed: Optimized Randovania startup time and extensive logging of what's being done during it.

-   Changed: Improve scan text for expansions.

-   Changed: Some hints in multiworld games now also include the player names.

-   Changed: Missiles, Power Bombs and Ship Missiles are now only in logic after their respective main launcher, even if it's not required in game. 

-   Changed: You can add up to 99 of any expansion to the pool, up from 64.

-   Fixed: The *Logic damage strictness* multipliers are no longer applied twice.

-   Fixed: *Up to* relative hints are no longer converted into *exactly* if the actual distance matches the displayed number.

-   Fixed: Dark Torvus Bog - Portal Chamber is no longer silently ignored as a starting location.

-   Fixed: Charging your beam to shoot when out of ammo now works even when customizing the ammo type required.

-   Fixed: Having the maximum number allowed of an expansion in a preset no longer causes permalink errors.

-   Fixed: Fixed the game defaulting to Combat Visor after an elevator.

-   Fixed: Multiworld spoiler logs now use 1-indexed player names for locations.

-   Removed: Using Dark Visor as the starting visor is no longer supported. (Game crashes on unmorph for unknown reasons)

### Logic Database Changes

-   Added: Method of reaching the pickup in Hive Gyro Chamber with Space Jump, Boost Ball, and a Boost Jump (Expert and above).

-   Added: Method of climbing Torvus Grove with Space Jump, Screw Attack, and Standable Terrain (Advanced and above).

-   Added: Method of reaching cannon in Great Bridge with Boost Ball and a Boost Jump (Expert and above).

-   Added: Method of reaching the main part of Hall of Combat Mastery with a Scan Dash and after blowing up the glass (Intermediate and above).

-   Added: Method of activating the portal in Portal Terminal with Screw Attack, Slope Jump, and No Bombs or Space Jump (Expert and above).

-   Added: Method of climbing Sacred Bridge with Bombs and a Bomb Space Jump (Advanced and above).

-   Changed: Logic paths that require Screw Attack without Space Jump now make sure to not have Space Jump to be valid.

-   Fixed: Spawn point of Aerie Transport Station is now the door, making DS2 required to take the elevator there.

## [2.5.2] - 2021-02-28

-   Added: The number of items in the pool is now included in the summary.

-   Fixed: Shuffling Combat Visor with item acquisition popups enabled no longer errors.

## [2.5.1] - 2021-02-26

-   Added: Drag and dropping rdvgame and rdvpreset files into the main Randovania window now imports that game file and preset, respectively.

-   Added: Discord bot now posts summary whenever a preset is attached to a message.

## [2.5.0] - 2021-02-19

-   Changed: Preset summary now only include differences from vanilla game.

-   Changed: The relative hint using an item category has been replaced with a relative hint using an area, with up to distance.

### Logic Database Changes

#### Added

-   Method of climbing Sanctuary Temple from the bottom with Bombs and Spider Ball (Intermediate and above).

-   Method of climbing Sanctuary Temple from the bottom with Screw Attack and Single Room Out of Bounds (Expert and above).

-   Method of reaching Worker's Path from the top level in Sanctuary Temple with Scan Visor and an Extended Dash (Expert and above).

-   Method of reaching Windchamber Gateway from Windchamber Tunnel in Grand Windchamber with a Boost Jump (Expert and above).

-   Method of reaching Temple Access in Mining Station A with a Boost Jump (Advanced and above).

-   Method of reaching pickup in Temple Access (Sanctuary) with Space Jump, Screw Attack, and Standable Terrain (Intermediate and above).

-   Method of climbing Temple Access (Sanctuary) with Space Jump, standing on a Rezbit, and dashing off the other Rezbit (Expert and above).

#### Changed

-   Increased weight for Energy Tanks to be selected as progression.

-   Reaching the pickup in Path of Roots from Torvus Lagoon with Gravity Boost, Space Jump, and a Slope Jump is now Intermediate (from Beginner).

-   Reaching the pickup in Grand Windchamber with Space Jump, Screw Attack, Slope Jump, Standable Terrain is now Advanced (from Intermediate).

-   Bomb Jumping over the 2nd light block heading to Hall of Eyes is now Intermediate (from Beginner).

-   Energy Tank requirements for Chykka have been lowered.

#### Fixed

-   Reliquary Grounds now has proper requirements for reaching Ing Reliquary with Light Suit.


## [2.4.2] - 2021-02-08

-   Fixed: Randovania no longer crashes if the connected Dolphin stops emulation.

## [2.4.1] - 2021-02-06

-   Added: Detect if the internal game copy was modified by a future version of Randovania, prompting for the user to press "Delete internal copy".

-   Changed: An error popup now shows up when exporting an ISO fails.

-   Removed: "Automatically track inventory" toggle, as the functionality was already removed.

-   Fixed: Randovania now considers any inventory item with amount above capacity, or capacity above the strict maximum as the game not being connected.

-   Fixed: Error message when the server rejects your client version not being displayed.

-   Fixed: Setting beam ammo expansions to 0 pickups no longer hides the boxes.

## [2.4.0] - 2021-02-01

-   **Major** - Added: The visor and beam you start the game equipped with is now configurable.

-   **Major** - Changed: In multiworld, items are now delivered at the same time as the message. It should also no longer fail to send with Nintendont.

-   Added: Additional joke hints were added.

-   Added: Method to climb to the portal Base Access with just Screw Attack (Intermediate and above).

-   Added: Method to reach the pickup in Grand Windchamber with Space Jump, Screw Attack, and a Slope Jump (Intermediate and above).

-   Added: Method to traverse Ventilation Area B from Bionenergy Production without Bombs by Screw Attacking into the tunnel and destorying the barriers with Missiles (Advanced and above).

-   Added: Method to reach the pickup in Path of Roots from Torvus Lagoon without Morph Ball (Beginner and above).

-   Added: Method to enter the tunnel in Underground Tunnel to Torvus Temple from Torvus Grove with an Instant Morph (Advanced and above).

-   Added: Method to reach the halfpipe pickup in Dark Torvus Arena with Space Jump and a Roll Jump (Expert and above).

-   Added: Method to climb to the upper level in Biostorage Station with Bomb Space Jump (Advanced and above).

-   Added: Method to reach the pickup in Grand Windchamber with a Space Jump, Bomb Space Jump, and a Scan Dash (Expert and above).

-   Added: Method to climb Mining Station B with Space Jump and a Slope Jump (Expert and above).

-   Added: Method to reach the portal in Mining Station B with Space Jump, Scan Visor, and Dashing for Single Room OoB (Expert and above).

-   Added: Method to cross Bitter Well to Phazon Site with Wall Boosts (Hypermode).

-   Added: Method to reach the bomb slot in Training Chamber with Gravity Boost and Air Underwater (Advanced and above).

-   Added: Method to open activate the Bomb Slot in Training Chamber with Darkburst or Sonic Boom (Hypermode).

-   Changed: Auto tracker internally uses a configuration file for the item positions.

-   Changed: The item pool tab when customizing presets now can edit major items directly. 

-   Changed: Defeating Quadraxis with Power Bombs is now Advanced (from Beginner).

-   Changed: Bypassing the statue in Training Chamber from the back with Screw Attack and a Bomb Space Jump is now Expert (from Advanced).

-   Changed: Escaping Hive Temple without Spider Ball is now Expert (from Hypermode).

-   Changed: Bomb Space Jump in Great Bridge/Venomous Pond to reach Abandonded Worksite/Brooding Ground is now Expert (from Hypermode).

-   Changed: Using Seeker Missiles now requires either Combat Visor or Dark Visor.

-   Changed: Bomb Slots without Bombs in Sand Processing, Main Gyro Chamber, and Vault are now Advanced (from Expert).

## [2.3.0] - 2021-01-08

-   Added: Method to enter tunnels in Transit Tunnel East/Undertransit One from Catacombs/Dungeon to Training Chamber/Sacrificial Chamber with an Instant Morph (Intermediate and above).

-   Added: Method to reach the pickup on the Screw Attack wall in Aerial Training Site with a Roll Jump (Expert and above).

-   Added: Method to reach the pickup in Abandoned Worksite from the tunnel with a Boost Jump (Advanced and above).

-   Added: Method to bypass the statue in Training Chamber from the back with Screw Attack and a Bomb Space Jump (Advanced and above).

-   Added: Methods to reach the pickup in Mining Station B with Space Jump, Screw Attack, and Standable Terrain or after the puzzle with a Bomb Jump (Advanced and above).

-   Changed: In multiworld, keybearer hints now tells the player and broad category instead of just player.

-   Changed: Dark Alpha Splinter no longer strictly requires Power Beam.

-   Changed: Crossing Main Gyro Chamber with Screw Attack before stopping the gyro is now Hypermode (from Expert).

-   Changed: Phazon Grounds and Transport to Agon Wastes (Torvus) Seeker Locks without Seekers are now Expert (from Hypermode).

-   Fixed: Properly handle invalid ammo configurations in preset editor. 

-   Fixed: Randovania no longer instantly crashes on macOS.

-   Fixed: Logic properly considers the Transport A gate being gone after entering from that side in Random Elevators.

## [2.2.0] - 2020-12-20

-   Added: 1 HP Mode, where all Energy Tanks and Save Stations leave you at 1 HP instead of fully healing.

-   Added: Added a detailed report of the generator's state when a game fails to generate.

-   Fixed: Generator will no longer ignore players that have no locations left. This would likely cause multiworld generation to fail more often.

-   Fixed: Error messages are properly shown if a game fails to generate.

-   Fixed: Alerts are now properly saved as displayed.

-   Fixed: Errors in the default preset no longer prevent Randovania from starting. 

-   Changed: Optimized game generation, it now takes roughly 2/3 of the time.

-   Changed: Optimized game validation, it now also takes roughly 2/3 of the time.

-   Changed: Relative hints no longer cross portals.

-   Changed: In multiworld, keybearer hints now instead tells the player the item is for, instead of a category.

-   Changed: Decreased the chance of Power Bombs being late in a game.

-   Changed: Account name are updated every time you login via Discord.

-   Changed: Warning about dangerous presets in Multiworld sessions now include the player name.

-   Changed: Roll Jump in Meditation Vista to reach the pickup is now Hypermode (from Expert).

## [2.1.2] - 2020-12-05

-   Added: The Item Pool size now displays a warning if it's above the maximum.

-   Changed: The minimum random starting items is now considered for checking the pool size.

-   Fixed: Being kicked from an online session would leave the window stuck there forever.

-   Fixed: Bulk selecting areas for starting location no longer includes areas that aren't valid starting locations.

## [2.1.1] - 2020-12-02

-   Added: A prompt is now shown asking the user to install the Visual C++ Redistributable if loading the Dolphin backend fails.

-   Fixed: Changing ammo configuration breaks everything.

-   Fixed: Patching ISOs should work again.

-   Fixed: Clean installations can select presets again.

## [2.1.0] - 2020-12-02

-   Changed: Multiworld session history now auto-scrolls to the bottom

-   Changed: The lowest level for a trick is now called "Disabled" instead of "No Tricks".

-   Changed: Minimum Varia Suit Dark Aether is now 0.1, as 0 crashes the game. 

-   Changed: Permalinks are now entirely different for different games.

-   Changed: Preset summary now specifies if hidden model uses ETM or random item.

-   Added: A very basic visualization of the map to the tracker.

-   Added: Trick Details can now be used with all 3 games.

-   Fixed: Changing a trick level to No Tricks no longer cause inconsistent behavior with the permalinks.

-   Removed: Intermediate path for reaching item in Main Reactor from Security Station B door without Screw Attack since it was broken and impossible.
    
-   Changed: Renamed "Before Pickup" to "Next to Pickup" in various locations for more clarity


## [2.0.2] - 2020-11-21

-   Added: Starting locations tab has checkboxes to easily select all locations in an area

-   Added: The map tracker now supports random elevators, translator gates and starting location.

-   Changed: The pickup spoiler in game details is now sorted.

-   Fixed: Multiworld sessions should no longer occasionally duplicate messages.
    
-   Fixed: Custom safe zone healing should now work in multiworld sessions.

-   Fixed: Occasional error with switching an observer into a player.

## [2.0.1] - Skipped

## [2.0.0] - 2020-11-15

This version is dedicated to SpaghettiToastBook, a great member of our community who sadly lost her life this year.

Her contributions to Randovania were invaluable and she'll be missed.

--- 

-   **Major** - New game mode: Multiworld. In this co-op multiplayer mode, there's one different world for each player which is filled with items for specific players.

-   **Major** - Tricks are more organized and can be customized more precisely to a player's desire.

### General

-   Removed: Presets no longer have a global trick level. Each trick is now configured separately.

-   Added: Options for configuring usage of new tricks:
    - Bomb Jump (renamed from Difficult Bomb Jump)
    - Bomb Slot without Bombs
    - Boost Jump
    - Combat
    - Difficult Movement
    - Extended Dash
    - Knowledge
    - Open Gates from Behind
    - Respawn Abuse
    - Screw Attack into Tunnels
    - Seeker Locks without Seekers
    - Single Room Out of Bounds
    - Standable Terrain

-   Changed: The following trick level difficulties were renamed:
    - Trivial -> Beginner
    - Easy -> Intermediate
    - Normal -> Advanced
    - Hard -> Expert
    - Minimal Checking -> Minimal Logic

-   Changed: Replaced Beginner Friendly with Starter Preset, which is now the default preset.

-   Fixed: Energy Tanks can now properly be used as progression.

### Hints

-   Added: Relative hints, where an item is described as being some rooms away from another item or room.

-   Added: Guaranteed hints which tells in which areas (Agon Wastes, Ing Hive, etc) contains the keys for each of your dark temples.
    These hints are placed purely randomly, similarly to the guaranteed Temple Bosses hints.

-   Added: Free hint spots after generation now prefer items from late in progression instead of pure random.

-   Removed: Hints with green item names/joke item names have been removed.

-   Removed: Temple Keys are no longer hinted by progression-based Luminoth lore hints.

-   Changed: All games now have precisely 2 joke hints, which no longer randomly replace a progression hint.

-   Changed: Hints from keybearer corpses now uses a broader category, which leaves unclear if it's an expansion or not.

### GUI

-   Added: An automatic item tracker based on a Dolphin running on the same computer or a special Nintendont build on the same Wifi.

-   Added: A dark theme has been added. It can be toggled in the Advanced menu.

-   Added: Requirements in the logic database can now use templates of requirements, allowing for easy re-use.
    
-   Added: Data Editor can now edit all fields of a node, from type, name and all type specific fields.

-   Added: Data Visualizer and Editor now can operate in the included database for Prime 1 and 3.

-   Added: The Data Editor now displays a warning if you're closing with unsaved changes.

-   Added: Randovania can generate a game by importing permalinks directly from a race on racetime.gg.
    
-   Added: Some tricks now have a description on the Trick Details popup.

-   Fixed: Some complex combination of requirements with different depths now are displayed correctly.

-   Fixed: The Data Visualizer no longer opens behind the Customize Preset window when using the Trick Details popup.

-   Changed: After generating a game, the details shows up in a new window instead of in a new tab.

-   Changed: In game details, the permalink is now placed inside a line edit, so the window doesn't stretch with long permalinks. 

-   Changed: All cosmetic game changes are now configured in the same dialog as the in-game options.

### Quality of Life

-   Added: A button in the Open menu now opens the folder where previously generated games are placed.

-   Added: Charge Beam and Scan Visor now use their respective models in game instead of Energy Transfer Module.

-   Added: The rate of healing for Safe Zones is now configurable.

-   Fixed: Removed Aerie Access and Credits from possible starting locations.

-   Changed: The Mission Final screen now includes the seed hash instead of Permalink, as many permalinks are bigger than the screen.

-   Changed: The elevator scan now includes the world of the connected area.

### Internals/Developer

-   Added: Energy Tanks have doubled weight for the generator.

-   Added: It's now possible to set the default spawn point of an area.

-   Fixed: Fixed solver when an event only connects to a pickup, but that pickup has connections from other nodes.

-   Fixed: The Data Editor no longer errors when saving after creating a new node.

-   Fixed: Certain combinations of item requirements with damage requirements weren't being processed correctly. 

-   Fixed: Duplicated requirements are now properly removed when simplifying requirements.

-   Fixed: Exclude from Room Randomizer is now properly set, restoring many logic paths.

-   Changed: Better error messages when there are references to unknown resources in the database.

-   Changed: The `database` command is no longer a subcommand of `echoes`. It also has the `--game` argument to choose which database to use.

-   Changed: The `_locations_internal` field is no longer needed for .rdvgame files. 

### Logic Database changes

#### Added

-   General:
    - Methods to open all Seeker Missile Doors with Screw Attack (Advanced and above).
    - Method to activate most Bomb Slots without Bombs (Advanced and above).
    - Dark/Light/Annihilator doors and Dark/Light portals require either ammo or Charge Beam.

-   Sanctum, method to fight Emperor Ing without Spider Ball (Hypermode).

-   Transport A Access, method of reaching Temple Transport A door with a Wall Boost (Advanced and above).

-   Abandoned Base, method of reaching portal with Space Jump and Screw Attack (Intermediate and above).

-   Accursed Lake, method of collecting the item and leaving with Morph Ball, Light Suit, Gravity Boost, and Reverse Air Underwater (Advanced and above).

-   Hall of Honored Dead, method of leaving through the Morph tunnel without Space Jump (Expert and above).

-   Industrial Site, method of opening the gate to Hive Access Tunnel from behind with just Charge Beam (Intermediate and above).

-   Ing Windchamber, method of completing the puzzle with Power Bombs instead of Bombs (Beginner and above).

-   Landing Site, method of reaching Service Access door:
    - With Bombs and Screw Attack (Intermediate and above).
    - With Space Jump and Bomb Space Jump (Intermediate and above).

-   Meeting Grounds, method of reaching the tunnel with Space Jump and a Bomb Space Jump (Intermediate and above).

-   Temple Assembly Site:
    - Methods of reaching Dynamo Chamber door with a Bomb Jump (Beginner and above), a Dash (Intermediate and above), or a Roll Jump (Advanced and above).
    - Methods of reaching the portal without moving the light block with Single Room Out of Bounds and either Screw Attack or Space Jump (Expert and above).
    - Method of leaving from the portal with Single Room Out of Bounds and Screw Attack (Expert and above).

-   Windchamber Gateway:
    - Method of reaching the item with a Boost Jump (Advanced and above) and returning with an Extended Dash (Expert and above).
    - Method of reaching Path of Eyes door from Grand Windchamber door with an Extended Dash (Advanced and above).

-   Bioenergy Production, method to reach Storage C door or item from top level with Extended Dash (Expert and above).

-   Central Station Access/Warrior's Walk, method of climbing the ledge with an Instant Unmorph Jump (Hypermode).

-   Crossroads, method to reach the item from the half pipe with just Screw Attack (Advanced and above).

-   Dark Transit Station, method to reach the ledge from Duelling Range with a Bomb Jump (Beginner and above).

-   Portal Access, method of crossing to Judgement Pit using Screw Attack without Z-Axis (Beginner and above).

-   Doomed Entry, method to climb room with Space Jump and Screw Attack (Beginner and above).

-   Feeding Pit:
    - Method of reaching Ing Cache 1 door with Space Jump and Screw Attack (No Tricks and above).
    - Method of climbing to Watering Hole door without any items (Expert and above).
    - Method of escaping the pool using Light Suit and a Bomb Space Jump no Space Jump or Gravity Boost (Hypermode)

-   Main Reactor, method of reaching Dark Samus 1 fight from Ventilation Area A door with Space Jump, Bombs, and a Bomb Space Jump (Intermediate and above).

-   Mining Station B:
    - Method to climb to the Seeker door without Morph Ball and with Space Jump (Beginner and above).
    - Method to reach the portal without breaking the rock with Single Room Out of Bounds and Screw Attack (Expert and above).

-   Sandcanyon, method to reach the item with Space Jump and Single Room Out of Bounds (Expert and above).

-   Transport Center/Crossroads, method to climb the halfpipe with Space Jump (Advanced and above).

-   Abandoned Worksite:
    - Method of reaching the item with a Bomb Space Jump without Space Jump (Advanced and above).
    - Method of reaching the tunnel from Forgotten Bridge with a Slope Jump (Intermediate and above).

-   Catacombs:
    - Method to reach the Bomb Slot with Air Underwater and Screw Attack (Advanced and above).
    - Method to reach Transit Tunnel East with a Combat/Scan Dash (Advanced and above).
    - Method to reach the portal with Screw Attack (Intermediate and above).
    - Method to reach Transit Tunnel East/South with Morph Ball, Gravity Boost, and Reverse Air Underwater (Advanced and above).
    - Method to reach Transit Tunnel South with Jump Off Enemy (Advanced and above).

-   Dark Arena Tunnel, method of reaching either door with Screw Attack and Single Room Out of Bounds (Advanced and above).

-   Dark Forgotten Bridge:
    - Method to perform the gate clip to Dark Falls/Dark Arena Tunnel with a Ledge Clip Jump (Hypermode).
    - Method to reach Bridge Center from Putrid Alcove door with only Scan Visor (Advanced and above).
    - Method to reach Brooding Ground door from the bridge before rotating and with an Extended Dash (Expert and above).

-   Forgotten Bridge:
    - Method to reach Abandoned Worksite door from the bridge before rotating and with an Extended Dash (Expert and above).
    - Method to reach Bridge Center with Morph Ball, Gravity Boost, and Reverse Air Underwater (Advanced and above).

-   Gathering Hall: 
    - Method to reach the Kinetic Orb Cannon with Gravity Boost and Bombs (Expert and above) or Gravity Boost and Space Jump (Beginner and above).
    - Method to reach Transit Tunnel South from Transit Tunnel West with Morph Ball, Gravity Boost, and Reverse Air Underwater (Advanced and above).
    - Method to reach the Spider Ball tracks with Morph Ball, Gravity Boost, and Reverse Air Underwater (Advanced and above).
    - Methods to escape the halfpipe after draining the water with Space Jump and Bomb Space Jump or Space Jump and Screw Attack (Advanced and above).

-   Great Bridge, method of reaching the lower Temple Access door from Path of Roots door with Screw Attack and Slope Jump (Intermediate and above).

-   Main Hydrochamber/Hydrodynamo Station, methods to climb rooms without Gravity Boost and with Air Underwater (Advanced and above), Space Jump, and Screw Attack (Hypermode).

-   Meditation Vista, methods of reaching the item with a Boost Jump (Advanced and above), Roll Jump (Expert and above), or Extended Dash (Hypermode).

-   Path of Roots, method of reaching the item using:
    - Morph Ball, Bombs and Space Jump (Advanced and above).
    - Morph Ball, Gravity Boost, and Reverse Air Underwater (Advanced and above).
    - Morph Ball, Bombs, and Standable Terrain (Hypermode).

-   Plaza Access, method of reaching the doors and the item with Screw Attack and Single Room Out of Bounds (Advanced and above).

-   Portal Chamber (Light World), method of reaching the portal from Torvus Lagoon door with Screw Attack and Single Room Out of Bounds (Advanced and above).

-   Putrid Alcove, method of getting the item and leaving without any items (Expert and above).

-   Sacrificial Chamber, method of crossing gap to Sacrificial Chamber Tunnel with Extended Dash (Expert and above).

-   Torvus Grove, method of climbing the room without Boost Ball (Expert and above).

-   Torvus Plaza:
    - Method of getting the item without Boost Ball and/or Spider Ball (Advanced and above).
    - Method of leaving the room with Space Jump and Bombs (Advanced and above).

-   Torvus Temple, method of reaching the pirate fight from the lower level with Screw Attack and Single Room Out of Bounds (Advanced and above).

-   Training Chamber:
    - Method to exit the spinner with Power Bombs instead of Bombs (Beginner and above).
    - Method to climb to the top of the statue with Gravity Boost and Bombs (Intermediate and above).
    - Method to climb to the top of the statue with Space Jump, Scan Dash, and Underwater Dash (Advanced and above).
    - Method to climb to the top of the statue with Space Jump and Extended Dash (Expert and Above).

-   Underground Tunnel, method to access Torvus Temple from Torvus Grove with Screw Attack (Expert and above).

-   Undertemple, method to have PB Guardian break PB door using bombs (Advanced and above).

-   Undertemple Access, method of reaching the item using Screw Attack and Jump Off Enemy (Hypermode).

-   Venomous Pond, method to reach the key from the Save Station with Screw Attack and Standable Terrain (Beginner and above).

-   Aerial Training Site, methods to cross the room from various nodes with Dashes, Roll Jumps, and Extended Dashes (Intermediate/Expert and above).

-   Aerie, method of collecting the item:
    - Without entering the Dark World (Expert and above).
    - With only Screw Attack (Beginner and above).

-   Dynamo Access, method to cross over the Spider Track with Space Jump and Standable Terrain (Beginner and above).

-   Dynamo Works:
    - Method of collecting the item with a Roll Jump and Instant Morph (Expert and above).
    - Method of reaching the upper door with a Bomb Space Jump (Beginnner and above).

-   Grand Abyss, methods of crossing the gap with Boost Jump (Advanced and above) or Extended Dash (Expert and above).

-   Hall of Combat Mastery:
    - Method of collecting the item with a Wall Boost (Expert and above).
    - Methods of reaching the item, and skipping the Spider Track to and from Central Area Transport East with Screw Attack (Intermediate and above).

-   Hive Entrance, method of reaching the Flying Ing Cache with Screw Attack and Single Room Out of Bounds (Hypermode).

-   Hive Dynamo Works:
    - Method of collecting the Flying Ing Cache item and leaving with Space Jump and Scan Visor (Advanced and above).
    - Method of reaching the Flying Ing Cache from portal side and vice versa with Screw Attack and Single Room Out of Bounds (Expert and above).

-   Hive Summit, method of reaching the portal:
    - With Space Jump and Standable Terrain (Intermediate and above).
    - With Space Jump, Boost Ball, Boost Jump, and Out of Bounds (Expert and above).

-   Hive Temple:
    - Method of fighting Quadraxis with Power Bombs instead of Bombs (Beginner and above).
    - Methods of leaving the room without Spider Ball after Quadraxis with Boost Ball or Space Jump (Hypermode).

-   Judgment Drop, method of reaching the portal with Space Jump and Single Room Out of Bounds (Expert and above).

-   Main Research, method of fighting Caretaker Drone without Bombs (Expert and above).

-   Reactor Core, method of reaching the item with only Space Jump (Expert and above).

-   Sanctuary Entrance, method to reach the cannon to the item with only Morph Ball, Spider Ball, and Power Bombs (Advanced and above).

-   Vault Attack Portal, method to cross either direction with just Screw Attack (Expert and above).

-   Watch Station, method of accessing the Spider Ball track to Watch Station Access door and Sentinel's Path door and back with an Instant Morph (Intermediate and above).

-   Watch Station Access, methods to cross the pit in either direction using:
    - Boost Ball and Boost Jump (Advanced and above).
    - Space Jump, Scan Visor, and Scan Dash (Advanced and above).

-   Workers Path, method of crossing the room from Sanctuary Temple with a Boost Jump (Advanced and above).

#### Fixed

-   Scan Visor Requirements: 
    - Dash Requirements in many rooms
    - Grand Abyss Bridge terminal
    - Sand Processing item
    - Staging Area terminal
    - Torvus Lagoon terminal
    - Trooper Security Station Event coming from Communication Area
    - Various Dash Requirements

-   Dark Aether Damage Requirements have been added to every room in the Dark World.

-   Morph Ball requirements added to Morph Ball Doors and various rooms.

-   Invisible Objects and Dark Visor Requirements:
    - Screw Attack without Space Jump in Unseen Way (Intermediate and above)
    - Screw Attack without Space Jump in Phazon Grounds (Advanced and above)

-   Entrance to Agon Map Station now requires Bombs, Power Bombs, or Boost Ball if coming from either direction, or Screw Attack and Space Jump as well if coming from Mining Plaza.

-   Added Charge Beam and Beam Ammo Requirements to Profane Path and Sentinel's Path.

-   Sand Processing:
    - Now requires items to climb the room before draining the sand: Space Jump, with a Bomb Jump (Beginner and above) or with Screw Attack (Intermediate and above)
    - Screw Attacking into the tunnel is now Expert (from Hypermode).

-   Portal Site:
    - Now does not require the gate open to enter from Portal Access.
    - Now does not require the gate closed to enter from Crossroads.

-   Service Access now properly includes Wall Boost to Meeting Grounds from Landing Site on Advanced.

#### Changed

-   Many nodes with missing requirements have been updated/cleaned up.

-   Simplified nodes in many rooms for ease of logic navigation.

-   Various tricks have been changed to more accurately represent the required method.

-   Abandoned Base, Bomb Jump to transport is now Advanced (from Intermediate).

-   Accursed Lake, Dash to Safe Zone from Flying Ing Cache is now Intermediate (from Beginner).

-   Communication Area:
    - Standable Terrain to reach the item is now Beginner (from Intermediate).
    - Screw Attack without Space Jump to reach Storage Cavern A is now Beginner (from Intermediate).
    - Double Bomb Jump up Standable Terrain is now Intermediate (from Advanced).

-   GFMC Compound, Extended Dash to reach the item on the Ship without Space Jump is now Expert (from Hypermode).

-   Grand Windchamber, reaching the pickup with Terminal Fall Abuse after solving the Ing Windchamber puzzle is now Beginner (from Intermediate).

-   Path of Eyes, Bomb Jumps to get over Light blocks are now Beginner (from Intermediate).

-   Service Access, crossing upper tunnel without Boost Ball is now Advanced (from Intermediate).

-   Temple Assembly Site, method to reach the item with Screw Attack is now Beginner (from Intermediate).

-   Agon Temple, Slope Jumps to skip the fight barriers are now Beginner (from Advanced).

-   Battleground, climbing to top safe zone via Standable Terrain is now Beginner (from Intermediate).

-   Central Mining Station, Scan Dash to upper level from Central Station Access is now Expert (from Advanced).

-   Command Center Access, exiting tunnel without Space Jump is now Beginner (from Intermediate).

-   Doomed Entry, Slope Jump to reach the upper level from the portal is now Beginner (from Intermediate).

-   Double Path, crossing lower path without Space Jump is now Beginner (from Intermediate).

-   Feeding Pit, method to climb to Watering Hole with just Screw Attack is now Beginner (from Intermediate).

-   Mining Plaza, climbing the room with Screw Attack is now Beginner (from Intermediate).

-   Mining Station A, reaching Front of Lore Scan from Room Center with a Bomb Jump is now Intermediate (from Advanced).

-   Mining Station B:
    - Reaching Transit Station door from room center with Screw Attack after opening the portal is now Intermediate (from Hypermode).
    - Reaching the bomb slot to open the portal with Standable Terrain and Screw Attack is now Intermediate (from Advanced).
    - Reaching the bomb slot to open the portal with Slope Jump and Space Jump is now Advanced (from Expert).

-   Portal Access, returning from Judgment Pit without Space Jump is now Beginner (from Intermediate).

-   Trial Grounds, Standable Terrain to reach the door from the portal is now Beginner (from Intermediate).

-   Catacombs, reaching the portal with Morph Ball and Reverse Air Underwater is now Advanced (from Expert).

-   Crypt, Bomb Jump to Laser Platfrom from bottom Safe Zone is now Beginner (from Intermediate).

-   Forgotten Bridge, reaching Bridge Center with Bombs and Screw Attack is now Intermediate (from Advanced).

-   Gathering Hall:
    - Reaching Transit Tunnel South/West Doors from top door with Morph Ball and Roll Jump is now Expert (from Advanced).
    - Reaching Transit Tunnel East with Spider Ball and Boost Ball is now Beginner (from Intermediate).

-   Great Bridge:
    - Slope Jumps to reach Map Station from Bottom Level and from Map Station to Upper Level are now Beginner and Intermediate (from Intermediate and Advanced, respectively).
    - Bomb Space Jump with Space Jump to reach the Translator Gate is now Advanced (from Expert).

-   Poisoned Bog, reaching Portal Chamber door with just Screw Attack is now Advanced (from Intermediate).

-   Torvus Lagoon, reaching Portal Chamber from Temple Transport Access is now Intermediate (from Advanced).

-   Training Chamber, Standable Terrain to reach Fortress Transport Access from Top of Statue and back is now Beginner (from Intermediate).

-   Venomous Pond, reaching the key from the Save Station with Screw Attack is now Beginner (from Intermediate).

-   Aerial Training Site, Screw Attack at Z-Axis from Central Hive Area West door to the portal or Temple Security Access door is now Intermediate (from Advanced).

-   Dynamo Access, crossing over the Spider Track with a Slope Jump is now Beginner (from Intermediate).

-   Hall of Combat Mastery, Instant Morph tricks to the item and Central Area Transport East and back are now Advanced (from Intermediate).

-   Hive Dynamo Access, opening Echo Gate from behind is now Beginner (from Intermediate).

-   Hive Dynamo Works:
    - Reaching the Seeker Lock Safe Zone from Hive Dynamo Access door with Terminal Fall Abuse is now Beginner (from Intermediate).
    - Reaching the Flying Ing Cache from the tunnel with Screw Attack is now Beginner (from Intermediate).
    - Reaching the Flying Ing Cache from the tunnel and back with Standable Terrain is now Intermediate (from Advanced).
    - Opening the Seeker Lock from behind is now Beginner (from Intermediate).

-   Hive Summit, Standable Terrain to reach portal inside glass area is now Beginner (from Intermediate).

-   Hive/Temple Access, reaching the upper door with Screw Attack at Z-Axis is now Beginenr (from Intermediate).

-   Transit Station, reaching the top portal with Screw Attack is now Beginner (from Intermediate).

-   Vault:
    - Terminal Fall abuse to reach Grand Abyss door from bridge portal with Space Jump is now Beginner (from Intermediate).
    - Reaching the Bomb Slot with Screw Attack from the bridge portal is now Beginner (from Intermediate).

-   Watch Station, Screw Attack at Z-Axis from Watch Station door to Sentinel's Path door is now Beginner (from Intermediate).

-   Watch Station Access, reaching the Watch Station door from the pickup with just Screw Attack is now Beginner (from Intermediate).

## [1.2.2] - 2020-06-06

-   Changed: Re-organized the tabs in the preset customization window

-   Changed: The reset map tracker menu action is now visible on non-windows platforms.

-   Fixed: Exporting ISOs with Menu Mod should now work on macOS.

## [1.2.1] - 2020-05-30

-   Added: Randovania releases now includes a packages for macOS.

## [1.2.0] - 2020-05-25

-   *Major* - Added: The text of the scan that unlocks an elevator now includes the
    elevators destination.
    
-   *Major* - Added: Translator gates can be configured as Unlocked: the hologram will be invisible and can be scanned
    without any translator.

-   *Major* - Added: The default in-game options can now be configured from Randovania.

-   *Major* - Added: How much ammo each beam uses to shoot uncharged, charged and charge combos is now configurable,
    along with the ammo it uses.

-   *Major* - Changed: The database now uses a new format which allows for any combination of "Or"/"And" statements.
    The Data Visualizer and Editor were both updated to take advantage of this.

-   Added: An option to connect Sky Temple Gateway directly to the credits, skipping the final bosses.

-   Added: How much energy you get for each Energy Tank is now configurable.

-   Added: The in-game Hint System has been removed. The option for it remains, but does nothing.

-   Changed: The spoiler log now lists the order in which items where placed, with their location and hints,
    instead of a detailed playthrough for completion.

-   Changed: The logbook entries that contains hints are now named after the room they're in, with the categories
    being about which kind of hint they are.
    KNOWN ISSUE: While scanning something, the categories that show up are incorrect.

-   Added: Open -> Trick Details menu entry, similar to what's available in the
    Trick Level tab when customizing a preset. 
    
-   Added: Play -> Import game file, to load spoiler logs.

-   Added: The "Heals?" checkbox in the database editor now works.

-   Added: The permalink import dialog now shows an error message for invalid permalinks.

-   Changed: One-way elevators now have a chance of warping to credits.

-   Changed: Clarified that the item from Space Jump Guardian and Power Bomb Guardian
    must be collected for the appropriate events to be triggered. 
    
-   Changed: In Menu Mod, the list of rooms to warp to is now sorted.

-   Changed: The export-areas command line option now outputs details about requirements for each area.

-   Internal: A human-readable copy of the database is now kept next to the database file, for easier diffs.

-   Fixed: Debug logs can no longer be enabled for non-spoiler permalinks.

-   Added: Missile Expansions have a 1/8192 chance of using Dark Missile Trooper model.

-   Fixed: Progress bar no longer goes to an indefinite status when generation fails.

-   Added: Checkbox for automatically exporting a spoiler log next to the ISO.

-   Fixed: Only the last digit of the game id is changed, instead of the full game id.

### Logic Database changes

-   Fixed: Staging Area is now correctly considered a dark world room.

-   Fixed: The Ing Cache in Dark Oasis now requires Power Bombs. 

-   Fixed: Bioenergy Production correctly requires Scan Visor for connections using the racks.

-   Added: In Bioenergy Production, method of reaching the Storage C door with Space Jump and Screw Attack (Easy and above)

-   Added: In Bioenergy Production, method of reaching the Storage C door using a roll jump (Normal and above).

-   Added: In Bioenergy Production, method of reaching the Ventilation Area B door using Screw Attack without Space Jump (Normal and above).

-   Added: In Bioenergy Production, additional upper level connections using Space Jump and Screw Attack.

-   Added: In Sandcanyon, method of reaching the center platform using a roll jump and boost ball (Hard and above).

-   Changed: In Command Center Access, the wall boosts to reach the lower Central Mining Station and Command Center doors from the morph ball tunnel are now Normal difficulty (from Hard).

-   Changed: In Portal Chamber (both light and dark Torvus) , all wall boosts are now Normal difficulty (from Hard).

-   Changed: In Undertransit Two, all wall boosts are now Easy difficulty (from Hard).

-   Changed: In Temple Security Access, all wall boosts are now Normal difficulty (from Hard).

-   Changed: In Watch Station, all wall boosts are now Normal difficulty (from Hard).

-   Added: In Watch Station, a wall boost method of reaching the Watch Station Access door from the Sentinel's Path door using Spider Ball and Boost Ball (Normal and above).

-   Changed: In Service Access, methods using a wall boost to reach the Meeting Grounds door from the upper Morph Ball tunnel are now Normal difficulty (from Hard).

-   Changed: In Great Bridge, the wall boost to reach the lower Temple Access Door from the Path of Roots door is now Easy difficulty (from Hard).

-   Changed: In Transit Tunnel East, the wall boost to reach the Training Chamber door from the Catacombs door is now Easy dififculty (from Hard).

-   Changed: In Transit Tunnel South, all wall boosts are now Easy difficulty (from Hard).

-   Added: In Hall of Honored Dead, a method of obtaining the item with Power Bombs (Trivial and above).

-   Added: Many Light Ammo/Dark Ammo/Morph Ball/Charge Beam requirements.

-   Added: In Bioenergy Production, methods of reaching the item and the door to Ventilation Area B using a Bomb Space Jump and Screw Attack without Space Jump (Hypermode).

-   Fixed: Biostorage Station now requires Space Jump or Scan Visor to reach the upper level (No Tricks and above).

-   Changed: In Sand Processing, the method of reaching the item without Boost Ball requires the Bomb Space Jump trick, and no longer requires Screw Attack.

-   Added: In GFMC Compound, a method of reaching the ship item with Screw Attack (Normal and above).

-   Added: In Main Gyro Chamber, a method of reaching the bottom of the gyro area from the middle of the room with Screw Attack (Easy and above).

-   Changed: In Workers Path, Morph Ball Bomb is no longer required.

-   Changed: In Main Reactor, unlocking the gate no longer requires Space Jump, and is now Trivial difficulty (from Easy).

-   Added: In Landing Site, a method of reaching the door to Service Access using Morph Ball Bomb and a Slope Jump (Normal and above).

-   Added: Methods of climbing Central Station Access and Warrior's Walk using Screw Attack (Hard and above) and a wall boost (Hypermode).

-   Added: A method of opening the echo gate in Hive Dynamo Access from the Hive Gyro chamber side using Sonic Boom or Darkburst (Easy and above).

-   Changed: In Reliquary Grounds, the method of reaching the door to Ing Reliquary using Screw Attack is now Normal difficulty (from Hard).

-   Added: In Reliquary Grounds, a method of reaching the door to Ing Reliquary using Morph Ball Bomb and Screw Attack without Space Jump (Easy and above).

-   Added: In Phazon Pit, a method of reaching the door to Phazon Grounds using a roll jump and boost ball (Hard and above).

-   Changed: Climbing Hall of Stairs with Space Jump is now Trivial difficulty (from Easy).

-   Added: In Transport Center, a method of reaching the elevator door from the portal using Screw Attack without Space Jump (Trivial and above).

-   Added: In Mining Station A, a method to reach the Temple Access door using Screw Attack (Trivial and above).

-   Added: In Gathering Hall, a method to reach the Transit Tunnel South from the Gathering Access door using Space Jump (Easy and above).

-   Added: In Industrial Site, a method of opening the Industrial Site gate from the wrong side using a missile (Trivial and above).

-   Fixed: Removing the Aerial Training Site barrier requires Scan Visor.



## [1.1.1] - 2020-03-11

-   Added: The preset summary now includes if menu mod is enabled.

-   Fixed: The cursor no longer snaps to the end on all changes, in the permalink
    input field.

-   Fixed: "Starting Items" is now properly implemented in the preset summary.
    
-   Changed: "Custom Items" is now "Item Pool" in the preset summary, and lists all
    deviations from the standard item pool.

## [1.1.0] - 2020-03-10

-   Added: The pickup notice for a locked expansion is more clear of what's going on.

-   Added: The "Save ISO" dialog now remembers the last output directory used.

-   Added: A copy of the game file is automatically saved to 
    `%LOCALAPPDATA%\Randovania\game_history` whenever a game is generated. There's no
    interface in Randovania to view this history.

-   Changed: The "Save Spoiler" button now provides a default name for the game file. 

-   Changed: Shortened permalinks with customized starting locations.

-   Changed: Preset are now exported to `.rdvpreset` files, to avoid Discord truncating the
    file names.

-   Fixed: When changing a preset name, the cursor no longer moves to end after any change.

### Logic Database changes

-   Fixed: The pickup in Undertransit One now requires Power Bombs, to avoid soft locks.

-   Fixed: The second Portal Chamber is now correctly considered a Dark Torvus Bog room.

## [1.0.0] - 2020-02-09

-   *Major* - Added: Support for multiple presets of options, as well as saving your own presets.

-   *Major* - Changed: The user experience for creating a new game has been changed completely.

-   Added: Three new methods of shuffling elevators: *Two-way, unchecked*, *One-way, elevator room*
    and *One-way, anywhere*. The elevators tab has more details of how these work.

-   Added: Add a setting for how strict the damage requirements are.

-   Added: It's now possible to exclude locations from having any progression on them.

-   Added: You can choose an arbitrary number of locations to choose randomly from for starting location.

-   Changed: A Luminoth Lore scan is less likely to have hints for what was already accessible
    when that scan was found.
    
-   Changed: Power Bombs and Progressive Grapple are now slightly more likely to appear earlier.
    
-   Changed: The hints randomly assigned at the end of generation are less likely to be repeats.

-   Changed: Loading a new game will automatically clear any existing one.

-   Changed: Minimal Checking now also checks of Dark Agon Temple Keys and Dark Torvus Temple Keys.

-   Removed: The Progressive Launcher has been removed.

-   Removed: The settings for fixing the translator gates have been removed for now, to be re-added
    on a future "Advanced" tab.

-   Removed: The create-permalink command line argument has been removed.

### Logic Database changes

-   Fixed: Spider Guardian fight now requires Dynamo Works Quads Gone to be triggered.

-   Fixed: Boost Guardian now properly requires Bombs.

-   Added: Escaping Dark Torvus Arena with a BSJ, for Normal. (See #581).

-   Added: Activating the Industrial Site gate backwards, using charged Annihilator Beam, for Trivial. (See #582).

## [0.29.1] - 2019-10-01

-   Fixed: Fix AttributeError preventing major/minor randomization from working.

-   Fixed: Seeds where no progression is needed to finish should no longer fail to generate. 

## [0.29.0] - 2019-10-01

-   *Major* - There is now an option for a major/minor split randomization mode, in which expansions and
    non-expansion items are shuffled separately.

-   *Major* - Changed: Item hints and Sky Temple Key hints now distinguish between the light and dark worlds.
    For example, the room in which Quadraxis resides will be shown as "Ing Hive - Hive Temple" rather than
    "Sanctuary Fortress - Hive Temple".

-   *Major* - Added: the "Invisible Objects" trick in places where a visor would otherwise be used to be able to see
    something (such as an invisible platform).

-   *Major* - Added: Title screen now shows a three-word representation of the seed hash.

-   Added: As an experimental feature, it is now possible to shuffle Power Beam, Charge Beam, Scan Visor and Morph Ball.
    These items use Energy Transfer Module model in game.

-   Added: You can now place a pickup that temporarily gives Cannon Ball when collected. It uses Boost Ball's model.

-   Changed: Some item categories were given clearer names:
    - Dark Agon Keys, Dark Torvus Keys, and Ing Hive Keys are now referred to as "red Temple Keys" instead of
    "Temple Keys".
    - Items that aren't keys or expansions are collectively referred to as "major upgrades" instead of "major items".
    - Red Temple Keys and Sky Temple Keys are now collectively referred to as "Dark Temple Keys" instead of "keys".

-   Fixed: "Beam combos" are now called "charge combos".

-   Changed: The hints acquired from keybearer corpses now clarify that the item is the one contained in a Flying
    Ing Cache.

-   Changed: Each hint for the items guarded by Amorbis, Chykka, and Quadraxis now contains the corresponding
    Guardian's name.

-   Changed: The hint for the vanilla Light Suit location now has special text.

-   Changed: Item names in hints are now colored orange instead of red.

-   Changed: Some hints were added, some removed, and some modified.

-   Changed: Item scans were slightly edited.

-   Changed: The Sky Temple Key hints no longer use ordinal numbers.

-   Added: The seed hash is shown in Randovania's GUI after patching is done.

-   Changed: Generation will now be retried more times before giving up.

-   Changed: Joke hints are now used at most once each when placing hints.

-   Changed: The generator is now more likely to fill the worlds evenly.

-   Fixed: Added proper default nodes for rooms that were missing one, allowing those rooms to be selected as the
    starting room.

-   Fixed: Minimal Checking now correctly handles progressive suit and grapple.

-   Fixed: Config files with invalid JSON are now correctly dealt with.

-   Changed: Improved the performance of the resolver considerably.

-   Added: In the data visualizer, the damage requirements now have more descriptive names.

-   Added: In the data visualizer, requirements are now described with simpler to understand terms.

-   Changed: Windows releases are now created with PyInstaller 3.5.

-   Changed: The generator is now more likely to fill the worlds evenly.

### Logic Database changes

-   Changed: All NTSC-specific tricks are now in logic. These are always in logic, since the fixes from other versions
    are patched out.

-   Changed: Screw Attacking without Space Jump Boots in Hive Temple is no longer required on No Tricks.

-   Changed: In Hive Temple, scan dashing to the door to Temple Security Access is now Hypermode difficulty,
    from Hard and above.

-   Changed: The method to get the Main Research item with only Spider Ball was removed.

-   Fixed: Using charged Light Beam shots to get the item in Hazing Cliff now requires 5 or more Light Ammo.

-   Added: Method to open the gate in Main Reactor with Space Jump Boots and Screw Attack.

-   Changed: Opening the barrier in Crypt with Screw Attack is now always Easy and above.

-   Added: Method to climb to the door to Crypt Tunnel in Crypt via a Bomb Space Jump (Normal and above).

-   Added: Method to open Seeker Launcher blast shields with four missiles, Seeker Launcher, and Screw Attack (Easy
    and above). Underwater, the trick Air Underwater is also required, and the difficulty is Normal and above.

-   Fixed: Dark world damage during the Quadraxis fight is now correctly calculated.

-   Fixed: Requirements for crossing Sacred Path were added.

-   Added: Method to cross gap in the upper level of Command Center using Screw Attack without Space Jump Boots
    (Trivial and above).

-   Added: In Central Mining Station, a method to get to upper door to Command Center Access using a
    Bomb Space Jump (Easy and above) and another using Space Jump Boots and Screw Attack (Easy and above).

-   Added: Methods to climb Mining Plaza using the Morph Ball Bomb (Trivial and above) and using Screw Attack
    without Space Jump Boots (Easy and above).

-   Changed: In Forgotten Bridge, the difficulty of scan dashing to the door to Abandoned Worksite or the portal to
    Dark Forgotten Bridge was lowered to Easy, from Normal.

-   Added: In Forgotten Bridge, a method to get to the door to Grove Access from the portal to Dark Forgotten Bridge
    using only Screw Attack (Easy and above).

-   Added: In Forgotten Bridge, a method to get to the door to Abandoned Worksite via a roll jump (Easy and above).

-   Added: In Forgotten Bridge, a method to get to the bridge center from the door to Grove Access via a scan dash
    (Easy and above).

-   Added: In Hydrodynamo Station, a method to get from the room's top to the door to Save Station B with Screw Attack
    without Space Jump Boots (Trivial and above).

-   Changed: Climbing Hydrodynamo Station with only Gravity Boost and before all three locks are unlocked is now
    Trivial difficulty (from No Tricks).

-   Changed: Getting to the three doors in the middle section of Hydrodynamo Station using Air Underwater is now
    Normal difficulty (from Hard).

-   Fixed: A method to get the item in the Sunburst location by abusing terminal fall now has a damage requirement.

-   Added: A method to get to the turret in Sanctuary Entrance with only Space Jump Boots and Screw Attack, even
    after the bridge is destroyed.

-   Fixed: Lowering the portal barrier in Hive Dynamo Works now requires five missiles.

-   Added: Methods to cross Hive Dynamo Works using a roll jump (Easy and above) and using Space Jump Boots and
    Screw Attack (No Tricks).

-   Added: In Hive Dynamo Works, a method to cross the gap from the door to Hive Dynamo Access by abusing terminal
    fall (Easy and above).

-   Changed: In Hive Dynamo Works, returning from the Flying Ing Cache location using Space Jump Boots and
    Screw Attack is now Trivial difficulty (from Easy).

-   Added: Method to cross Watch Station Access from the door to Main Gyro Chamber using a Bomb Space Jump and
    Screw Attack without Space Jump Boots (Normal and above).

-   Added: In Watch Station Access, method to get from the scan post to the door to Watch Station by bomb jumping
    (Trivial and above) and by using Screw Attack without Space Jump Boots (Easy and above).

-   Fixed: The instant morph into the Morph Ball tunnel in Hall of Honored Dead now lists the Instant Morph trick.

-   Added: Method to get into the Morph Ball tunnel in Hall of Honored Dead using Space Jump Boots and Screw Attack
    (Easy and above).

-   Added: In Phazon Site, methods to get to the door to Bitter Well and to remove the barrier using Screw Attack
    without Space Jump Boots (both Easy difficulty).

-   Changed: The method to go over the Training Chamber statue from the back using Boost Ball and Spider Ball is
    now Normal difficulty (from Hard).

-   Added: In Phazon Site, a method to get to the door to Bitter Well by bomb jumping (Trivial and above).

-   Added: Many connections in Sacrificial Chamber.

-   Added: A method to get to the door to Fortress Transport Access from the top of the statue in Training Chamber
    using only Space Jump Boots (Easy and above). Morph Ball is also required if the statue hasn't been moved.

-   Added: A method to get to the doors to Transit Tunnel West/East in Training Chamber using Air Underwater (Normal
    and above).

-   Fixed: The method to get to the top of the Training Chamber statue using Gravity Boost and Spider Ball now lists
    the Instant Morph trick.

-   Added: In Training Chamber, a method of getting to the top of the statue from the door to Fortress Transport Access
    using just Space Jump Boots (Easy and above).

-   Added: Many connections in Windchamber Gateway.

-   Added: Method to get from the Kinetic Orb Cannon to the door to Transit Tunnel West via Grapple Beam in
    Gathering Hall.

-   Fixed: The slope jump in Abandoned Base now has a damage requirement.

-   Added: Method of getting the Temple Assembly Site item with Screw Attack and without Space Jump Boots.

-   Changed: The slope jump to get to the item in Temple Assembly Site is now Normal difficulty (from Hard).

-   Fixed: Requirements for crossing Dynamo Access were added.

-   Added: In Landing Site, method of reaching the door to Service Access from the Save Station using Space Jump and
    Screw Attack (No Tricks and above).

-   Fixed: The Culling Chamber item now has a damage requirement.

-   Changed: The trick to shoot the Seeker targets in Hive Dynamo Works from the wrong side is now Easy (from Trivial).

-   Fixed: The Watch Station Access roll jump now has a damage requirement.

-   Changed: The Watch Station Access roll jump is now Normal (from Easy).

-   Fixed: Added missing Space Jump Boots requirement for a Bomb Space Jump in Mining Station B.

-   Added: Method to unblock the portal in Mining Station B without Scan Visor (Normal and above).

-   Added: Method to get to the Darkburst location in Mining Station B with just Space Jump Boots and Screw Attack,
    and without using slope jumps or bomb space jumps (Hypermode difficulty).

-   Added: Method to manipulate Power Bomb Guardian into opening the Power Bomb Blast Shield on the door to
    Undertemple Access, using Boost Ball (Normal and above).

-   Fixed: The method to open the Hydrodynamo Station Seeker door using Screw Attack without Seeker Launcher now
    requires Gravity Boost to not have been collected.

-   Added: Method to get to the portal in Mining Station B with Space Jump Boots and Screw Attack (Trivial and above).

-   Fixed: Transport A Access, Collapsed Tunnel, Dynamo Chamber, Trooper Security Station, Mining Station Access, and
    Portal Access A now correctly require Morph Ball.

-   Fixed: Elevator rooms with missing Scan Visor requirements now have them.

-   Fixed: Removed erroneously added method to cross Sanctuary Entrance with Screw Attack without Space Jump Boots.

-   Fixed: Going through Sacred Bridge on No Tricks now requires Scan Visor and Morph Ball when coming from GFMC
    Compound.

-   Added: Method to skip Scan Visor and Morph Ball using Space Jump Boots in Sacred Bridge, when coming from GFMC
    Compound (Easy and above).

-   Fixed: Added Scan Visor requirement in Temple Transport Access (Sanctuary).

-   Changed: Connections in Venomous Pond were redone.

-   Changed: Getting to the door to Dark Transit Station in Trial Grounds with no items is now Hard difficulty, from
    Easy.

-   Added: Methods to get to the door to Dark Transit Station in Trial Grounds with Screw Attack without Space Jump
    Boots (Easy and above) and with a Bomb Space Jump (Normal and above).

-   Fixed: Added missing requirements for the Dark Samus 3 and 4 fight.

-   Changed: Fighting Dark Samus 2 with only Echo Visor is now Trivial difficulty, from Easy.

-   Fixed: Power Bomb doors now require Morph Ball, and Super Missile doors now require Power Beam and Charge Beam.

-   Added: Method to destroy the second web in Hive Tunnel when going through the room backwards using Sonic Boom
    (Easy and above).

## [0.28.1] - 2019-06-14

-   Fixed: Resetting settings would leave the launchers' configuration in an invalid state.

## [0.28.0] - 2019-06-12

-   *Major* - Changed: The resolver now keeps track of current energy during resolution.
    This ensures you'll always have enough Energy Tanks for trips to Dark Aether.

-   *Major* - Added: Scanning a keybearer corpse provides a hint of what is in the matching Flying
    Ing Cache.

-   Added: The tracker now persists the current state.

-   Added: Some generation failures are now automatically retried, using the same permalink.

-   Added: Buttons to see what a difficulty unlocks that doesn't involve tricks at all.

-   Changed: Increased Hint Scan value for logic to the intended value from the previous
    change.

-   Changed: There's no more hints with joke locations.

-   Changed: The lore hint in Mining Station A is now able to be scanned from the room center.

-   Added: A warning is now displayed when trying to disable validation.

-   Fixed: Seeker Missile's included missiles now respect the "needs Missile Launcher"
    option.

-   Changed: Progressive Launcher is now disabled by default.

-   Fixed: Clicking the connection's link in the Data Visualizer should now always work.

-   Changed: Hint Locations page now has a more usable UI.

-   Changed: On No Tricks, the logic will ensure that you can get Missiles, Seeker Launcher, and either
    Grapple Beam or both Space Jump Boots and Screw Attack before fighting Chykka.

-   Added: Methods to cross Workers Path with Screw Attack.

## [0.27.1] - 2019-05-30

-   Fixed: Specific trick levels are now persisted correctly across multiple sessions.

## [0.27.0] - 2019-05-28

-   *Major* - Changed: Optimized the seed generation step. It should now take roughly
    half as long or even faster.

-   *Major* - Added: It's now possible to configure the difficulty on a per-trick basis.

-   *Major* - Added: It's now possible to check where a certain trick is used on each
    difficulty.

-   Added: Hint Scans are valued more by the logic, making Translators more likely.

-   Changed: Joke item and locations now have a `(?)` added to make then slightly more
    obvious they're not serious.

-   Changed: Average ammo provided per expansion is now shown with more precision.

-   Added: `randovania echoes database list-dangerous-usage` command to list all
    paths that require a resource to not be collected.

-   Added: Methods to get to Sunburst location by reaching the platform with the cannon
    with a scan dash (Normal and above) or with just Space Jump Boots (Easy and above).

-   Added: Method to leave and enter the arena in Agon Temple with only Space Jump Boots
    (Trivial and above to enter; Easy and above to leave).

-   Added: Method to get to Darkburst location in Mining Station B via a Bomb Space Jump
    and without Screw Attack (Easy and above).

-   Fixed: In Hydrodynamo Station, going from the door to Hydrodynamo Shaft to the door to
    Save Station B now always requires all three locks in Hydrodynamo Station to be unlocked.

-   Added: Method to cross Phazon Pit using a Bomb Space Jump (Easy and above).

-   Added: Method to open the Seeker door in Hydrodynamo Station without the Seeker Launcher,
    using Screw Attack and one missile (Hard and Above).

-   Changed: The Ing Windchamber puzzle now only requires four missiles instead of five.

-   Changed: The cannon in Sanctuary Temple Access now only requires four missiles to
    activate instead of five.

-   Changed: Sanctuary Temple Access now requires a way to defeat the Quad to get through.

-   Added: Support for damage requirements without exactly one damage reduction item.

-   Changed: Seed validation should run faster and with fewer errors now.

-   Added: Another joke hint.

-   Changed: Updated credits.

-   Fixed: Crossing Sanctuary Entrance via the Spider Ball Track now requires Boost Ball.

-   Added: Method to cross Sanctuary Entrance with Screw Attack and without Space Jump Boots
    (Trivial and above).

-   Added: Method to cross Sanctuary Entrance, from the door to Power Junction to the door to
    Temple Transport Access, with Spider Ball and Power Bombs (Easy and above).

-   Fixed: The method to get the Sanctuary Entrance item without Spider Ball now requires
    Spider Guardian to not have been defeated.

-   Added: Method to get to and use the Vigilance Class Turret in Sanctuary Entrance using
    Space Jump Boots, Screw Attack, and Spider Ball. Spider Ball isn't required if Spider
    Guardian hasn't been defeated.

-   Fixed: In Sanctuary Entrance, going up the Spider Ball Track near the lore scan via the
    intended method now requires Boost Ball and the Morph Ball Bomb.

-   Added: Methods to go up the Spider Ball Track near the lore scan in Sanctuary Entrance
    with Spider Ball and only one of the following items:
    - Morph Ball Bomb (Trivial and above);
    - Boost Ball (Trivial and above);
    - Space Jump Boots (Easy and above).

-   Changed: In Sanctuary Temple, getting to the door to Controller Access via scan dashing
    is now Hard and above, from Normal and above.

-   Added: A tab with all change logs.

## [0.26.3] - 2019-05-10

-   Changed: Tracker now raises an error if the current configuration is unsupported.

-   Fixed: Tracker no longer shows an error when opening.

## [0.26.2] - 2019-05-07

-   Fixed: An empty box no longer shows up when starting a game with no
    extra starting items.

-   Fixed: A potential crash involving HUD Memos when a game is randomized
    multiple times.


## [0.26.1] - 2019-05-05

-   Fixed: The in-app changelog and new version checker now works again.

-   Fixed: Patching with HUD text on and using expansions locked by major item now works.

-   Changed: Missile target default is now 175, since Seeker Launcher now defaults to
    giving 5 missiles.


## [0.26.0] - 2019-05-05

-   **MAJOR** - Added: Option to require Missile Launcher and main Power Bombs for the
    respective expansions to work.

-   **MAJOR** - Added: Option to change which translator each translator gate in the
    game needs, including choosing a random one.

-   **MAJOR** - Added: Luminoth Lore scans now includes hints for where major items
    are located, as well as what the Temple Guardians bosses drop and vanilla Light Suit.

-   Added: Welcome tab, with instructions on how to use Randovania.

-   Added: Option to specify how many items Randovania will randomly place on your
    starting inventory.

-   Added: Option to change how much damage you take from Dark Aether when using
    Varia Suit and Dark Suit.

-   Added: Progressive Launcher: a progression between Missile Launcher and Seeker Launcher.

-   Changed: Logic considers the Translator Gates in GFMC Compound and Torvus Temple
    to be up from the start, preventing potential softlocks.

-   Changed: Escaping Main Hydrochamber after the Alpha Blogg with a Roll Jump is
    now Hard and above, from Easy and above.

-   Changed: The no-Boost return method in Dark Arena Tunnel is now Normal and above only.

-   Changed: The Slope Jump method in Great Bridge for Abandoned Worksite is now Hard
    and above, from Normal.

-   Changed: Crossing the statue in Training Chamber before it's moved with Boost and
    Spider is now Hard and above, from Hypermode.

-   Added: Option to disable the Sky Temple Key hints or to hide the Area name.

-   Changed: The location in the Sky Temple Key hint is now colored.

-   Changed: There can now be a total of 99 of any single Major Item, up from 9.

-   Changed: Improved elevator room names. There's now a short and clear name for all
    elevators.

-   Changed: The changed room names now apply for when elevators are vanilla as well.

-   Fixed: Going from randomized elevators to vanilla elevators no longer requires a
    clean unpack.

-   Added: `randovania echoes database list-resource-usage` now supports all types of
    resources.

-   Added: `list-resource-usage` and `list-difficulty-usage` now has the `--print-only-area`
    argument.

-   Changed: Areas with names starting with !! are now hidden in the Data Visualizer.

-   Added: Docks and Elevators now have usable links in the Data Visualizer. These links
    brings you to the matching node.

-   Added: The message when collecting the item in Mining Station B now displays when in
    the wrong layer.

-   Added: A warning now shows when going on top of the ship in GFMC Compound before
    beating Jump Guardian.

## [0.25.0] - 2019-03-24

-   Changed: Reworked requirements for getting the Missile in Crossroads from the doors. You can:
    - On Normal and above, with Boost, Bombs, Space Jump and Screw Attack
    - On Hard and above, with Bombs, Space Jump and Screw Attack
    - On Hypermode, with Bombs and Space Jump

-   Changed: Logic requirements for Dark Samus 2 fight are now the following:
    - On all trick levels, Dark Visor
    - On Easy and above, Echo Visor
    - On Normal and above, no items

-   Changed: The Slope Jump in Temple Assembly Site is now Hard and above, from Normal and above.

-   Changed: All occurrences of Wall Boost are now locked behind Hard or above.

-   Added: Added method to get the Power Bomb in Sanctuary Entrance with just Space Jump
    and Screw Attack. (See [#29](https://github.com/randovania/randovania/issues/29))

-   Added: Added method to cross Dark Arena Tunnel in the other direction without Boost.
    (See [#47](https://github.com/randovania/randovania/issues/47))

-   Added: Basic support for running Randovania on non-Windows platforms.

-   Added: You can now create Generic Nodes in the Data Editor.

-   Changed: Drop down selection of resources are now sorted in the Data Editor.

-   Changed: Shareable hash is now based only on the game modifications part of the seed log.

-   Fixed: Python wheel wasn't including required files due to mising \_\_init__.py

-   Fixed: error when shuffling more than 2 copies of any Major Item

-   Fixed: permalinks were using the the ammo id instead of the configured

## [0.24.1] - 2019-03-22

-    **MAJOR**: New configuration GUI for Major Items:
     - For each item, you can now choose between:
        - You start with it
        - It's in the vanilla location
        - It's shuffled and how many copies there are
        - It's missing
     - Configure how much beam ammo Light Beam, Dark Beam and Annihilator Beam gives when picked.
        - The same for Seeker Launcher and missiles.

-    **MAJOR**: New configuration GUI for Ammo:
     - For each ammo type, you choose a target total count and how many pickups there will be.

        Randovania will ensure if you collect every single pickup and every major item that gives
        that ammo, you'll have the target total count.

-    **MAJOR**: Added progressive items. These items gives different items when you collect then,
        based on how many you've already collected. There are two:
     - Progressive Suit: Gives Dark Suit and then Light Suit.
     - Progressive Grapple: Gives Grapple Beam and then Screw Attack.

-    **MAJOR**: Add option to split the Beam Ammo Expansion into a Dark Ammo Expansion and
        Light Ammo Expansion.

        By default there's 10 of each, with less missiles instead.


-    **MAJOR**: Improvements for accessibility:
     - All translator gates are now colored with the correct translator gate color they need.
     - Translators you have now show up under "Visors" in the inventory menu.
     - An option to start the game with all maps open, as if you used all map stations.
     - An option to add pickup markers on the map, that identifies where items are and if
        you've collected them already.
     - When elevators are randomized, the room name in the map now says where that elevator goes.
     - Changed the model for the Translator pickups: now the translator color is very prominent and easy to identify.

-    Added: Option to choose where you start the game

-    Added: Option to hide what items are, going from just changing the model, to including the
    scan and even the pickup text.

     You can choose to replace the model with ETM or with a random other item, for even more troll.

-    Added: Configure how many count of how many Sky Temple Keys you need to finish the game

-    Changed: Choosing "All Guardians" only 3 keys now

-    Changed: Timeout for generating a seed is now 5 minutes, up from 2.

0.24.0 was a beta only version.

## [0.23.0] - 2019-02-10

-   Added: New option to enable the "Warp to Start" feature.
-   Added: A "What's new" popup is displayed when launching a new version for the first time.
-   Fixed: changed text in Logic Settings to mention there _are_ hints for Sky Temple Keys.
-   Changed: Updated Claris' Randomizer, for the following fixes:
    -   Added the ability to warp to the starting room from save stations (-t).
    -   Major bug fix: The game will no longer immediately crash when not playing with Menu Mod.

## [0.22.0] - 2019-02-06

-   Changed: "Faster credits" and "Skip item acquisitions popups" are no longer included in permalinks.
-   Changed: Updated Claris' Randomizer, for the following fixes:
    -   Fixed an issue with two of the Sky Temple Key hints being accidentally switched.
    -   FrontEnd editing now works properly for PAL and Japanese versions.
    -   Attract video removal is now integrated directly into the Randomizer.
    -   Getting the Torvus Energy Controller item will no longer block you from getting the Torvus Temple item.

## [0.21.0] - 2019-01-31

-   **Major**: now using Claris' Randomizer version 4.0. See [Changelog](https://pastebin.com/HdK9jdps).

-   Added: Randovania now changes the game id to G2ME0R, ensuring it has different saves.
-   Added: Game name is now changed to 'Metroid Prime 2: Randomizer - SEEDHASH'. Seed hash is a 8 letter/number
      combination that identifies the seed being played.
-   Changed: the ISO name now uses the seed hash instead of the permalink. This avoids issues with the permalink containing /
-   Changed: Removed Agon Temple door lock after fighting Bomb Guardian, since this has been fixed in the Randomizer.
-   Fixed: Selecting an non-existent directory for Output Directory had inconsistent results

## [0.20.2] - 2019-01-26

-   Fixed: changed release zip to not use BZIP2. This fixes the native windows zip client being unable to extract.

0.20.1 was skipped due to technical issues.

## [0.20.0] - 2019-01-13

-   Added: an icon! Thanks to Dyceron for the icon.
-   Added: a simple Tracker to allow knowing where you can go with a given item state
-   Changed: Don't consider that Seeker Launcher give missiles for logic, so it's never
      considered a missile source.

## [0.19.1] - 2019-01-06

-   Fixed: Hydrodynamo Station's Door to Training Access now correctly needs Seekers
-   Added: New alternatives with tricks to get the pickup in Mining Plaza A.
-   Added: Trick to cross the Mining Plaza A backwards while it's closed.
-   Changed: Added a chance for Temple Keys not being always placed last.
-   Changed: Light Suit now has a decreased chance of being placed early.

0.19.0 was skipped due to technical issues.

## [0.18.0] - 2019-01-02

-   Added: Editor for Randovania's database. This allows for modifications and contributions to be made easily.
      There's currently no way to use the modified database directly.
-   Added: Options to place the Sky Temple Keys on Guardians + Sub-Guardians or just on Guardians.
-   Changed: Removed Space Jump method from Training Chamber.
-   Changed: Added Power Bomb as option for pickup in Hive Chamber B.
-   Changed: Shortened Permalinks when pickup quantities aren't customized.
-   Added: Permalinks now include the database version they were created for.
-   Fixed: Logic mistake in item distribution that made some impossible seeds.
-   Changed: For now, don't consider Chykka a "can only do once" event, since Floaty is not used.
-   Fixed: Permalinks now properly ignore the Energy Transfer Module.

## [0.17.2] - 2018-12-27

-   Fixed: 'Clear loaded game' now properly does it's job.
-   Changed: Add an error message to capture potential Randomizer failures.
-   Changed: Improved README.

## [0.17.1] - 2018-12-24

-   Fixed: stray tooltips in GUI elements were removed.
-   Fixed: multiple typos in GUI elements.

## [0.17.0] - 2018-12-23

-   New: Reorganized GUI!
    -   Seed Details and Data Visualizer are now different windows opened via the menu bar.
    -   There are now three tabs: ROM Settings, Logic Settings and Item Quantities.
-   New: Option to disable generating an spoiler.
-   New: All options can now be exported and imported via a permalink.
-   Changed: Renamed "Logic" to "Trick Level" and "No Glitches" to "No Tricks". Appropriate labels in the GUI and files
    changed to match.
-   Internal: no longer using the py.path and dataset libraries

## [0.16.2] - 2018-12-01

-   Fixed: adding multiples of an item now works properly.

## [0.16.1] - 2018-11-25

-   Fixed: pressing the Reset button in the Item Quantity works properly.
-   Fixed: hiding help in Layout Generation will no longer hide the item names in Item Quantity.

## [0.16.0] - 2018-11-20

-   Updated item distribution: seeds are now less likely to have all items in the beginning, and some items less likely to appear in vanilla locations.
-   Item Mode (Standard/Major Items) removed for now.

## [0.15.0] - 2018-10-27

-   Added a timeout of 2 minutes to seed generation.
-   Added two new difficulties:
    -   Trivial: An expansion of No Glitches, where no tricks are used but some clever abuse of room layouts are used.
    -   Hypermode: The highest difficulty tricks, mostly including ways to skip Space Jump, are now exclusive to this difficulty.
-   Removed Controller Reset tricks. This trick doesn't work with Nintendont. This will return later as an additional configuration.

## [0.14.0] - 2018-10-07

-   **Major**: Added support for randomizing elevators.
-   Fixed spin boxes for item quantities changing while user scrolled the window.
    It is now needed to click on them before using the mouse wheel to change their values.
-   Fixed some texts being truncated in the Layout Generation window.
-   Fixed generation failing when adding multiple of some items.
-   Added links to where to find the Menu Mod.
-   Changed the order of some fields in the Seed Log.

## [0.13.2] - 2018-06-28

-   Fixed logic missing Amber Translator being required to pass by Path of Eyes.

## [0.13.1] - 2018-06-27

-   Fixed logic errors due to inability to reload Main Reactor after defeating Dark Samus 1.
-   Added prefix when loading resources based on type, improving logs and Data Visualizer.

## [0.13.0] - 2018-06-26

-   Added new logic: "Minimal Validation". This logic only checks if Dark Visor, Light Suit and Screw Attack won't lock each other.
-   Added option to include the Claris' Menu Mod to the ISO.
-   Added option to control how many of each item is added to the game.

## [0.12.0] - 2018-09-23

-   Improved GUI usability
-   Fixed Workers Path not requiring Cobalt Translator to enter

## [0.11.0] - 2018-07-30

-   Randovania should no longe create invalid ISOs when the game files are bigger than the maximum ISO size: an error is properly reported in that case.
-   When exporting a Metroid Prime 2: Echoes ISO if the maximum size is reached there's is now an automatic attempt to fix the issue by running Claris' "Disable Echoes Attract Videos" tool from the Menu Mod.
-   The layout log is automatically added to the game's files when randomizing.
-   Simplified ISO patching: by default, Randovania now asks for an input ISO and an output path and does everything else automatically.

## [0.10.0] - 2018-07-15

-   This release includes the capability to generate layouts from scratch and these to the game, skipping the entire searching step!

## [0.9.2] - 2018-07-10

-   Added: After killing Bomb Guardian, collecting the pickup from Agon Energy Controller is necessary to unlock the Agon Temple door to Temple Access.
-   Added a version check. Once a day, the application will check GitHub if there's a new version.
-   Preview feature: option to create item layouts, instead of searching for seeds. This is much more CPU friendly and faster than searching for seeds, but is currently experimental: generation is prone to errors and items concentrated in early locations. To use, open with randovania.exe gui --preview from a terminal. Even though there are many configuration options, only the Item Loss makes any difference.

## [0.9.1] - 2018-07-21

-   Fixed the Ing Cache in Accursed Lake didn't need Dark Visor.

## [0.9.0] - 2018-05-31

-   Added a fully featured GUI.

## [0.8.2] - 2017-10-19

-   Stupid mistake.

## [0.8.1] - 2017-10-19

-   Fix previous release.

## [0.8.0] - 2017-10-19

-   Save preferences.
-   Added Claris Randomizer to the binary release.

## [0.7.1] - 2017-10-17

-   Fixed the interactive .bat

## [0.7.0] - 2017-10-14

-   Added an interactive shell.
-   Releases now include the README.

## [0.5.0] - 2017-10-10

-   Releases now include standalone windows binaries<|MERGE_RESOLUTION|>--- conflicted
+++ resolved
@@ -13,11 +13,8 @@
 - Added: Setting for toggling the pickup scan QOL adjustments.
 - Added: Setting for controlling how dangerous checks are handled in logic.
 - Added: The seed hash label in Game Sessions is now selectable.
-<<<<<<< HEAD
 - Added: Implemented support for dangerous checks in logic
 - Added: Certain prime 1 rooms will now require charge beam without combat tricks.
-=======
->>>>>>> 86d6c03e
 - Fixed: Randovania no longer errors when the last selected preset is for a hidden game.
 - Fixed: Quality of Life page link in Metroid Prime preset customization is now fixed.
 - Changed: Removed customization of Qt theme for decreasing whitespace.
