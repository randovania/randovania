# Change Log

All notable changes to this project will be documented in this file.

The format is based on [Keep a Changelog](https://keepachangelog.com/en/1.0.0/)
and this project adheres to [Semantic Versioning](https://semver.org/spec/v2.0.0.html).

## [9.3.0] - 2025-07-0?

### Generator

- Fixed: Some cases where weights from certain actions would not be calculated correctly.

### Metroid Dread

#### Logic Database

##### Ghavoran

- Fixed: The door between EMMI Zone Exit Southeast and Blue EMMI Introduction is now considered as a Plasma Beam Door on both sides.

### Metroid Prime 2: Echoes

- Added: "Captain" is now included as a possible word for the seed hash.

## [9.2.0] - 2025-06-02

- Added: 1 more Joke hint.
- Fixed: A rare division-by-zero error during generation when placing hints.
- Fixed: An error where turning off specific location hints would still consume that locations pickup as a viable hint target for regular hints.
- Fixed: The experimental option called Logical Pickup Placement is now respected by the resolver. It also now checks for items configured to be placed in their vanilla location.
- Added: The preset summary now displays a count of excluded locations, if there are any.

### Resolver

- Fixed: Bug that could lead to timeouts or longer resolving time in some cases.

### Metroid Dread

<<<<<<< HEAD
- Changed: Energy Parts are now logical.
=======
- Added: A 4 line non-progressive tracker layout.
>>>>>>> 2d16af7a

#### Logic Database

- Changed: All instances of the Cross Bomb Skip trick that were previously rated as Beginner or Intermediate are now rated one level higher.
- Changed: All instances of the Single Wall Jump trick are now rated one level higher.

##### Artaria

- Changed: A small adjustment that should decrease the frequency of placing Morph Ball in the first accessible location in standard presets.

### Metroid Prime

- Added: Blast Shield Lock-On preset option.
- Added: Patch to fix Kerry Ann Odem's name in the credits on game version(s) where it is incorrectly spelled.
- Fixed: Main Plaza vault ledge door is now affected by door lock rando.
- Fixed: Elite Research Phazon Elite getting stuck on frame perfect cutscene skip.
- Fixed: Minor music transition fixes.
- Fixed: Chaos option export error when submerging rooms.
- Changed: [PAL] Remove extra door lock in Central Dynamo.
- Changed: [PAL] Load Hunter Metroid in Frost Cave.

### Metroid Prime 2: Echoes

- Changed: "Cheater's delight" pickups are now less likely to be hinted.

#### Logic Database

##### Sky Temple Grounds

- Added: Half pipe hint feature on War Ritual Grounds.

### Metroid: Samus Returns

- Changed: Display the number of remaining DNA in the DNA message before entering the final boss.
- Fixed: If Metroid Queen is the final boss and you don't have all DNA, the DNA message now appears.
- Fixed: For tanks with non required main option, the jingle of the tank item is played instead of the jingle of the main object.

## [9.1.1] - 2025-05-03

- Fixed: Duplicating a session now also duplicates the admin settings for Co-op and "Everyone can claim worlds".

### Cave Story

- Fixed: A regression introduced in 9.1.0 that made all received pickups in multiworld behave as Nothings.


## [9.1.1] - 2025-05-03

- Fixed: Duplicating a session now also duplicates the admin settings for Co-op and "Everyone can claim worlds".

### Cave Story

- Fixed: A regression introduced in 9.1.0 that made all received pickups in multiworld behave as Nothings.

## [9.1.0] - 2025-05-01

- Added: After clicking the "Login with Discord" button, a link and a QR Code are displayed instead of opening the default browser directly.
- Changed: The relative time to start/finish in Async Race rooms now update as time passes, and the window reacts appropriately when the race starts and finishes.
- Changed: The default and minimum size for the area view in the data visualizer has been increased.
- Fixed: A server issue that caused async race exporting of AM2R and MSR to let you easily view the spoiler.
- Fixed: When submitting proof for an async race, it is now clearer that it's only providing a proof URL is not required if submission notes were given.
- Fixed: Clicking links to the Data Visualizer should now open all links succesfully.
- Removed: The initial Randovania screen no longer contains the list of supported games.

### Generator

- Fixed: Bugs where the generator would collect dangerous resources too early, leading to generation failure in some cases.
- Fixed: Bug where the requirements that apply beyond a point of no return weren't considered correctly.
- Improved: Try a little harder to check if seemingly unsafe options are actually safe.

### AM2R

- Fixed: Long Beam, Infinite Bomb Propulsion and Walljump Boots now show up in the credits spoiler log.

### Cave Story

- Changed: Outer Wall is now a separate region.

### Factorio

- Fixed: Random recipes can no longer have multiples of Modular Armor, Power Armor and Power Armor Mk2 as ingredients, as the game doesn't allow these to stack even on the assembler input.

### Metroid Dread

- Changed: The maximum number of Speed Booster Upgrade items that will have an effect is now 4 instead of 5 (any further upgrades have no effect). This is to prevent a quirk with inconsistent Speed Booster activation with very short charge times.
- Fixed: The patching data being exported on race seeds.
- Fixed: Speed Booster Upgrade items will no longer be hinted or included in the credits.

#### Logic Database

##### Artaria

- Added: In EMMI Zone Hub, it's now logical to climb to the Dock to EMMI Zone Exit South by using Flash Shift.

### Metroid Prime

#### Logic Database

- Fixed: Fix the Door Lock Rando misc resource being called Dock Rando.

##### Phendrana Drifts

- Fixed: Observatory: Logic will now properly reflect the fact that you can activate the Observatory even after collecting the item in Research Core.

### Metroid Prime 2: Echoes

- Changed: The Light and Dark regions are now properly different regions for Randovania.
- Fixed: Booting the game using the included Nintendont should no longer hang with a black screen.

### Metroid: Samus Returns

- Fixed: The patching data being exported on race seeds.

## [9.0.0] - 2025-04-01

- **Major** - Added: Factorio has been added. Shuffle the tech tree, recipes for science packs. The native multiplayer is fully supported, while Multiworld isnt'.
- **Major** - Added: Featural Hints. Echoes and Cave Story now use a brand new hint system, where hints may refer to various Features of a pickup or of a location. Read the Hints section for more details.
- **Major** - Added: Co-op as an additional Multiworld Mode. In Co-op, multiple people can share Worlds together, which means that they will share their inventory. This works for all games that support Multiworld.
- **Major** - Changed: The trick level "Hypermode" has been renamed to "Ludicrous". This new name is game agnostic and more properly describes the difficulty of this category.
- Added: Async Races can now be hosted and joined directly from Randovania.
- Changed: Updated included Nintendont to a newer version that includes the latest changes from the official Nintendont. This also means that the Nintendont configuration was reset to what it is by default.
- Changed: The "Spoiler: Playthrough" tab is significantly easier to read and follow along with.
- Fixed: The "Spoiler: Playthrough" tab is much faster when calculating the playthrough.
- Fixed: Typo in dialog about generated game hash being different from expected.
- Fixed: The map tracker now correctly accounts for door locks that have been modified statically by settings such as unlocked Save Station doors.

### Door Lock Randomizer

- Added: Hint placement for seeds with individual door lock randomization now uses the resolver to help determine what to hint. This should result in significantly more useful hints in these seeds.
- Changed: When checking doors that are completely unreachable (such as uncrashed Frigate in most Metroid Prime presets), the resolver is no longer run. This should improve generation time slightly.
- Changed: The lists of weaknesses in the Door Locks preset settings tab are now sorted more naturally, and aligned with each other.
- Fixed: Bug in the revised door solver that would result in permanently locked doors being placed when they shouldn't.
- Fixed: Minor edge case where damage wasn't considered when placing permanently locked doors.

### Generator

- Added: Experimental option under Generation -> Logic Settings that improves the results of generation but increases generation time.
- Fixed: Generator action weights were being incorrectly calculated.
- Fixed: When calculating reach with unsafe resources, the generator no longer ignores some valid options.

### Hints

- **Major** - Changed: Hints are now placed after pickup placement, rather than during. This should result in more interesting hints in all games.
- Added: Games with hints now share a unified Hints tab in the preset editor window. New settings have been added to disable various kinds of hints.
- Added: Every game now has a "Pickup Hint Features" tab where you can view which Features apply to which pickups.
- Added: Cave Story and Echoes now have a "Pickup Location Features" tab where you can view which Features apply to which locations.
- Added: Location Features can be viewed in the Database Viewer.
- Added: 3 more generic joke hints.
- Added: The Hints Spoiler tab now indicates which location a hint is pointing to.
- Changed: The Hints Spoiler tab sorts its entries in a more helpful manner.
- Changed: Some joke hints are now shared between all games that use them.
- Changed: Hints now prioritize non-progression major items rather than progression minor items.
- Fixed: It is now properly impossible for multiple hints to point to the same location.

### Resolver

- Fixed: Some seeds being considered impossible when finding a progressive item in an area where a later item in the progressive chain is required to leave.
- Fixed: Minor edge case where a seed might be considered impossible due to missing consideration of damage.
- Fixed: Some seeds being considered impossible in cases where damage requirements are spread between multiple connections.
- Fixed: A recent regression in the resolver that made it significantly slower has been fixed.

### Metroid Dread

- Fixed: GUI formatting on the game page.
- Fixed: Starter Preset now has a proper description.

#### Logic Database

- Changed: The Silver Robot fight now have higher health requirements when doing the fights without Power Bomb or Screw Attack
  - This list replaces `Flash Shift or Combat (Beginner)` from the previous set of requirements
  - Without Combat tricks: Requires Flash Shift or Spin Boost, and 499HP
  - On Combat Beginner: Either Flash Shift or Spin Boost, and 399HP; Or 299HP
  - On Combat Intermediate: 199HP
  - Or simply Combat Advanced
- Changed: The Gold Robot fight have the same upgrade to the requirements as the Silver version, except all HP requirements are 100 higher.
- Changed: The Twin Robot fights have the same upgrade to the requirements as the Gold version, except all HP requirements are 100 higher again.

##### Artaria

- Added: Accessing the top pickup in Screw Attack Room with a Shinespark by going down through the water basin. Requires either Screw Attack or Morph Ball and Gravity Suit.
- Added: Logically flipping the Screw Attack Room Spinner and using Shinespark to immediately reach the left side platform. Requires Highly Dangerous Logic or Screw Attack.
- Added: Accessing Start Point 2 in Screw Attack Room using a Shinespark. Requires either Screw Attack or Morph Ball and Slide.
- Added: Damage Boost with Spin Boost to get Missile Tank 1 in Melee Tutorial Room, before X are released, using Highly Dangerous Logic.
- Changed: Flipping the spinner in Screw Attack Room when by going from the door to the transport is now logically possible also after having flipped the spinner, unless Highly Dangerous Logic is enabled.
- Changed: All other connections in Screw Attack Room that are only open before flipping the spinner are now only logical when Highly Dangerous Logic is enabled.
- Changed: The conditions that depends on not having blown up the blob in Screw Attack Room are now only logical when Highly Dangerous Logic is enabled.
- Changed: In White EMMI Arena: Reaching Door to EMMI Zone Spinner (Middle) from Door to Central Unit Access (Charge) with Spin Boost now requires Wall Jump (Beginner).
- Changed: In EMMI First Chase End: Reaching Door to Teleport to Dairon (Top) with Spin Boost now requires Wall Jump (Beginner).
- Changed: In Screw Attack Room: Reaching Next to Upper Tank from Total Recharge with Spin Boost no longer requires a Wall Jump trick.
- Changed: It is now logical to access the Chain Reaction Device after ending the Chain Reaction sequence. This also means climbing the Chain Reaction Room later has slightly fewer requirements.
- Changed: Using the Stand On Frozen Enemies trick to get Missile Tank 1 in Melee Tutorial Room now requires Highly Dangerous Logic.
- Changed: Fighting Corpius without tricks now requires 198 damage, down from 199. This makes the fight logical on Strict Damage strictness with 1 Energy Tank.
- Changed: The connection in Arbitrary Enky Room directly from Start Point to Dock to Teleport to Dairon is now always logical when having Morph Ball.
- Changed: The two Blobs in Arbitrary Enky Room now use the same event for logical purposes.
- Fixed: Using Speed Booster to Shinespark to the top pickup in Screw Attack Room now requires Door Lock Rando to be Disabled.

##### Burenia

- Added: In Main Hub Tower Bottom: Reach from Alcove Across Grapple Block to Ledge above Grapple Block using Spin Boost.
- Added: In Main Hub Tower Bottom: Reach from Water Space Jump Platform to Door to Save Station South Access (Lower) using Gravity Suit, Spin Boost and Movement (Beginner).
- Changed: In Main Hub Tower Bottom: Reaching Door to Save Station South Access (Lower) from Above Screw Attack Blocks with Spin Boost now requires Wall Jump (Beginner).
- Changed: In Main Hub Tower Bottom: Reaching Ledge above Grapple Block from Water Space Jump Platform using Spin Boost now requires either the Grapple Block Event or Wall Jump (Beginner).

##### Cataris

- Added: The pillar in Moving Magnet Walls (Small) can now be crossed with Spin Boost and Wall Jump (Intermediate).
- Changed: The Energy Part pickup in Thermal Device Room North no longer requires the Varia Suit if the "Cataris - Lower Lava Button" event has been triggered.
- Changed: The blob in Z-57 Heat Room West (Right) now requires the Varia Suit to be destroyed.
- Changed: Using Spin Boost in conjunction with the Slide Jump to reach the upper part of the Experiment-Z57 room now requires Wall Jump (Intermediate).
- Changed: Using Spin Boost to do the First Blob event in Z-57 Heat Room West (Left) now requires Movement (Beginner).

##### Dairon

- Changed: Reaching the tunnel at the top of Central Unit Access with Spin Boost now requires Movement (Beginner), but remains trickless with Space Jump.

##### Elun

- Changed: Using Cross Bombs to get past the Fan in Fan Room left to right has been increased from Movement Beginner to Intermediate, and a video has been added to the database.

##### Ferenia

- Changed: Using Cross Bombs to get past the Fan in Fan Room right to left has been increased from Movement Beginner to Intermediate, and a video has been added to the database.

##### Ghavoran

- Fixed: The connections to fight the Golden Robot no longer require the X to not be released when doing the fight normally. This doesn't change what is logical, but makes it easier for the generator and resolver to release the X.

### Metroid Prime

- Fixed: A very precise situation that could lead to pickups not being sent properly.

#### Logic Database

##### Phazon Mines

- Fixed: Metroid Quarantine A: Getting the Missile Expansion via using the Spider Ball Track now requires Morph Ball.
- Fixed: Ore Processing: Getting from Door to Elevator Access A to Door to Storage Depot B via Power Bombs, Space Jump and L-Jumps now requires Morph Ball.

### Metroid Prime 2: Echoes

- Removed: Relative hints will no longer be placed.
- Changed: Legacy multiworld sessions where an Echoes hint points to a Cave Story item may have very slightly altered wording.
- Changed: A legacy relative hint pointing to a Nothing will now always refer to it by name.
- Changed: Keybearer hints may refer to pickups using different categories than before.
- Fixed: Seeds with individual Door Lock Randomizer enabled should see more door variety in the lategame.
- Fixed: When using the new experimental generator setting to consider possible unsafe resources, the Starter Preset can once again see Missile Launcher placed in the GFMC Compound crate.
- Fixed: Translators will no longer be hinted by hints of their own color.
- Fixed: Cannon Ball and the multiplayer pickups can no longer be selected as starting pickups, since they did not work in-game when doing so.
- Fixed: A very precise situation that could lead to pickups not being sent properly.

#### Logic Database

##### Agon Wastes

- Changed: Mining Plaza: Climbing the room with Screw Attack and no Space Jump bumped up to intermediate movement.
- Changed: Trial Grounds: Climbing the room with Screw Attack and no Space Jump bumped up to intermediate movement.

##### Temple Grounds

- Changed: Temple Assembly Site: Reaching the pickup location with Screw Attack and no Space Jump lowered to beginner movement.

### Metroid: Samus Returns

- Fixed: One Area 8 theme from not being included in music shuffle.
- Removed: Enabling the automatic item tracker is no longer a cosmetic option, as it is now forced to always be enabled.

#### Logic Database

#### Area 4 Central Caves

- Fixed: Starting in Spazer Beam Chamber now places Samus in the correct room.

#### Area 4 Crystal Mines

- Fixed: Renamed the room "Gamma Arena" to "Gamma+ Arena".
- Fixed: The Gamma+ Metroid being classified as a Gamma Metroid, thus having the wrong requirements.

#### Area 5 Tower Exterior

- Fixed: Starting in Screw Attack Chamber or Zeta Arena Access now places Samus in the correct room.

##### Area 5 Tower Interior

- Fixed: Grapple Shuffler - Coming back up from the pickup if it was reached via a Melee Clip.

## [8.9.0] - 2025-02-02

- Added: It is now possible to focus the game images in the "Games" tab via a Keyboard.
- Added: Experimental option under Generation -> Logic Settings that makes an early check if the game is unbeatable due to options such as starting location, transports etc.
- Changed: Wording on the Door Locks preset tab to be clearer.
- Changed: The main Randovania window now doesn't have an unnecessary border.
- Changed: The highlighted button in the cosmetic options is now `Accept` instead of `Reset to Defaults`.
- Changed: Node details in the Data Visualizer now have word wrap.

### AM2R

#### Logic Database

##### Main Caves

- Added: Mining Facility Alpha Nest Access now has a Spider Ball method of crossing the room from either side.
- Added: Mining Facility Gamma Nest Access now has a Spider Ball method of crossing the room from either side.

### Metroid Dread

- Added: There is now a preset option for each region that will remove all of its light sources when enabled, making the game very dark.

#### Logic Database

- Fixed: A typo in the event name Artaria - Prepare Speedboost in Map Station has been changed from Prepare Speeboost in Map Station.
- Changed: Various locations listed below are altered in ways that improve the quality of generation and resolution. What is and isn't in logic should remain unchanged.

##### Artaria

- Added: In White EMMI Introduction: Climb from  Door to Teleport to Dairon (Lower) to Door to Teleport to Dairon (Thermal) by grapple-jumping on the falling magnet platform.
- Added: It is now logical to blow up the Proto EMMI blob in Melee tutorial from the right, with Wave Beam, Diffusion beam or a Pseudo Wave Beam (Intermediate) using Morph Ball, Wide Beam and Charge Beam.
- Changed: The logic surrounding the Single Use Slide in EMMI Zone Dome now makes it so that the event nodes remain logically accessible after collecting the event.
- Changed: It is now logical to go back to the event node for blowing up the Proto EMMI Blob from the right.

##### Cataris

- Changed: It is now considered logical to go back into Kraid's area using the normal entrance after defeating Kraid, if all the blobs necessary to go around have been blown up.

##### Dairon

- Changed: The logic in the Freezer is changed so that traversing the right part of the room ignores the dangerousness of turning on the Freezer generator. Meanwhile, all connections in the left part of the room that can be used before turning on the generator now require Highly Dangerous Logic.

##### Ghavoran

- Changed: It is now logical to go back to the event node for flipping the Super Missile Rotatable from the tunnel under it.
- Changed: It is now logical to go back to the event node for lowering the Super Missile Spider Magnet from the tunnel under it.

### Metroid Prime 2: Echoes

- Changed: Double Damage is now classified as a Beam instead of a Suit.
- Fixed: Typo in the Differences tab.
- Added: FAQ entry for light beam transport requirements.

#### Logic Database

##### Agon Wastes

- Added: Mining Station B: Hypermode method to open the portal without Space Jump Boots or Morph Ball Bombs.

##### Torvus Bog

- Added: Torvus Grove: Two expert difficulty methods to cross the upper part of this room without Space Jump Boots.
- Added: Torvus Plaza: Using Boost Ball and standables to reach the pickup without Spider or Screw Attack.

##### Sanctuary Fortress

- Added: Worker's Path: Advanced bomb jumps to get to the cannon platforms NSJ.
- Added: Grand Abyss: Expert extended dashes and standables to cross from the Vault side to the Watch Station side.

##### Ing Hive

- Added: Hive Dynamo Works: Advanced/Expert NSJ Extended Dashes to go across the gap with the grapple point.
- Added: Hive Entrance: Expert inbounds method to get to the item without Light Suit.
- Changed: Temple Security Access: Crossing the room after the gates have been triggered with only Screw Attack no longer requires Screw Attack at Z-Axis.

### Metroid: Samus Returns

- **Major** - Added: Split beams and suits. When playing with non-progressive beams or suits, each individual upgrade provides a unique effect instead of providing the effects of all previous upgrades. For suits, protection against lava requires having both suits, whereas Gravity on its own just provides reduced damage and free movement.
- Changed: The hinted item after collecting the last required DNA is now dependent on the final boss. The Baby Metroid is hinted for Proteus Ridley, the Ice Beam for Metroid Queen and the Bomb for Diggernaut.
- Fixed: Prevented the block with a hidden item in Area 4 Central Caves - Transit Tunnel from being destroyed from another area, causing the item disappear.
- Fixed: Incorrect rotation of a progressive item if the previous stage of the progressive item was received without leaving the area.
- Fixed: Once you have collected all Metroid DNA, when traveling from Surface West to Surface East, a message will always appear asking if you want to fight Proteus Ridley or not. Canceling the message will load Surface East like normal. This is to prevent Surface East from being potentially inaccessible if the only entry point is from Surface West.
- Fixed: Issue where reloading an area would retain the disconnected status regardless if the disconnect message was displayed or not.

#### Logic Database

##### Area 4 Central Caverns

- Added: Transport to Area 3 and Crystal Mines: A beginner Spider Ball Clip to reach the elevator to Crystal Mines from the bottom Chozo Seal with Space Jump.

##### Area 5 Tower Exterior

- Added: Tower Exterior Spider Ball Clip added to traverse from Next to Teleporter to Pickup (Super Missile Tank Bottom).

## [8.8.0] - 2025-01-02

- Added: Experimental preset option to place all majors or pickups logically. This makes sure pickups that are not required can be collected.
- Fixed: The map tracker no longer opens if the starting location prompt was cancelled.

### Metroid Prime

- Changed: The refill pickups don't show the irrelevant explanation about how much underlying ammo will be provided.

#### Logic Database

##### Tallon Overworld

- Fixed: Artifact Temple - Using the Artifact Temple Transport now expects Ridley to be defeated first.

### Metroid Prime 2: Echoes

- Fixed: Error when splitting or unsplitting Beam Ammo Expansions when there are a total 0 Beam Ammo expansions.

### Metroid: Samus Returns

#### Logic Database

##### Area 2 Dam Exterior

- Added: Spike Ravine - Collecting the pickup from below with High Jump Boots, Super Jump (Expert), and Unmorph Extend (Advanced).

##### Area 5 Tower Exterior

- Fixed: Starting in Screw Attack Chamber now places Samus in the correct room.

## [8.7.1] - 2024-12-05

### Cave Story

- Fixed: Curly's item in Plantation is now always sent in multiworld
- Changed: Loading a save in Jail no. 1 will now remove the block if the chest has been opened
- Changed: The helper block in Grasstown to return from east to west has been lowered by one block to make the jump easier
- Fixed: The helper block in Grasstown always spawns when it is supposed to
- Fixed: Freeware no longer crashes when alt-tabbing in fullscreen mode
- Fixed: Teleporter icons in Arthur's House now always appear in the correct order
- Fixed: Music randomization in Outer Wall now works regardless of which way you entered the room
- Added: Ikuyo and kl3cks7r have been added to the ingame credits

## [8.7.0] - 2024-12-02

- Added: When exporting a game fails, for certain cases Randovania will now verify your input files for bad files. This is supported by Metroid Prime and Metroid Prime 2: Echoes.
- Added: Drag and dropping a preset file into the main window now imports it.
- Added: Options to alert the user via flashing the taskbar/playing a sound when generation completes in the Preferences menu.
- Added: Show confirmation dialog when deleting a world in Multiworld.
- Added: Show confirmation dialog when closing the main window or multiplayer session window while generation is in progress.
- Fixed: When editing the preset description after another change in a preset, the cursor position is now retained.
- Fixed: Closing the multiplayer session window while generation is in progress will now abort the generation.

### Door Lock Randomizer

- Added: Experimental option that changes Door Lock Rando so that when determining which types a door can be randomized into, the algorithm searches for either side of the door using the resolver. This means some doors are more likely to have locks on them. Generation will also be faster.

### AM2R

- Changed: DNA hints are now sorted. If the DNA is for your own world, it is sorted based on the region, otherwise alphabetically based on the World name.

### Metroid Dread

#### Logic Database

##### Burenia

- Added: In Main Hub Tower Bottom: Get from Water Space Jump Platform to Alcove Across Grapple Block with just Gravity Suit and Movement (Beginner).
- Added: In Main Hub Tower Bottom: Get from Alcove Across Grapple Block to Door to Energy Recharge South with Gravity Suit, Morph Ball and Single-wall Wall Jump (Intermediate).

##### Dairon

- Changed: In Early Grapple Room: The second Slide Jump has been upgraded from Beginner to Advanced.
- Changed: In Early Grapple Room: Using Cross Bomb to cross the right gap is now under Movement (Beginner).
- Changed: In Early Grapple Room: It is now logical to get from the Door to Transport to Artaria to Door to Early Grapple Access by using just Movement (Beginner) to jump off the slope and into the tunnel, then jump into the tunnel at the end.

##### Ferenia

- Added: Wall Jump (Beginner) to get from Cold Room (Storm Missile Gate) to Wave Beam Tutorial.
- Changed: Opening the Storm Missile Gate in Cold Room now requires Screw Attack.
- Changed: Getting back to the door to Energy Recharge Station after opening the Storm missile Gate now accounts for needing two units of Power Bomb ammo.

### Metroid Prime

- Added: A feature that removes the Boost Ball bars obstacle in Tallon Overworld's Great Tree Hall, allowing free movement between the lower and upper levels of the room.
- Changed: Damage Reduction for Starter Preset and Moderate Challenge is now set to Additive.
- Changed: Missile Blast Shields have received some Quality of Life changes: they now automatically open the door when broken, even from behind, as well as being two-way if the opposite side was a normal door.
- Fixed: Setting Screen Brightness in the cosmetic settings mismatching with what appears in-game.

#### Logic Database

- Changed: The Varia-only heat reduction is now done via a miscellaneous resource rather than being patched at runtime.
- Changed: Going through Morph Ball Doors doesn't require the ability to shoot a beam anymore.

##### Tallon Overworld

- Added: Reverse Frigate now requires Knowledge (Beginner) in every room where the door usually requires activating Thermal Conduits from the other side.

### Metroid Prime 2: Echoes

- Removed: The "Fewest Changes" preset was removed.

#### Logic Database

- Fixed: All Seeker Doors without Seekers tricks have been moved into the dock override section thus allowing the corresponding doors to get shuffled in door type rando. To find the requirements of a seeker skip, look in the description of the corresponding dock node in the data visualiser.

### Metroid: Samus Returns

- Fixed: When Arachnus is configured to be the final boss, logic now requires collecting all DNA.

## [8.6.1] - 2024-11-03

- Fixed: Exporting Metroid Prime 2: Echoes games when the "Coin Chest" model is used now works.

## [8.6.0] - 2024-11-01

- Changed: The "Customize Preset" window has been given a visual overhaul.
- Changed: Filtering in the Generation Order tab is now case-insensitive.
- Changed: The Area View of the Data Visualizer now always has a dark gray background to help with readability.
- Changed: The progress bar in the Main Window and Game Details window is now in a status bar and only displayed when relevant.
- Fixed: When an error during exporting occurs, the progress bar will now reset.

### Resolver

- Fixed: Some seeds being considered impossible when finding a progressive item in an area where a later item in the progressive chain is required to leave.

### AM2R

- Changed: Adjusted the spacing of the Hints and Goal entries to be more consistent with other entries.
- Fixed: An error appearing when going to the Pipe rando preset page with the Depths pipes disabled.

#### Logic Database

- Fixed: The Hideout<->Bubble lair Depths pipes being on the wrong layer.

##### Golden Temple

- Fixed: Guardian Arena: IBJing up to Guardian Storage now requires Morph Ball.

##### Hydro Station

- Fixed: Breeding Grounds Entrance: Using Mid Air Morph to get to the upper part now requires Morph Ball.

##### Industrial Complex

- Fixed: Senjoo Settlement: Using Morph Glides to go from the Gamma Nest to the exterior now requires Morph Ball.

##### The Tower

- Fixed: Tower Exterior South East: Getting to the upper Gamma Nest ledge with Shinesparking and Morph Ball now requires a Beginner Morph Glide instead of an Intermediate Mid Air Morph and also requires Morph Ball.
- Fixed: Tower Exterior North East: Getting to the Plasma Beam Chamber Access door from below with Morph is now correctly classified as a Morph Glide instead of a Mid Air Morph and also requires Morph Ball.
- Fixed: Tower Exterior North East: Getting to the Save Station from the Zeta tunnel with Morph is now correctly classified as a Morph Glide instead of a Mid Air Morph and also requires Morph Ball.
- Fixed: Exterior Zeta Nest East Access: IBJing to the ceiling to get across from the Zeta Nest to the Exterior requires Infinite Bomb Propulsion.

##### Distribution Center

- Fixed: Distribution Center Exterior East: Climbing the room with High Jump and Morph Gliding now requires Morph Ball.
- Fixed: Distribution Facility Tower East: Morph Gliding over the little gap at the top now requires Morph Ball.
- Fixed: Distribution Facility Tower East: Walljumping and Morph Gliding from the bottom pipe to the middle pipe now requires Morph Ball.
- Fixed: Ice Beam Chamber Access: Mid Air Morphing into the pipe now requires Morph Ball.

##### The Depths

- Fixed: Bubble Lair Shinespark Cave: Climbing the upper part of the room with Walljumps and Morph Glides now requires Morph Ball.

##### Genetics Laboratory

- Fixed: Laboratory Entrance: Climbing the room with Walljumps and Morph Glides now requires Morph Ball.
- Fixed: Laboratory Spiked Hall: Morph Gliding across the room now requires Morph Ball.

### Cave Story

- Changed: The Objective preset entry doesn't enforce a minimum size anymore.
- Changed: Adjust spacing on the HP preset entry.

### Metroid Dread

- Fixed: Common case where an invalid input RomFS was considered valid.

### Metroid Dread

#### Logic Database

##### Ferenia

- Changed: The trick to pull the Grapple Block in Energy Recharge Station (Gate) using only Power Bombs to break the Bomb Blocks has been upgraded to Movement (Intermediate).
- Changed: The trick to pull the Grapple Block in Energy Recharge Station (Gate) using only Normal Bombs to break the Bomb Blocks has been upgraded to Movement (Advanced).

### Metroid Prime
- Added: The Data Visualizer now shows an Area View.
- Changed: Artifact, Phazon Suit, and Missile Expansion generation weights adjusted resulting in more even item-location probability distribution.

#### Logic Database

- Added: 3 Videos added to the logic database.

##### Chozo Ruins

- Added: In Furnace: Add comments that the standable climb up the spider track does not work on PAL.
- Added: In Furnace: Add Bomb Space Jump method for climbing the spider track on the West Furnace side.

##### Impact Crater

- Added: In Metroid Prime Lair: Require Combat Visor for Essence fight unless Invisible Objects is set to Advanced.

##### Tallon Overworld

- Added: In Tallon Canyon: Climb to the top of the half-pipe via one of the following: Intermediate Standable, Beginner BSJ, Intermediate Dash, or Intermediate Slope Jump.
- Added: In Tallon Canyon: Beginner Knowledge to break blocks with Power Bombs.
- Added: In Tallon Canyon: Advanced Wall Boost to climb the room from Gully.
- Added: In Gully: Beginner Standables to climb the room.

### Metroid Prime 2: Echoes

- Added: Colorblind-friendly textures for Main Gyro Chamber.
- Changed: Updated tournament winners scan text for Echoes 2024.

### Metroid: Samus Returns

- Added: Multiworld and item tracker support for console.
- Fixed: Rare case of the connector not being able to reconnect until Randovania is restarted.
- Fixed: Speed Booster offworld not displaying correctly for Metroid Dread.
- Fixed: Map tracker could not be opened if the final boss is Ridley.
- Changed: The preset entry for Aeion and Energy are now combined into one.
- Changed: The preset entries for the Goal and Hints don't enforce a minimum size anymore.
- Changed: Adjust spacing on the Elevator preset entry.
- Changed: Instead of a path to the RomFS, you now need to provide a decrypted 3ds, cia, cxi or app rom file.
- Removed: Requirement to provide the ExHeader for multiworld.
- Removed: Selection of PAL or NTSC region. This is automatically determined by the provided rom file.

## [8.5.0] - 2024-10-01

- Fixed: Improved server performance when importing/generating games with a huge number of worlds.

### AM2R

- Added: 1 more joke hint
- Fixed: A joke hint showing as two joke hints.

### Metroid Dread

#### Logic Database

##### Artaria

- Added: Various individual means of using Speed Booster to climb EMMI Zone Spinner from the Tunnel to White EMMI Area, using Speed Booster Conservation, and a choice between Normal Bombs, Cross Bombs and Spin Boost.
- Fixed: Logic now accounts for the need to escape through the doors after pulling open the EMMI Zone Spinner with Grapple Beam.
- Removed: Using Speed Booster to climb the EMMI Zone Spinner Room from the Door to White EMMI Arena (Power).

##### Ghavoran

- Added: In Super Missile Room: Intermediate Single-wall Wall Jump to reach Tunnel to Super Missile Room Access.

### Metroid: Samus Returns

- Added: Option to change the final boss to be Arachnus, Diggernaut, Metroid Queen, or Proteus Ridley (default).
- Changed: The DNA counter on the HUD now counts down to 0 from the amount DNA that is required to access the final boss instead of counting up to 39.
- Changed: The automatic item tracker now shows the collected DNA out of the required DNA.

## [8.4.0] - 2024-09-04

- Changed: When replacing a preset in a multiworld session, the user playing the world will now be unmarked from being ready.
- Fixed: The "Last Activity" text on the Multiplayer Session window is not aligned properly.

### AM2R

- Changed: The preset settings have been reordered to be more sensible.
- Changed: Flipping the game horizontally/vertically is not an unsupported option anymore.
- Fixed: Damage Reduction now functions correctly when more than 1 copy of a suit or more than 2 progressive suits are shuffled in the pool.
- Fixed: The seed hash on the ending screen will not clip anymore

### Cave Story

- Fixed: The explanation text in the objective tab no longer refers to a 100% objective that does not exist.

### Metroid Dread

- Added: Freesink can be enabled in a preset's Game Modifications -> Other tab. A more detailed description of this change can be found in the description. This option is **not** accounted for in logic.

#### Logic Database

##### Artaria

- Changed: The door that is locked by both Super Missile and Charge Beam is now using lock overrides. This ensures that the requirements of these locks are both respected by logic when randomizing Doors and this door is unchanged.

##### Cataris

- Added: Pseudo Wave Beam (Intermediate) to break the Blob above Blue Teleportal with Diffusion Beam.
- Added: Breaking the Blob above Blue Teleportal from the bottom of the lava, Knowledge (Beginner)
- Fixed: The Power Bomb requirement to reach the Blue Teleportal from above was circumvented when breaking the Blob from the left side of the wall.

##### Ferenia

- Removed: Getting the Missile Tank Pickup in Space Jump Room using Normal Bombs and Speed Booster.

### Metroid Prime

- Fixed: Underwater screen effect persisting after traversing backwards through Biotech Research Area 1
- Fixed: [JP/PAL] Reverse Lower Mines setting impassible at Metroid Quarantine B
- Fixed: [Experimental] Item Position Rando fixes: Scan visibility through walls and Artifact Temple/Burn Dome positions
- Changed: Cosmetic improvements to Impact Crater's dead bosses 2nd pass layer

### Metroid: Samus Returns

- Added: Changing the volume of the music and background ambience is now possible via cosmetic options.
- Added: Option to have more Metroid DNA placed than required.
- Changed: Area 6 - The Door to Chozo Seal West Intersection Terminal from Crumbling Stairwell is excluded from Door Lock Rando.
- Changed: The Gullugg next to the DNA Chozo Seal in Area 6 - Crumbling Stairwell has been removed.
- Fixed: The spawn point in Area 1 - Spider Ball chamber not working correctly.

#### Area 3 Metroid Caverns

- Fixed: The Grapple block between Letum Shrine and Gravitt Garden can now be removed from both sides.

## [8.3.0] - 2024-08-02

- Changed: Reduced some visual noise in the main window and customize preset window.
- Changed: Don't show unnecessary lines on Door Lock and Teleporter rando customization tabs.
- Changed: Clarified the description for the "Two way, between regions" transporter mode.
- Fixed: In multiworld sessions, creating a new world with a preset with unsupported features is now properly rejected.
- Fixed: The "Users and Worlds" tab on the Multiworld Session window is now easier to select.

### AM2R

- Added: 10 more joke hints have been added.
- Added: Progressive pickups can now be configured to be placed vanilla.
- Added: The first log entry in the game now displays a history of the collected items.
- Added: Multiworld generation now warns when chaos settings are enabled.
- Added: Cosmetic option to randomly color shift tilesets or backgrounds.
- Added: Configurable Damage Reduction for suits.
- Added: The seed hash will be displayed on the clear screen as well.
- Added: Options for flipping the gameplay vertically and horizontally.
- Added: The following offworld sprites have been added: Charge Beam, Energy Tank and Missile Expansion for Prime 1, Missile Launcher for Samus Returns.
- Changed: The offworld sprite for Prime 1 Bombs has been changed to better fit with the existing artstyle.
- Changed: When "Skip Gameplay cutscenes" is on, the Tower activation cutscene will also be skipped.
- Changed: On the Starter Preset, Screw Attack's priority has been changed to be `Low`.
- Changed: The Septogg in Breeding Grounds 3 South Gamma will now spawn instantly after defeating the Gamma.
- Changed: A warning will be shown when having Queen Metroid-Locked Doors as a target in Multiworlds.
- Changed: In a generated game, every joke hint will now be unique.
- Changed: When the DNA hint setting is set to `No hints`, joke hints will now also be shown, instead of the same generic text.
- Fixed: The Tower - Dark Maze now has the correct light level.
- Fixed: Industrial Complex - Breeding Grounds Fly Stadium Access now has the correct light level.
- Fixed: Exporting a game after a Music Rando game now properly deletes all randomized songs.
- Fixed: The Baby now requires all DNA in order to be collected again.
- Fixed: When using Door Lock rando, doors in boss rooms will not close instantly when stepping into the room, but instead stay open until the proper event starts.
- Fixed: Doors in boss rooms will not lock again when reentering the boss room after the boss was defeated.
- Fixed: In Door Lock Rando, when doors unlock in Genetic Laboratory rooms, they will now properly switch to ammo doors rather than switching to blue doors.
- Fixed: The softlock prevention in Super Missile Chamber now doesn't have a shot block overlapping with a crumble block.
- Fixed: In Door Lock Rando, if another Water Turbine has been destroyed, it will now not cause the original Water Turbine in Hydro Station to get destroyed.

#### Logic Database

##### The Tower

- Added: Ext. Zeta Nest East Access now has an IBJ (intermediate) + Knowledge (Beginner) + Spider method of crossing the room from the right.
- Added: Gamma Nest West Access now has an IBJ (intermediate) + Knowledge (Beginner) + Spider method of crossing the room from center to right.
- Fixed: Ext. Zeta Nest East Access now has corrected Morph Ball requirements and trick types.
- Fixed: Ext. Zeta Nest West Access now has corrected Morph Ball requirements and trick types.
- Fixed: Ext. Gamma Nest NE Access now has corrected Morph Ball requirements and trick types.
- Fixed: Ext. Zeta Nest West Access now has corrected Morph Ball requirements and trick types.

### Metroid Dread

- Fixed: The option to hide scans with Nothing data now behaves as expected.
- Fixed: Seeds with more than 3 starting Energy Parts can be exported and played.
- Fixed: The "start the game with the X released" option now also mentions Experiment Z-57.

#### Logic Database

##### Burenia

- Added: Use Pseudo Wave Beam (Intermediate) with Diffusion Beam to break the Early Gravity Blob through the wall.
- Fixed: The Early Gravity Speed Booster puzzle now correctly requires Speed Booster Conservation set to Beginner.
- Removed: Using Water Bomb Jumps to reach the Blob Alcove in Gravity Suit Tower.

##### Cataris

- Changed: The fight with Experiment Z-57 now requires more resources
  - Charge Beam changes
    - Using just Charge Beam has been upgraded to Combat (Intermediate)
    - Using Charge Beam with beams dealing at least 75 damage satisfies Combat (Beginner)
    - Using Charge Beams with beams dealing at least 120 damage is in logic with no tricks.
  - Health changes
    - When dodging the later attack without Flash Shift or a Spin Jump, 250 Energy is required
    - The fan phase requires a Spin Jump or Combat (Intermediate) with 300 Energy.

### Metroid Prime

- Changed: Updated tournament winners scan text
- Fixed: Crash in Central Dynamo/Quarantine Access A due to the memory from extra blast shields
- Fixed: Crash in Deck Beta Security Hall due to the memory from extra blast shields and auto-loads
- Fixed: Non-NTSC 0-00 Ruined Courtyard thermal conduit patch exploit where Super Missiles could be skipped
- Fixed: Upper Research Core door forcefield having the wrong color/vulnerability when a custom blast shield is placed
- Fixed: Upper Research Core door opening if a custom blast shield is destroyed while the door is unpowered
- Fixed: Export error when using (deprecated) Major cutscene skips
- Fixed: Shorelines lighthouse cutscene skip not working if the player had visited the save station
- Fixed: Missing black bars in the Elite Research bottom platform activation cutscene
- Fixed: Black bars sometimes disappearing prematurely in the Chozo Ice Temple cutscene
- Fixed: Missing screen fade-in from Arrival cutscenes in Transport to Chozo Ruins East and Transport to Tallon Overworld South when skipped
- Fixed: Ghost music in Furnace not playing when coming from Energy Core

#### Logic Database

- Fixed: When elevators are shuffled one-way (cycles/replacement/anywhere), and an elevator leads into the Ship on uncrashed Frigate Orpheon, coming back now properly needs Parasite Queen defeated.

##### Chozo Ruins

- Added: Ruined Shrine NSJ climb now has both NTSC and non-NTSC versions documented.

##### Phazon Mines

- Fixed: Added back the item requirements to Mines Security Station Barrier after they were accidentally removed.

### Metroid Prime 2: Echoes

- Added: FAQ for Sanctuary Entrance Kinetic Orb Cannon.

#### Logic Database

##### Temple Grounds

- Added: Great Wind Chamber terminal fall to the morph cannon now has standable terrain (beginner) and is documented.

##### Torvus Bog

- Fixed: Transit Tunnel East: Getting from Door to Training Chamber to Door to Catacombs without Gravity Boost now requires Morph Ball.

### Metroid: Samus Returns

- Added: Cosmetic option to shuffle music either by song type or full shuffle.
- Added: More starting locations have been added for all areas.
- Added: Progressive pickups can now be configured to be placed vanilla.
- Added: New generic offworld items for Missiles, Beams, and Suits in multiworld.
- Added: A unique icon for major items on the map.
- Changed: Room Names on the HUD are now enabled by default.
- Changed: Power Bomb drop rates have been bumped to 20% from 10-15% for nearly all enemies.
- Changed: The music in Surface West now plays the Surface East - Landing Site theme if you do not have the Baby and all DNA collected.
- Changed: The Aeion orbs after collecting major upgrades has been restored.
- Changed: Beams have been rebalanced against Diggernaut.
- Fixed: The hidden area in Area 7 - Spider Boost Tunnel South not being removed fully.
- Fixed: Negative Metroid count if defeating the Larva Metroids in reverse.
- Fixed: Visual bug where Samus would display incorrectly after reloading to checkpoint from a boss fight.
- Fixed: The pickup from Arachnus no longer faces the screen when it spawns.

#### Logic Database

##### Area 1

- Added: Destroyed Armory - Reach the pickup by doing a Damage Boost (Advanced) off the Gullugg, along with Precise Aiming (Beginner), Single-Wall Wall Jump (Intermediate), and Unmorph Extend (Advanced).
- Added: Temple Exterior
    - Video for the Melee Clip to access Exterior Alpha Arena from the tunnel.
    - Methods to climb the right side of the room to the door and to the top:
        - High Jump Boots, Damage Boost (Advanced), Super Jump (Hypermode).
        - High Jump Boots, Super Jump (Expert), Unmorph Extend (Advanced).
        - Single-Wall Wall Jump/Wall Jump (Intermediate) and either High Jump Boots, Ice Beam (Intermediate), or Damage Boosts (Advanced).
- Fixed: Inner Temple West Hall - Reaching Door to Inner Temple Save Station properly requires Morph Ball on the Unmorph Extend paths.

##### Area 4 Central Caves

- Added: Amethyst Altars - Reach the pickup with Spider Ball, Single-Wall Wall Jumps (Expert), and Movement (Advanced).

##### Area 5 Tower Exterior

- Added: Tower Exterior
    - Reach the door to Zeta Arena Access with High Jump Boots, Single-Wall Wall Jumps (Beginner) and either Super Jump (Intermediate) or Unmorph Extend (Intermediate).
    - Reach the center top of the tower with High Jump Boots, Single-Wall Wall Jump (Intermediate), Super Jump (Advanced), Unmorph Extend (Advanced), and Movement (Advanced).
    - Reach the top ledge to Gamma+ Arena Access with High Jump Boots and Ice Beam, and either Charge Beam (Intermediate), Phase Drift (Advanced), or nothing extra (Expert).

##### Area 7

- Added: Omega Arena South Access
    - Reach the pickup with Bombs and a Bomb Launch (Diagonal Bomb Jump (Advanced)).
    - Reach the door to Omega Arena South by freezing the Gullugg and using High Jump Boots or Super Jump (Advanced).

## [8.2.1] - 2024-07-05

### AM2R

- Fixed: The Tower is now properly unlit when it hasn't been activated, and lit when it has been activated.

### Metroid Dread

- Fixed: Added missing dependency for Storm Missile Doors, which could crash the game when visiting a region where there was no other door that used the Super Missile Door as a base.

### Metroid: Samus Returns

- Changed: The hidden area obstruction before Diggernaut in Area 6 has been removed.
- Fixed: Hidden area obstructions not being properly removed.
- Fixed: An issue where items collected in Surface West weren't being sent in Multiworld.

## [8.2.0] - 2024-07-03

- Added: When generating for a multiworld, certain error messages now mention the names of relevant worlds.
- Added: When generating for a multiworld, all mentions of a world now use the world's name.
- Added: "Export all presets" option under multiworld session Advanced Options.
- Added: Credits spoiler log now mention if one of the items was randomly placed as a starting item.
- Added: Warn when generating a game with Door Lock Randomizer in Types Mode and Permanently Locked doors are set as a valid option.
- Added: Rdvgame files now contain a checksum, in order to detect if invalid files were user-modified.
- Added: Metroid Samus Returns racetime.gg rooms are now viewable in the racetime.gg browser.
- Changed: Significantly improved the performance of uploading a game to multiworld session, as well as downloading the spoiler.
- Changed: The Receiver/Provider world selector in the History tab is now sorted.
- Changed: The dropdown to select a connector is now sorted alphabetically.
- Fixed: When opening the window to select a preset for Multiworld sessions, it will not show placeholder text anymore.

### AM2R

- Added: Chaos Options to randomly make a room dark, submerged in water or submerged in lava.
- Added: 10 Videos added to the logic database.
- Fixed: Dread's Wide Beam will now show as a Wide Beam sprite instead of a Spazer Beam sprite.
- Fixed: A crash when in Door Lock Rando, a Research Site Hatch was shuffled to become a Research Site Hatch.

#### Logic Database

##### Distribution Center

- Added: Facility Storage Spiked Path: It is now possible to cross the rooms with Wall Jumps and Intermediate Zips.
- Fixed: Pipe Hub Access: Solving the EMP Puzzle is not possible to do with Power Bombs anymore.
- Fixed: Zipping across in Serris Arena now requires Morph Ball.

##### Hydro Station

- Changed: Breeding Grounds Entrance: The Walljump that's used to get to Breeding Grounds Save Station with a Damage Boost is now Intermediate instead of Expert.

##### Industrial Complex

- Fixed: Spiky Shaft: It is now not trivial anymore to go between the top left door and the top right door.

##### The Depths

- Added: Bubble Lair Shinespark Cave: Expert Walljump and Intermediate Morph Glide option to climb the room as well as a video demonstration.
- Changed: Hideout Omega Nest: Getting past the Omega is now Movement Intermediate with Space Jump, and Movement Advanced with Spider Ball.

### Metroid Dread

- Added: Progressive pickups can now be configured to be placed vanilla.
- Changed: The water in Early Cloak Room in Artaria will disappear after the blob is broken, instead of flooding the lower section with the tunnel.
- Changed: Water will no longer appear in First Tutorial after using the water device in EMMI Zone Hub in Artaria.
- Changed: Prime 1's Missile Launcher now shows up as a Missile Tank.
- Fixed: Entering Intro Room in Artaria will no longer cause long loads or crash the game.
- Fixed: The Navigation Station in Itorash now has a map icon.
- Fixed: The Thermal Gate blocking the Morph Launcher to Experiment Z-57 now has a map icon.
- Fixed: The transport in Ghavoran - Flipper now shows the destination on the minimap icon.

#### Logic Database

##### Cataris

- Fixed: Moving Magnet Walls (Tall) now uses the correct lava button event for the magnet surfaces.

##### Hanubia

- Changed: The Door to Orange EMMI Introduction is excluded from Door Lock Rando.

### Metroid Prime

- Fixed: Typo on the Quality of Life preset tab.
- Changed: Open Map can be used with Elevator Randomization (Unvisited rooms do not reveal their name. Unvisited Elevators do not reveal their destination.)

#### Logic Database

##### Chozo Ruins

- Fixed: Removed redundant connection to Hive Totem.

##### Tallon Overworld

- Fixed: Overgrown Cavern now has the correct node marked as player spawn.

### Metroid Prime 2: Echoes

- Added: Progressive pickups can now be configured to be placed vanilla.

### Metroid: Samus Returns

- **Major** - Added: Multiworld and automatic item tracker support for Citra.
- Added: New door types: `Access Open` and `Lightning Armor`. Access Open adds new doors to most 3-Tile high open transitions, which can then be shuffled. Lightning Armor doors can be opened with a Melee while having Lightning Armor enabled.
- Added: Option to configure if heated rooms or lava deals constant instead of scaled damage.
- Added: If you don't have the Baby Metroid, a configurable hint is now displayed in the textbox after collecting all DNA.
- Changed: The popup when collecting an item has been removed, and has been replaced with a message that does not interrupt gameplay.
- Changed: Item icons on the map will now show the icon of the pickup instead of the open circles. Powerups and Nothings currently share the same icon. Hidden Pickups will still show up as open circles.
- Changed: When collecting a Reserve Tank, the HUD will now properly update instead of disabling the bottom screen.
- Changed: Some "hidden area" obstructions have been removed in the following areas to improve visibility in certain sections: Area 1, Area 3 Factory Exterior, Area 4 Central Caves, Area 7.
- Changed: Area 1 - Inner Temple East Hall: The top crumble block no longer respawns to help prevent a possible softlock in Door Lock Rando.
- Changed: Area 4 Crystal Mines: The upper door in Mines Entrance can now be shuffled in Door Lock Rando.
- Changed: The description for the `Missile Reserve Tank` is now more explicit about when it can be used.
- Fixed: When exporting a new seed, any leftover data from previous seeds will be deleted.
- Fixed: If progressives are enabled, the models for Wave Beam and High Jump Boots now face right to be more recognizable.
- Fixed: Beam Doors are no longer mismatched with the door they are attached to, which would prevent certain doors from being opened.
- Fixed: Crash when defeating the Larva Metroids in reverse.
- Fixed: Typos in `Patches` tab regarding area names.

#### Logic Database

##### Area 5 Tower Exterior

- Fixed: Picking up `Missile Tank (Top)` from the top of the room now requires Bombs.

## [8.1.1] - 2024-06-08

### Metroid Prime

- Fixed: Arboretum - Gate not staying open on room reload if the gate cutscene was skipped
- Fixed: Sunchamber - Artifact unveil cutscene black bars not going away

## [8.1.0] - 2024-06-04

- Changed: In Item Pool tab, improved the presentation for configuring ammo.
- Changed: Error messages have been made more detailed if Randovania is unable to connect to Dolphin.
- Fixed: Events followed by pickups are now better weighted during generation.
- Fixed: During generation, the starting health is now properly accounted for when deciding how many Energy Tanks (and similar) are needed for a requirement.
- Fixed: Text in the Customize Preset window's Randomizer Logic > Generation tab is now game-neutral.
- Fixed: Items placed before standard generation now respect vanilla item placement settings to not assign two items to one location.
- Fixed: The Spoiler Playthrough tab is now hidden when creating a game with minimal logic, as it's not a reliable source on determining whether a seed is beatable.
- Fixed: Locked/Disabled Doors will, in addition to checking if you can reach the backside of the door, also check if you can leave from there.
- Fixed: Games that support randomisation of any type of transport with the "Two-way, between regions" mode now ensure that all regions are reachable.

### AM2R

- **Major** - Added: Transport Pipe randomizer. If enabled, it will change where Transport Pipes lead to.
- **Major** - Added: Long Beam, Walljump Boots and Infinite Bomb Propulsion have been added as items.
- Added: It is now possible to have a seperate shuffled amount and required amount of DNA.
- Added: Exposed Metroid Queen-Locked doors for Door Lock Rando.
- Added: Exposed Open Transitions for Door Lock Rando. Shuffling these in, will place Doors on all 4-Tile high transitions.
- Added: All Bosses now drop Power Bombs.
- Added: The following sprites have been added: Spider Ball for Prime 1, Missile Launcher, Speed Booster Upgrades and Super Missile Launcher for Dread.
- Changed: The following sprites were changed in order to fit more with AM2R's art style: Ice Missiles and Storm Missiles for Dread, Annihilator Beam, Dark Suit, Dark Visor, Echo Visor, Light Suit and Progressive Suit for Echoes, Gravity Suit, Phazon Suit and Varia Suit for Prime 1.
- Changed: The hints are now in color.
- Changed: The sprites for the EMP doors have been changed to be more distinct.
- Changed: When Doors are shuffled over Research Site Hatches, they are now not obscured by the rock background.
- Changed: The Starter Preset now has `Unlock Genetics Laboratory Doors` enabled.
- Changed: The Starter Preset now has Progressive Jumps and Progressive Suits enabled.
- Fixed: When Research Site Hatches are shuffled to Ammo doors (Missile, Super Missile, Power Bomb), they will now get unlocked automatically when going through them.

#### Logic Database

##### Distribution Center

- Changed: Dual Gammas: Fighting them without Gravity Suit now requires intermediate combat instead of beginner.
- Changed: Dual Gammas: Fighting them with Charge Beam now requires you to be able to climb the platforms in the room.
- Fixed: Gravity Area Trapdoor: Shinesparking up is now impossible on Door Lock Rando.
- Fixed: Gravity Area Shaft: Shinesparking up is now impossible on Door Lock Rando and also properly accounts for Missiles.

##### Genetics Laboratory

- Added: Waterfalls Exterior: Hypermode option of climbing the room with Walljumps and Morph Glides.
- Fixed: Hatchling Room Underside: Shinesparking up is now impossible on Door Lock Rando.

##### Industrial Complex

- Changed: Upper Factory Gamma Nest: Leaving to the top with Spider Ball or IBJ now requires the Gamma to be dead first.
- Changed: Upper Factory Gamma Nest: Leaving to the top with only Walljump is now an Expert Walljump instead of Advanced.
- Changed: Upper Factory Gamma Nest: Leaving to the top with Walljumps and the Septoggs is now an Intermediate Walljump instead of Beginner.
- Changed: Fighting Torizo without any Beam Upgrades is now Advanced Combat.

##### GFS Thoth

- Changed: Fighting Genesis without any Beam Upgrades is now Expert Combat.

##### Golden Temple

- Added: Golden Temple Exterior: A video for the Walljump to Exterior Alpha Nest.

##### The Tower

- Changed: Tower Exterior South East: Shinesparking up to the cliff near the Gamma Nest has been changed from a beginner shinespark to an intermediate one.

### Cave Story

- Added: 60fps can be enabled for Freeware by setting the appropriate value in the `settings.ini` file next to the executable after an export.
- Changed: When playing a Multiworld, Windows will not show a Firewall prompt anymore to allow the game.
- Fixed: Cave Story Tweaked now runs on the Steam Deck.

### Discord Bot

- Changed: The website command now points to `https://randovania.org` rather than `https://randovania.github.io`.

### Metroid Dread

- Changed: The Morph Launcher leading to Experiment Z-57 will no longer cause Thermal Doors to temporarily be closed.
- Changed: The exporting dialog now links to a guide that explains how to dump the RomFS.
- Changed: In the preset energy tab, the explanation of environmental damage being non-logical is now less misleading.
- Changed: When transports are randomized, the room names will now always be displayed on the HUD for rooms containing transports, regardless of cosmetic settings.
- Fixed: Typo on the exporting dialog.
- Removed: The `Ryujinx (Legacy)` option for exporting has been removed. The `Ryujinx` option should be used instead.

#### Logic database

- Added: New trick: Climb Sloped Surfaces.

#### Artaria

- Added: Wall Jump (Beginner) is now an option for reaching the bottom part of the slope in EMMI Zone Spinner.
- Added: In Waterfall: Getting from Tower Middle to Door to Behind Waterfall with Phantom Cloak and Climb Sloped Surfaces (Advanced).
- Changed: Climbing the slope in EMMI Zone Spinner with Spin Boost has been reclassified from Movement to Climb Sloped Surfaces.
- Changed: Using Speed Booster to climb the slope in EMMI Zone Spinner has been reclassified to Speed Booster Conservation.
- Changed: In Waterfall: Getting from Tower Middle to Door to Behind Waterfall with no items has been reclassified from Movement (Advanced) to Climb Sloped Surfaces (Expert).
- Changed: In Waterfall: Getting from Right of Rotatable to Tower Middle  with Spin Boost now requires Climb Sloped Surfaces (Beginner).

#### Burenia

- Changed: Using Flash Shift to get the Missile Tank Pickup in Main Hub Tower Top now requires tricks, either Movement (Beginner) with 3 Flash charges, Climb Sloped Surfaces (Intermediate) with 2 Flash chargers, or Wall Jump (Beginner) and Climb Sloped Surfaces (Beginner) with 1 Flash Charge.

##### Dairon

- Added: Door Types for the two Dairon Power Events for future-proofing (not the Missile or Wide doors) and updated the relevant connections.
- Added: Using Stand on Frozen Enemies trick to get the item in Big Hub, using either Flash Shift or Spin Boost.

##### Ferenia

- Added: Climb Sloped Surfaces (Intermediate) with Flash Shift to reach the pickup in Pitfall Puzzle Room, with 2 Flash Charges.
- Added: Climb Sloped Surfaces (Beginner) with Flash Shift to climb the slope at the bottom of Speedboost Slopes Maze, with 1 Flach Charge.

##### Ghavoran

- Changed: Climbing to the pickup at the top of Spin Boost Tower using Flash Shift has been reclassified from Climb Sloped Tunnels to Climb Sloped Surfaces.
- Changed: Climbing to the pickup at the top of Spin Boost Tower Using Flash Shit, the Wall Jump has been reduced from Advanced to Intermediate.

### Metroid Prime

- Fixed: The artifact totems now break during the Meta-Ridley fight if less artifacts were required than shuffled
- Fixed: Crashes in several rooms when pressing start to skip cutscene exactly 1 second from the end of cutscene
- Fixed: Crash in certain elevator rooms when warping the moment connecting room(s) finish loading
- Fixed: Incorrect shield texture for vertical **Power Beam Only** doors
- Fixed: Elite Research - Stuttering when loading the room
- Fixed: Mine Security Station - Wave Pirates not dropping down if the player didn't skip the cutscene immediately
- Fixed: Reactor Core - Escape music restarting when leaving the room after Parasite Queen has been killed
- Fixed: Furnace - Ghost elements re-appearing when re-entering the room from East Furnace Access
- Fixed: Main Plaza - Door background texture not rendering on the correct side
- Fixed: Hive Totem - Skipping the cutscene now behaves more accurately as if the cutscene wasn't skipped
- Fixed: Ruined Courtyard - Skipping the cutscene now behaves more accurately as if the cutscene wasn't skipped
- Fixed: Phendrana Shorelines - The item behind the ice can now be collected again with Infinite Speed
- Fixed: Control Tower - Flying Pirates incorrectly flying away from the player when skipping the cutscene
- Fixed: Research Core - Combat Visor being forced after grabbing the pickup on Competitive Cutscene mode
- Fixed: Research Entrance - Softlock if the player kills the pirates before touching the cutscene trigger
- Fixed: Research Entrance - Fog disappearing after clearing the 1st Pass Pirates and before the 2nd Pass Shadow Pirates
- Fixed: Energy Core - Underwater sound incorrectly playing when the player was not underwater
- Fixed: Energy Core - Puzzle music not playing again if the player re-enters the room during the countdown
- Fixed: Ruined Shrine - Beetle music incorrectly continues playing after leaving towards Main Plaza
- Fixed: Save Station B - Incorrectly playing save station music instead of Phendrana music if the player leaves too quickly
- Fixed: Observatory - Projector activation cutscene skip activating the projector twice if the cutscene was skipped late
- Fixed: Observatory - Fixed incorrect music playing when the projector is active
- Fixed: Observatory - Panel activation cutscene incorrectly playing on 2nd Pass when the projector is already active
- Added: New option for suit damage reduction: "Additive", where each suit provides a specific amount of damage reduction
- Changed: The map tracker uses the same names for elevators as when editing a preset
- Changed: Updated tournament winners scan
- Changed: Ventilation Shaft: Cutscene skip no longer waits for nearby rooms to load
- Changed: Mine Security Station: The Wave Pirates now get activated with the same timing, regardless of what death animation the Shadow Pirates play
- Changed: Mine Security Station: Adjusted cutscene trigger so it can't be accidentally skipped
- Changed: Ruined Shrine - Adjusted position of the cutscene skip lock-on point
- Changed: Control Tower - "Doors Unlocked" HUD Memo now shows in Control Tower once the fight is done on Competitive Cutscene mode
- Changed: Ruined Fountain - Morph Ball can no longer get stuck at the bend on the Spider Track
- Changed: Energy Core - Increased the size of the Load Trigger to Furnace Access
- Changed: Hive Totem - Adjusted the Hive Totem scan position to match how it is on PAL
- Changed: Sun Tower Elevator - Cutscene now shows Samus facing the correct direction
- Changed: Observatory - Restored an unused particle effect for the projector
- Changed: Observatory - The projector is now activated on room load, instead of activating immediately after the room loaded
- Changed: Research Entrance - 2nd Pass Shadow Pirates can longer interrupt 1st Pass fight music if they die too slowly
- Changed: Omega Research - Ambient music now resumes when the pirates die instead of when they fully despawn
- Changed: Geothermal Core - The previously invisible ledge connected to Plasma Processing is now always visible

#### Logic Database

##### Magmoor Caverns

- Fixed: Geothermal Core: Various Puddle Spore requirements now require Before Storage Depot B instead of After.

##### Phazon Mines

- Changed: Central Dynamo: Infinite Speed trick no longer requires Knowledge (Advanced)
- Changed: Fungal Hall Access now appropriately requires Plasma
- Added: Mine Security Station: Combat logic for getting Storage Depot A
- Changed: Mine Security Station: Adjusted combat logic to have stricter requirements

##### Phendrana Drifts

- Changed: Temple Entryway: Breaking ice properly requires Plasma/Wave/Power

##### Tallon Overworld

- Changed: Root Cave: NSJ climb connects to a skybox which connects to the item and Arbor Chamber
- Changed: Root Cave: NSJ climb to item no longer needs Standable Terrain and Invisible Objects has been nerfed to Beginner for the item
- Changed: Root Cave: NSJ climb now appropriately requires Door Lock Rando to be off
- Changed: Root Cave: Combat Dash from Arbor Chamber to item no longer requires X-Ray/Invisible Objects
- Added: Root Cave: NSJ climb now has comments to explain methodology
- Added: Root Cave: Advanced Combat Dash to Arbor Chamber from item that does not need X-Ray/Invisible Objects

### Metroid Prime 2: Echoes

- Fixed: A small typo with "immune" in the energy preset tab.
- Fixed: Seeker Locks without Seeker now properly show all usages when asked for.

### Metroid: Samus Returns

- **Major** - Added: Door Lock randomizer has been added, along with new door types.
- **Major** - Added: Elevator randomizer has been added.
- Changed: DNA hints now just say "DNA" instead of "Metroid DNA".
- Fixed: If no seed was exported at a previous start of Randovania, the export window now shows the correct title ID in the output path for NTSC without having to switch to PAL and back to NTSC.
- Fixed: Removed an incorrect start location from Area 4 Central Caves, which failed when exporting the game.
- Fixed: Typo on the exporting dialog.
- Fixed: Common case where a modified input RomFS was considered being unmodified.
- Fixed: Starting at Area 3 Factory Exterior - Beam Burst Chamber & Tsumuri Station no longer spawns Samus out of bounds.
- Fixed: The Laser Aim cosmetic options UI no longer exports the wrong colors and has been simplified.
- Fixed: The item in Area 7 - Omega Arena South Access no longer disappears after defeating the Omega in Area 7 - Omega Arena South.
- Fixed: Case where Power Bombs would not be disabled when fighting Diggernaut.

#### Logic Database

##### Area 1

- Fixed: Metroid Caverns Hub: Dock to Metroid Caverns Save Station -> Tunnel to Metroid Caverns Save Station now has the correct grouping for the logical paths.

##### Area 3 Metroid Caverns

- Added: Caverns Teleporter East - Reaching the pickup now has correct requirements with High Jump Boots, requiring either a Super Jump (Advanced), Unmorph Extend (Intermediate), or Freezing the Moheek (Intermediate).

## [8.0.0] - 2024-05-01

- **Major** - Added: Metroid Samus Returns has been added with full single player support. Includes random starting locations, some toggleable patches, and more.
- Added: Highlighting nodes in the Map view of the Map tracker will now update the current location.
- Changed: The output after verifying the installation has been made less misleading.
- Changed: Show better errors on Linux and macOS when something goes wrong while trying to open a directory.
- Changed: Improve error handling when exporting presets.
- Fixed: The Map view on the Map tracker will not show doors and generic nodes as being inaccessible if only resources were shown on the Text Map view.

### Resolver

- Fixed: Some cases of seeds being wrongly considered as impossible.

### Discord Bot

- Added: The Discord bot now mentions the game when describing a preset.
- Changed: Experimental games are now only available in the development bot.

### AM2R

- Added: 1 joke hint.
- Changed: All ammo tanks are now consistently being referred to as "Tanks" rather than "Expansions".

#### Logic Database

- Changed: Zipping from destroyable objects with Missiles is now rated as Expert.

##### Hydro Station

- Fixed: Varia Chamber Access: Logic will not expect you to Infinite Bomb Jump with only Power Bombs to get to the item anymore.
- Fixed: Inner Alpha Nest South: It's not logical anymore to get the Missile tank with only Walljumps and Mid-Air Morphs.
- Added: Inner Alpha Nest South: A video link to get the Missile Tank with a Morph Glide.

### Cave Story

- Fixed: If the objective has been set to the bad ending, then the Explosive will be in its vanilla location, rather than not being shuffled at all.
- Fixed: King does not have a third ear anymore when using him as a player sprite.

##### Sand Zone

- Fixed: Sand Zone: Breaking the blocks now properly accounts for having either Missile Launcher or Super Missile Launcher.
- Fixed: Sand Zone: Breaking the blocks to go from the Sunstones to before the omega fight now properly accounts for killing enemies to farm Missiles.
- Fixed: Sand Zone: Reaching the Storehouse now expects you to have a weapon on trickless instead of the ability to fly.
- Added: Sand Zone: Breaking the blocks near the Storehouse is now accounted for with Missiles/Bubbler.
- Added: Sand Zone: Collecting the running puppy now expects you to either kill the Armadillos, or avoid them via intermediate Pacifist strats.

### Metroid Dread

- Added: Linux and macOS now have the Ryujinx exporting option available.
- Changed: The Missile Tank pickup in Invisible Corpius Room in Artaria has been moved to the left so that it won't overlap with the door in Door Lock Rando.
- Changed: There is now a thermal gate preventing players from entering the Experiment Z-57 fight without activating the nearby thermal first.
- Fixed: The `Hints Location` tab no longer refers to Prime 2 when describing where the hints are placed.
- Fixed: Customizing a preset where EMMI and Bosses were turned off for DNA placement won't have the DNA slider be initially enabled.
- Fixed: A `drive letter` typo in the exporting window.
- Removed: The FAQ entry stating that only the English language is supported has been removed, as all languages are patched since version 7.4.0.

#### Logic database

##### Cataris

- Added: Pseudo Wave Beam (Beginner) to break the blob above Blue Teleportal to Artaria, from the left side of the wall.

### Metroid Prime

- Added: FAQ Entry about non-Superheated rooms
- Added: Exposed "Power Beam Only"-Doors for Door Lock Rando.

#### Logic Database

##### Chozo Ruins

- Changed: Main Plaza: The R-Jump and L-Jump to reach the Grapple Ledge Missile Expansion have been lowered to beginner.

##### Frigate Orpheon

- Added: Biotech Research Area 2 can now be crossed with a Hypermode Wall Boost

##### Magmoor Caverns

- Added: The Sloped R-Jump in Geothermal Core to get to the door to Plasma Processing (commonly referred to as Eagle Jump) is now in logic.

##### Phendrana Drifts

- Added: The jump to the upper pickup in Gravity Chamber now requires an intermediate R-Jump or an Advanced L-Jump alongside the Advanced Slope Jump requirement.

### Metroid Prime 2: Echoes

#### Logic Database

- Fixed: Normal Doors now account for having a beam or Morph Ball Bombs to open.

##### Agon Wastes

- Added: Movement (Intermediate) to get from the center platforms in Central Mining Station to the cannons using Space Jump Boots.
- Added: Screw Attack from the cannons to get the item in Central Mining Station before the Pirate fight.
- Added: Mining Station B - Room Center to Transit Station with Boost Ball, Bombs, BSJ (Intermediate), and Standable Terrain (Intermediate).
- Fixed: The video link for the Expert Slope Jump in Central Mining Station now links to a working video.
- Fixed: Mining Station B - Room Center to Transit Station now properly requires Boost Ball and Standable Terrain (Intermediate) for the No Space Jump Post-Puzzle path.

## [7.5.0] - 2024-04-01

- Added: Command line arguments for exporting games. These commands are intended for advanced uses only.
- Fixed: During generation, actions that involves multiple progressive pickups are now properly considered.

### AM2R

- Fixed: Hitting Zetas with Charge Beam works again.

#### Logic Database

##### Distribution Center

- Added: Gravity Area Corridor: Getting the item is now logical via a Charge Bomb Spread. This requires Knowledge Beginner and Movement Intermediate.
- Fixed: Gravity Chamber Access: Going from right to left is now logical with Gravity and Bombs.
- Fixed: Gravity Chamber Access: Going from right to left is not logical anymore with walljumping.

##### Hydro Station

- Changed: Shinesparking from Breeding Grounds Alpha Nest West to Breeding Grounds Overgrown Alley now requires an intermediate Shinespark.
- Fixed: Hydro Station Exterior: It's now impossible for the Water Turbine to shuffle to a Spider Ball door or a Screw Attack door.

##### Industrial Complex

- Added: Industrial Complex Exterior: It is now possible to get from the right building to the left building. It's an Intermediate Morph Glide with High Jump, and an Advanced without.

##### Main Caves

- Fixed: Drill Excavation: Logic does not expect you to need bombs anymore to break the crystal if Cutscene Skips are enabled.

##### The Tower

- Fixed: Plasma Chamber: It is now logical to escape the room through the left tunnel if the Softlock Prevention option is enabled.

### Cave Story

- Fixed: Cave Story exports with CS:Tweaked now prioritize the mod-specific files over Freeware's. This solves several issues with missing graphics when exporting over a Freeeware game.
- Fixed: Missing graphical assets for rando-exclusive inventory entries in Cave Story: Tweaked exports

#### Logic Database

##### Ruined Egg Corridor

- Added: Health requirements to the Sisters.
- Fixed: Breaking the blocks in `Cthulhu's Abode?` now properly accounts for Super Missile Launcher

### Metroid Dread

- Fixed: DNA placement respects vanilla item placement settings to not assign two items to one location

#### Logic Database

- Added: New trick, Cross Bomb Launch.
- Changed: The Shinesink Clip and Aim Down Clip tricks are now a single Floor Clip trick.

##### Artaria

- Added: Video: Ballsparking into Speed Hallway from the right, charging speed from Energy Recharge Station South.

##### Burenia

- Added: Crossing the gap in Underneath Drogyga with Cross Bomb Launch; Intermediate with Spin Boost, Advanced without.
- Added: Reaching the Missile Tank Pickup in Main Hub Tower Top using Cross Bomb Launch (Advanced).
- Added: Video: Morph Ball Movement Jump in Main Hub Tower Middle.

##### Cataris

- Added: Reaching the Pickup in EMMI Zone Item Tunnel using Cross Bomb Launch (Advanced).
- Changed: The Cross Bomb Skip to reach the Pickup in EMMI Zone Item Tunnel has been reduced from HyperMode to Expert.

##### Dairon

- Added: Getting across the right gap in Early Grapple Room with Cross Bomb.

##### Elun

- Changed: Releasing the X without Bombs or Cross Bombs now requires Knowledge (Beginner).

##### Ferenia

- Changed: Getting across the water in EMMI Zone Exit East with Cross Bombs now additionally requires Cross Bomb Launch (Advanced).
- Changed: Path to Escue: Getting from Door to Save Station Southeast to Dock to EMMI Zone Exit East is now trivial.

##### Ghavoran

- Added: Cross Bomb Launch (Advanced) to get to the Save Station Door in Golzuna Tower from the Missile Tank Pickup.
- Added: Cross Bomb Launch (Beginner) to get the Missile Tank Pickup in Golzuna Tower.
- Added: Video showing the Climb Sloped Tunnels trick to get from the Missile Tank Pickup to the Save Station Door in Golzuna Tower.
- Added: Wall Jump using Spin Boost in Left Entrance.
- Added: Water Space Jump (Intermediate) in Energy Recharge Station, getting up through the Screw Attack Blocks.
- Changed: Using Cross Bomb to get the Missile Tank Pickup in Golzuna Tower now requires Movement (Beginner).
- Changed: The Floor Clip into Golzuna Arena has been reduced from Expert to Intermediate.
- Changed: The Cross Bomb Skip to get across the Pitfall blocks in Cross Bomb Tutorial has been reduced from Expert to Advanced.

### Metroid Prime

#### Logic Database

##### Phendrana Drifts

- Added: Ruined Courtyard: Scan/X-Ray Beginner dash to and from Specimen Storage

##### Tallon Overworld

- Changed: Frigate Crash Site: Overgrown Cavern Climb L-Jump adjusted to Beginner

### Metroid Prime 2: Echoes

- Added: Updated A-Kul's scan with the 2023 CGC Tournament winners.

#### Logic Database

##### Torvus Bog

- Added: The reverse air underwater in Training Chamber now has a method with and without Space Jump (Advanced and Expert respectively). This can be used to get to the bomb slot as well as the door to Fortress Transport Access.

## [7.4.2] - 2024-03-13

This release is identical to 7.4.0 and was released to revert 7.4.1.

## [7.4.1] - 2024-03-13

### AM2R
- Fixed: Hitting Zetas with Charge Beam works again.

### Cave Story
- Fixed: Cave Story exports with CS:Tweaked now prioritize the mod-specific files over Freeware's. This solves several issues with missing graphics when exporting over a Freeeware game.
- Fixed: Missing graphical assets for rando-exclusive inventory entries in Cave Story: Tweaked exports


## [7.4.0] - 2024-03-08

- Added: A warning will be shown when trying to generate a game where more items are in the pool than the maximum amount of items.
- Added: When a game is exported via ftp, a message is displayed indicating that an attempt is being made to connect to the ftp server instead of the patcher's misleading "Done" message.
- Changed: Improved how requirement templates are simplified, improving generation and resolver performance.
- Fixed: Generating a game after customizing a preset will not completely freeze Randovania anymore.
- Fixed: The collection text displayed when mixing Hide All model style with Random models and a cross-game multiworld is now always a generic message when your own pickup is disguised as a pickup of another game.
- Fixed: In the Item Pool tab, selecting Shuffled now works properly for non-progressive entries with multiple copies and certain other items.
- Fixed: Changelog window properly displays images.
- Fixed: Cancelling connecting to the server is better handled now.

### Resolver

- Fixed: Some cases of resolver timeout.

### AM2R
- Added: A popup helping the player to inform how Missile-less Metroid combat works
- Added: The following sprites were added for Dread Multiworld: Energy Tanks, Missile Tanks, Missile Tank+, Power Bomb Launcher, Power Bomb Tank, Varia Suit
- Changed: The following Multiworld sprites were changed in order to fit more with AM2R's art style: Dread's Energy Part, Dread's Wide Beam, Echoes' Amber Translator, Echoes' Cobalt Translator, Echoes' Dark Agon Key, Echoes' Darkburst, Echoes' Dark Torvus Key, Echoes' Emerald Translator, Echoes' Ing Hive Key, Echoes' Sky Temple Key, Echoes' Super Missiles, Echoes' Violet Translator
- Fixed: Rare crash when receiving a flashlight/blindfold in a Multiworld session.
- Fixed: AM2R Speed Booster Upgrades now show properly instead of using the default offworld model.

### Cave Story
- **Major** - Cave Story: Tweaked is now supported as an export platform and included with Randovania.

#### Logic Database

##### Egg Corridor

- Added: Health requirements for the Igor boss fight.

##### Grasstown

- Fixed: Grasstown: Accessing the Jellyfish field from the east side of Chaco's House now properly accounts for weapons/pacifist strats instead of being trivial.
- Added: Health requirements for the Balrog 2 boss fight.
- Added: Health requirements for the Balfrog boss fight.
- Changed: Shelter: Accessing the Save Point and Refill is now logically possible when entering from the teleporter.

##### Mimiga Village

- Added: Health requirements for the Balrog 1 boss fight.

### Metroid Dread

- Added: "Access Permanently Closed" doors can be used in Door Lock Randomizer. This includes new default and alternate textures in cosmetic options.
- Added: New Missile Launcher model for Prime, Echoes, and AM2R multiworld pickups.
- Added: New Super Missile Expansion model for AM2R multiworld pickups.
- Fixed: Wide Beam shields now require the Wide Beam to break, and cannot be cheesed with Wave or Plasma beam.
- Fixed: Saves from a different world in the same multiworld session are correctly handled as incompatible.
- Fixed: Text is patched in all languages, not just English.

#### Logic Database

##### Ghavoran

- Added: In Spin Boost Tower: Expert Speed Booster Conservation from Ledge Below PB Tank to Pickup (PB Tank), as well as a video for this trick.

### Metroid Prime

#### Logic Database

- Added: 35 new Videos to the Database

##### Chozo Ruins

- Changed: Vault: NSJ Bombless Wall Boost lowered to Expert
- Changed: Ruined Nursery: bombless Standable Terrain NSJ lowered to Advanced and w/ SJ lowered to Intermediate
- Changed: Hive Mecha: Fight skip via walkway lowered to Intermediate Movement
- Added: Hive Mecha: Fight skip NSJ Advanced Movement bunny hop
- Added: Furnace: Spider track climb trick description
- Added: Furnace: Bombless Intermediate Movement to West Furnace Access
- Added: Burn Dome Access: Advanced Movement and Wallboost bombless escape
- Added: Hall of the Elders: Advanced Complex Bomb Jump wave slot skip

##### Phazon Mines

- Added: Elite Research: Advanced IUJ scanless climb
- Added: Main Quarry: Advanced BSJ to Waste Disposal
- Added: Metroid Quarantine B: Hypermode Single Room OOB NSJ bombless
- Added: Elevator Access A: Hypermode bombless spiderless climb from Elevator A
- Added: Elevator Access A: Expert Movement logic for climbing without Wave Beam
- Changed: Phazon Processing Center: Item to Maintenance Tunnel L-Jump now has proper X-Ray logic
- Changed: Phazon Processing Center: Item to Maintenance Tunnel Complex Bomb Jump has been properly replaced with Bomb Jump

##### Phendrana Drifts

- Added: Frozen Pike NSJ Bombless Climb from Frost Cave Access now has proper Charge Beam, Scan Visor, and Combat logic
- Added: Hypermode Frozen Pike NSJ Bombless Climb from bottom to top
- Added: Frozen Pike Hypermode BSJ to Transport Access
- Added: Frozen Pike NSJ Hunter Cave to Frost Cave Intermediate Slope Jump
- Changed: Transport Access Single Room OOB lowered to expert and advanced tricks
- Added: Ice Ruins West Courtyard Entryway to middle platform NSJ Hypermode BSJ and NSJ damage boost
- Added: Ice Ruins East Expert Single Room OOB ice item heist
- Added: Ice Ruins East Advanced Single Room OOB and Hypermode Movement spiderless bombless spider track item
- Added: Ruined Courtyard Advanced Movement bunny hop to Save Station A
- Added: New hash words

## [7.3.2] - 2024-02-??

- TODO: fill out or remove.

## [7.3.1] - 2024-02-07

### AM2R

- Fixed: Receiving a suit in a Multiworld session will not place you in the most upper-left position of a room anymore.

## [7.3.0] - 2024-02-07

- Added: Ability to turn off changing "to" Normal Doors in Door Type dock rando.
- Fixed: For Linux and macOS, the auto tracker tooltip will not show black text on black background anymore.
- Fixed: Searching for your own pickup in multiworld sessions will now show only pickups which match *exactly* the name, instead of showing pickups which start with that name.
- Fixed: The import in a multiworld session is blocked if it contains an unsupported game.
- Fixed: Opening the webbrowser for Discord Login doesn't fail on Linux anymore.
- Changed: Scanning ammo in the Prime games will now show nicer text for items that provide negative ammo or multiple positive ammo.
- Fixed: For Windows, the game select tooltip will not render as grey text on grey background in dark mode.
- Added: Games display a banner if they are multiworld compatible.

### Resolver

- Fixed: Some cases of resolver timeout.

### AM2R

- **Major** - Added: Multiworld support for AM2R.
- Added: Auto-Tracker functionality.
- Added: A "Hints"-tab, which describes the hint system used in AM2R in detail.
- Added: A "Hint Item Names"-tab, which describes which names are used to describe the items in offworld hints.
- Changed: Minimal Logic has been adjusted. It now also checks for Morph Ball, Missile Launcher, the DNA and the Baby collection.
- Changed: The Baby now checks for all DNA being collected and will display a message if not.
- Changed: Progressive Suits and Progressive Jumps now display custom sprites instead of Space Jump / Gravity Suit sprites in order to make them more distinct.
- Changed: The yams.json file will not be present anymore for race seeds.
- Fixed: The shell script after exporting works now on Flatpak environments.
- Fixed: Typos in FAQ.

#### Logic Database

- Added: 20 Videos to the Logic Database.

##### Main Caves

- Fixed: In Surface Hi-Jump Challenge: Now correctly uses normal damage instead of lava damage for damage boost.
- Fixed: In Drivel Drive: Intended Ballspark now requires Gravity.
- Changed: In Drivel Drive: Bumped mockball method to Expert.
- Changed: In Western Cave Shaft: Bumped health requirement for the descent to require an Energy Tank in trickless.

##### Golden Temple

- Added: In Guardian Arena: Now accounts for Speed Booster quick kill with Intermediate Knowledge.

##### Hydro Station

- Fixed: In Breeding Grounds Entrance: Activating the EMP Slot now properly accounts for Missiles.

##### Industrial Complex

- Fixed: Renamed the room `Spazer Beam` to `Spazer Beam Chamber`.
- Changed: Upper Factory Gamma Nest: Shinesparking from the room below to get the top item is now an intermediate shinesparking trick.

##### The Tower

- Changed: In Tester Arena, the fight requirements have been restructured with more thorough combat and health requirements.

##### Distribution Center

- Changed: In Dual Gamma Nest, the fight now requires Gravity suit on Trickless Combat. Health requirements adjusted around this change.
- Changed: Distribution Center Exterior West: Shinesparking to get the top Missile Tank is now an intermediate shinesparking trick.
- Changed: Bullet Hell Room Access: Shinesparking to get from `Door to Bullet Hell Room` to `Door to Distribution Facility Intersection` now requires an intermediate shinesparking trick.

### Cave Story

- Fixed: The name for Puppy locations and Labyrinth Shop locations will now be shown correctly on the Location Pool tab.

### Metroid Dread

- Added: Changing the volume of the music, SFX and background ambience is now possible via cosmetic options.
- Changed: Speed Booster Upgrades and Flash Shift Upgrades are now considered minor items instead of major.

#### Logic Database

- Removed: It's no longer logical to push Wide Beam Blocks with Wave Beam without Wide Beam.
- Fixed: All usages of Missiles now require the Missile Launcher.
  - Affects:
    - Fighting Corpius with Normal Missiles.
    - The part of the Z57 fight where you use Storm Missiles to stop the healing.
    - Breaking the Missile Blocks in Dairon - Transport to Artaria.
    - Fighting Escue with Normal Missiles.
    - Fighting Golzuna with Storm Missiles and Normal Missiles.
    - Fighting Central Units.

##### Artaria

- Added: Single Wall Jump (Beginner) to cross the pillar left to right in White EMMI Introduction.
- Added: Using Speed Booster in White EMMI Introduction to get over the pillar left to right, from the BallSpark Hallway Room, also available in Door Lock Rando.
- Fixed: Using Speed Booster in White EMMI Introduction to get over the pillar left to right, from the Teleport to Dairon Room now requires Door Lock Rando to be disabled.

##### Cataris

- Added: The Wide Beam Block in Dairon Transport Access can now be traversed with a Diffusion Abuse trick from below.

##### Ferenia

- Changed: Using Speed Booster to reach the item at the top of Purple EMMI Introduction now requires Speed Booster Conservation (Intermediate).
- Fixed: Energy Recharge Station (Gate): Clearing the Grapple Block from the Upper Bomb Ledge now additionally requires the Main Power Bomb instead of only Power Bomb Ammo.
  - All the other usages of Power Bombs in this area also now require the Main Power Bomb.

##### Ghavoran

- Added: Bomb Jump in Right Entrance, out of the water to the Grapple Block Alcove. Requires Diagonal Bomb Jump and either Out of Water Bomb Jump or Gravity Suit.
- Added: Video showing the Grapple Movement trick in Right Entrance.

### Metroid Prime

- Added: It is now possible to have a seperate total amount and required amount of Artifacts.
- Changed: Minimal Logic now also checks for the Ridley event.
- Fixed: Rare softlock/glitches regarding Central Dynamo maze

### Metroid Prime 2: Echoes

- Added: Having Double Damage no longer causes the morph ball to glow.
- Added: 7 more joke hints.
- Changed: Minimal Logic now also checks for the Emperor Ing event.

#### Logic Database

- Added: 12 videos to the database

##### Torvus Bog

- Added: In Great Bridge: Rolljump method to reach Abandoned Worksite from Temple Access (Top)

## [7.2.0] - 2024-01-05

- **Major** - Added: Rebranded Randovania icons.
- Fixed: Bug where tooltips did not show uncollected item names in the autotracker.
- Changed: Update to the Database Video Directory site to eliminate lag and add modern styling.
- Changed: Autotracker tooltips now display text in black instead of gray.

### Metroid Dread

#### Logic Database

##### Artaria

- Added: In Screw Attack Room: Break the blob with Slide Turnaround Pseudo Wave Beam, requires Gravity Suit. Beginner from the left and Intermediate from the right.
- Fixed: The Advanced Pseudo Wave Beam to break the Blob in Screw Attack Room from the right now handles it not working with Gravity Suit.
- Fixed: Add Slide as a requirement for the Pseudo Wave Beam usages in Melee Tutorial Room and Early Cloak Room.

##### Burenia

- Added: Pseudo Wave Beam to break the bottom right blob in Burenia Hub to Dairon. Requires Slide and Gravity Suit or Diffusion Beam.
- Fixed: When using Power Bomb to break the bottom right blob in Burenia Hub to Dairon, also require the ability to shoot a beam.
- Fixed: Burenia Hub to Dairon: Getting the item in the fan with only Flash Shift now requires at least one Flash Shift Upgrade as well, and also only requires Intermediate movement (instead of Advanced).
- Changed: Main Hub Tower Middle: Climbing out of the water from Left of Central Grapple Block without any items now requires Advanced Movement, up from Intermediate.

##### Ferenia

- Added: In Space Jump Room: Use Grapple Beam to jump out of water above Underwater Ledge Left, and use Single Wall Jump, Spin Boost or Flash Shift to reach Dock to Transport to Ghavoran. Video included.
- Changed: In Space Jump Room: Can traverse from Underwater Ledge Left to Dock to Transport to Ghavoran using Spider Magnet, with either Flash Shift and Wall Jump or Morph Ball and Single Wall Jump.
- Changed: In Space Jump Room: Added a video for reaching the Missile Tank with only Morph Ball and Bombs
- Changed: In Space Jump Room: Added a video traversing from Underwater Bottom to Underwater Ledge Left with only Grapple Beam.

##### Ghavoran

- Fixed: Getting the Energy Part Pickup in Golzuna Tower using Spin Boost and Shinespark Conservation Beginner now correctly requires Morph Ball.
- Changed: Opening the door to Orange Teleportal directly from below, in Golzuna Tower, requires Diffusion Beam.
- Added: The door to Orange Teleportal can be opened from inside the tunnel left after breaking the Speed Booster Blocks, in Golzuna Tower. This requires Charge Beam and either Wave Beam or Pseudo Wave Beam Beginner.

### AM2R

- Added: Research Site Open Hatches as available doors for Door Lock Rando.
- Added: New option to place DNA anywhere.
- Added: New option to force Save Station doors to be normal doors.
- Added: New option to force doors in Genetics Laboratory to be normal doors.
- Added: If the user starts with random items, then an item collection screen will now be shown, telling the player which items they start with.
- Added: Clearer GUI symbols, when expansions have been collected, but not their corresponding launcher.
- Added: When softlock prevention is active, then the first two crumble blocks in Super Missile Chamber will be shoot blocks instead.
- Changed: "Distribution Center - Energy Distribution Emergency Exit" has updated behavior when 'Softlock Prevention' is enabled. Before, only the bottom row of Speed Booster blocks were removed. Now, all of them have been removed, except for the leftmost pillar.
- Fixed: When spinjumping into a progressive Space Jump, the spinjump SFX is not being infinitely looped anymore.
- Fixed: Entering "Hatchling Room Underside" will now show the Metroid scan notification only once.

#### Logic Database

- Added: 15 Videos to the Logic Database.

##### Main Caves

- Added: In Surface Hi-Jump Challenge: Shinespark conservation method to reach item.

##### Hydro Station

- Added: In Inner Alpha Nest South: IBJ method to reach item.
- Changed: In Arachnus Arena: New health and dodging requirements for fighting Arachnus.

##### Industrial Complex

- Added: In Lower Factory Intersection: Can now climb the room by shinesparking after a short charge.
- Added: In Treadmill Room: Going from right to left is now possible via a beginner Shinespark or an intermediate Morph Glide.
- Fixed: In Lower Factory Intersection: Climbing the room now correctly needs a damage boost for wall jumps.
- Fixed: In Shirk Prisons: Going from right to left, now requires Morph Ball, or 4 (Super) Missiles.
- Fixed: In Treadmill Room: Going from right to left via Movement is now impossible.
- Changed: In Torizo Arena: New weapon, health, and dodging requirements for fighting Torizo.

##### Genetics Labratory

- Changed: In Queen Arena: Additional Beam requirements and dodging requirements for fighting Queen trickless.

### Metroid Prime 2: Echoes

#### Logic Database

##### Dark Agon Wastes

- Added: Requirements to trigger the Amorbis fight from below: Spacejump, NSJ Z-Axis Screw Attack or BSJ, and bomb jumps or standable terrain with the energy taken.
- Added: Advanced combat to fight Amorbis after the energy has been taken.
- Changed: Revised Amorbis combat requirements (trickless requires a good weapon + 2 E, beginner requires a weapon and 1 E, intermediate neither)
- Changed: Skipping the Amorbis trigger, or touching it to trigger the fight from below, requires Knowledge set to Intermediate.

### Metroid Prime

#### Logic Database

##### Tallon Overworld

- Added: Advanced Single Room OoB to reach Landing Site item without Morph Ball

## [7.1.1] - 2023-12-26

### Metroid Prime

- Added: A more stream-friendly autotracker layout
- Fixed: Reverted Warrior Shrine -> Monitor Station loading improvement which could sometimes cause crashes
- Fixed: Export compatibility with legacy cutscene skip options
- Fixed: Music issues in Frigate Orpheon, Artifact Temple, Arboretum, Sunchamber Lobby, Burn Dome and Lava Lake
- Fixed: [PAL] Issue with the Artifact Temple teleporter arrival cutscene
- Fixed: Non-NTSC text issues
  - Seed hash not showing on main menu
  - Credits not showing seed spoiler
  - [JP] Font size
- Added: `qolGeneral` improvements
  - Ice wall in Phendrana Shorelines now shatters instead of melting when shot
  - Better Save Station load trigger in Phendrana Shorelines
  - Better door open triggers in Arboretum
- Changed: Back-to-back cutscenes in Artifact Temple now skip as one

### Metroid Prime 2: Echoes

- Added: A more stream-friendly autotracker layout

## [7.1.0] - 2023-12-01

- Fixed: Bug with progressive suits in the autotracker always highlighting first suit
- Changed: "Remove redundant pickup alternatives" and "Stagger placement of pickups" are no longer experimental options and will be included in all presets moving forwards.

### AM2R

- Added: Shell script to make launching randomized games easier on Flatpak.
- Added: Plasma Beam Chamber's crumble blocks will be gone when the softlock prevention setting is turned on.
- Fixed: Visual time of day discrepancy with Septoggs and the tileset if started at GFS Thoth.
- Fixed: A flipped water turbine if the vanilla water turbine was set to be changed to one.
- Fixed: Crash when starting the game and loading a save room which contains a destroyed water turbine.
- Fixed: "Cancel" button not working properly on "Toggle" Missile-Mode.

#### Logic Database

- Changed: Zeta and Omegas combat rebalanced for lower difficulties.

### Metroid Dread

- Added: Power Bomb Limitations now shows up on the Preset Summary when enabled.

#### Logic Database

##### Artaria

- Added: In Screw Attack Room: Get from Door to Freezer(Power) to Start Point 2 by sliding.
- Added: In Screw Attack Room: Get from Start Point 2 to Early SA Platform with Space Jump.
- Added: In Screw Attack Room: Get from Door to Freezer(Power) to Screw Attack Pickup by using Shinespark. Requires Speed Booster Conservation Beginner and Disabled Door Lock Randomizer.
- Added: In EMMI Zone Hub: Get to the item pickup and the top left door from Door to Ballspark Hallway, using Shinespark, Speed Booster Conservation Beginner.
- Added: In EMMI Zone Hub: Get to the item pickup from Door to Ballspark Hallway using Speed Booster and Spider Magnet.
- Fixed: In EMMI Zone Hub: Getting to the item pickup from Door to Ballspark Hallway using Flash Shift and Single Wall Jump is now separated from the Grapple Movement alternative.
- Fixed: In EMMI Zone Hub: Getting to the item pickup from Door to Ballspark Hallway using Flash Shift and Single Wall Jump now requires a Flash Shift Upgrade.
- Fixed: In EMMI Zone Hub: Getting to the item pickup from the lower door to Wide Beam Block Room using a Shinespark now requires Door Lock Rando to be disabled.
- Removed: In EMMI Zone Hub: Redundant option: getting from the lower to the upper Door to EMMI Zone Exit Southwest using Speed Booster when Door Lock Rando is disabled.

##### Burenia

- Added: In Gravity Suit Tower: Getting from the Lower door to Ammo Station South to the Upper door to Gravity Suit Room is in logic with either Power Bombs or after breaking the floor.
- Changed: In Gravity Suit Tower: Getting from the Lower door to Ammo Station South to the Lower door to Gravity Suit Room is now locked behind Highly Dangerous Logic

##### Cataris
- Added: In Underlava Puzzle Room 2: Use Speed Booster with at least one upgrade to shinespark through the speed blocks from the right.

##### Ferenia

- Added: In EMMI Zone Exit Middle: Use Wave Beam and Charge Beam or Power Bombs to open the Upper Door to EMMI Zone Exit West, then traverse through that room to get to the upper door.
- Added: In Purple EMMI Arena: Use Water Space Jump (Intermediate) to jump out of the water to reach the door.
- Changed: In EMMI Zone Exit Middle: Going from the Dock to Map Station to the Door to EMMI ZONE Exit West (Lower) is now trivial.
- Changed: In Purple EMMI Arena: Jumping out of the Water to reach the door using Cross Bombs now requires Water Bomb Jump Beginner. Using Normal Bombs no longer requires Spin Boost.

##### Ghavoran

- Changed: Golzuna logic has been overhauled to include Storm Missiles, Bombs, or Cross Bombs to fight it and forcing Flash Shift, Spin Boost, or Space Jump to dodge its attacks if not using shinesparks to defeat it.
- Fixed: Missing check on PB limitations to get to Orange Teleportal by opening the door from the tunnels below.

### Metroid Prime

- Fixed: Some rooms not appearing on map when "Open map from start" export option is selected
- Fixed: Parasite Queen permadeath when skipping death cutscene
- Fixed: Black bar in Control Tower cutscene
- Fixed: Minor PAL issues regarding Skippable Cutscenes in Exterior Docking Hangar and Sunchamber
- Added: Preset option to force Normal or Hard difficulty in the Main Menu
- Added: More Base QoL
  - All rooms now automatically play music appropriate to the area, even if the original music trigger has not been touched
  - The bomb blocks in Lava Lake and Chapel Tunnel are gone forever once destroyed
  - Fix Arboretum rune scan not always appearing when vines are retracted
  - Fix broken load trigger in Aether Lab Entryway
  - Tweaked the size of some door open and loading triggers
  - Sun Tower Access Ghost can now be seen after performing Early Wild
  - Better music timing of Elite Pirate breakout
  - Fix Chapel of the Elder's item platform not rising up all the way
  - Removed more "flashbang" effects
- Changed: Research Core item acquisition cutscene removed in Competitive Skippable Cutscenes
- Changed: Reintroduce and improve loading trigger optimization in Warrior Shrine
- Changed: Update in-game text when refilling PBs at missile stations
- Changed: The Missile Launcher's broad category is now "missile system" instead of "missile-related upgrade".

#### Logic Database

- Added: Database logic for Hard Mode

##### Chozo Ruins

- Added: Vault NSJ with Wallboosts
- Changed: Decreased Difficulty of Tower of Light NSJ Slope Jump

##### Magmoor Caverns

- Added: Fiery Shores wallcrawl to reach Upper Item

##### Phazon Mines

- Added: Difficult HBJ in MQB Phazon Pit
- Added: Elite Research Single Room OOB to Item
- Added: Upper Elite Research Dash to Reach Item NSJ

##### Phendrana Drifts

- Changed: Thardus Thermaless with Bombs and w/o adjusted
- Added: Phendrana Canyon NSJ Scanless Damage Boost
- Added: Phendrana's Edge NSJ Grappleless BSJ
- Added: Ruined Courtyard NSJ Climb UBJ
- Added: Thardus Skip NSJ from North Quarantine Tunnel

##### Tallon Overworld

- Added: Great Tree Hall Lower NSJ Climb BSJ
- Added: Landing Site B Hop to Reach Gully NSJ

### Metroid Prime 2: Echoes

#### Logic Database

- Changed: Climbing Transport A Access using slope jump + NSJ SA no longer incorrectly requires SJ as well

## [7.0.1] - 2023-11-??

- To be decided if it will be necessary.

## [7.0.0] - 2023-11-03

- **Major** - Added: AM2R has been added with full single player support. Includes Door Lock Rando, some toggleable patches and more.
- Changed: The Changelog window has received a slight overhaul. The date of each release is shown, hyperlinks are fixed, and patch notes are now accessed through a drop-down box (previously used vertical tabs).
- Changed: Trick level sliders ignore mouse scroll inputs, preventing unintended preset changes.
- Changed: The Trick Details list in the menu bar no longer displays tricks that shouldn't be visible in the UI.
- Changed: For Multiworld, sending collected locations to the server can no longer fail if there's an error encoding the inventory.
- Changed: The directory layout has now changed, moving everything that isn't the executable to an `_internal` folder.
- Changed: When verifying the installation, missing files and modified files are listed in the console and log.
- Changed: An explicit error is now displayed when a preset has minimum random starting items higher than the maximum.
- Fixed: Map tracker selects the correct start location if the preset has only one start location that is not the default.
- Fixed: When verifying the installation, the title of the popup now properly says "Verifying installation".
- Fixed: Exporting with hidden item models in a multiworld now works properly.

### Resolver

- Fixed: Bug where damage constraints in chains were not understood correctly.
- Fixed: Damage reductions from multiple suits are no longer multiplied together.
- Improved: The output from the resolver now includes the node with the victory condition.
- Improved: When using verbosity level High or above, the energy is displayed in the output.
- Improved: Speed up resolving of hard seeds by allowing skipping of more kinds of unsatisfied requirements.

### Cave Story

- **Major** - Added: Multiworld support. Currently only supports the version of freeware provided by Randovania.
- Fixed: Exporting Cave Story no longer causes a runtime error.
- Fixed: Presets that start in Camp no longer error in generation.
- Changed: The bookshelf in Prefab House now returns you to Prefab Building, before the boss rush.
- Fixed: Alt-tabbing while in fullscreen no longer crashes the game.
- Fixed: You can no longer select a negative weapon slot from the inventory.
- Fixed: The teleporter menu no longer flickers.

### Metroid Dread

- Fixed: Custom shields now use the correct shader and texture effects and no longer a black background
- Fixed: Issues with negative amount for ammo items. The current amount was set to a wrong value and you had to use a ammo refill station. This also caused issues with the auto tracker and multiworld.

#### Logic Database

- Fixed: The "Power Bomb Limitations" setting is now respected for opening Charge Beam Doors.

##### Artaria

- Changed: Going to Transport to Dairon with Speed Booster now requires the Speed Booster Conservation trick set to Beginner.
- Changed: The item above Proto EMMI now requires Speed Booster Conservation set to Beginner when reaching it with Speed from the top.
- Changed: Using Speed Booster to reach the pickup in EMMI Zone First Entrance now requires either the EMMI defeated or Speed Booster Conservation set to Beginner.

##### Burenia

- Added: Use Spin Boost with Wall Jump to climb from left to right at the top of Gravity Suit Tower.
- Changed: The Early Gravity sequence now requires the Speed Booster Conservation trick set to Beginner.

##### Cataris

- Added: Ledge warp out of the Diffusion Beam Room to avoid being trapped by the one way door and the blob.
- Changed: The item in Dairon Transport Access now requires the Speed Booster Conservation trick set to Beginner.
- Changed: The speed blocks leading to Underlava Puzzle Room 2 now require the Speed Booster Conservation trick set to Beginner or Power Bombs.

##### Dairon

- Changed: The lower item in the Freezer now requires the Speed Booster Conservation trick set to Beginner.
- Changed: The item in Ghavoran Transport Access now requires the Speed Booster Conservation trick set to Beginner when using Space Jump.
- Changed: The item in Storm Missile Gate Room now requires the Speed Booster Conservation trick set to Beginner when coming from above.

##### Elun

- Added: Elun's Save Station is now a valid starting room.
- Changed: The item in Fan Room now requires the Speed Booster Conservation trick set to Beginner.

##### Ferenia

- Added: Emmi Zone West Exit now has a Damage Boost trick to move from the center platform to the west door.
- Changed: The item in Fan Room now requires the Speed Booster Conservation trick set to Beginner or Gravity Suit with door lock rando disabled.
- Changed: The item in Speedboost Slopes Maze now requires the Speed Booster Conservation trick set to Beginner.
- Changed: The Missile+ Tank in Space Jump Room now requires the Speed Booster Conservation trick set to Beginner.

##### Ghavoran

- Changed: Going up Right Entrance with Speed Booster now requires the Speed Booster Conservation trick set to Beginner.
- Changed: The upper item in Golzuna Tower now requires the Speed Booster Conservation trick set to Beginner when using Spin Boost from the top.

### Metroid Prime

- Changed: In the Auto-Tracker Pixel Theme, visors are now pilled, Boost Ball icon with a proper trail, improvements to Power Bomb icon.
- Fixed: Counting normal damage reductions from suits twice.
- Fixed: Item position randomizer not being random.
- Fixed: Foreign object in ruined shrine
- Fixed: Room rando + cutscene skip compatibility
- Fixed: Crash when exporting a seed with a blast shield in phazon infusion chamber and essence death teleporter
- Fixed: [PAL/JP] Restored Missile and Charge shot stun in one hit on Ridley
- Fixed: [PAL/JP] Restored Wavebuster cheese on Ridley
- Fixed: When customizing cosmetic options, the labels are now properly updated.

### Metroid Prime 2: Echoes

- Added: One new Joke Hint referring to Raven Beak added to the pool
- Changed: In the Auto-Tracker Pixel Theme, visors are now pilled, Boost Ball icon with a proper trail, Screw Attack icon now faces clockwise, dedicated Power Beam icon.
- Changed: Damage Requirements for Warrior's Walk Item Pickup has been lowered from 80 to 60 dmg in total (30 energy getting the item and 30 energy going back)

## [6.4.1] - 2023-10-12

### Metroid Dread

- Removed: The "Power Bomb Limitations" has been disabled due to issues. This will be re-added in the future.

## [6.4.0] - 2023-10-05

### Metroid Dread

- Fixed: The "Power Bomb Limitations" setting is now accounted for by logic.

### Metroid Prime:

- Fixed: When room rando is enabled, cutscenes are no longer skippable to avoid a bug with elevators. This will be properly fixed in the future.

## [6.3.0] - 2023-10-02

- Added: During generation, if no alternatives have a non-zero weight, try weighting by how many additional Nodes are reachable.
- Added: Data Visualizer now has a very visible checkbox to quickly toggle if the selected trick filters are enabled.
- Added: When trick filters are enabled, a line is added indicating how many requirements are being filtered.
- Changed: The generator will now consider placing Energy Tanks, if there's a damage requirement that's exactly high enough to kill the player.
- Fixed: The menu option for viewing all Randovania dependencies and their licenses has been restored.
- Fixed: The generator should now handle cases with negative requirements a little better.
- Fixed: Map tracker works again for Metroid Dread and Metroid Prime.

### Resolver

- Fixed: Bug where nested requirements were combined wrongly.
- Improved: Order of exploring certain dangerous events.

### Metroid Dread

- Added: Enky and Charge Beam Doors can be made immune to Power Bombs. This is enabled in the Starter Preset, and can be toggled in Preset -> Game Modifications -> Other -> Miscellaneous -> Power Bomb Limitations.
- Added: Warning in the FAQ about custom text not displaying if the game is played in languages other than English.
- Changed: Exporting games is now significantly faster.

#### Logic Database

- Added: 3 videos to the logic the database for a diagonal bomb jump in Ghavoran, a single-wall jump in Cataris, and a diffusion abuse trick in Artaria.

##### Artaria

- Changed: EMMI Zone Spinner: The connection to the pickup that is available before flipping the spinner now also requires door lock rando and Highly Dangerous Logic to be enabled.

##### Burenia

- Changed: Teleport to Ferenia: Using Speed Booster to get past the Shutter Gate now requires Speed Booster Conservation Beginner.

##### Cataris

- Changed: Thermal Device Room South: The connections to the thermal door that closes after using the thermal device now logically remains open when door lock rando is disabled and the "Can Slide" and "Shoot Beam" templates are satisfied. This is a handwave that makes the thermal device no longer a dangerous resource.
- Changed: Single-wall Jump trick in Cataris Teleport to Artaria (Blue) now requires a slide jump.
- Changed: Exclude Door above First Thermal Device from Door Randomization. Effectively making the First Thermal Device a safe action also when doors are randomized.

##### Dairon

- Changed: Yellow EMMI Introduction: Using Speed Booster to go through the Shutter Gate, right to left, no longer requires Flash Shift Skip.

##### Ferenia

- Changed: Purple EMMI Introduction: Using Speed Booster to get past the Shutter Gate now requires Speed Booster Conservation Intermediate instead of Flash Shift Skip Beginner.

##### Ghavoran

- Changed: The connection of EMMI Zone Exit Southeast and EMMI Zone Exit West is now a proper door. This enables it to now be shuffled in door lock rando.
- Changed: Going backwards through the Eyedoor now requires having first destroyed it, Flash Shift and Intermediate Movement, or being able to tank the damage.

### Metroid Prime

- Fixed: Door from Quarantine Access A to Central Dynamo being inoperable with Reverse Lower Mines enabled.
- Fixed: Minor issues with new skippable cutscenes option.
- Fixed: PAL export with skippable cutscenes
- Fixed: Flaahgra crash with skippable cutscenes (fingers crossed)
- Fixed: Warrior shrine loading behavior
- Changed: Remove white screen flash effect when crates explode.
- Changed: Skippable cutscene modes are no longer experimental. Skippable is the new default. Competitive cutscene mode has been updated appropriately.
- Changed: Update tournament winner scan in Artifact Temple
- Changed: Improve loading times when leaving MQB
- Changed: Parasite Queen no longer respawns on 2nd pass
- Changed: The post-Parasite Queen layer in Biotech Research Area 1 now prevents backtracking through Emergency Evacuation Area (1-way door)
- Removed: Major/Minor Cutscene Mode (Major hidden behind experimental options)

#### Logic Database

##### Impact Crater

- Added: The Metroid Prime Exoskeleton fight has full combat logic.

##### Chozo Ruins

- Added: Sun Tower Sessamoharu Complex Bomb Jump to Skip Super Missiles/Scan Visor

##### Phazon Mines

- Added: Phazon Processing Center between Pickup and Maintenance Tunnel Door
- Fixed: Traversing from the Spider Track Bridge to the Quarantine Access A door in Metroid Quarantine A now properly requires the barrier to be removed or `Backwards Lower Mines` to be enabled.

##### Phendrana Drifts

- Added: New Thardus Skip Method from Room Center
- Added: Quarantine Monitor to North Quarantine Tunnel Thardus Skip
- Added: Phendrana Shorelines Spider Track item without spider ball out of bounds trick

### Metroid Prime 2: Echoes

- Changed: When Progressive Grapple is enabled, it will now show `2 shuffled copies` rather than `Shuffled` for better consistency.
- Changed: A proper error message is displayed when mono is not found, when exporting a game on macOS and Linux.

#### Logic Database

- Added: 22 videos to the logic database. see the [Video Directory]
(https://randovania.github.io/Metroid%20Prime%202%20Echoes/) for the full collection
- Added: Comments to some Beginner Bomb Jump tricks
- Changed: The trick setting "Suitless Ingclaw/Ingstorm" got renamed to "Suitless Dark Aether" with the intention to cover more tight Dark Aether energy requirements outside of Ingclaw or Ingstorm related checks.

##### Sky Temple Grounds:

- Changed: War Ritual Grounds, Shrine Access, Lake Access, Accursed Lake, Phazon Pit and Phazon Grounds will now require a Suit on trickless settings

##### Agon Wastes:

- Added: Main Reactor: Scan Dash (Advanced) to reach the Luminoth Corpse which allows to reach the item through Slope Jumps and Standable Terrain (Advanced).
- Added: Main Reactor: It is now possible to get to the item with only Spider Ball, Morph Ball Bombs, Standable Terrain (Intermediate) and Bomb Space Jump (Expert) without Space Jump.

##### Dark Agon Wastes:

- Added: Hall of Stairs: Bomb Space Jump (Advanced) to reach Save Station 3 Door without Space Jump

##### Dark Torvus Bog:

- Added: Portal Chamber (Dark): It is now possible to reach the Portal with a Slope Jump (Intermediate) and Screw Attack without Space Jump.

##### Sanctuary Fortress:

- Added: Main Gyro Chamber: Instant Morph (Hypermode) into boost, to destroy the glass to Checkpoint Station
- Added: Reactor Core Item pickup now possible with just Spider Ball and Morph Ball Bombs via Standable Terrain (Intermediate) and Bomb Jump (Intermediate)
- Added: Vault: Extended Dash (Expert) and Boost Jump (Expert) Method to reach the Spinner Side
- Added: Accessing the portal in Watch Station with a Bomb Space Jump (Advanced) to reach the Spider Track, Standable Terrain (Advanced) to reach the Bomb Slot, and an Instant Morph (Advanced)

##### Ing Hive:

- Added: Hive Temple Access: Slope Jump (Expert) into Screw Attack to skip Hive Temple Key Gate
- Changed: Temple Security Access: Z-Axis Screw Attack Trick is changed into Screw Attack into Tunnels (Advanced)
- Changed: Culling Chamber and Hazing Cliff will now require a Suit on trickless settings

## [6.2.0] - 2023-09-02

- Added: "Help -> Verify Installation" menu option, to verify that your Randovania installation is correct. This is only present on Windows.
- Changed: Game generation is now up to 150% faster.
- Changed: The resolver now tries otherwise safe actions behind a point of no return before it tries actions that give dangerous resources. This makes the solve faster by avoiding some cases of backtracking.
- Changed: Comments no longer prevent And/Or requirements from being displayed as short form.
- Fixed: Auto Tracker icons that were supposed to be always visible no longer show as disabled.
- Fixed: Opening race rdvgame files from older Randovania versions now works properly.
- Fixed: Exporting games with hidden Nothing models don't crash during the exporting process anymore.
- Fixed: For macOS, exporting Metroid Prime 2: Echoes games does not require you to run Randovania from within a terminal anymore to see the Mono installation.

### Metroid Dread

- **Major** - Added: Elevator and Shuttle randomizer. The destination is shown on the elevator/shuttle's minimap icon and in the room name, if enabled. This will show different area names to the logic database for some items.
- **Major** - Added: Split beams and missiles. When playing with non-progressive beams or missiles, each individual upgrade provides a unique effect instead of providing the effects of all previous upgrades.
- Added: An in-game icon will appear if the player becomes disconnected from the multiworld server.
- Changed: The Starter Preset and April Fools 2023 preset now have non-progressive beams and missiles, instead of progressive.
- Changed: Bomb Shields are no longer vulnerable to Cross Bombs.
- Fixed: The door model for certain door types now uses the intended textures correctly.
- Fixed: The save file percentage counter and the per-region percentage counter are now all updated correctly.

#### Logic Database

- Added: Diagonal Bomb Jump in Ferenia - Speedboost Slopes Maze.
- Added: Diagonal Bomb Jump in Burenia - Main Hub Tower Top, to the Missile Tank, using either Gravity Suit or an out of water bomb jump.
- Added: In Dairon - West Transport to Ferenia, use Wave Beam to push the Wide Beam Block from above, without Wide Beam.
- Added: Logic to handle having Ice Missiles without Super Missile.
- Added: In Ghavoran - Teleport to Burenia, Cross Bomb Skip using just Morph Ball to get to and from the Pickup. Rated one level higher than the corresponding usage with Flash Shift or Spin Boost.
- Added: Ledge Warp usage to flip the spinner in Ghavoran next the Transport to Elun, and in Elun to release the X.
- Added: All Chozo-X encounters now have energy requirements.
- Changed: Added Wide Beam to missile farming during Kraid's fight.
- Changed: Fighting Kraid in Phase 2 without going up is moved from Beginner Combat to Intermediate.
- Changed: Fighting Kraid with no energy is now Intermediate Combat. Fighting with 1 Energy Tank is Beginner.
- Changed: Dodging in all Chozo-X fights now has Flash Shift as trivial, Spin Boost with Beginner Combat, and nothing with Intermediate.
- Changed: In Dairon - Teleport to Artaria, breaking the speed blocks is no longer "dangerous". This is done by removing the "Before Event" condition on breaking the blocks from above.
- Changed: In Artaria - Water Reservoir, breaking the blob is no longer "dangerous", as long as Slide is not randomized. This was previously dangerous because there's a connection in EMMI Zone Exit Southwest that makes use of Speed Booster, however, by simply adding a "Can Slide" option on the same condition, the logic now sees the blob as safe.
- Changed: In Burenia: Fighting Drogyga is now only "dangerous" if Highly Dangerous Logic is enabled. This is achieved by adding a Highly Dangerous Logic constraint on all instances where the logic uses "Before Drogyga" on connections in the Underneath Drogyga room.
- Changed: Move victory condition to after Raven Beak, and encode all requirements to finish the escape sequence to that connection. This avoids having a "dangerous" resource at the end of the game.
- Changed: In Burenia - Main Hub Tower Middle, lowering the Spider Magnet Wall is now "dangerous" only when Highly Dangerous Logic is enabled. The connection from the bottom of the room to the Pickup Platform that uses Grapple Movement requires the Spider Magnet Wall to not be lowered now requires Highly Dangerous Logic. The randomizer currently doesn't have the necessary options to make this connection mandatory in any seeds anyway.
- Changed: Most instances of pushing Wide Beam Blocks by using Wave Beam through walls now no longer need Wide Beam. Notable exception is Dairon - West Transport to Ferenia, from below.
- Changed: Boss fight logic using Ice Missile without Super Missile is no longer an option, and effectively requires as many missiles as with normal Missiles.
- Changed: Boss fight logic now understands how damage values work with Split Beams behavior.
  - Affected bosses: Robot Chozo fights, Chozo X fights and Raven Beak.
  - Having only Plasma Beam or only Wave Beam is only used to fight the Robot Chozos, at Combat Intermediate.
  - Having both Plasma Beam and Wave Beam is considered as the same bracket as only Wide Beam.
  - Having Wide Beam and Wave Beam is considered as the same bracket as Wide Beam and Plasma Beam.
- Changed: Exclude Ghavoran door between Flipper Room and Elun Transport Access from being shuffled as a Grapple Beam door in Door Lock rando. This is to enable a Ledge Warp to flip the Spinner from below.
- Changed: In Ghavoran - Flipper Room, rotating the flipper the normal way can now be in logic before having pulled the Grapple Block at Right Entrance or having turned on Power Switch 2 in Dairon, if Transport Randomizer is enabled.
- Changed: Revised logic for fighting Corpius
  - When using missiles without an ammo requirement, the X must not have been released.
  - Using Cross Bomb is moved to Combat Beginner
  - For Missiles, Super Missiles and Ice Missiles, the number of required missiles is reduced by 1, which matches the pre-existing comments. These alternatives remain Combat Intermediate.
  - For Missiles, Super Missiles and Ice Missiles, these can now also be used without combat tricks, but you need 1.5x as many units of Missiles ammo as the combat trick version.
  - Added Storm Missiles.
- Fixed: A typo in the room name Ferenia - East Transport to Dairon has been changed from East Transport to Darion.
- Fixed: In Burenia - Teleport to Ghavoran, to open the Plasma Beam door from below, add requirement to have Plasma Beam. This becomes relevant with Separate Beam Behavior.
- Fixed: In Artaria - Teleport to Dairon, to enter the teleport itself using Wave Beam, add requirements to have Wide Beam and Door Lock Rando being disabled. The former becomes relevant with Separate Beam Behavior.
- Fixed: In Cataris - Kraid Area, when using Wave Beam to fight Kraid from behind, you now also need the rest of the rest of the requirements to fight Kraid.

### Metroid Prime

- Fixed: One-way elevator mode not able to generate
- Fixed: Doors openable underneath blast shields
- Fixed: Doors and Blast shields hurting the player with reflected shots
- Fixed: Starting items getting  ignored when starting in Connection Elevator to Deck Alpha
- Fixed: Skipping the cutscene in Connection Elevator to Deck Alpha also skips item loss
- Fixed: Doors in Omega Research not locking
- Fixed: Elite Control entry Barrier activating again
- Fixed: Hall of the Elders "New Path Opened" HUD Memo not appearing
- Fixed: Some unskippable cutscenes
- Fixed: Removed HUD Memos in Emergency Evacuation Area
- Fixed: Timing of Metroids in Metroid Quarantine A
- Fixed: Stuck camera in control tower
- Fixed: Timing of flying pirates in control tower
- Fixed: Echoes Unlimited Missiles model now appears larger
- Added: More Quality of life improvements over vanilla
  - Colorblind friendlier flamethrower model
  - Power Bombs now have a heat signature
  - Power Conduits activate even if only 1 of 3 wave particles hit
  - Main Quarry power conduit no longer reflects charged wave
  - Added lock to top door during Phazon Elite fight
  - Doors unlock from picking up the artifact item instead of the Phazon Elite dying

#### Logic Database

##### Chozo Ruins

- Added: Reverse Flaahgra in Sun Tower is now logical
- Added: Furnace E Tank Wall Boost Escape
- Added: Transport Access North Wallboost to Hive Totem from Elevator
- Added: Trigger Ghosts from Sun Tower Access without Bombs or Spider

##### Phazon Mines

- Added: Fungal Hall A now has Energy and Combat Logic
- Added: Fungal Hall A SJ Scan Dash Grapple Skip
- Added: Fungal Hall Access NSJ Bombless Escape to Fungal Hall A

##### Phendrana Drifts

- Changed: Phendrana Canyon Pickup NSJ Bombless Triple Boost Adjustments
- Changed: Control Tower Plasma Skip is now Beginner
- Added: Hunter Cave Bunny Hop to reach Hunter Cave Access from Lower Edge Tunnel
- Added: Hunter Cave Slope Jump to reach Chamber Access from Lake Tunnel

##### Tallon Overworld

- Added: Root Cave Climb NSJ Boost Strat

### Metroid Prime 2: Echoes

- Added: New cosmetic suit options. Please note that these suits require the experimental patcher to be enabled.
- Added: The internal game copy is automatically deleted when exporting a game fails in certain situations.

#### Logic Database

- Added: 307 videos to the logic database. see the [Video Directory]
(https://randovania.github.io/Metroid%20Prime%202%20Echoes/) for the full collection.

##### Temple Grounds

- Added:  NSJ Extended Dash (Expert) to cross Grand Windchamber through the middle platform.

##### Sky Temple Ground

- Removed: Phazon Grounds NSJ, No SA -> Invisibil Objects (Hypermode) or Movement (Expert) and Dark Visor. Doesn't exist.

##### Agon Wastes

- Added: NSJ Extended Dash (Advanced) to reach Temple Access Door in Mining Station A.

##### Sanctuary Fortress

- Added: Extended Dash (Expert) to reach the Scan Post in Watch Station Access from Main Gyro Chamber Door.
- Added: Extended Dash (Expert) to reach Main Gyro Chamber Door in Watch Station Access from the Scan Post Side.
- Added: Workers Path - Screw Attack from Z-Axis (Intermediate) now requires Bomb Space Jump (Intermediate) from Dynamo Works
- Added: Workers Path - Bomb Jump (Advanced) method added to reach cannon NSJ from landing platform

## [6.1.1] - 2023-08-07


- Changed: Improve performance significantly when opening a Multiworld session with long history.
- Changed: Slightly improve performance when opening game details.
- Fixed: The correct error is displayed when the incorrect password is provided for Multiworld Sessions.

### Metroid Dread

- Fixed: The progress bar when exporting no longer reaches 100% earlier than intended in some situations.
- Added: Racetime seeds can now be directly imported into Randovania

## [6.1.0] - 2023-08-02

- **Major** - Removed: Starting sessions is no longer necessary and has been removed as an option. It's now always possible to clear a generated game.
- Added: Importing permalinks and rdvgames in a multiworld session now creates new worlds if missing.
- Added: The Generation Order spoiler now has a field to filter it.
- Added: An "Export Game" button has been added to "Session and Connectivity" tab as a shortcut to export any of your worlds.
- Added: It's now possible to filter the history tab in a Multiworld session.
- Added: Add Ready checkbox for Multiworld sessions.
- Added: A new tool was added to the Pickup tab of Game Details that lets you quickly find in which worlds your pickups are.
- Added: The time a world last had any activity is now displayed in the Multiworld session.
- Added: A toggle for allowing anyone to claim worlds in a Multiworld session.
- Added: Sending pickups to an offline world now updates the auto tracker.
- Added: Warnings now show up in Multiworld sessions if you're not connected to any of your worlds.
- Changed: The popup when replacing a preset for a Multiworld Session now has the same features as the solo game interface.
- Changed: Text prompts now default to accepting when pressing enter.
- Changed: Reorganized the top menu bar. The Advanced menu is now called Preferences, with an Advanced sub-menu. Opening the Login window is now in the Open menu.
- Changed: The handling for presets that can't be loaded have been improved.
- Changed: Finishing a session is now called hiding a session, and now can be undone.
- Fixed: Multiworld now properly respects major/minor configuration of each world.
- Fixed: The generation order for multiworld session now correctly handles any kind of names.
- Fixed: Any buttons for changing presets or deleting worlds are properly disabled when a game is being generated.
- Fixed: Import rdvgames for games that uses certain features, like Sky Temple Keys on Bosses or Metroid DNA in Dread, now works properly.
- Fixed: Session Browser now properly sorts by creation date and user count. It also now properly defaults to showing recent sessions first.
- Fixed: Tracking another user's inventory now properly keeps working after a connection loss.
- Fixed: Sorting the session history and audit log now works properly.
- Fixed: In Multiworld session, the Claim world button is now properly disabled when you don't have permissions.
- Fixed: Changing a preset no longer causes it to lose its position in the tree.
- Removed: Connecting to Dolphin on Linux executable builds is now hidden on known situations that it doesn't work properly.

### Metroid Dread

- **Major** - Added: Multiworld support for Dread.
- Changed: Ryujinx (Legacy) is disabled when auto-tracker support is on, or in a multiworld.
- Fixed: Dairon - Navigation Station North can no longer be assigned a hint, which would then be replaced with DNA Hints.
- Added: A new auto-tracker layout featuring progressive items.
- Added: Custom shields now have alternate and more accessible models, which can be toggled per-shield in Cosmetic Options.

#### Logic Database

- Added: 2 videos to the database
- Added: Slide from right to left in Cataris - Total Recharge Station South.
- Added: Grapple Movement to get from Lower Door to Wide Beam Block Room to Upper Door in Artaria - EMMI Zone Hub.
- Added: Crossing the water gap in Ferenia EMMI Zone Exit East with just Bombs (Hypermode IBJ and DBJ) or Cross Bombs and a Slide Bomb Boost (currently Movement Advanced).
- Added: Use Speed Booster and Gravity Suit to escape Cataris - Kraid Arena after fighting Kraid.
- Added: Using Wall Jump to get past the Flash Shift gate in Burenia - Teleport to Ferenia.
- Changed: Make it possible to get to the Diffusion Beam location without Morph Ball.
- Fixed: Entering Hanubia Orange EMMI Introduction from the right now requires having beaten the Red Chozo.
- Fixed: The Pseudo Wave Beam in Burenia - Burenia Hub to Dairon now correctly requires Wide Beam.
- Fixed: Logic issues surrounding ending the Chain Reaction sequence in Artaria, aka the Vanilla Varia Suit area.
- Removed: In Cataris - Green EMMI Introduction, the advanced Pseudo Wave Beam to break the blob from below is removed.
- Removed: In Ghavoran - Blue EMMI Introduction, the trickless Ballspark to climb the room has been removed.

### Metroid Prime

- Added: Experimental Option - `Skippable` Cutscene Mode. Keeps all cutscenes in the game but makes it so they can be skipped with the START button
- Added: Experimental Option - `Competitive (Experimental)` Cutscene Mode Removes some cutscenes from the game which hinder the flow of competitive play. All others are skippable. This will eventually replace the existing Competitive implementation.
- Added: Introduction of non-critical fixes and improvements to the base game such as fixed sound effects and removed tutorial popups. Those wanting an untainted experience of the vanilla game may still do so at their own risk by activating "Legacy Mode". For technical description of what's changed, see [qol.jsonc](https://github.com/toasterparty/randomprime/blob/randovania/generated/json_data/qol.jsonc)
- Added: Completely overhauled how custom Blast Shields and Doors look
- Added: Morph Ball Bomb and Charge Beam door locks now use Blast Shields so that they only need to be opened once with that weapon
- Added: New "Gamecube" pickup model which acts as a placeholder for all non-nothing items without a suitable model which can be displayed natively
- Added: The "Hints" page in the "Game" window now lists the location of the Phazon Suit hint.
- Changed: Non-NTSC enemies now have their health reset to match NTSC 0-00
- Changed: Blast Shields are much more visible in dark rooms
- Fixed: Random Elevators settings should no longer have mismatches between the UI and the preset regarding which elevators are excluded.
- Fixed: HoTE statue door can now handle a blast shield cover
- Fixed: Old scan points lingering in Door Lock Rando
- Fixed: Door Lock Rando shields now make explosion sounds

#### Logic Database

- Added: 52 videos to logic database, bringing the total available via the [Video Directory](https://randovania.github.io/Metroid%20Prime/) to 276

##### Chozo Ruins

- Added: The Hall of the Elders Ghost Skip from Reflecting Pool Access to reach Crossway Access South, using advanced level tricks.
- Added: Knowledge (Intermediate) for reaching Elder Chamber without fighting the Chozo Ghost.
- Added: Main Plaza - Tree item OoB logic.
- Added: Crossway - Easier boost only method for item.
- Changed: Tower of Light - Reduced gravityless SJ slope jump to tower chamber to Beginner.
- Fixed: Ice Beam has been removed from the connection to Elder Chamber in Hall of the Elders.
- Fixed: The Door in Tower of Light Access that leads to Ruined Shrine is now a normal Door instead of a Wave Beam Door.
- Changed: Ruined Nursery Bombless Standables Logic Adjustments
- Added: Ruined Nursery Bombless w/ Boost strat
- Added: Training Chamber Ghost Skip

##### Phendrana Drifts

- Changed: Quarantine Cave - Various cleanup with Thardus fight logic. Reworked visor requirements. Added Missile strategy (allows Ice Beam only fight logically).
- Added: Added Quarantine Cave NSJ Scan Dash to Q-Mon Tunnel
- Added: Dash to Q Mon from Room Center with SJ
- Added: Reverse Thardus Skip Logic (Scan and Scanless)
- Added: Thardus Hop
- Changed: Ice Ruins West Baby Sheegoth Jump Damage Requirements and Trick Adjustments
- Added: Gravity Chamber Pickup (Missile) NSJ w/o Grapple/Plasma Dash Method and Bombu Method

##### Phazon Mines

- Added: Metroid Hop to reach Missile from Quarantine Access A
- Changed: Various Metroid Quarantine A logic adjustments
- Fixed: NSJ Phazon Processing Center having too few requirements

### Metroid Prime 2: Echoes

- Added: Tracker layout "Debug Info", which also shows details useful for investigating errors.
- Added: The Coin Chest model from multiplayer is now used for offworld items instead of the ETM model.
- Changed: The Power Beam and the Morph Ball now use the Coin Chest model when shuffled, instead of the ETM model.
- Added: 4 new joke hints in the pool.
- Fixed: The gate in Command Center now opens correctly when using the new patcher.
- Fixed: Doors in Venomous Pond can no longer become blast shields.
- Fixed: The door from Sacrificial Chamber Tunnel to Sacrificial Chamber has been excluded from door lock rando.
- Fixed: Random Elevators settings should no longer have mismatches between the UI and the preset regarding which elevators are excluded.

#### Logic Database

- Added: 4 videos to logic database, see the [Video Directory](https://randovania.github.io/Metroid%20Prime%202%20Echoes/) for the full collection

## [6.0.1] - 2023-07-04

- Added: Option for disabling crash reporting and monitoring.
- Added: In multiworld sessions, you're prevented from selecting a preset that is incompatible with multiworld.
- Added: In multiworld sessions, world names must now be unique.
- Changed: The Privacy Policy has been updated to mention crash reporting and monitoring.
- Changed: Tweaked the error reporting for generating and exporting games.
- Fixed: Importing permalinks and spoilers in multiworld no longer fails.
- Fixed: Generation order is no longer hidden when Door Lock is enabled with Types mode.
- Fixed: Pickups providing negative resources can now be sent in multiworld games.
- Fixed: The prompt for a session name no longer deletes spaces at the end, making it easier to split words.
- Fixed: In multiworld sessions, the copy permalink button is properly disabled before a game is available.

## [6.0.0] - 2023-07-03

- **Major** - Multiworld support has been significantly changed! New features include:
  *  Sessions now have Worlds instead of rows with users, and users can be associated with any number of Worlds.
     * This means it's now possible to play a Multiworld entirely solo.
  *  You can connect to one Dolphin and any number of Nintendont at the same time.
  *  Multiple sessions can be opened at the same time.
  *  A session window is no longer required to be kept open. As long as Randovania is connected to a game, the server communication works.
- Added: It's now possible to drag presets directly into the root of the presets.
- Added: The order you place presets when drag and dropping is now saved.
- Added: New command line arguments `--local-data` and `--user-data` to allow configuring where Randovania saves its data.
- Added: New Door Lock rando mode - Types. In this mode, every single door of a type is swapped with another type. Generation times should be fast and be compatible with multiworld.
- Added: Interface to customize preset description.
- Added: It's now possible to save rdvgame files for race games. This is not available for multiworld.
- Added: When editing a Pickup Node, there's now a button to find an unused pickup index.
- Added: When viewing the spoiler log in a Multiworld session, it will now display the names for each world rather than "Player 1", "Player 2", etc.
- Changed: Discord login is now performed via your browser, instead of the Discord client.
- Changed: Door Lock mode Two-way is now named Doors. The functionality is unchanged.
- Changed: Improved preset descriptions, making them significantly simpler.
- Changed: Some preset options which are not ready for wide consumption have been hidden by default. To show all preset options, please select `Advanced > Show Experimental Settings`.
- Changed: In the Data Visualizer, requirements are now displayed using a tree widget, which allows for collapsing the and/or blocks.
- Changed: Optimized the solver by allowing more resources as additional resources, allowing more actions to be skipped until the necessary resources are found.
- Changed: For Multiworld, it's now preferred to have an additional pickups than placing it in another player's game, when there's no locations left in your game.
- Changed: Randovania now internally uses the term `Region` for what used to be called a `World`. This is mostly an internal change.
- Changed: Connecting to Dolphin is now hidden on macOS, as it never was supported.
- Changed: Door Lock rando generation is now up to 50% faster.
- Fixed: Issue where the resolver didn't find the paths that lead to taking the least damage.
- Fixed: The resolver no longer allows events as additional requirements. This fixes a problem that could lead to an event locking itself.
- Fixed: The `database render-region-graph` command now works properly.

### Cave Story

- Nothing.

### Metroid Dread

- **Major** - Added: Random Starting Locations is now supported. This enables all Save Stations, Navigation Stations, and Map Stations as possible starting options.
- Added: New cosmetic option to display Randovania's area names on the HUD, either always or after room transitions.
- Added: Door Lock Randomizer can randomize doors to be weak to Ice Missile, Storm Missile, Diffusion Beam, Bombs, Cross Bombs, Power Bombs.
- Added: New option under "Game Modifications" to choose how inconsistencies in Raven Beak's damage resistance are handled.
- Added: Auto tracker is now supported via a new game connection choice.
- Added: Exporting now checks if the RomFS folder has some required files.
- Changed: The doors in Itorash are now excluded from being shuffled in Door Lock Randomizer.

#### Patcher Changes

- Added: Belated April Fools 2023 preset. Enables door rando by default, as well as some surprise changes to the item pool. Make sure to see what advice ADAM has to give!
- Changed: Pickups can be configured to take away some of an item instead of giving more (e.g. missile tanks could take away missiles when collected).
- Fixed: Using Morph Ball in Proto Emmi sequence no longer crashes the game.

#### Logic Database

- Added: Grapple Movement (Beginner) for going up the left side of Burenia - Main Hub Tower Middle.
- Added: Movement (Intermediate) and Water Bomb Jump (Intermediate) for getting out of the water at the same spot.
- Added: Grapple Movement (Beginner) for the Grapple only method of reaching the Missile Tank in Main Hub Tower Top.
- Added: Use Speed Booster to skip breaking the blob submerged in water in Artaria Early Cloak room, requires Speed Booster Conservation (Beginner).
- Added: Use Flash Shift to go right after getting the pickup in Artaria EMMI Zone Spinner.
- Added: Use Flash Shift and Slide Jump to go from Artaria White EMMMI Arena to the top door to EMMI Zone Spinner.
- Added: A new way to reach the tunnel in EMMI Hub Zone with Spider Magnet, Flash Shift and Single-wall Wall Jump (Advanced).
- Added: Use a Shinespark to climb up from Above Screw Attack Blocks in Burenia Main Hub Tower Bottom with only Gravity Suit.
- Added: Use a Shinespark to climb up from Alcove Across Grapple Block in Burenia Main Hub Tower Bottom with only Speed Booster using Speed Booster Conservation Beginner.
- Added: Use a Shinespark with Gravity Suit to reach Ammo Recharge South at the bottom of Burenia Gravity Suit Tower before the Destroy Gravity Suit Floor event.
- Added: Use Spin Boost And Gravity Suit with different trick strategies to cross the big gap in Burenia Main Hub Tower Middle.
- Added: Use a Shinespark with Gravity Suit to reach the Spider Magnet wall in Burenia Main Hub Tower Middle from the bottom of the room.
- Added: Climb up to the Charge Beam Door in Burenia Main Hub Tower Middle using Gravity Suit and Flash Shift.
- Added: Climb up from the Charge Beam Door in Burenia Main Hub Tower Middle using Gravity Suit, a Slide Jump, Spin Boost and a Wall Jump.
- Added: Allow using Shinesparks in Gravity Suit Tower by storing speed in the upper part of Gravity Suit Room, also when Door Lock rando is enabled.
- Added: Pseudo-Wave Beam to break the blob in Ferenia Wave Beam Tutorial, from the right.
- Added: Use Spider Magnet with Grapple Beam in Ghavoran Spider Magnet Elevator.
- Added: Use Speed Booster to get past the pool of water in Dairon Freezer before turning on the power.
- Added: Various trick alternatives to get past the pool of water in Dairon Freezer with Bomb Jumps.
- Added: Water Bomb Jump in Burenia Underneath Drogyga to get up to the left ledge with Normal Bomb, rated as Intermediate.
- Changed: Wall Jump from Flash Shift for reaching the left Dock to Main Hub Tower Top in Main Hub Tower Middle has been removed; it is now trickless.
- Changed: Wall Jump from Flash Shift for reaching the left Dock to Main Hub Tower Top in Main Hub Tower Middle has been removed; it is now trickless.
- Changed: Avoid treating Gravity Suit as a dangerous resource, by removing the "No Gravity Suit" constraint from the "Perform WBJ" template.
- Changed: Going through Artaria Lower Path to Cataris using Damage Boost no longer requires Morph Ball.
- Changed: Reduced the difficulty of the Wall Jump in Dairon Teleporter to Artaria, to reach the pickup from the teleporter, from Advanced to Intermediate.
- Changed: Using Wall Jump Advanced to climb across Moving Magnet Walls (Small) in Cataris, aka Adam Skip, now correctly requires Spider Magnet.
- Changed: The Upper Tunnel from Burenia Teleport to Ghavoran to Main Hub Tower Middle has been converted from a Morph Ball Tunnel to a Slide Tunnel. In order to use this tunnel with Slide, Gravity Suit is also required.
- Changed: In Burenia Teleport to Ghavoran, using Power Bombs to get back up from Early Gravity Speedboost Room now requires 2 ammo units of Power Bomb. The purpose is to account for using one unit on the way down in the first place.
- Changed: Water Bomb Jump in Artaria First Tutorial, after adding the water has been changed to Infinite Bomb Jump.
- Changed: Infinite Bomb Jump in Artaria Screw Attack Room to jump out of the water under the Recharge Station has been changed to Water Bomb Jump.
- Changed: Water Bomb Jump in Burenia Underneath Drogyga to get the pickup is now Beginner with Cross Bombs.
- Changed: Water Bomb Jump in Burenia Underneath Drogyga to get up to the left ledge with Cross Bomb is now Beginner.
- Changed: Bomb Jumping to the upper part of Ghavoran Map Station Access now requires Water Bomb Jump Intermediate with Normal Bomb and Beginner with Cross Bomb. This was previously trivial with both of those.
- Changed: Bomb Jumping to the upper part of Ghavoran EMMI Zone Exit Southeast with Cross Bombs is changed from trivial to Water Bomb Jump Intermediate.
- Changed: Bomb Jumping to the upper part of Ghavoran EMMI Zone Exit Southeast with Normal Bombs is changed from Infinite Bomb Jump Intermediate to both Water Bomb Jump Intermediate and Diagonal Bomb Jump Intermediate.
- Fixed: Correctly require breaking the blob in Burenia Teleport to Ghavoran to be able to go from Main Hub Tower Middle to Teleport to Ghavoran through the upper Tunnel.
- Fixed: Burenia Hub to Dairon Transport Blob from Below giving the wrong event resource.
- Removed: Use Cross Bombs to skip the blob submerged in water in Artaria Early Cloak room. The point of this connection is to skip breaking the blob, which is no longer dangerous when you have the Morph Ball.

### Metroid Prime

- Changed: Divided the "Other" tab into "Quality of Life" and "Chaos".
- Changed: QoL Game Breaking, QoL Cosmetic, QoL pickup scans, Varia-only Heat Protection and Deterministic RNG settings are now always enabled. A new chaos option "Legacy Mode" has been added as a catch-all replacement, including the PB Refill from 5.8.0.
- Changed: Pickups can be configured to take away some of an item instead of giving more (e.g. missile tanks could take away missiles when collected).
- Removed: One-Way door lock randomizer has been removed. This has actually been the case since 5.3.0!
- Fixed: The "Unlock Save Station doors" option should now correctly unlock them.

#### Logic Database

##### Chozo Ruins

- Changed: Reorganized Morph Ball pickup in Ruined Shrine to better fit database good practices.

### Metroid Prime 2: Echoes

- **Major** - Added: Door Lock randomizer has been added. Note that this feature requires enabling the new patcher.
- Added: New random elevators mode: Shuffle Regions. In this mode, we keep the game world consistent by shuffling the regions around Temple Grounds, and then changing the elevators to match. See [this map](randovania/data/gui_assets/echoes_elevator_map.png) for reference.
- Added: When the new patcher is enabled, Security Station B starts in the post-Dark Samus appearance. This change is supported by logic.
- Changed: Pickups can be configured to take away some of an item instead of giving more (e.g. missile tanks could take away missiles when collected).
- Changed: When the new patcher is enabled, some cosmetic effects are removed from Torvus Temple in an attempt to make it crash less.
- Changed: For Multiworld ISOs, the game name now mentions the session name and world name.
- Removed: The elevator sound effect removal is no longer an option and is now automatically enabled in the appropriate circumstances.
- Fixed: The progress bar when exporting a seed is now much more accurate.

#### Logic Database

- Fixed: Re-Added Vanilla Method to access Storage C to logic.
- Changed: Movement trick level for reaching the door to Security Station B from Bioenergy Production with a NSJ Screw jump extension from Advanced to Beginner.
- Changed: Combat/Scan Dash trick level for reaching the door to Security Station B from Bioenergy Production with a Scan Dash from Expert to Intermediate.
- Added: 142 videos to the logic database
- Added: Method to climb Forgotten Bridge with Jump Off Enemy (Advanced)
- Added: Scan Dash to grab the half pipe item in Dark Torvus Arena with Combat/Scan Dash (Intermediate)
- Added: Method to collect the pickup in Reactor Core using the top Rezbit, Bombs, Bomb Space Jump (Advanced), Standable Terrain (Advanced), Movement (Advanced), and Jump Off Enemies (Expert).
- Added: Method to reach the top cannon in Sanctuary Entrance using Bombs, Space Jump Boots, Bomb Space Jump (Advanced), and Standable Terrain (Advanced).
- Added: Method to collect the pickup in Abandoned Worksite using just Screw Attack, and Screw Attack into Tunnels/Openings (Advanced).
- Added: Method to collect the pickup in Bioenergy Production using Boost Ball, Spider Ball, Screw Attack, and Movement (Advanced).

## [5.8.0] - 2023-06-05

- Added: It's now possible to save rdvgame files for race games. This is not available for multiworld.
- Changed: Use the user's new discord display name instead of their username, for users that migrated.
- Fixed: Batch generation now properly prevents Windows from going to sleep.

### Metroid Prime

- Fixed: Generator unable to pass through one-way permanently locked doors such as the ones in uncrashed Frigate
- Fixed: Exporting games with both Door Lock Rando and Room Rando will now preserve both modifications
- Added: Missile Stations refill Power Bomb. In this version, this is always enabled.

#### Logic Database

- Added: 55 videos to logic database, bringing the total available via the [Video Directory](https://randovania.github.io/Metroid%20Prime/) to 224

##### Tallon Overworld

- Added: Biotech Research Area 1 - Easier gravityless NSJ method from room center to Deck Beta Security Hall
- Added: Root Cave - L-Jump method to reach upper area

#### Magmoor Caverns

- Added: Twin Fires Tunnel - Transport to Talon -> Twin Fires, NSJ & SJ dashes now require standable terrain

##### Phendrana Drifts

- Added: Hunter Cave - Lower Edge Tunnel -> Hunter Cave Access, NSJ requires a slope jump or bomb jump after the grapple point to reach the platform with the doors.
- Added: Hunter Cave - Hunter Cave Access -> Lower Edge Tunnell, NSJ requires an L-Jump to reach the platforms across the water without falling in. Added Gravity logic if falling in (matches Lake Tunnel -> Lower Edge Tunnel).

##### Phazon Mines

- Fixed: Fungal Hall B - Scan dash method now requires scan visor
- Fixed: Ventillation Shaft - Combat dash to climb room now requires door lock rando to be off

## [5.7.0] - 2023-05-05

- Added: Skip usual Door Lock randomizer logic when the only valid lock option is unlocked doors.
- Added: When major/minor mode is enabled, the count of majors and minors is also displayed next to how many items are the in the pool.
- Fixed: Unsupported features are now disallowed from use in Multiworld sessions.

### Cave Story

- Fixed: Exporting on Linux no longer fails due to Rest Area in Plantation using "lounge" instead of "Lounge".

### Metroid Dread

- Fixed: All pickups in the pool are now correctly assigned major or minor.

#### Logic Database

- Fixed: Experiment Z-57's pickup is now a major item location in Major/Minor split.

### Metroid Prime

- Added: Selecting an ISO that isn't for Metroid Prime is now explicitly refused when exporting.
- Fixed: All pickups in the pool are now correctly assigned major or minor.
- Fixed: Room Rando no longer overrides the results of Door Lock Rando when exporting.

#### Logic Database

- Fixed: The Artifact of Truth pickup is now a major location for Major/Minor split.

### Metroid Prime 2: Echoes

- Added: Selecting an ISO that isn't for Metroid Prime 2 is now explicitly refused when exporting.
- Fixed: Energy Tanks are now considered major items in Major/Minor split.

## [5.6.1] - 2023-04-??

- Nothing.

## [5.6.0] - 2023-04-02

- Added: Trick Details popup now lists the usages in each area.
- Added: Opening the Data Visualizer from the Trick Details while customizing a preset now automatically configured the trick filters based on the preset being edited.
- Changed: Setting trick filters in the Data Visualizer based on a preset now sets all tricks, even those at disabled.
- Changed: Optimize Solver by choosing actions in a smarter order. Prefer actions of types that are likely to progress th. Postpone dangerous actions. This should make the solver able to validate seeds where it previously timed out. Solving should in general be faster in general.
- Fixed: Solver bug that made it unable to detect dangerous actions, which could result in some possible seeds being considered impossible.
- Fixed: Searching for Multiworld sessions by name is no longer case sensitive.

### Metroid Prime 2: Echoes

#### Logic Database

- Added: Proper combat requirements for the Amorbis fight.
- Removed: Incorrect and improper connections to and from the Amorbis fight.

### Metroid Prime

#### Logic Database

- Added: 48 videos to logic database, bringing the total available via the [Video Directory](https://randovania.github.io/Metroid%20Prime/) 216

### Metroid Dread

#### Logic Database

- Added: Use Flash Shift and Spin Boost with Wall Jump (Beginner) in Burenia Main Hub Tower Bottom to reach the tunnel.
- Changed: The logic for Spin Boost Room in Ghavoran now requires either the template to fight the Chozo X or Highly Dangerous logic to climb out of the room.
- Changed: Simplified various database connections.
- Changed: All three kinds of Chozo X fights now consider Use Spin Boost a valid means of dodging.
- Fixed: Missile ammo requirement when fighting Chozo X with Storm Missile. The numbers were previously too high and the numbers with and without the combat trick were swapped.
- Fixed: Resolve bug with fighting the Twin Robots fights, where to fight them using only missiles for damage always required both the expert level combat trick and the 153 missiles that are intended for trickless.
- Fixed: Add missing fight requirement to fight the Chozo X in Elun when entering the arena from the left.
- Fixed: Add missing requirement to release the X before leaving Elun.

## [5.5.1] - 2023-02-28

- Added: Game Details now contains a tab describing all door locks, when Door Lock rando is enabled.
- Changed: Certain spoiler tabs in Game Details now only show up when relevant, such as Elevators spoiler only when elevators are shuffled.
- Changed: Generation Order in Game Details is now hidden when there's incompatible settings, such as Door Lock rando.
- Changed: A nicer error message is now given when generating with a preset with configuration errors, such as no starting locations.
- Changed: A nicer error message is now given when an error occurs when loading a game layout file.
- Fixed: Customizing an included preset should properly place the resulting preset nested to that preset.
- Fixed: Customizing a preset should no longer reset where it's been placed at.
- Fixed: Generated games now keep track of extra starting pickups instead of starting items, fixing some cases you'd start with the middle of a progressive chain.
- Fixed: Changing trick filters in the Data Visualizer no longer resets the selected connection.
- Fixed: Using trick filters in the Data Visualizer no longer unnecessarily expands templates or remove comments.
- Fixed: Using trick filters in the Data Visualizer now properly removes extra requirements when tricks are removed.
- Fixed: Hiding the pickup collection message now correctly works for other player's pickups in a multiworld.

### Metroid Prime

#### Patcher Changes

- Fixed: Several soft-locks and janky cutscenes when shuffling the Essence elevator
- Fixed: Research Lab Aether wall not breaking when approached from behind (QoL Game Breaking)
- Fixed: Watery Hall lore scan being replaced with QoL Scan Point text
- Fixed: Escape sequence counting up instead of down
- Fixed: Small Samus spawning in ship instead of on top
- Added: Ridley shorelines, biotech research 2, and exterior docking hangar actors now scale with boss size

#### Logic Database

##### Tallon Overworld

- Fixed: Landing Site - PAL SJF is now only logical if Dock Rando is disabled
- Added: Life Grove - Alternate method to skip Bombs and SJ (Scan Dash Expert) to reach item *Found by Vertigo*
- Added: Life Grove - Trick to skip wallboosts when also skipping SJ and Bombs *Found by Vertigo*

##### Chozo Ruins

- Changed: Main Plaza - Lowered Half-Pipe roll-in to Expert ([See Video](https://youtu.be/ne8ap0xa_UE))
- Changed: Ruined Shrine - Wave door to half-pipe item is now L-Jump instead of R-Jump
- Added: Hive Totem - Fight Skip Intermediate Combat Dash
- Added: Hive Totem - Fight Skip "TAS Walk" Advanced Movement+Knowledge
- Added: Crossway Access West - Advanced Standable Terrain (Skips Morph) *Found by toasterparty*

##### Magmoor Caverns

- Fixed: Twin Fires Tunnel - Combat dash is now only logical if Dock Rando is disabled
- Added: Monitor Station - NSJ Heat Run Expert *Found by JustinDM*
- Added: Twin Fires Tunnel - NSJ Bunny Hop Expert Movement *Found by JustinDM*

##### Phendrana Drifts

- Changed: Quarantine Cave - More detailed Thardus Fight requirements (e.g. Plasma Beam, PBs, Boost)
- Changed: Labs - More detailed combat requirements
- Added: Chozo Ice Temple - Expert NSJ Bombless Climb *Found by MeriKatt*
- Added: Quarantine Cave - Thardus Skip Hypermode Slope Jump *Found by JustinDM*
- Added: Quarantine Cave - Expert R-Jumps to skip grapple *Found by toasterparty*
- Added: Control Tower - SJ/DBJ/BSJ/Wallboost tricks(s) to skip fight both ways
- Added: Transport to Magmoor Caverns South - Alternate NSJ Spider Skip BSJ Advanced *Found by Cyberpod*

##### Phazon Mines

- Fixed: Mine Security Station - Starting Room/Elevator doesn't account for doors locking
- Fixed: Mine Security Station - Entering from Storage Depot A doesn't check for lowered barrier
- Fixed: Metroid Quarantine A - Wallboost doesn't require Spider Ball
- Added: Main Quarry - Intermediate Wallboost to skip Bombs for item
- Added: Main Quarry - Intermediate Knowledge+Movement to skip Bombs for item *Found by toasterparty*
- Added: Metroid Quarantine A - Advanced Dashes to skip PBs
- Added: Metroid Quarantine A - Alternate R-Jump from item to door
- Added: Metroid Quarantine A - NSJ Expert Dashes from item to door
- Added: Fungal Hall Access - NSJ Advanced BSJs *Found by JustinDM*

### Metroid Prime 2: Echoes

- Added: Updated A-Kul's scan with the 2022 Echoes Randomizer tournament winner.
- Added: When the experimental patcher is enabled, Dynamo Chamber and Trooper Security Station now start in post-layer change state.

### Metroid Dread

- **Major** - Added: Door Lock randomizer has been added. In this mode, the weapons needed to open doors in the game are also changed, with full support of our logic database.
- Added: A new cosmetic option for adding an in-game death counter to the HUD.
- Added: Exporting with a custom path now checks for conflicts with the input path.
- Fixed: Ryujinx no longer hangs when stopping emulation.

## [5.5.0] - Skipped

## [5.4.1] - 2023-02-16

- Added: Linux releases are now also published to Flathub.
- Fixed: Canceling the prompt from "View previous versions" no longer causes an error.

## [5.4.0] - 2023-02-06

- Added: Experimental generation setting for staggering the placement of selected pickups.
- Added: Experimental generation setting for removing redundant possible actions.
- Added: Automatic reporting of exceptions for the client, and monitoring for requests to the server.
- Added: New pixel icons for Prime 1 & 2 autotracker
- Added: New 8x3 layouts for all Prime 1 & 2 autotracker styles
- Fixed: The minor/major split setting is obeyed much more accurately by the generator.
- Fixed: Starting with ammo no longer causes all requirements for that ammo to be ignored.
- Fixed: The generator no longer attempts placing pickups based on alternatives to satisfied requirements, such as Missile Expansions for Quadraxis while already having Light Beam.
- Fixed: Minor typos in the UI are fixed.
- Fixed: Canceling certain actions will no longer cause the UI to react as if it were an error.
- Changed: Unsupported features are now restricted to dev builds.
- Changed: Requirements where different amount of the same item, such as both Missile = 5 and Missile = 1, are expected are now properly simplified.

  This results in certain pickup combinations no longer being considered for placement in the generator, such as Sunburst for unlocking the Industrial Site from behind.

### Metroid Prime

- Changed: All included presets now have "Unlocked Save Station doors" enabled.
- Changed: "Unlocked Save Station doors" no longer remove the lock in Chozo Ruins - Save Station 3.

#### Patcher Changes

- Added: CGC Tournament Winners to Artifact Temple lore scan
- Fixed: Chapel IS giving the player lightshow on 2nd pass
- Fixed: Items in every room incompatibility with shuffled essence elevator
- Changed: Always apply Elite Quarters item softlock patch regardless of cutscene skip mode

#### Logic Database

- Fixed: Collecting the Missile Expansion in Burn Dome before the fight no longer causes the generation to fail.

### Metroid Prime 2: Echoes

- Changed: Inverted Aether is now an unsupported feature.

### Metroid Dread

- Fixed: Energy Parts are now considered minor items, and Missile+ Tanks are now considered major items.

#### Patcher Changes

- Changed: Main Power Bomb has a different color than Power Bomb tanks
- Changed: Cutscene in Hanubia - Tank Room was removed because it teleports the player to the lower section, which can softlock the player
- Fixed: You now retain Drogyga's and Corpius's item if you reload checkpoint after defeating them. This eliminates a way of rendering a seed impossible to complete.

#### Logic Database

- Added: New trick "Flash Shift Skip" to account for skipping Flash Shift gates.
- Added: Traverse to the bottom of Ferenia: Space Jump Room Access with some more options.
- Added: Pseudo-Wave Beam (Beginner) for the two blobs in Cataris - Teleport to Dairon.
- Added: Water Bomb Jump to reach the item in Cataris - Teleport to Dairon without Gravity Suit.
- Added: Flash Shift (Intermediate), Morph Ball (Intermediate), and Spin Boost (Beginner) wall jumps for climbing up Experiment Z-57's arena.
- Added: Spin Boost and Slide Jump (Beginner) for climbing the upper part of Experiment Z-57's room.
- Added: Speed Booster Conservation (Intermediate) for climbing to either the top platform or Double Obsydomithon Room in Cataris - Teleport to Artaria (Blue).
- Added: Grapple Movement (Beginner) to climb Cataris - Moving Magnet Walls (Tall).
- Added: Flash Shift (Intermediate), Morph Ball (Advanced), and Spin Boost with Spider Magnet wall jumps to climb Cataris - Moving Magnet Walls (Tall).
- Added: Speed Booster Conservation (Beginner) to collect the lower item in Cataris - Teleport to Ghavoran without Gravity Suit.
- Added: Damage Boost (Intermediate) for reaching the teleport in Cataris - Teleport to Ghavoran with Spider Magnet.
- Added: "Adam Skip" added to logic as Wall Jump (Advanced) in Cataris - Moving Magnet Walls (Small).
- Added: Space Jump method of Cross Bomb Skip (Hypermode) to skip needing Speed for the item in Cataris - EMMI Zone Item Tunnel.
- Added: Spin Boost Movement (Intermediate) and Speed Booster Conservation (Beginner) for getting up Hanubia - Central Unit without Space Jump or Infinite Bomb Jump.
- Added: Spin Boost method to climb Hanubia - Escape Room 3.
- Added: Morph Ball Single-Wall Wall Jumps to get to the Nav Station in Itorash - Transport to Hanubia.
- Added: Flash Shift Skip (Intermediate) with Bombs to skip the Flash Shift gate in Teleport to Ferenia.
- Added: Aim Down Clips (Intermediate/Advanced) to go to and from Storm Missile Gate Room without Morph Ball.
- Added: Shine Sink Clip/Aim Down Clip (Intermediate) and Speed Booster Conservation (Advanced) to reach the bottom of Teleport to Ghavoran from the top level.
- Added: Aim Down Clip (Expert) to reach the blobs in Gravity Suit Tower from the top level.
- Added: Aim Down Clip (Intermediate) in Main Hub Tower Middle to Main Hub Tower Bottom.
- Added: Shine Sink Clip/Aim Down Clip (Intermediate) in Gravity Suit room top door to bottom door.
- Added: Climb Golzuna Tower using Spin Boost and Flash Shift using Wall Jump (Intermediate).
- Added: Movement (Intermediate), Simple IBJ, or Spin Boost to reach top tunnel in Vertical Bomb Maze.
- Added: Flash Shift Skip (Beginner) in Purple EMMI Introduction; (Intermediate) with normal bombs.
- Added: Moving from Ferenia - Transport to Ghavoran to Pitfall Puzzle Room with Spin Boost, Flash Shift, or Speed Booster.
- Added: Using Normal Bomb Jump with a Cross Bomb at the top, for sideways movement, to reach the item in Artaria Proto EMMI Introduction.
- Changed: Increased difficulty of Flash Shift Wall Jump to reach the Raven Beak elevator from Intermediate to Advanced.
- Changed: Simplified many room nodes and connections.
- Changed: Shine Sink Clip in Main Hub Tower Middle to Main Hub Tower Bottom is now Intermediate (from Expert).
- Changed: Using Flash Shift to collect the fan pickup in Burenia Hub to Dairon is now Advanced (from Beginner).
- Changed: All three fan skips are now classified as Movement instead of Infinite Bomb Jump.
- Changed: Convert most of the harder IBJ instances to new Diagonal Bomb Jump trick.
- Changed: Increase difficulty of the few harder IBJs that weren't changed to Diagonal Bomb Jumps. This should better reflect the fact that Intermediate IBJ is applied for performing Simple IBJ with Normal Bombs.
- Fixed: Correctly require Morph Ball in all cases where Power Bombs are used.
- Fixed: Replace some instances of Beginner Infinite Bomb Jump in Ferenia with the Simple Infinite Bomb Jump template. This ensures that the missing bomb or cross bomb item is required.
- Fixed: Reaching the upper tunnel in Ferenia - Speedboost Slopes Maze properly accounts for the ability to destroy the beamblocks using Wave Beam, Diffusion Beam, explosives, or Movement (Beginner)
- Fixed: Usage of Infinite Bomb Jump in Ferenia Separate Tunnels Room now correctly requires the respective Bomb type. The trick is now set at different difficulty depending on which bomb type is being used.
- Removed: Infinite Bomb Jump for reaching Wave Beam Tutorial from the cold rooms.
- Removed: Shinespark in Ghavoran Total Recharge Station North. This one requires either short boost or charging speed in the room to the left. Removing this for now.

## [5.3.0] - 2023-01-05

- Added: You can now open a tracker for other player's inventories in a multiworld session.
- Changed: LogbookNodes are now called HintNodes.

### Metroid Prime

#### Patcher Changes

- Fixed: Spring ball has been nerfed to prevent abusing steep terrain marked as standable.
- Fixed: Spring ball cooldown is now properly reset when morphing/unmorphing.
- Fixed: Vanilla blast shields not being removed in door lock randomizer.

### Metroid Prime 2: Echoes

- Changed: The Auto Tracker icon for Spider Ball now uses the Dark Suit model instead of the Prime 1 model.

#### Logic Database

- Changed: Sand Processing - Screw Attack clip to access the halfpipe from Main Reactor side without Missiles is now Intermediate and without Space Jump (from Expert).
- Fixed: Main Gyro now properly accounts for solving the puzzles.

### Metroid Dread

#### Patcher Changes

- Fixed: Incorrect color during animation of killing an EMMI.

#### Logic Database

- Added: Climbing Z-57 Arena with Spin Boost and Ice Missiles (Beginner).
- Changed: Major/Minor Item Location Updates: Energy Tanks -> Major, Energy Parts -> Minor, Drogyga -> Major, Missile+ Tanks -> Major
- Removed: Water Bomb Jump in Ghavoran - Map Station Access Secret.

## [5.2.1] - 2022-12-01

- Fixed: Exporting Metroid Prime 2 when converting Metroid Prime models now works.
- Fixed: Experimental Metroid Prime 2 patcher no longer errors with some settings.

## [5.2.0] - 2022-12-01

- Added: Help -> Dependencies window, to see all dependencies included in Randovania, including their versions and licenses.
- Added: A warning is now displayed when using presets with unsupported features enabled. These features are not present in the UI.
- Added: When the generated game fails due to the solver, you're now offered to retry, cancel or keep the generated game.
- Changed: Experimental games are no longer available on stable versions.
- Fixed: Solver debug now contains previously missing rollback instances.

### Cave Story

- Nothing.

### Metroid Dread

- Added: The Power Beam tiles in the Artaria EMMI Zone Speed Boost puzzle have been changed to Speed Boost tiles to prevent softlocks.
- Added: Entering Golzuna's arena without releasing the X displays a message explaining why the boss won't spawn.
- Added: All doors locked while fighting an EMMI now unlock immediately upon defeating it.
- Changed: Exporting for Ryujinx now also utilizes the Dread Depackager, for a smaller mod size. This requires an up to date Ryujinx.
- Fixed: You now retain Kraid's item if you reload checkpoint after defeating him. This eliminates a way of rendering a seed impossible to complete.

#### Logic Database

- Added: New Highly Dangerous Logic setting for enabling situations that may be unrecoverable upon saving.
- Added: Cross Bomb alternative for crossing Flash Gates.
- Added: Pseudo-wave beam trick for destroying the bottom blob in Cataris' Central Unit Access.
- Added: Traversal through Ghavoran Total Recharge Station North without Morph Ball, before pulling the grapple block, by destroying the left Enky.
- Changed: Cataris' Thermal Device Room North now forces picking the Energy Tank pickup and the Magnet Wall Thermal Device event before going to the Final Thermal Device, or uses Highly Dangerous Logic.
- Changed: Removed the Cataris EMMI Zone Door Trigger event now that the door remains unsealed.
- Fixed: Going to the red teleporter in Cataris no longer forces needing to use bombs.

### Metroid Prime

- Fixed: The infinite scanning bug has been fixed.

### Metroid Prime 2: Echoes

- Added: A new experimental option, Inverted Aether. In this mode, it's the Light Aether atmosphere that is dangerous! All safe zones are moved to Light Aether, but that's not enough so it's still extremely dangerous. This mode has no logic.

#### Logic Database

- Added: Intermediate Slope Jump and Intermediate Wall Boost to get next to the pickup in Communication Area.
- Added: Beginner Movement for crossing Hall of Combat Mastery from the Portal Side with NSJ Screw Attack after the tunnel is destroyed.
- Changed: Standable Terrain to reach the upper Command Center Access door in Central Mining Station with Space Jump and Screw Attack has had its difficulty decreased from Intermediate to Beginner.

## [5.1.0] - 2022-10-01

- Added: You can now view past versions of the presets and revert your preset to it.
- Added: A Playthrough tab where you can run the validator has been added to the Game Details window.
- Added: Deleting a preset now has a confirmation dialog.
- Added: A development mode for permalinks, to help investigate issues.
- Changed: Discord slash command for FAQ has better usability on mobile.
- Changed: The parent for a preset is now stored in your preferences, instead of in the preset itself.
- Fixed: The solver can no longer consider collecting a location a requirement to collecting itself. This is a regression from 4.3.0.

### Discord Bot

- Added: `/website` command that gives instructions to where Randovania's website is.
- Changed: `/randovania-faq` is now just `/faq`.
- Changed: `/database-inspect` is now just `/database`.

### Cave Story

- Nothing.

### Metroid Dread

- Fixed: The target DNA count is no longer limited to 6 when modifying an existing preset, or changing tabs.
- Fixed: Exporting multiple games at once is not properly prevented with an error message. It was never possible and fail in unclear ways.

#### Logic Database

- Added: Event in Underlava Puzzle Room 2 for breaking the speed blocks so that going between the two parts can be accounted for
- Added: Event for the trigger that reopens the door to Central Unit Access, allowing it logical to go back through
- Added: Other various methods of going through rooms
- Added: New Diffusion Abuse trick for pushing Wide Beam blocks and activating the lava buttons in Cataris.
- Added: Cross Bomb Skip (Advanced) for Dairon's Cross Bomb Puzzle Room item
- Added: Power Bombs method for the Speed Booster Conservation for Dairon's Cross Bomb Puzzle Room item
- Changed: Separated the First Tunnel Blob event into two to account for Diffusion/Wave not needing to be in the tunnel
- Changed: Deleted some unnecessary tile nodes
- Changed: Various instances of Wall Jump (Beginner) to trivial
- Changed: Some Grapple options to include Grapple Movement
- Changed: Some Movement tricks to Climb Sloped Tunnels
- Changed: Some Movement tricks to Skip Cross Bomb
- Changed: Rotating the spinner in Ghavoran - Flipper Room now requires either pulling the grapple block in Right Entrance, or activating the Freezer in Dairon.
- Changed: Allow pickup in Ghavoran Elun Transport Access by charging speed via navigation room
- Changed: Help solver by adding Morph Ball requirment on connections to event to flip the spinner in Ghavoran Flipper Room
- Changed: Shooting occluded objects requires at least Intermediate Knowledge
- Fixed: Accounted for whether the player could have Varia or not when trudging through lava
- Fixed: Accounted for the upper parts of Thermal Device Room North being heated without pressing the lava button
- Fixed: Ghavoran Orange backdoor properly connects to Above Pulse Radar
- Fixed: Purple EMMI Arena properly accounting for Gravity Suit to climb the tower.
- Fixed: Ferenia - Space Jump Room Access properly requires a way of destroying the blocks to get to the lower door.
- Changed: Collecting the item in Burenia - Underneath Drogyga before flooding the room by defeating Drogyga now requires Highly Dangerous Logic to be enabled.

### Metroid Prime

- Fixed: Shuffle Item Position is now properly randomized, along with other things shuffled patcher-side.
- Added: You may now force all Save Station doors to be blue, improving QOL for both random start and door lock rando.

### Metroid Prime 2: Echoes

- Fixed: Exporting multiple games at once is not properly prevented with an error message. It was never possible and fail in unclear ways.
- Added: The winners of the Cross-Game Cup have been added to A-Kul's scan.

## [5.0.2] - 2022-09-19

### Metroid Dread

- Fixed: Exporting Metroid Dread games on the Linux builds no longer causes an error.
- Added: FAQ entry about Speed Booster/Phantom Cloak/Storm Missile not working.
- Added: FAQ entry about Golzuna and Experiment Z-57 spawn conditions.
- Added: FAQ entry about the Wide Beam door in Dairon - Teleport to Cataris.

## [5.0.1] - 2022-09-12

- Fixed: The README and front page now lists Metroid Dread as a supported game.

### Metroid Dread

- Fixed: The differences tab no longer mentions Kraid and Corpius checkpoints being removed, as that's not a thing.
- Fixed: Missing credits in Randovania itself for SkyTheLucario's new map icons.

## [5.0.0] - 2022-09-10

- **Major** - Added: Metroid Dread has been added with full single-player support.
- **Major** - Added: An installer is now provided for Windows. With it rdvgame files are associated to open with Randovania, for ease of use. A shortcut for opening just the auto tracker is also provided.
- **Major** - Changed: The UI has been significantly revamped, with each game having their own section and an easy to use selector.
- Changed: The multi-pickup placement, using the new weighting, is now the default mode. The old behavior has been removed.
- Changed: Error messages when a permalink is incompatible have been improved with more details.
- Changed: The Customize Preset dialog now creates each tab as you click then. This means the dialog is now faster to first open, but there's a short delay when opening certain tabs.
- Changed: Progressive items now have their proper count as the simplified shuffled option.
- Fixed: Hints can now once again be placed during generation.
- Fixed: Exceptions when exporting a game now use the improved error dialog.
- Fixed: Gracefully handle unsupported old versions of the preferences file.
- Fixed: Excluding all copies of a progressive item, or the non-progressive equivalent, no longer hides them from the editor.
- Fixed: Changing the selected backend while it's being used should no longer cause issues.
- Fixed: Unexpected exceptions during generation now properly display an error message.
- Fixed: Trick usage in preset summary now ignores tricks that are hidden from the UI.
- Fixed: /database-inspect command no longer shows EventPickup nodes.
- Fixed: Data Editor is now correctly named Data Editor instead of Data Visualizer.

### Cave Story

- The hints fix affects Cave Story.

### Metroid Prime

- **Major** - Added: Enemy Attribute Rando. Enemy stat values such as speed and scale can be randomized within a range you specify.

### Metroid Prime 2: Echoes

- The hints fix affects Metroid Prime 2: Echoes.

## [4.5.1] - 2022-08-03

- Fixed: The History and Audit Log are now properly updated when joining a game session.
- Fixed: Your connection state is properly updated when joining a game session.

## [4.5.0] - 2022-08-01

- Added: Preferences are now saved separately for each version. This means newer Randovania versions don't break the preferences of older versions.
- Added: Exporting presets now fills in default file name.
- Added: Logging messages when receiving events from the server.
- Changed: Internal changes to server for hopefully less expired sessions.
- Fixed: The discord bot no longer includes the lock nodes.

### Cave Story

- Nothing.

#### Patcher Changes

- Nothing.

#### Logic Database

- Nothing.

### Metroid Prime

- **Major** - Added: Door lock rando. Door locks can now be randomized, with many options to fine-tune your experience. This feature is incompatible with multiworld.
- **Major** - Added: Option to show icons on the map for each uncollected item in the game under "Customize Cosmetic Options..."

#### Patcher Changes

- Fixed: Exporting with `QoL Cosmetic` disabled
- Fixed: Zoid's deadname appearing in credits
- Changed: Patches now consume fewer layers on average

#### Logic Database

- Fixed: Phazon Mining Tunnel now accounts only for Bombs when coming from Fungal Hall B
- Fixed: The Central Dynamo drone event is now accounted for to go through Dynamo Access
- Added: Beginner Wall Boost to lock onto the spider track in Metroid Quarantine A
- Added: Advancing through rooms containing Trooper Pirates now requires either the proper beam(s), basic defensive capabilities (varies slightly by room), or Combat (Intermediate) where appropriate
- Added: Advancing through rooms containing Scatter Bombus now requires Morph Ball, Wave Beam, Movement tricks, or basic defensive capabilities

### Metroid Prime 2: Echoes

- Nothing.

#### Patcher Changes

- Nothing.

#### Logic Database

- Nothing.

## [4.4.2] - 2022-06-05

- Fixed: Generating multiworld games where one Prime 1 player has item in every room while another Prime 1 player doesn't now works properly.
- Fixed: It's no longer possible to configure more than 99 shuffled copies of a major item, as that causes errors.
- Fixed: Using a trick to break a door lock is now properly displayed in the UI.
- Fixed: The description for expansions now mention they can be logical with multi-pickup placement.
- Fixed: The change log tab no longer causes the window to have absurd sizes on macOS.
- Removed: The broken option for enabling required mains for Metroid Prime 1. It was non-functional and incorrectly displayed.

## [4.4.1] - 2022-06-04

- **Major** - Added: When using multi-pickup placement, expansions are now considered for logic.
- Added: New experimental option for a different algorithm for how the generator weights locations for multi-pickup placement.
- Added: "Generate Game" tab now remembers which games and presets were expanded or collapsed.
- Added: The Game Session Window now has a counter for how many pickups it's currently trying to send to the server.
- Changed: Considerable more effort is made to keep hints relevant if there isn't enough things to be hinted in a game.
- Changed: Reduced the lag you get the first time you open the Games tab.
- Changed: Optimized the game generation. As example, Echoes' Starter Preset is 45% faster.
- Changed: Optimized the game validation. As example, Echoes' Starter Preset is 91% faster.
- Changed: The algorithm for how locations lose value over generation has changed. This should have bigger impact in big multiworlds.
- Changed: It's now possible to login again directly in the Game Session Window.
- Removed: The server and discord bot are entirely removed from the distributed executables, reducing its size.
- Removed: Metroid Dread is no longer available in releases, as it was never intended to be considered stable.
- Removed: All auto trackers based on pixel art style were removed by request of their artist.
- Fixed: The "Spoiler: Pickups" tab no longer shows locations that aren't present in the given preset.
- Fixed: The Game Session Window now better handles getting disconnected from the server.

### Cave Story

- Fixed: Hint Locations tab in Help no longer has an empty column named "2".

#### Patcher Changes

- Nothing.

#### Logic Database

- Nothing.

### Metroid Prime

- Added: "Cosmetic" option to force Fusion Suit
- Changed: Converting models from Echoes now always needs to be provided with an ISO.

#### Patcher Changes

- **Major** - Added: Models for Echoes' translators and split beam ammo are now also converted to Prime.
- Fixed: Spawning in Elite Quarters after killing OP no longer spawns the player OoB
- Fixed: Ridley boss random size on PAL/NTSC-J and Trilogy
- Fixed: Many rooms which, when submerged, the water box would be misaligned with the bounding box
- Fixed: Certain rooms where item position randomizer biased towards one side or OoB entirely
- Added: Results screen now shows Randovania version and seed hash

#### Logic Database

- Fixed: Gravityless SJ strat for Cargo Freight Lift to Deck Gamma is no longer dangerous
- Fixed: Main Plaza NSJ Grapple Ledge dash now correctly uses the Wasp damage boost method
- Fixed: Hall of the Elders Boost IUJ typos- BSJ is now IUJ and Combat is now Combat/Scan Dash
- Added: Thardus is now logical if you only have Thermal Visor with the Invisible Objects trick set to Intermediate
- Added: Flaghra now accounts for defeating it both before and after triggering the fight
- Added: Method to reach Main Quarry's crane platform with just Grapple Beam and Beginner Movement
- Added: Method to reach Main Quarry's crane platform with Expert Wall Boosts and Slope Jumps
- Added: Method of getting Crossway with only Boost Ball and Xxpert Movement
- Added: Method of climbing Connection Elevator to Deck Beta gravityless NSJ with Advanced Bomb Jump and Expert Slope Jump
- Added: NSJ/bombless strat of getting Gathering Hall's item with a Hypermode dash
- Added: Method of getting Crossway item with Advanced Bomb Jump and Expert BSJ, Scan Dash, and Standable Terrain
- Added: Method of climbing Reflecting Pool using the Stone Toad's wacky physics as Advanced Movement
- Added: Gravityless NSJ method of leaving Gravity Chamber with Advanced Wall Boost and Expert Slope Jumps and Underwater Movement
- Changed: Increased Elite Quarters BSJ to Advanced
- Changed: Increase lower Great Tree Hall Wall Boost to Hypermode
- Changed: Chozo Ruins Save Station 3 boostless/bombless strat to go through the tunnel has had its difficulty decreased to Advanced Movement and Intermediate Standable Terrain
- Changed: Hive Totem NSJ Slope Jump now uses Beginner Underwater Movement
- Changed: Monitor Station dash to Warrior Shrine is now Beginner with SJ

### Metroid Prime 2: Echoes

- Nothing.

#### Patcher Changes

- Nothing.

#### Logic Database

- Nothing.

## [4.4.0] - Not released

This release was skipped.

## [4.3.2] - 2022-05-13

### Metroid Prime

- Fixed: Lightshow during Chapel IS after Chapel item has been obtained and room has been reloaded

### Metroid Prime 2: Echoes

- Fixed: Significantly reduced lag spikes when loading a room containing Prime1 models.

## [4.3.1] - 2022-05-08

- Added: Phazon Suit hints are now included in the preset description.
- Fixed: Exporting Prime 1 games that have no Phazon Suit no longer fails if it's configured to have a hint.

## [4.3.0] - 2022-05-01

- Added: Destroying door locks is now properly tracked. In Echoes, this means removing a door lock from the back allows for logical access to where you were.
- Added: In Data Visualizer, it's now possible to set tricks to a certain level and simplify all visible connections based on that.
- Fixed: Maximum values for certain preset fields, such as Energy Tank capacity and Superheated Room Probability, can now properly be used.
- Fixed: A race condition with Randovania connected to Nintendont, where Randovania could incorrectly assume the game was idle if memory was read while it was executing the last sent task.
- Fixed: The map tracker now properly handles when multiple nodes gives the same resource/event.
- Changed: Online game list by default only shows 100 sessions, for performance reasons. Press "Refresh" to get all.

### Cave Story

- Nothing.

#### Patcher Changes

- Nothing.

#### Logic Database

- Nothing.

### Metroid Prime

- Added: Option to specify hint for Phazon Suit in Impact Crater (default=Show only area name)
- Added: April Fools Preset
- Added: Map images are now generated and written in the same folder as output ISO when generating room rando seeds and exporting them with spoilers enabled.
- Fixed: Random Superheated, Random Submerged and Dangerous Gravity Suit logic now trigger dialog warning in Multiword sessions
- Fixed: Adjusted min/max boss sizes to prevent softlocks
- Fixed: Default setting for screen Y offset now works
- Changed: The "Items in Every Room" Chaos Option now uses items from the Randovania pool (shows n/293 items when enabled). This means multiworld items can now appear at extra locations, and item text is now consistent with the rest of item placement.
- Changed: Two-way room rando now ensures that all rooms are part of the same network

#### Patcher Changes

- Fixed: Specifying custom heat-damage-per-second now properly affects non-vanilla superheated rooms
- Fixed: Some akward cutscene timing when playing skipped cutscenes in realtime
- Added: Random boss sizes now affects Flaahgra, Plated Beetle and Cloaked Drone
- Changed: Random boss sizes now affects bosses in cutscenes, additionally Omega Pirate's armor plates now scale properly
- Changed: When creating a new save file, the default selection is now "Normal" to help prevent accidentally starting the game on Hard mode
- Changed: Artifacts which do have no need to be collected are removed from the logbook

##### Room Rando
- Added: Include Square Frigate doors and morph ball tunnels during randomization
- Fixed: Crash when opening the map near certain rooms
- Fixed: Crashes due to two large rooms being connected.
- Fixed: Crash when rolling through some doors in morph ball
- Fixed: Central Dynamo reposition soft-lock
- Fixed: Inability to scan vertical doors
- Fixed: Incompatability with "No Doors" + "Room Rando"
- Changed: The door immediately behind the player is unlocked when teleporting to a new room. This gives the player one chance to backtrack before commiting to the warp.

#### Logic Database

- Nothing.

### Metroid Prime 2: Echoes

- Added: Preset descriptions now list custom beam ammo configuration.
- Changed: Optimized how long it takes to export a game that uses Prime 1 models.

#### Patcher Changes

- Nothing.

#### Logic Database

- Nothing.

## [4.2.1] - 2022-04-01

- Fixed: Popup for new changes fixed.

## [4.2.0] - 2022-04-01

- Added: Experimental option to force first progression to be local.
- Added: New pixel icons for the auto tracker.
- Changed: Standard tracker layouts for Prime, Echoes and Corruption now include a few more items.
- Changed: Auto tracker game icons for Echoes beams now use the HUD icons instead of the pickup models.
- Changed: Update to Qt 6.
- Changed: The import preset menu in game sessions now has the presets of a game sorted by name, with the default presets on top.
- Fixed: Randovania no longer hangs on start if there's a loop in the hierarchy of presets.
- Fixed: Generation no longer fails when one player has no pickups assigned during logic.

### Cave Story

- Nothing.

#### Patcher Changes

- Nothing.

#### Logic Database

- Nothing.

### Metroid Prime

- **Major** - Added: In multiworld, pickups from an Echoes player now uses the correct model from Echoes.
- **Major** - Added: **April Fool's Day Special!** New game modification category "Chaos Options" in "Other" tab. Chaos options are patcher-side only, and thus are not accounted for by the seed generator logic.
    - Enable Large Samus
    - Random Boss Sizes
    - Remove Doors
    - Random Superheated Rooms
    - Random Submerged Rooms
    - One-way Room Rando
- Added: Deterministic Maze RNG option for fairer racing
- Fixed: Echoes Combat Visor placed in a Prime player's world now uses the new Combat Visor model.
- Fixed: Deterministic Incinerator Drone RNG setting staying on even when checkbox was unchecked.

#### Patcher Changes

- Fixed: Soft-lock in Artifact Temple with Major Cutscene skips (players could leave during ghost cutscene and abort the layer change)
- Fixed: Items Anywhere could delete Artifact hints in rare cases
- Changed: Updated [Quality of Life documentation](https://github.com/toasterparty/randomprime/blob/randovania/doc/quality_of_life.md)
- Changed: Nerfed "Items in Every Room" (Extra items more likely to be missiles)

#### Logic Database

- Nothing.

### Metroid Prime 2: Echoes

- **Major** - Added: In multiworld, pickups from a Prime player now uses the correct model from Prime.

#### Patcher Changes

- Nothing.

#### Logic Database

- Nothing.

## [4.1.1] - 2022-03-12

- Added: The game details window now displays the Randovania version the game was generated with.
- Added: You can now import a game layout/spoiler file in multiworld sessions.
- Changed: A popup shows up while waiting for the game session list.
- Fixed: The error message when the client is incompatible is now properly displayed.
- Fixed: Player inventory is now properly sent to the server in multiworld sessions.


### Metroid Prime

#### Patcher Changes

- Fixed: Scan visor and X-Ray not displaying properly after taking an elevator when combat visor is shuffled.
- Fixed: Some users receiving OS error when exporting ISO with non-vanilla suit colors.


## [4.1.0] - 2022-03-01

- Added: /randovania-faq command was added to the Discord bot, which sends FAQ messages.
- Added: Randovania now checks if the entire database is strongly connected, allowing for manual exceptions.
- Added: You can now configure the priority given to each major item. Higher values are more likely show up earlier in the progression chain.
- Added: Generation failures now have a lot more details on what was missing for progression, facilitating finding issues with your preset.
- Added: The item pool screen now explicitly tells you expansions are not used for logic.
- Added: Implemented support for changing the title for a game session.
- Added: A button for duplicating a session, including the generated game and all rows.
- Added: Multiworld sessions can now be generated without spoilers.
- Added: Preset descriptions now include if some item has a different number of copies shuffled.
- Changed: Multiworld damage logic incompatibility warning now displays every time.
- Changed: On generation failure, a count of how many nodes are accessible is now displayed.
- Changed: Data Editor now lets you save non-experimental databases with integrity errors.
- Changed: Most command line arguments have been renamed.
- Changed: Simplified the item pool tab, with the usual case now having only a single line per item.
- Changed: Improved the text for quantities for ammo in the item pool tab.
- Changed: Experimental games are only shown in the menu if the option for experimental games is enabled.
- Changed: Only session admins are allowed to copy the permalink of a session.
- Changed: Modified how ConfigurableNodes (In Echoes, the Translator Gates) are handled in logic. This should have no visual differences, other than speeding up generation.
- Changed: Great internal changes were done to how hints are applied to the game. This should have no visible impact.
- Changed: The UI for 1HP Mode now only shows up for Echoes.
- Fixed: Map Tracker now properly handles multiple copies of pickups in all cases.
- Removed: The Database Editor can only be open when running from source. In releases, use `Open -> (Game) -> Data Visualizer` instead.
- Removed: All auto trackers based on pixel art style were removed over concerns about asset licensing.

### Cave Story

- Nothing.

#### Patcher Changes

- Nothing.

#### Logic Database

- Nothing.

### Metroid Prime 1

- Added: Option to use deterministic Incinerator Drone RNG for fairer racing
- Added: Spring Ball. Enable in preset configuration. Must have bombs in inventory to work.

#### Patcher Changes

- Added: QoL Game Breaking - Reserach Lab Aether Pirate now guaranteed to jump through glass when doing room backwards
- Fixed: Players could unmorph in Magmoor Workstation where they should not be able to
- Fixed: Abuse of QoL Game Breaking in Central Dynamo to skip the maze/drone
- Fixed: Exclude Phazon Elite Item from QoL Pickup Scans
- Fixed: Wavesun when playing with shuffled item positions
- Fixed: Main Plaza etank ledge door shield was slightly misaligned
- Fixed: Cannon remaining holstered after grapple when shuffling combat visor
- Fixed: Cannon remaining holstered after a specific type of R-Jump when shuffling combat visor
- Fixed: Unmorphing now returns you to your previous visor instead of default visor when shuffling combat visor for quality of life purposes

#### Logic Database

- Changed: Reduce difficulty of Monitor Station -> Warrior Shrine NSJ/No Bombs to intermediate dash and standable terrain (from advanced dash and expert standable) and included a video.

### Metroid Prime 2: Echoes

- When checking details for a game, the hint spoiler tab now includes the correct text for Dark Temple keys hints.

#### Patcher Changes

- Nothing.

#### Logic Database

- Added: Using Screw Attack as a trickless means to obtain Grand Windchamber item after seeker puzzles

## [4.0.1] - 2022-01-30

- Changed: The UI for 1HP Mode now only shows up for Echoes.
- Fixed: Support for non-NTSC Metroid Prime 1 ISOs restored.

## [4.0.0] - 2022-01-30

- **Major** - Added: Cave Story has been added with full single-player support.
- **Major** - Added: Data Visualizer/Editor now contains a visual representation of the nodes in the area.
This feature comes with plenty of quality of life functionality for editing the database.
- Added: A new tab has been added to the preset editor, Generation Settings, consolidating various settings such as minimal logic, multi-pickup placement, dangerous actions, etc.
- Added: The Logic Database can now have descriptions for nodes.
- Added: Game Details window can now spoil the item order, elevators, translator gates and hints.
- Added: Data Editor can now edit area names.
- Added: Data Editor can now view and edit resources.
- Added: Items now have tooltips in the Auto-Tracker.
- Added: One joke hint.
- Added: Descriptions for Minimal Logic for each game, with a better definition of what Minimal Logic is.
- Added: Randovania is now able to identify for what version of Randovania a given permalink is, if they're similar enough versions.
- Added: Permalinks now contain the seed hash, so Randovania can detect if there's a hash mismatch when importing.
- Changed: In the Game Session Window, the observers tab is now visible by default.
- Changed: The rdvgame file is now considerably more technical in order to require less game-specific code.
- Changed: Editing connections in the Data Editor now has an easier to use selector for non-item resources.
- Fixed: Data Visualizer no longer hides the comment for a single-element Or/And entry.
- Fixed: Data Editor now properly handles areas without nodes.
- Removed: It's no longer possible to delete a game session.
- Removed: It's no longer possible to leave the session when closing the window.

### Metroid Prime

- Added: Start in any (uncrashed) Frigate room
- Added: 1-way cycles and 1-way anywhere elevators can lead to (uncrashed) Frigate rooms
- Added: Essence Death and Frigate Escape Cutscene teleporter destinations can now be shuffled
- Added: Artifact hints can now be configured to show area and room name, just area name, or nothing at all
- Added: Cosmetic Option - Select HUD Color
- Added: Cosmetic Option - Rotate hue of all 4 suit textures and ball glow color
- Added: Cosmetic Option - Set default in-game options like Echoes
- Added: Experimental Option - Shuffle the coordinates of items within their respective rooms. Seeds may not be completable.
- Added: Experimental Option - Add random (non-logical) items to rooms which do not usually have items.
- Added: Shuffle Power Beam
- Added: Shuffle Combat Visor
- Added: New default preset: "Moderate Challenge".
- Changed: Minimal Logic no longer checks for Plasma Beam.
- Changed: Removed "Fewest Changes" preset.
- Changed: Updated "Starter Preset" to better match community preferences.

#### Known Issues:

- Nothing.

#### Patcher Changes

- Added: Support for NTSC-U 0-01, NTSC-J and NTSC-K (Gamecube)
- Added: List of tournament winners on lore scan in Artifact Temple
- Added: QoL Game Breaking now fixes several crashes on Frigate Orpheon
- Added: QoL Game Breaking now fixes the soft-lock in hive totem by making the blocks drop sooner
- Added: Option to disable item loss in Frigate (Enabled by default)
- Added: QoL Pickup Scans - Weeds by item in Landing Site now don't have scan point
- Added: Combat/Scan/Thermal/X-Ray all have unique custom models
- Fixed: Safeguard against blowing past layer limits.
- Fixed: On Major custscene skip, Elite Quarters now stays locked until the player picks up the item. The hudmemo is now tied to the item rather than the death animation.
- Fixed: Ruined fountain not always showing the right scan.
- Fixed: Phazon Suit Small Samus Morph Ball Glow
- Fixed: Vent shaft item not being scannable on QoL Pickup Scans
- Fixed: Automatic crash screen
- Fixed: Wavesun not collecting item/unlocking door
- Fixed: Locked door on Storage Depot B (NTSC 0-02)
- Fixed: Bug in Elite Quarters where game would crash during OP death cutscene if the player changed suit during the fight
- Changed: The vines in arboretum which cover the scan panel remain in the room on the ghost layer to help aid newer players.
- Changed: Exo and Essence stay dead permanently if traversing Impact Crater multiple times
- Changed: Increased Maximum Missile/Etank/Capacity for seeds with more expansion count than is available in vanilla

#### Logic Database

- Fixed: Magma Pool - Added missing suit or heated runs trick requirement for non-grapple methods of crossing the room
- Fixed: HAT - Updated spawn node
- Fixed: Quarantine Cave - Properly model when the fight is required and when it is not
- Fixed: Bug where Biohazard Containment didn't check Power Conduit Requirements if Super Missiles were available
- Fixed: Typo in Frozen Pike - Hunter Cave Access requires Slope Jump (Advanced), not Single-Room OoB (Advanced)
- Added: New Event - Gravity Chamber Item (Lower)
- Added: New Trick Category - Infinite Speed
- Added: Magma Pool - Added standable terrain method to cross the room with a video example
- Added: Main Plaza - Hypermode Dash to get Grapple Ledge
- Added: Elite Quarters - BSJ to skip scan visor
- Added: Reactor Core - NSJ Gravityless Bomb Jumps
- Added: Cargo Freight Lift - NSJ Gravityless Boost or Bombs climbs
- Added: Flick BSJ in watery hall OoB
- Added: NSJ Bombless Lower GTH Climb (Wallboost)
- Added: NSJ Bombless Quarantine Cave Elevator Spider Skip
- Added: NSJ Bombless Gravity Chamber Escape (Gravity Wallboost)
- Added: NSJ Bombless Lower Phen's Edge
- Added: NSJ Bombless Frozen Pike (Mid-Section)
- Added: NSJ Bombless Life Grove (Wallboost)
- Added: NSJ Bombless HOTE Climb (Boost IUJs)
- Added: NSJ Bombless Elite Control Access (Wallboost)
- Added: Elite Control Access Item (Damage Boost)
- Added: Central Dynamo Item w/ Infinite Speed
- Added: Bomb jump to skip grapple in Biotech Research Area 2
- Added: Great Tree Hall - Jump Off Enemies Bomb Jump (Advanced) to reach GTC NSJ
- Added: Wallboost FCS Climb
- Added: Logic for Traversing Twin Fires Tunnel to Workstation NSJ Gravity
- Added: Logic for Traversing Twin Fires Tunnel to Workstation NSJ Bombless
- Added: Logic for Traversing Twin Fires Tunnel to Workstation Missileless Grappless
- Added: Gravityless Grappless Morphless method for crossing FCS
- Added: Waste Disposal Wallboosts
- Added: Climb Connection Elevator to Deck Beta Gravityless
- Added: Combat Requirements for Essence fight
- Added: 2 Additional NSJ methods for reaching FCS item
- Added: Lava Lake Item NSJ Combat Dash
- Added: Triclops Pit Item SJ Beginner Standable
- Added: 3 new ways to climb Tower of Light (L-Jump, R-Jump, Slope Jump)
- Added: Underwater Movement (Beginner) to get to Tower Chamber with Space Jump
- Added: Underwater Movement (Intermediate) for NSJ Tower Chamber
- Added: Frigate Crash Site climb with Space Jump and L-Jump (Intermediate) and Standable Terrain (Beginner)
- Added: More logical paths for Ice Ruins West NSJ
- Added: Ice Ruins West Middle-Left Rooftop to Item Combat/Scan Dash
- Added: Beginner L-Jump to reach Main Quarry Save Station
- Added: Main Quarry Crane Platform to Waste Disposal NSJ Advanced Combat Dash
- Added: Main Quarry Crane Platform to Item Intermediate Scan Dash
- Added: Expert Gravity Wallboost to get to Tower Chamber
- Added: Beginner Gravity Wallboost to get to Watery Hall
- Added: Expert Trick for NSJ+Boost Crossway
- Added: Movement (Intermediate) to skip Spider Ball in Crossway
- Added: L-Jump to skip SJ on 3rd tier of ore processing puzzle
- Added: NSJ Ore Processing with Spider+Bombs (Expert)
- Added: Bombless Ore Processing Puzzle with Wallboost(Advanced)
- Added: Phendrana Canyon Hypermode Boost
- Added: NSJ Combat Dash (Expert) to Temple Entryway from lower part of room
- Added: Various tricks in Uncrashed Frigate
- Added: Ore Processing Door To Elevator Access A to Storage Depot B Standable L-Jump with Power Bombs
- Added: Combat logic for Dynamo Access and Elite Control Elite Pirate fights
- Added: Intermediate/Advanced Standables to enter/escape Elite Control after/without triggering Elite Pirate
- Added: Logic now can expect players to play in just scan visor, using bombs to open doors
- Added: Knowledge/Combat (Intermediate) trick to skip needing Power Beam for Exo fight
- Changed: Renamed Misc Logic Option to "Allow Dangerous Gravity Suit Logic"
- Changed: Increased difficulty of Connection Elevator to Deck Beta DBJs to Advanced
- Changed: HAT Wallboosts can be done using Gravity at the same difficulty
- Changed: Removed under-used "Complex Movement" trick category
- Changed: All Gravityless Slope Jumps are now categorized as "Underwater Movement without Gravity", as opposed to just NSJ ones
- Changed: Knowledge (Beginner) to Traverse Magmoor Workstation without Varia
- Changed: Magma Pool - Gravity Suit lava dive difficulty was reduced to L-Jump (Intermediate) and Standable Terrain (Beginner)
- Changed: Hall of the Elders - Now properly model needing to kill the 1 ghost to leave the room. Chargeless 1 ghost fight combat difficulty reduced to beginner.
- Changed: Added requirement for X-Ray Visor or Invisible Platforms to Triclops Pit Item NSJ tricks
- Changed: Monitor Station climb to Warrior Shrine Bomb Jump difficulty changed from Advanced to Intermediate
- Changed: Monitor Station NSJ Combat Dash to Warrior Shrine lowered difficulty from Advanced to Intermediate
- Changed: Increase the difficulty of Tower of Light climb with combat dash from 'Beginner' to 'Intermediate' lowered Standable Terrain from 'Intermediate' to 'Beginner'
- Changed: Frigate Crash Site Climb Space Jump Slope Jump Standable Terrain difficulty was reduced to Standable Terrain (Beginner)
- Changed: Removed Slope Jump and Standable requirement from Ice Ruins West NSJ
- Changed: Main Quarry Save Station NSJ Movement difficulty from Beginner to Intermediate
- Changed: Main Quarry Crane Platform to Waste Disposal Standable/Slope Jumpe no longer requires L-Jump
- Changed: Main Quarry Crane Platform to Waste Disposal NSJ Scan Dash difficiulty from Advanced to Intermediate
- Changed: Ore Processing Storage Depot B to Waste Disposal NSJ Standable difficulty from Intermediate to Beginner
- Changed: Ore Processing Storage Depot B to Waste Disposal R-Jump to L-Jump
- Changed: Elite Research Spinners without Boost from Advanced to Intermediate
- Changed: Ore Processing Door To Elevator Access A to Storage Depot B Standable difficulty from Intermediate to Advanced
- Changed: Sun Tower Early Wild now requires Intermediate Knowledge on all methods
- Changed: Less damage required for Watery Hall with Gravity Suit

### Metroid Prime 2: Echoes

- Changed: Minimal Logic no longer checks for Light Suit or Agon Keys.

#### Patcher Changes

- Fixed: Exporting an ISO when Randovania is in a read-only path now works properly.
- Added: Ability to set a custom HUD color

#### Logic Database

- Changed: Shrine Access Seeker Door without Seekers is now Hypermode (from Expert).


## [3.2.2] - 2022-01-17

- Fixed: Presets for unknown games (for example, from a dev version of Randovania) are now properly ignored.

## [3.2.1] - 2021-10-23

- Fixed: The spin box for starting Energy Tanks no longer goes above 14.
- Fixed: Errors from the Prime 1 patcher are now properly displayed in error messages.
- Fixed: Converting presets from previous games should no longer cause invalid expansion ammo count.
- Fixed: Converting presets with multiple major items that give ammo no longer cause incorrect per-expansion ammo count.
- Fixed: Changing the default beam in Echoes no longer throws an error with invalid included ammo.
- Fixed: Sky Temple Keys on Guardians/Sub-Guardians are now properly counted for the item pool size.
- Fixed: Sky Temple Keys on Guardians/Sub-Guardians now appears on the preset description.
- Fixed: Safety check that there's enough available locations for all non-progression at the end of generation has been re-added.
- Changed: Improved error message for certain kinds of invalid permalinks.
- Changed: Presets with negative ammo count for expansions are invalid.

### Metroid Prime

#### Patcher Changes

- Fixed: PAL ISOs now correctly work again.

## [3.2.0] - 2021-10-16

- **Major** - Added: The Logic Database can now have comments in requirements.
- **Major** - Changed: Expansions contents are now configured directly, instead of being calculated from a target.
- Added: Files in the "Previously generated games" folder now includes the name of the games used.
- Added: Custom names for Prime 1 elevators
- Added: Support for Minimal Logic has been added for Metroid Prime and Metroid Prime 3.
- Added: New auto tracker layouts for Metroid Prime 2, with two lines and three lines.
- Changed: Force one specific certificate root when connecting to the server.
- Changed: Custom elevator names across both games now used throughout the entire UI
- Changed: Data Editor now raises an error if two Pickup Nodes share the same index.
- Changed: When changing Echoes Goals, the slider of the number of keys is now hidden when "Collect Keys" goal is not selected.
- Changed: Customizing the item pool causes permalinks to not get as long as before.
- Changed: The Qt theme was changed, as the previous one had serious issues on certain platforms and certain elements.
- Fixed: Items that include ammo are now configurable to provide up to the ammo's capacity.
- Fixed: Certain invalid permalinks are now properly recognized as invalid.
- Fixed: In connections editor, changing a requirement to "And/Or" no longer places ui elements in the wrong place.
- Removed: Metroid Prime 2: Echoes FAQ entry about the weird hint categories, as the issue has been fixed.
- Removed: Menu option to open STB's Echoes item tracker in a new window.

### Metroid Prime - Patcher Changes

- Added: New Nothing model.
- Added: Missile Expansions for yourself has a 1 in 1024 of being shiny.
- Fixed: Mine security station softlock so that defeating the purple pirates first doesn't fail to switch the room to the non-cutscene layer.
- Fixed: Qol scan for Ice Ruins West pickup.
- Fixed: Warp-to-start crash.
- Changed: Fewer forced popup alert for multiworld purpose, and popups now lasts 3s instead of 5s.

#### Cutscene Skips

- Added: Cutscene skip for arboretum gate (competitive+).
- Added: Mine Security Station now longer force switches to Combat Visor.
- Changed: Shorelines Tower cutscene skip is now Minor.
- Changed: Workstation cutscene is now Competitive.
- Changed: Wave panel cutscene in Main Quarry is now Competitive.
- Changed: Elevator leaving cutscenes back are now Major.

### Metroid Prime 2: Echoes - Patcher Changes

- Added: Cosmetic option to customize hud color.
- Fixed: Scanning hints now displays the correct, edited categories.

### Metroid Prime - Logic Database

- Added: Method of reaching pickup in Root Cave from Arbor Chamber with a Dash (Intermediate and above).
- Added: Knowledge (Beginner) trick to leave Central Dynamo without completing the maze or fighting the drone.
- Added: Additional Lower Mines NSJ logic.
- Added: Movement tricks for logical forced damage in Magmoor Caverns, Phazon Mines, and Impact Crater.
- Added: Tricks for climbing Research Lab Aether NSJ
- Added: Tricks for traversing Magmoor Workstation bombless NSJ
- Added: More detailed boss/combat logic
- Fixed: Shorelines tower item being accessible from Ruins Entryway and not Temple Entryway.
- Fixed: Backwards Lower Mines logic
- Fixed: Ice Ruins West NSJ logic now accounts for adult sheegoth layer
- Fixed: Added missing requirements for releasing the metroid in Research Lab Aether

### Metroid Prime 2: Echoes - Logic Database

- Added: Method of climbing halfpipe in Meeting Grounds with Space Jump, Screw Attack, and Standable Terrain (Beginner and above)
- Added: Method of killing Quad MBs using Bombs or Power Bombs and Combat (Beginner)
- Added: Method of killing Quad MBs using Screw Attack (Space Jump) and Knowledge (Beginner)
- Added: Requirement to either kill the Quad MBs or defeat Spider Guardian in order to collect the item in Hall of Combat Mastery in the intended way
- Fixed: A few broken Dark Forgotten Bridge paths have now been fixed.
- Changed: Simplified Meeting Grounds logic slightly, by removing the redundant Top of Halfpipe node
- Changed: Killing Quad MBs now uses a template, as it's a complex set of requirements repeated in three separate rooms

### Discord Bot (Caretaker Class Drone)

- Changed: Room images uses two-way arrows if a connection is two-way, instead of two arrows.

## [3.1.4] - 2021-09-19

- Changed: Force one specific certificate root when connecting to the server.
- Fixed: Checking for updated versions will no longer close Randovania when no internet connectivity is present.
- Fixed: The server will properly reject clients with mismatched versions.

## [3.1.3] - 2021-09-19

- Added: Dialog that shows all enabled tricks in a preset and a list of all rooms that have some combination of tricks that ends up active in that preset.
  - This dialog can be accessed by right-clicking a preset on the "Generate Game" tab, or by pressing the "..." menu in the "Game Details" window.
- Added: Multiworld Help entry regarding maximum number of players.
- Added: Metroid Prime FAQ entry regarding the forced popup alert.
- Changed: Long lines of requirements (Check for all artifacts in Artifact Temple) are now word wrapped.
- Changed: When changing Echoes Goals, the slider of the number of keys is now hidden when "Collect Keys" goal is not selected.
- Changed: In the description of Prime 1 presets, Quality of Life now comes before Game Changes.
- Changed: Clarify that only "Two-way, between areas" guarantees that all areas are accessible.
- Changed: Progress bar when generating a game now reports how many actions were taken, instead of how many items are left.
- Fixed: Nodes with no outbound connections now clearly display this in the visualizer, instead of an error.
- Fixed: Updated multiworld damage warning to mention Magmoor Caverns as well.

### Discord Bot (Caretaker Class Drone)

- Added: The bot now responds to permalinks, presets and rdvgame files sent via direct messages.
- Added: Response for permalinks now offers the permalink's presets for download.
- Changed: `/database-inspect` area responses now has a node selection.

## [3.1.2] - 2021-09-15

- Fixed: In game session, pressing the "Generate game" button no longer errors.

### Discord Bot (Caretaker Class Drone)

- Changed: The response to `.rdvgame` files now include the seed hash and permalink.
- Changed: `/database-inspect` response now includes an image of the requested room layout.

## [3.1.1] - 2021-09-12

- Added: When importing a preset in a game session, there's now an option to import directly from a file.
- Added: In game session, it's now possible to export a preset directly to a file.
- Added: In game session, there's now a "Generate game (no retries)" button. This option attempts generation only a single
time, before giving the error message of why it failed. It's useful for investigating bad presets.
- Changed: When multiworld generation fails, the error message is now clearer on which players haven't reached the end.
- Changed: Preset summaries have been split better into categories.
- Removed: The "Never" option for dangerous actions has been removed from the UI, as it currently doesn't work.

### Discord Bot (Caretaker Class Drone)

- Changed: `/database-inspect` response is now more readable and includes the name of who requested it.

## [3.1.0] - 2021-09-05

- **Major** - Added: Setting for requiring a number of actions/progression before artifacts are placed, to prevent early artifacts.
  - Default Prime 1 presets now default to 6 minimum progression for artifacts.
- **Major** - Added: Setting for controlling how dangerous checks are handled in logic.
- Added: Setting for toggling the pickup scan QOL adjustments.
- Added: The seed hash label in Game Sessions is now selectable.
- Added: One joke hint, requested in 2019.
- Added: Data Visualizer now only shows target nodes for selection that are non-impossible.
- Added: Data Visualizer now highlights nodes that have a path to the selected node.
- Added: Improved the error message when the patcher executable is somehow missing.
- Added: New entries to the Multiworld Help for collecting items and cross game.
- Fixed: Randovania no longer errors when the last selected preset is for a hidden game.
- Fixed: Quality of Life page link in Metroid Prime preset customization is now fixed.
- Fixed: The tracker now properly restores states for games other than Echoes.
- Fixed: Fixed a crash that sometimes occurs when deleting presets.
- Fixed: Generator now directly accounts for events weighting actions.
- Changed: Removed customization of Qt theme for decreasing whitespace.
- Changed: Upgrades in the tracker fills an entire column first, instead of filling rows first.
- Changed: Tracker now properly saves the preset used when persisting the state.

### Metroid Prime - Patcher Changes

- Added `Pickup Scans` option to toggle the patching of item locations so that they can always be scanned.
- Magmoor Workstation item scannable through the purple door (QoL Pickup Scan)
- Fixed shorelines tower item custom scan sometimes showing the incorrect text for certain models
- Certain pickups now always have the popup alert on collection during multiworlds.
- If there are multiple pickups for other players next to each other, these pickups are forced to have a popup alert, so Randovania can properly detect they were picked up.
- Fixed PCA crash patch not being applied when playing small samus.

#### Cutscene Skips
- Added `Competitive` cutscene skip option.
- Moved Shorelines Tower cutscene to major (it sometimes has a reposition that is sometimes useful in routing)
- Removed Main Quarry Combat Visor switch
- Speed up opening of gate in ice temple
- Speed up opening of gate in sun tower
- Fixed Thardus cutscene skip softlock

### Metroid Prime - Logic Database

- Added: Method of reaching Ruins Entryway from Plaza Walkway in Phendrana Shorelines with a Dash (Intermediate).
- Added: Easier NSJ trick to climb Ruined Courtyard using the water puzzle platforms.
- Added: Charge Beam requirements were added to the following rooms with combat trick alternatives:
    - (Beginner) Elite research - Phazon Elite
    - (Beginner) Research Entrance
    - (Intermediate) Hall of the Elders - Wave and Ice bomb slots
    - (Intermediate) Sunchamber - Ghosts fight
    - (Intermediate) Mine Security Station with >= 200 energy
    - (Advanced) Mine Security Station
- Fixed: Main Plaza door to Plaza Access is now properly a normal door, instead of a permanently locked door.
- Fixed: Sun tower now requires Knowledge (Intermediate) to collect the Sunchamber layer change event without falling down.
- Fixed: Removed broken/redudant trick for reaching Temple Entryway ledge using cutscene reposition
- Fixed: Trivial logic for Plaza Walkway to Ruins Walkway
- Fixed: Replaced Bomb Jump (Intermediate) with Dash (Beginner) trick to cross the gap to reach the Courtyard Access door in Ice Ruins West.
- Fixed: NSJ logic now accounts for stalactite in Ice Ruins West.
- Fixed: Crossing the gap by Specimen Storage door no longer sometimes requires L-Jump (Intermediate) instead of Beginner.
- Changed: Improved readability of Ruined Courtyard logic.
- Changed: Reorganized Sunchamber logic to improve usage by generator/solver.
- Changed: Picking up Sunchamber Ghosts item NSJ is now L-Jump (Beginner) instead of Intermediate.
- Changed: Crossing TFT to TF with Gravity+SJ now requires Movement (Beginner)
- Changed: FCS Item Scan Dash method is now Intermediate without SJ.
- Added: FCS Grapple strat - Movement (Beginner)

### Metroid Prime 2: Echoes - Patcher Changes

- Added: A-Kul's scan in Sky Temple Gateway now displays a list of previous tournament winners.
- Changed: Echoes now uses a different game ID when saving ISOs with menu mod enabled, preventing issues from incompatible save files.
- Changed: The elevator sound effect is never removed when elevators are vanilla, ignoring the preference.

### Metroid Prime 2: Echoes - Logic Database
- Added: Method of reaching the pickup in Reactor Core with Space Jump, Bombs, Spider Ball, and Standable Terrain (Intermediate and above).
- Fixed: Lore Scan in Meeting Grounds no longer believes that Boost is required to scan it.
- Fixed: Reactor Core has been cleaned up slightly.
- Fixed: Spawn point in Accursed Lake is now correctly set.

### Discord Bot (Caretaker Class Drone)

- Added: The `/database-inspect` command to send the logic of a room to the channel.
- Added: Messages with rdvgame files also get a reply with a summary of the preset.
- Changed: Responses with preset descriptions no longer pings the original message.

## [3.0.4] - 2021-08-10

- Added: Game Sessions now have an accessible audit log, which includes whenever a player accesses the spoiler log.
- Added: Metroid Prime 1 racetime.gg rooms are now viewable in the racetime.gg browser, with filters for each game
- Fixed: Importing a permalink from the racetime.gg browser while a race is currently in progress now selects the correct racetime.gg room

## [3.0.3] - 2021-08-08

- Fixed: "Open FAQ" in the main window now works correctly.
- Fixed: Pressing Yes to ignore invalid configuration now works correctly.
- Changed: Randovania now silently handles some invalid configuration states.
- Changed: Improved handling of corrupted repository for old preset versions.

## [3.0.2] - 2021-08-05

- Added: In-game crashes in Metroid Prime now automatically show the error screen.

- Changed: Game Sessions - The window now uses docks for the different parts, meaning you can resize, reorder and even split off.

- Changed: Use different colors for artifact hints in Metroid Prime, for better readability on both scan box and logbook.

- Fixed: Exporting a Metroid Prime ISO with Warp to Start enabled and starting at certain elevator rooms no longer fails.

## [3.0.1] - 2021-08-01

- Changed: Disabled the option to stop exporting a Prime 1 ISO to avoid crashes.

- Fixed: Server will now re-authenticate with Discord, preventing users from logging with the incorrect account.

- Fixed: Game Sessions - History entries with invalid locations no longer cause error messages.

## [3.0.0] - 2021-07-30

-   **Major** - Metroid Prime 1 is now fully supported, including multiworld and auto tracker!

-   **Major** - Presets are now presented in a tree view, with custom presets being nested under another one. They're also saved separately from Randovania data.

-   **Major** - The auto tracker now have support for different layouts, with their own assets and game support. New themes with icons similar to the game were also added, provided by MaskedKirby.

-   Added: Credits in Metroid Prime 2 now contains a list of where all non-expansions were placed, including possibly other player's for a multiworld. The credits now takes 75 seconds instead of 60 to accomodate this.

-   Added: Button to export the presets used in a game file.

-   Added: Add text description to unusual items in the Item Pool tab.

-   Added: New Help tab with information on how to read the Data Visualizer.

-   Added: In the Map Tracker, it's now possible to right-click a location to see a path from last action to it.

-   Added: A menu option to open the logs folder.

-   Added: The timeout limit is now progressively more forgiving, the more timeouts that happen.

-   Added: Button to set all gates to "Random with Unlocked' for Prime 2.

-   Changed: The items in the starting items popup is now sorted.

-   Changed: Customizing Dark Aether damage is now considered by logic.

-   Changed: Pickup visibility method is now configured in the Item Pool tab.

-   Changed: Multiworld connection is slightly more conservative when giving items.

-   Changed: Updated the Multiworld Nintendont for hopefully more stability.

-   Changed: The session history in multiworld now has different columns for the players involved, pickup and where the pickup was. It's also possible to sort the table by any of these fields.

-   Changed: The ISO prompt dialog now remembers your last used vanilla ISO, for when you delete the internal copy. When opening the file pickers, these start now with the paths from the input fields.

-   Changed: Many Spin/Combo boxes no longer react to the mouse wheel when not focused.

-   Fixed: Closing the dangerous settings warning via the X button is now properly recognized as "don't continue".

-   Fixed: Hint Item Names no longer breaks if you swap games while the table is sorted.

-   Fixed: Hint Item Names now properly list Artifacts and Energy Cells.

-   Fixed: Map Tracker now properly handles unassigned elevators.

-   Fixed: Trick names in the preset are always sorted.

### Metroid Prime 2 - Logic Database Changes

-   **Major** - "Suitless Ingclaw/Ingstorm" trick added to cover traversing rooms with either Ingclaw Vapor or Ingstorm.

#### Added

-   Method of getting over the gate in Mining Station A in reverse with Space Jump and Screw Attack (Expert and above).

-   Method of bypassing the breakable glass in Sand Processing from Main Reactor with Space Jump and Screw Attack (Expert and above).

-   Method of climbing to the top level of Main Gyro Chamber with Space Jump, Screw Attack, and Bombs, and no Scan Visor (Advanced and above).

-   Method of climbing the Sand Processing bomb slot with a Slope Jump for Bombless Bomb Slots (Advanced and above).

-   Method of leaving Dark Agon Temple by opening the gate from OoB with Single Room OoB, Slope Jump, Standable Terrain, Bomb Space Jump, Space Jump, and the Agon Keys (Expert and above).

-   Great Bridge:
    - Method of reaching Abandoned Worksite door with Space Jump and Extended Dash (Advanced and above).
    - Method of reaching Abandoned Worksite and Torvus Map Station doors from Temple Access Dark door with Boost Ball and Boost Jump (Advanced and above).
    - Method of reaching the pickup with Screw Attack and Single Room Out of Bounds (Expert and above).

-   Method of Crossing Grand Windchamber (both ways) Without Space Jump using Extended Dash (Hypermode).

-   Method of reaching the pickup in Watch Station:
    - With Space Jump, Screw Attack, and Single Room OoB (Expert and above).
    - With only Space Jump and Single Room OoB (Hypermode)

-   Alpha Blogg now has proper requirements for multiple difficulties.

-   Method of Bomb Slots without Bombs in Sanctuary Fortress/Ing Hive - Controller Access/Hive Controller Access without Space Jump (Expert and above).

-   Methods of crossing Torvus Bog - Fortress Transport Access with Gravity Boost or Bombs (No Tricks/Advanced and above).

-   Method of traversing Vault without Space Jump or Screw Attack using Extended Dashes (Advanced and above).

-   Method of reaching Windchamber Gateway item with only Scan Visor using Extended Dashes (Expert and above).

-   Method of reaching Kinetic Orb Cannon in Gathering Hall using Extended Dashes (Expert and above).

-   Method of reaching the pickup in Accursed Lake with a dash (Advanced and above).

-   Method of reaching Temple Security Access from the portal in Aerial Training Site with an Extended Dash (Hypermode).

-   Method of reaching the pickup in Mining Plaza with an Extended Dash (Hypermode).

-   Method of completing the Main Gyro Puzzle with only Space Jump and Screw Attack (Advanced and above).

#### Changed

-   Reaching the pickup in Temple Transport B with a Wall Boost is now Hypermode (from Expert).

-   Reaching the pickup in Path of Roots with only Bombs is now Expert (from Hypermode).

-   Reaching the portal in Hydrodynamo Shaft with Air Underwater and Screw Attack is now Hypermode (from Expert).

-   Reaching the pickup in Dark Torvus Arena with a Roll Jump is now Hypermode (from Expert).

-   Trial Grounds, reaching the door:
    - From the portal with Space Jump and a Slope Jump is now Beginner (from Intermediate).
    - From the left safe zone with a Dash is now Intermediate (from Expert) and without anything is now Advanced (from Expert).

-   Opening the Seeker Lock without Seekers in Mine Shaft is now Advanced (From Expert)

-   Opening the Seeker Lock without Seekers in Plain of Dark Worship is now Expert (From Hypermode).

-   Reaching the Windchamber Gateway Door from Windchamber Tunnel with a Boost Jump is now Hypermode (From Expert).

-   Reaching the pickup in Medidation Vista with a Boost Jump is now Expert (From Advanced).

-   Quadraxis and Boost Guardian now have proper health and item requirements with tricks disabled.

-   Activating Controller Access rooms Bomb Slots without Bombs is now Advanced (from Expert).

-   Reaching the Abandoned Worksite/Brooding Ground door from the bridge in Dark/Forgotten Bridge with an Extended Dash is now Hypermode (from Expert).

-   The initial Terminal Fall Abuses in Vault from the scan portal are separate from the final and are now Advanced (from Expert).

-   Catacombs NSJ dash to Transit Tunnel South has been modified to account for Scan Visor, with the original difficulty being raised to Advanced (from Intermediate).

-   Undertemple Shaft NSJ dash from bottom to top of cannon is now Intermediate (from Advanced).

-   Morph Ball is no longer required to reach the portal from the Echo Gate in Profane Path Scan Dash method.

-   Various Standable Terrain tricks (Dark Agon - Portal Site, Temple Grounds - Sacred Path) have been lowered to Beginner/Intermediate (from Advanced). This is to
    attempt to fix an old database limitation from before tricks had their own difficulty levels.

-   The dashes in Gathering Hall from Transit Tunnel South/West to the Kinetic Orb Cannon are now Intermediate (from Advanced).

-   The Bomb Space Jump NSJ to reach Abandoned Worksite in Great Bridge is now Expert (from Hypermode).

-   The dash to reach the portal in Aerial Training Site from Central Hive Transport West is now Hypermode (from Expert).

-   The dash to leave Hive Temple after Quadraxis via Security Station is now Hypermode (from Expert).

-   The dashes in Command Center (top level) and Accursed Lake without Space Jump are now Beginner (from Intermediate).

-   The dash in Mining Station A to reach Temple Access without Space Jump or Missiles is now Advanced (from Intermediate).

-   The dashes in Trial Grounds to Dark Transit Station without Space Jump are now Advanced (from Intermediate).

-   The dashes in Undertemple Shaft to reach Sacrificial Chamber Tunnel (and back) are now Advanced (from Intermediate).

-   The dash in Hall of Combat Mastery to reach the upper area after the glass is now Advanced (from Intermediate).

-   Bomb Guardian now has proper logic when shuffling Power Beam.

## [2.6.1] - 2021-05-05

-   Changed: Invalid values for the Multiworld magic item are ignored when detecting if the game is properly connected.

-   Fixed: "One-way anywhere" no longer shows up twice in preset warnings for multiworld

-   Fixed: Changing starting location to Ship or Save Stations now works again.

-   Fixed: Torvus Gate elevator is now properly hidden instead of Dark Torvus Ammo Station.

## [2.6.0] - 2021-05-02

-   **Major** - Added: New elevator randomization settings:
    * New mode: *One-way, elevator room with replacement*. One way elevator, but loops aren't guaranteed.
    * Select which elevators can be randomized.
    * Select possible destinations for *One-way, anywhere*.
    * Randomize Sky Temple Gateway, Sky Temple Energy Controller, Aerie Transport Station and Aerie elevators. *Warning*: These rooms have some details you must consider. Please read the elevators tab for more information.

-   **Major** - Added: The Energy Controllers in Agon Wastes, Torvus Bog and Sanctuary Fortress are always visible in the map, regardless if map is revealed by default. All regions are also always available for selection. This allows the light beam warps after U-Mos 2 to always be used.

-   **Major** - Added: An user preference (in *Customize in-game settings*) for the map to display names of unvisited rooms.
    When randomizing elevators, the elevator rooms are excluded to prevent spoiling their destinations. An option were added to disallow displaying names entirely, since otherwise you can use a Map Station to find the names.

-   Added: An option to disable the elevator sound effect, preventing it from playing endlessly in certain cases.

-   Added: When a crash happens, the game now displays an error screen instead of just stopping.

-   Added: The *Hint Item Names* tab now supports switching between all 3 Prime games.

-   Added: An option to use an experimental new pickup placement logic, able to place multiple pickups at once.

-   Added: Two additional joke hints. (Thanks CZeke and Geoffistopheles)

-   Added: It's now possible to add Infinite Beam Ammo, Infinite Missiles and Double Damage to the item pool.

-   Added: Player names are now colored yellow in hints.

-   Changed: Elevator names in the tracker uses their customized names, not the vanilla ones.

-   Changed: Optimized Randovania startup time and extensive logging of what's being done during it.

-   Changed: Improve scan text for expansions.

-   Changed: Some hints in multiworld games now also include the player names.

-   Changed: Missiles, Power Bombs and Ship Missiles are now only in logic after their respective main launcher, even if it's not required in game.

-   Changed: You can add up to 99 of any expansion to the pool, up from 64.

-   Fixed: The *Logic damage strictness* multipliers are no longer applied twice.

-   Fixed: *Up to* relative hints are no longer converted into *exactly* if the actual distance matches the displayed number.

-   Fixed: Dark Torvus Bog - Portal Chamber is no longer silently ignored as a starting location.

-   Fixed: Charging your beam to shoot when out of ammo now works even when customizing the ammo type required.

-   Fixed: Having the maximum number allowed of an expansion in a preset no longer causes permalink errors.

-   Fixed: Fixed the game defaulting to Combat Visor after an elevator.

-   Fixed: Multiworld spoiler logs now use 1-indexed player names for locations.

-   Removed: Using Dark Visor as the starting visor is no longer supported. (Game crashes on unmorph for unknown reasons)

### Logic Database Changes

-   Added: Method of reaching the pickup in Hive Gyro Chamber with Space Jump, Boost Ball, and a Boost Jump (Expert and above).

-   Added: Method of climbing Torvus Grove with Space Jump, Screw Attack, and Standable Terrain (Advanced and above).

-   Added: Method of reaching cannon in Great Bridge with Boost Ball and a Boost Jump (Expert and above).

-   Added: Method of reaching the main part of Hall of Combat Mastery with a Scan Dash and after blowing up the glass (Intermediate and above).

-   Added: Method of activating the portal in Portal Terminal with Screw Attack, Slope Jump, and No Bombs or Space Jump (Expert and above).

-   Added: Method of climbing Sacred Bridge with Bombs and a Bomb Space Jump (Advanced and above).

-   Changed: Logic paths that require Screw Attack without Space Jump now make sure to not have Space Jump to be valid.

-   Fixed: Spawn point of Aerie Transport Station is now the door, making DS2 required to take the elevator there.

## [2.5.2] - 2021-02-28

-   Added: The number of items in the pool is now included in the summary.

-   Fixed: Shuffling Combat Visor with item acquisition popups enabled no longer errors.

## [2.5.1] - 2021-02-26

-   Added: Drag and dropping rdvgame and rdvpreset files into the main Randovania window now imports that game file and preset, respectively.

-   Added: Discord bot now posts summary whenever a preset is attached to a message.

## [2.5.0] - 2021-02-19

-   Changed: Preset summary now only include differences from vanilla game.

-   Changed: The relative hint using an item category has been replaced with a relative hint using an area, with up to distance.

### Logic Database Changes

#### Added

-   Method of climbing Sanctuary Temple from the bottom with Bombs and Spider Ball (Intermediate and above).

-   Method of climbing Sanctuary Temple from the bottom with Screw Attack and Single Room Out of Bounds (Expert and above).

-   Method of reaching Worker's Path from the top level in Sanctuary Temple with Scan Visor and an Extended Dash (Expert and above).

-   Method of reaching Windchamber Gateway from Windchamber Tunnel in Grand Windchamber with a Boost Jump (Expert and above).

-   Method of reaching Temple Access in Mining Station A with a Boost Jump (Advanced and above).

-   Method of reaching pickup in Temple Access (Sanctuary) with Space Jump, Screw Attack, and Standable Terrain (Intermediate and above).

-   Method of climbing Temple Access (Sanctuary) with Space Jump, standing on a Rezbit, and dashing off the other Rezbit (Expert and above).

#### Changed

-   Increased weight for Energy Tanks to be selected as progression.

-   Reaching the pickup in Path of Roots from Torvus Lagoon with Gravity Boost, Space Jump, and a Slope Jump is now Intermediate (from Beginner).

-   Reaching the pickup in Grand Windchamber with Space Jump, Screw Attack, Slope Jump, Standable Terrain is now Advanced (from Intermediate).

-   Bomb Jumping over the 2nd light block heading to Hall of Eyes is now Intermediate (from Beginner).

-   Energy Tank requirements for Chykka have been lowered.

#### Fixed

-   Reliquary Grounds now has proper requirements for reaching Ing Reliquary with Light Suit.


## [2.4.2] - 2021-02-08

-   Fixed: Randovania no longer crashes if the connected Dolphin stops emulation.

## [2.4.1] - 2021-02-06

-   Added: Detect if the internal game copy was modified by a future version of Randovania, prompting for the user to press "Delete internal copy".

-   Changed: An error popup now shows up when exporting an ISO fails.

-   Removed: "Automatically track inventory" toggle, as the functionality was already removed.

-   Fixed: Randovania now considers any inventory item with amount above capacity, or capacity above the strict maximum as the game not being connected.

-   Fixed: Error message when the server rejects your client version not being displayed.

-   Fixed: Setting beam ammo expansions to 0 pickups no longer hides the boxes.

## [2.4.0] - 2021-02-01

-   **Major** - Added: The visor and beam you start the game equipped with is now configurable.

-   **Major** - Changed: In multiworld, items are now delivered at the same time as the message. It should also no longer fail to send with Nintendont.

-   Added: Additional joke hints were added.

-   Added: Method to climb to the portal Base Access with just Screw Attack (Intermediate and above).

-   Added: Method to reach the pickup in Grand Windchamber with Space Jump, Screw Attack, and a Slope Jump (Intermediate and above).

-   Added: Method to traverse Ventilation Area B from Bionenergy Production without Bombs by Screw Attacking into the tunnel and destorying the barriers with Missiles (Advanced and above).

-   Added: Method to reach the pickup in Path of Roots from Torvus Lagoon without Morph Ball (Beginner and above).

-   Added: Method to enter the tunnel in Underground Tunnel to Torvus Temple from Torvus Grove with an Instant Morph (Advanced and above).

-   Added: Method to reach the halfpipe pickup in Dark Torvus Arena with Space Jump and a Roll Jump (Expert and above).

-   Added: Method to climb to the upper level in Biostorage Station with Bomb Space Jump (Advanced and above).

-   Added: Method to reach the pickup in Grand Windchamber with a Space Jump, Bomb Space Jump, and a Scan Dash (Expert and above).

-   Added: Method to climb Mining Station B with Space Jump and a Slope Jump (Expert and above).

-   Added: Method to reach the portal in Mining Station B with Space Jump, Scan Visor, and Dashing for Single Room OoB (Expert and above).

-   Added: Method to cross Bitter Well to Phazon Site with Wall Boosts (Hypermode).

-   Added: Method to reach the bomb slot in Training Chamber with Gravity Boost and Air Underwater (Advanced and above).

-   Added: Method to open activate the Bomb Slot in Training Chamber with Darkburst or Sonic Boom (Hypermode).

-   Changed: Auto tracker internally uses a configuration file for the item positions.

-   Changed: The item pool tab when customizing presets now can edit major items directly.

-   Changed: Defeating Quadraxis with Power Bombs is now Advanced (from Beginner).

-   Changed: Bypassing the statue in Training Chamber from the back with Screw Attack and a Bomb Space Jump is now Expert (from Advanced).

-   Changed: Escaping Hive Temple without Spider Ball is now Expert (from Hypermode).

-   Changed: Bomb Space Jump in Great Bridge/Venomous Pond to reach Abandonded Worksite/Brooding Ground is now Expert (from Hypermode).

-   Changed: Using Seeker Missiles now requires either Combat Visor or Dark Visor.

-   Changed: Bomb Slots without Bombs in Sand Processing, Main Gyro Chamber, and Vault are now Advanced (from Expert).

## [2.3.0] - 2021-01-08

-   Added: Method to enter tunnels in Transit Tunnel East/Undertransit One from Catacombs/Dungeon to Training Chamber/Sacrificial Chamber with an Instant Morph (Intermediate and above).

-   Added: Method to reach the pickup on the Screw Attack wall in Aerial Training Site with a Roll Jump (Expert and above).

-   Added: Method to reach the pickup in Abandoned Worksite from the tunnel with a Boost Jump (Advanced and above).

-   Added: Method to bypass the statue in Training Chamber from the back with Screw Attack and a Bomb Space Jump (Advanced and above).

-   Added: Methods to reach the pickup in Mining Station B with Space Jump, Screw Attack, and Standable Terrain or after the puzzle with a Bomb Jump (Advanced and above).

-   Changed: In multiworld, keybearer hints now tells the player and broad category instead of just player.

-   Changed: Dark Alpha Splinter no longer strictly requires Power Beam.

-   Changed: Crossing Main Gyro Chamber with Screw Attack before stopping the gyro is now Hypermode (from Expert).

-   Changed: Phazon Grounds and Transport to Agon Wastes (Torvus) Seeker Locks without Seekers are now Expert (from Hypermode).

-   Fixed: Properly handle invalid ammo configurations in preset editor.

-   Fixed: Randovania no longer instantly crashes on macOS.

-   Fixed: Logic properly considers the Transport A gate being gone after entering from that side in Random Elevators.

## [2.2.0] - 2020-12-20

-   Added: 1 HP Mode, where all Energy Tanks and Save Stations leave you at 1 HP instead of fully healing.

-   Added: Added a detailed report of the generator's state when a game fails to generate.

-   Fixed: Generator will no longer ignore players that have no locations left. This would likely cause multiworld generation to fail more often.

-   Fixed: Error messages are properly shown if a game fails to generate.

-   Fixed: Alerts are now properly saved as displayed.

-   Fixed: Errors in the default preset no longer prevent Randovania from starting.

-   Changed: Optimized game generation, it now takes roughly 2/3 of the time.

-   Changed: Optimized game validation, it now also takes roughly 2/3 of the time.

-   Changed: Relative hints no longer cross portals.

-   Changed: In multiworld, keybearer hints now instead tells the player the item is for, instead of a category.

-   Changed: Decreased the chance of Power Bombs being late in a game.

-   Changed: Account name are updated every time you login via Discord.

-   Changed: Warning about dangerous presets in Multiworld sessions now include the player name.

-   Changed: Roll Jump in Meditation Vista to reach the pickup is now Hypermode (from Expert).

## [2.1.2] - 2020-12-05

-   Added: The Item Pool size now displays a warning if it's above the maximum.

-   Changed: The minimum random starting items is now considered for checking the pool size.

-   Fixed: Being kicked from an online session would leave the window stuck there forever.

-   Fixed: Bulk selecting areas for starting location no longer includes areas that aren't valid starting locations.

## [2.1.1] - 2020-12-02

-   Added: A prompt is now shown asking the user to install the Visual C++ Redistributable if loading the Dolphin backend fails.

-   Fixed: Changing ammo configuration breaks everything.

-   Fixed: Patching ISOs should work again.

-   Fixed: Clean installations can select presets again.

## [2.1.0] - 2020-12-02

-   Changed: Multiworld session history now auto-scrolls to the bottom

-   Changed: The lowest level for a trick is now called "Disabled" instead of "No Tricks".

-   Changed: Minimum Varia Suit Dark Aether is now 0.1, as 0 crashes the game.

-   Changed: Permalinks are now entirely different for different games.

-   Changed: Preset summary now specifies if hidden model uses ETM or random item.

-   Added: A very basic visualization of the map to the tracker.

-   Added: Trick Details can now be used with all 3 games.

-   Fixed: Changing a trick level to No Tricks no longer cause inconsistent behavior with the permalinks.

-   Removed: Intermediate path for reaching item in Main Reactor from Security Station B door without Screw Attack since it was broken and impossible.

-   Changed: Renamed "Before Pickup" to "Next to Pickup" in various locations for more clarity


## [2.0.2] - 2020-11-21

-   Added: Starting locations tab has checkboxes to easily select all locations in an area

-   Added: The map tracker now supports random elevators, translator gates and starting location.

-   Changed: The pickup spoiler in game details is now sorted.

-   Fixed: Multiworld sessions should no longer occasionally duplicate messages.

-   Fixed: Custom safe zone healing should now work in multiworld sessions.

-   Fixed: Occasional error with switching an observer into a player.

## [2.0.1] - Skipped

## [2.0.0] - 2020-11-15

This version is dedicated to SpaghettiToastBook, a great member of our community who sadly lost her life this year.

Her contributions to Randovania were invaluable and she'll be missed.

---

-   **Major** - New game mode: Multiworld. In this co-op multiplayer mode, there's one different world for each player which is filled with items for specific players.

-   **Major** - Tricks are more organized and can be customized more precisely to a player's desire.

### General

-   Removed: Presets no longer have a global trick level. Each trick is now configured separately.

-   Added: Options for configuring usage of new tricks:
    - Bomb Jump (renamed from Difficult Bomb Jump)
    - Bomb Slot without Bombs
    - Boost Jump
    - Combat
    - Difficult Movement
    - Extended Dash
    - Knowledge
    - Open Gates from Behind
    - Respawn Abuse
    - Screw Attack into Tunnels
    - Seeker Locks without Seekers
    - Single Room Out of Bounds
    - Standable Terrain

-   Changed: The following trick level difficulties were renamed:
    - Trivial -> Beginner
    - Easy -> Intermediate
    - Normal -> Advanced
    - Hard -> Expert
    - Minimal Checking -> Minimal Logic

-   Changed: Replaced Beginner Friendly with Starter Preset, which is now the default preset.

-   Fixed: Energy Tanks can now properly be used as progression.

### Hints

-   Added: Relative hints, where an item is described as being some rooms away from another item or room.

-   Added: Guaranteed hints which tells in which areas (Agon Wastes, Ing Hive, etc) contains the keys for each of your dark temples.
    These hints are placed purely randomly, similarly to the guaranteed Temple Bosses hints.

-   Added: Free hint spots after generation now prefer items from late in progression instead of pure random.

-   Removed: Hints with green item names/joke item names have been removed.

-   Removed: Temple Keys are no longer hinted by progression-based Luminoth lore hints.

-   Changed: All games now have precisely 2 joke hints, which no longer randomly replace a progression hint.

-   Changed: Hints from keybearer corpses now uses a broader category, which leaves unclear if it's an expansion or not.

### GUI

-   Added: An automatic item tracker based on a Dolphin running on the same computer or a special Nintendont build on the same Wifi.

-   Added: A dark theme has been added. It can be toggled in the Advanced menu.

-   Added: Requirements in the logic database can now use templates of requirements, allowing for easy re-use.

-   Added: Data Editor can now edit all fields of a node, from type, name and all type specific fields.

-   Added: Data Visualizer and Editor now can operate in the included database for Prime 1 and 3.

-   Added: The Data Editor now displays a warning if you're closing with unsaved changes.

-   Added: Randovania can generate a game by importing permalinks directly from a race on racetime.gg.

-   Added: Some tricks now have a description on the Trick Details popup.

-   Fixed: Some complex combination of requirements with different depths now are displayed correctly.

-   Fixed: The Data Visualizer no longer opens behind the Customize Preset window when using the Trick Details popup.

-   Changed: After generating a game, the details shows up in a new window instead of in a new tab.

-   Changed: In game details, the permalink is now placed inside a line edit, so the window doesn't stretch with long permalinks.

-   Changed: All cosmetic game changes are now configured in the same dialog as the in-game options.

### Quality of Life

-   Added: A button in the Open menu now opens the folder where previously generated games are placed.

-   Added: Charge Beam and Scan Visor now use their respective models in game instead of Energy Transfer Module.

-   Added: The rate of healing for Safe Zones is now configurable.

-   Fixed: Removed Aerie Access and Credits from possible starting locations.

-   Changed: The Mission Final screen now includes the seed hash instead of Permalink, as many permalinks are bigger than the screen.

-   Changed: The elevator scan now includes the world of the connected area.

### Internals/Developer

-   Added: Energy Tanks have doubled weight for the generator.

-   Added: It's now possible to set the default spawn point of an area.

-   Fixed: Fixed solver when an event only connects to a pickup, but that pickup has connections from other nodes.

-   Fixed: The Data Editor no longer errors when saving after creating a new node.

-   Fixed: Certain combinations of item requirements with damage requirements weren't being processed correctly.

-   Fixed: Duplicated requirements are now properly removed when simplifying requirements.

-   Fixed: Exclude from Room Randomizer is now properly set, restoring many logic paths.

-   Changed: Better error messages when there are references to unknown resources in the database.

-   Changed: The `database` command is no longer a subcommand of `echoes`. It also has the `--game` argument to choose which database to use.

-   Changed: The `_locations_internal` field is no longer needed for .rdvgame files.

### Logic Database changes

#### Added

-   General:
    - Methods to open all Seeker Missile Doors with Screw Attack (Advanced and above).
    - Method to activate most Bomb Slots without Bombs (Advanced and above).
    - Dark/Light/Annihilator doors and Dark/Light portals require either ammo or Charge Beam.

-   Sanctum, method to fight Emperor Ing without Spider Ball (Hypermode).

-   Transport A Access, method of reaching Temple Transport A door with a Wall Boost (Advanced and above).

-   Abandoned Base, method of reaching portal with Space Jump and Screw Attack (Intermediate and above).

-   Accursed Lake, method of collecting the item and leaving with Morph Ball, Light Suit, Gravity Boost, and Reverse Air Underwater (Advanced and above).

-   Hall of Honored Dead, method of leaving through the Morph tunnel without Space Jump (Expert and above).

-   Industrial Site, method of opening the gate to Hive Access Tunnel from behind with just Charge Beam (Intermediate and above).

-   Ing Windchamber, method of completing the puzzle with Power Bombs instead of Bombs (Beginner and above).

-   Landing Site, method of reaching Service Access door:
    - With Bombs and Screw Attack (Intermediate and above).
    - With Space Jump and Bomb Space Jump (Intermediate and above).

-   Meeting Grounds, method of reaching the tunnel with Space Jump and a Bomb Space Jump (Intermediate and above).

-   Temple Assembly Site:
    - Methods of reaching Dynamo Chamber door with a Bomb Jump (Beginner and above), a Dash (Intermediate and above), or a Roll Jump (Advanced and above).
    - Methods of reaching the portal without moving the light block with Single Room Out of Bounds and either Screw Attack or Space Jump (Expert and above).
    - Method of leaving from the portal with Single Room Out of Bounds and Screw Attack (Expert and above).

-   Windchamber Gateway:
    - Method of reaching the item with a Boost Jump (Advanced and above) and returning with an Extended Dash (Expert and above).
    - Method of reaching Path of Eyes door from Grand Windchamber door with an Extended Dash (Advanced and above).

-   Bioenergy Production, method to reach Storage C door or item from top level with Extended Dash (Expert and above).

-   Central Station Access/Warrior's Walk, method of climbing the ledge with an Instant Unmorph Jump (Hypermode).

-   Crossroads, method to reach the item from the half pipe with just Screw Attack (Advanced and above).

-   Dark Transit Station, method to reach the ledge from Duelling Range with a Bomb Jump (Beginner and above).

-   Portal Access, method of crossing to Judgement Pit using Screw Attack without Z-Axis (Beginner and above).

-   Doomed Entry, method to climb room with Space Jump and Screw Attack (Beginner and above).

-   Feeding Pit:
    - Method of reaching Ing Cache 1 door with Space Jump and Screw Attack (No Tricks and above).
    - Method of climbing to Watering Hole door without any items (Expert and above).
    - Method of escaping the pool using Light Suit and a Bomb Space Jump no Space Jump or Gravity Boost (Hypermode)

-   Main Reactor, method of reaching Dark Samus 1 fight from Ventilation Area A door with Space Jump, Bombs, and a Bomb Space Jump (Intermediate and above).

-   Mining Station B:
    - Method to climb to the Seeker door without Morph Ball and with Space Jump (Beginner and above).
    - Method to reach the portal without breaking the rock with Single Room Out of Bounds and Screw Attack (Expert and above).

-   Sandcanyon, method to reach the item with Space Jump and Single Room Out of Bounds (Expert and above).

-   Transport Center/Crossroads, method to climb the halfpipe with Space Jump (Advanced and above).

-   Abandoned Worksite:
    - Method of reaching the item with a Bomb Space Jump without Space Jump (Advanced and above).
    - Method of reaching the tunnel from Forgotten Bridge with a Slope Jump (Intermediate and above).

-   Catacombs:
    - Method to reach the Bomb Slot with Air Underwater and Screw Attack (Advanced and above).
    - Method to reach Transit Tunnel East with a Combat/Scan Dash (Advanced and above).
    - Method to reach the portal with Screw Attack (Intermediate and above).
    - Method to reach Transit Tunnel East/South with Morph Ball, Gravity Boost, and Reverse Air Underwater (Advanced and above).
    - Method to reach Transit Tunnel South with Jump Off Enemy (Advanced and above).

-   Dark Arena Tunnel, method of reaching either door with Screw Attack and Single Room Out of Bounds (Advanced and above).

-   Dark Forgotten Bridge:
    - Method to perform the gate clip to Dark Falls/Dark Arena Tunnel with a Ledge Clip Jump (Hypermode).
    - Method to reach Bridge Center from Putrid Alcove door with only Scan Visor (Advanced and above).
    - Method to reach Brooding Ground door from the bridge before rotating and with an Extended Dash (Expert and above).

-   Forgotten Bridge:
    - Method to reach Abandoned Worksite door from the bridge before rotating and with an Extended Dash (Expert and above).
    - Method to reach Bridge Center with Morph Ball, Gravity Boost, and Reverse Air Underwater (Advanced and above).

-   Gathering Hall:
    - Method to reach the Kinetic Orb Cannon with Gravity Boost and Bombs (Expert and above) or Gravity Boost and Space Jump (Beginner and above).
    - Method to reach Transit Tunnel South from Transit Tunnel West with Morph Ball, Gravity Boost, and Reverse Air Underwater (Advanced and above).
    - Method to reach the Spider Ball tracks with Morph Ball, Gravity Boost, and Reverse Air Underwater (Advanced and above).
    - Methods to escape the halfpipe after draining the water with Space Jump and Bomb Space Jump or Space Jump and Screw Attack (Advanced and above).

-   Great Bridge, method of reaching the lower Temple Access door from Path of Roots door with Screw Attack and Slope Jump (Intermediate and above).

-   Main Hydrochamber/Hydrodynamo Station, methods to climb rooms without Gravity Boost and with Air Underwater (Advanced and above), Space Jump, and Screw Attack (Hypermode).

-   Meditation Vista, methods of reaching the item with a Boost Jump (Advanced and above), Roll Jump (Expert and above), or Extended Dash (Hypermode).

-   Path of Roots, method of reaching the item using:
    - Morph Ball, Bombs and Space Jump (Advanced and above).
    - Morph Ball, Gravity Boost, and Reverse Air Underwater (Advanced and above).
    - Morph Ball, Bombs, and Standable Terrain (Hypermode).

-   Plaza Access, method of reaching the doors and the item with Screw Attack and Single Room Out of Bounds (Advanced and above).

-   Portal Chamber (Light World), method of reaching the portal from Torvus Lagoon door with Screw Attack and Single Room Out of Bounds (Advanced and above).

-   Putrid Alcove, method of getting the item and leaving without any items (Expert and above).

-   Sacrificial Chamber, method of crossing gap to Sacrificial Chamber Tunnel with Extended Dash (Expert and above).

-   Torvus Grove, method of climbing the room without Boost Ball (Expert and above).

-   Torvus Plaza:
    - Method of getting the item without Boost Ball and/or Spider Ball (Advanced and above).
    - Method of leaving the room with Space Jump and Bombs (Advanced and above).

-   Torvus Temple, method of reaching the pirate fight from the lower level with Screw Attack and Single Room Out of Bounds (Advanced and above).

-   Training Chamber:
    - Method to exit the spinner with Power Bombs instead of Bombs (Beginner and above).
    - Method to climb to the top of the statue with Gravity Boost and Bombs (Intermediate and above).
    - Method to climb to the top of the statue with Space Jump, Scan Dash, and Underwater Dash (Advanced and above).
    - Method to climb to the top of the statue with Space Jump and Extended Dash (Expert and Above).

-   Underground Tunnel, method to access Torvus Temple from Torvus Grove with Screw Attack (Expert and above).

-   Undertemple, method to have PB Guardian break PB door using bombs (Advanced and above).

-   Undertemple Access, method of reaching the item using Screw Attack and Jump Off Enemy (Hypermode).

-   Venomous Pond, method to reach the key from the Save Station with Screw Attack and Standable Terrain (Beginner and above).

-   Aerial Training Site, methods to cross the room from various nodes with Dashes, Roll Jumps, and Extended Dashes (Intermediate/Expert and above).

-   Aerie, method of collecting the item:
    - Without entering the Dark World (Expert and above).
    - With only Screw Attack (Beginner and above).

-   Dynamo Access, method to cross over the Spider Track with Space Jump and Standable Terrain (Beginner and above).

-   Dynamo Works:
    - Method of collecting the item with a Roll Jump and Instant Morph (Expert and above).
    - Method of reaching the upper door with a Bomb Space Jump (Beginnner and above).

-   Grand Abyss, methods of crossing the gap with Boost Jump (Advanced and above) or Extended Dash (Expert and above).

-   Hall of Combat Mastery:
    - Method of collecting the item with a Wall Boost (Expert and above).
    - Methods of reaching the item, and skipping the Spider Track to and from Central Area Transport East with Screw Attack (Intermediate and above).

-   Hive Entrance, method of reaching the Flying Ing Cache with Screw Attack and Single Room Out of Bounds (Hypermode).

-   Hive Dynamo Works:
    - Method of collecting the Flying Ing Cache item and leaving with Space Jump and Scan Visor (Advanced and above).
    - Method of reaching the Flying Ing Cache from portal side and vice versa with Screw Attack and Single Room Out of Bounds (Expert and above).

-   Hive Summit, method of reaching the portal:
    - With Space Jump and Standable Terrain (Intermediate and above).
    - With Space Jump, Boost Ball, Boost Jump, and Out of Bounds (Expert and above).

-   Hive Temple:
    - Method of fighting Quadraxis with Power Bombs instead of Bombs (Beginner and above).
    - Methods of leaving the room without Spider Ball after Quadraxis with Boost Ball or Space Jump (Hypermode).

-   Judgment Drop, method of reaching the portal with Space Jump and Single Room Out of Bounds (Expert and above).

-   Main Research, method of fighting Caretaker Drone without Bombs (Expert and above).

-   Reactor Core, method of reaching the item with only Space Jump (Expert and above).

-   Sanctuary Entrance, method to reach the cannon to the item with only Morph Ball, Spider Ball, and Power Bombs (Advanced and above).

-   Vault Attack Portal, method to cross either direction with just Screw Attack (Expert and above).

-   Watch Station, method of accessing the Spider Ball track to Watch Station Access door and Sentinel's Path door and back with an Instant Morph (Intermediate and above).

-   Watch Station Access, methods to cross the pit in either direction using:
    - Boost Ball and Boost Jump (Advanced and above).
    - Space Jump, Scan Visor, and Scan Dash (Advanced and above).

-   Workers Path, method of crossing the room from Sanctuary Temple with a Boost Jump (Advanced and above).

#### Fixed

-   Scan Visor Requirements:
    - Dash Requirements in many rooms
    - Grand Abyss Bridge terminal
    - Sand Processing item
    - Staging Area terminal
    - Torvus Lagoon terminal
    - Trooper Security Station Event coming from Communication Area
    - Various Dash Requirements

-   Dark Aether Damage Requirements have been added to every room in the Dark World.

-   Morph Ball requirements added to Morph Ball Doors and various rooms.

-   Invisible Objects and Dark Visor Requirements:
    - Screw Attack without Space Jump in Unseen Way (Intermediate and above)
    - Screw Attack without Space Jump in Phazon Grounds (Advanced and above)

-   Entrance to Agon Map Station now requires Bombs, Power Bombs, or Boost Ball if coming from either direction, or Screw Attack and Space Jump as well if coming from Mining Plaza.

-   Added Charge Beam and Beam Ammo Requirements to Profane Path and Sentinel's Path.

-   Sand Processing:
    - Now requires items to climb the room before draining the sand: Space Jump, with a Bomb Jump (Beginner and above) or with Screw Attack (Intermediate and above)
    - Screw Attacking into the tunnel is now Expert (from Hypermode).

-   Portal Site:
    - Now does not require the gate open to enter from Portal Access.
    - Now does not require the gate closed to enter from Crossroads.

-   Service Access now properly includes Wall Boost to Meeting Grounds from Landing Site on Advanced.

#### Changed

-   Many nodes with missing requirements have been updated/cleaned up.

-   Simplified nodes in many rooms for ease of logic navigation.

-   Various tricks have been changed to more accurately represent the required method.

-   Abandoned Base, Bomb Jump to transport is now Advanced (from Intermediate).

-   Accursed Lake, Dash to Safe Zone from Flying Ing Cache is now Intermediate (from Beginner).

-   Communication Area:
    - Standable Terrain to reach the item is now Beginner (from Intermediate).
    - Screw Attack without Space Jump to reach Storage Cavern A is now Beginner (from Intermediate).
    - Double Bomb Jump up Standable Terrain is now Intermediate (from Advanced).

-   GFMC Compound, Extended Dash to reach the item on the Ship without Space Jump is now Expert (from Hypermode).

-   Grand Windchamber, reaching the pickup with Terminal Fall Abuse after solving the Ing Windchamber puzzle is now Beginner (from Intermediate).

-   Path of Eyes, Bomb Jumps to get over Light blocks are now Beginner (from Intermediate).

-   Service Access, crossing upper tunnel without Boost Ball is now Advanced (from Intermediate).

-   Temple Assembly Site, method to reach the item with Screw Attack is now Beginner (from Intermediate).

-   Agon Temple, Slope Jumps to skip the fight barriers are now Beginner (from Advanced).

-   Battleground, climbing to top safe zone via Standable Terrain is now Beginner (from Intermediate).

-   Central Mining Station, Scan Dash to upper level from Central Station Access is now Expert (from Advanced).

-   Command Center Access, exiting tunnel without Space Jump is now Beginner (from Intermediate).

-   Doomed Entry, Slope Jump to reach the upper level from the portal is now Beginner (from Intermediate).

-   Double Path, crossing lower path without Space Jump is now Beginner (from Intermediate).

-   Feeding Pit, method to climb to Watering Hole with just Screw Attack is now Beginner (from Intermediate).

-   Mining Plaza, climbing the room with Screw Attack is now Beginner (from Intermediate).

-   Mining Station A, reaching Front of Lore Scan from Room Center with a Bomb Jump is now Intermediate (from Advanced).

-   Mining Station B:
    - Reaching Transit Station door from room center with Screw Attack after opening the portal is now Intermediate (from Hypermode).
    - Reaching the bomb slot to open the portal with Standable Terrain and Screw Attack is now Intermediate (from Advanced).
    - Reaching the bomb slot to open the portal with Slope Jump and Space Jump is now Advanced (from Expert).

-   Portal Access, returning from Judgment Pit without Space Jump is now Beginner (from Intermediate).

-   Trial Grounds, Standable Terrain to reach the door from the portal is now Beginner (from Intermediate).

-   Catacombs, reaching the portal with Morph Ball and Reverse Air Underwater is now Advanced (from Expert).

-   Crypt, Bomb Jump to Laser Platfrom from bottom Safe Zone is now Beginner (from Intermediate).

-   Forgotten Bridge, reaching Bridge Center with Bombs and Screw Attack is now Intermediate (from Advanced).

-   Gathering Hall:
    - Reaching Transit Tunnel South/West Doors from top door with Morph Ball and Roll Jump is now Expert (from Advanced).
    - Reaching Transit Tunnel East with Spider Ball and Boost Ball is now Beginner (from Intermediate).

-   Great Bridge:
    - Slope Jumps to reach Map Station from Bottom Level and from Map Station to Upper Level are now Beginner and Intermediate (from Intermediate and Advanced, respectively).
    - Bomb Space Jump with Space Jump to reach the Translator Gate is now Advanced (from Expert).

-   Poisoned Bog, reaching Portal Chamber door with just Screw Attack is now Advanced (from Intermediate).

-   Torvus Lagoon, reaching Portal Chamber from Temple Transport Access is now Intermediate (from Advanced).

-   Training Chamber, Standable Terrain to reach Fortress Transport Access from Top of Statue and back is now Beginner (from Intermediate).

-   Venomous Pond, reaching the key from the Save Station with Screw Attack is now Beginner (from Intermediate).

-   Aerial Training Site, Screw Attack at Z-Axis from Central Hive Area West door to the portal or Temple Security Access door is now Intermediate (from Advanced).

-   Dynamo Access, crossing over the Spider Track with a Slope Jump is now Beginner (from Intermediate).

-   Hall of Combat Mastery, Instant Morph tricks to the item and Central Area Transport East and back are now Advanced (from Intermediate).

-   Hive Dynamo Access, opening Echo Gate from behind is now Beginner (from Intermediate).

-   Hive Dynamo Works:
    - Reaching the Seeker Lock Safe Zone from Hive Dynamo Access door with Terminal Fall Abuse is now Beginner (from Intermediate).
    - Reaching the Flying Ing Cache from the tunnel with Screw Attack is now Beginner (from Intermediate).
    - Reaching the Flying Ing Cache from the tunnel and back with Standable Terrain is now Intermediate (from Advanced).
    - Opening the Seeker Lock from behind is now Beginner (from Intermediate).

-   Hive Summit, Standable Terrain to reach portal inside glass area is now Beginner (from Intermediate).

-   Hive/Temple Access, reaching the upper door with Screw Attack at Z-Axis is now Beginenr (from Intermediate).

-   Transit Station, reaching the top portal with Screw Attack is now Beginner (from Intermediate).

-   Vault:
    - Terminal Fall abuse to reach Grand Abyss door from bridge portal with Space Jump is now Beginner (from Intermediate).
    - Reaching the Bomb Slot with Screw Attack from the bridge portal is now Beginner (from Intermediate).

-   Watch Station, Screw Attack at Z-Axis from Watch Station door to Sentinel's Path door is now Beginner (from Intermediate).

-   Watch Station Access, reaching the Watch Station door from the pickup with just Screw Attack is now Beginner (from Intermediate).

## [1.2.2] - 2020-06-06

-   Changed: Re-organized the tabs in the preset customization window

-   Changed: The reset map tracker menu action is now visible on non-windows platforms.

-   Fixed: Exporting ISOs with Menu Mod should now work on macOS.

## [1.2.1] - 2020-05-30

-   Added: Randovania releases now includes a packages for macOS.

## [1.2.0] - 2020-05-25

-   *Major* - Added: The text of the scan that unlocks an elevator now includes the
    elevators destination.

-   *Major* - Added: Translator gates can be configured as Unlocked: the hologram will be invisible and can be scanned
    without any translator.

-   *Major* - Added: The default in-game options can now be configured from Randovania.

-   *Major* - Added: How much ammo each beam uses to shoot uncharged, charged and charge combos is now configurable,
    along with the ammo it uses.

-   *Major* - Changed: The database now uses a new format which allows for any combination of "Or"/"And" statements.
    The Data Visualizer and Editor were both updated to take advantage of this.

-   Added: An option to connect Sky Temple Gateway directly to the credits, skipping the final bosses.

-   Added: How much energy you get for each Energy Tank is now configurable.

-   Added: The in-game Hint System has been removed. The option for it remains, but does nothing.

-   Changed: The spoiler log now lists the order in which items where placed, with their location and hints,
    instead of a detailed playthrough for completion.

-   Changed: The logbook entries that contains hints are now named after the room they're in, with the categories
    being about which kind of hint they are.
    KNOWN ISSUE: While scanning something, the categories that show up are incorrect.

-   Added: Open -> Trick Details menu entry, similar to what's available in the
    Trick Level tab when customizing a preset.

-   Added: Play -> Import game file, to load spoiler logs.

-   Added: The "Heals?" checkbox in the database editor now works.

-   Added: The permalink import dialog now shows an error message for invalid permalinks.

-   Changed: One-way elevators now have a chance of warping to credits.

-   Changed: Clarified that the item from Space Jump Guardian and Power Bomb Guardian
    must be collected for the appropriate events to be triggered.

-   Changed: In Menu Mod, the list of rooms to warp to is now sorted.

-   Changed: The export-areas command line option now outputs details about requirements for each area.

-   Internal: A human-readable copy of the database is now kept next to the database file, for easier diffs.

-   Fixed: Debug logs can no longer be enabled for non-spoiler permalinks.

-   Added: Missile Expansions have a 1/8192 chance of using Dark Missile Trooper model.

-   Fixed: Progress bar no longer goes to an indefinite status when generation fails.

-   Added: Checkbox for automatically exporting a spoiler log next to the ISO.

-   Fixed: Only the last digit of the game id is changed, instead of the full game id.

### Logic Database changes

-   Fixed: Staging Area is now correctly considered a dark world room.

-   Fixed: The Ing Cache in Dark Oasis now requires Power Bombs.

-   Fixed: Bioenergy Production correctly requires Scan Visor for connections using the racks.

-   Added: In Bioenergy Production, method of reaching the Storage C door with Space Jump and Screw Attack (Easy and above)

-   Added: In Bioenergy Production, method of reaching the Storage C door using a roll jump (Normal and above).

-   Added: In Bioenergy Production, method of reaching the Ventilation Area B door using Screw Attack without Space Jump (Normal and above).

-   Added: In Bioenergy Production, additional upper level connections using Space Jump and Screw Attack.

-   Added: In Sandcanyon, method of reaching the center platform using a roll jump and boost ball (Hard and above).

-   Changed: In Command Center Access, the wall boosts to reach the lower Central Mining Station and Command Center doors from the morph ball tunnel are now Normal difficulty (from Hard).

-   Changed: In Portal Chamber (both light and dark Torvus) , all wall boosts are now Normal difficulty (from Hard).

-   Changed: In Undertransit Two, all wall boosts are now Easy difficulty (from Hard).

-   Changed: In Temple Security Access, all wall boosts are now Normal difficulty (from Hard).

-   Changed: In Watch Station, all wall boosts are now Normal difficulty (from Hard).

-   Added: In Watch Station, a wall boost method of reaching the Watch Station Access door from the Sentinel's Path door using Spider Ball and Boost Ball (Normal and above).

-   Changed: In Service Access, methods using a wall boost to reach the Meeting Grounds door from the upper Morph Ball tunnel are now Normal difficulty (from Hard).

-   Changed: In Great Bridge, the wall boost to reach the lower Temple Access Door from the Path of Roots door is now Easy difficulty (from Hard).

-   Changed: In Transit Tunnel East, the wall boost to reach the Training Chamber door from the Catacombs door is now Easy dififculty (from Hard).

-   Changed: In Transit Tunnel South, all wall boosts are now Easy difficulty (from Hard).

-   Added: In Hall of Honored Dead, a method of obtaining the item with Power Bombs (Trivial and above).

-   Added: Many Light Ammo/Dark Ammo/Morph Ball/Charge Beam requirements.

-   Added: In Bioenergy Production, methods of reaching the item and the door to Ventilation Area B using a Bomb Space Jump and Screw Attack without Space Jump (Hypermode).

-   Fixed: Biostorage Station now requires Space Jump or Scan Visor to reach the upper level (No Tricks and above).

-   Changed: In Sand Processing, the method of reaching the item without Boost Ball requires the Bomb Space Jump trick, and no longer requires Screw Attack.

-   Added: In GFMC Compound, a method of reaching the ship item with Screw Attack (Normal and above).

-   Added: In Main Gyro Chamber, a method of reaching the bottom of the gyro area from the middle of the room with Screw Attack (Easy and above).

-   Changed: In Workers Path, Morph Ball Bomb is no longer required.

-   Changed: In Main Reactor, unlocking the gate no longer requires Space Jump, and is now Trivial difficulty (from Easy).

-   Added: In Landing Site, a method of reaching the door to Service Access using Morph Ball Bomb and a Slope Jump (Normal and above).

-   Added: Methods of climbing Central Station Access and Warrior's Walk using Screw Attack (Hard and above) and a wall boost (Hypermode).

-   Added: A method of opening the echo gate in Hive Dynamo Access from the Hive Gyro chamber side using Sonic Boom or Darkburst (Easy and above).

-   Changed: In Reliquary Grounds, the method of reaching the door to Ing Reliquary using Screw Attack is now Normal difficulty (from Hard).

-   Added: In Reliquary Grounds, a method of reaching the door to Ing Reliquary using Morph Ball Bomb and Screw Attack without Space Jump (Easy and above).

-   Added: In Phazon Pit, a method of reaching the door to Phazon Grounds using a roll jump and boost ball (Hard and above).

-   Changed: Climbing Hall of Stairs with Space Jump is now Trivial difficulty (from Easy).

-   Added: In Transport Center, a method of reaching the elevator door from the portal using Screw Attack without Space Jump (Trivial and above).

-   Added: In Mining Station A, a method to reach the Temple Access door using Screw Attack (Trivial and above).

-   Added: In Gathering Hall, a method to reach the Transit Tunnel South from the Gathering Access door using Space Jump (Easy and above).

-   Added: In Industrial Site, a method of opening the Industrial Site gate from the wrong side using a missile (Trivial and above).

-   Fixed: Removing the Aerial Training Site barrier requires Scan Visor.



## [1.1.1] - 2020-03-11

-   Added: The preset summary now includes if menu mod is enabled.

-   Fixed: The cursor no longer snaps to the end on all changes, in the permalink
    input field.

-   Fixed: "Starting Items" is now properly implemented in the preset summary.

-   Changed: "Custom Items" is now "Item Pool" in the preset summary, and lists all
    deviations from the standard item pool.

## [1.1.0] - 2020-03-10

-   Added: The pickup notice for a locked expansion is more clear of what's going on.

-   Added: The "Save ISO" dialog now remembers the last output directory used.

-   Added: A copy of the game file is automatically saved to
    `%LOCALAPPDATA%\Randovania\game_history` whenever a game is generated. There's no
    interface in Randovania to view this history.

-   Changed: The "Save Spoiler" button now provides a default name for the game file.

-   Changed: Shortened permalinks with customized starting locations.

-   Changed: Preset are now exported to `.rdvpreset` files, to avoid Discord truncating the
    file names.

-   Fixed: When changing a preset name, the cursor no longer moves to end after any change.

### Logic Database changes

-   Fixed: The pickup in Undertransit One now requires Power Bombs, to avoid soft locks.

-   Fixed: The second Portal Chamber is now correctly considered a Dark Torvus Bog room.

## [1.0.0] - 2020-02-09

-   *Major* - Added: Support for multiple presets of options, as well as saving your own presets.

-   *Major* - Changed: The user experience for creating a new game has been changed completely.

-   Added: Three new methods of shuffling elevators: *Two-way, unchecked*, *One-way, elevator room*
    and *One-way, anywhere*. The elevators tab has more details of how these work.

-   Added: Add a setting for how strict the damage requirements are.

-   Added: It's now possible to exclude locations from having any progression on them.

-   Added: You can choose an arbitrary number of locations to choose randomly from for starting location.

-   Changed: A Luminoth Lore scan is less likely to have hints for what was already accessible
    when that scan was found.

-   Changed: Power Bombs and Progressive Grapple are now slightly more likely to appear earlier.

-   Changed: The hints randomly assigned at the end of generation are less likely to be repeats.

-   Changed: Loading a new game will automatically clear any existing one.

-   Changed: Minimal Checking now also checks of Dark Agon Temple Keys and Dark Torvus Temple Keys.

-   Removed: The Progressive Launcher has been removed.

-   Removed: The settings for fixing the translator gates have been removed for now, to be re-added
    on a future "Advanced" tab.

-   Removed: The create-permalink command line argument has been removed.

### Logic Database changes

-   Fixed: Spider Guardian fight now requires Dynamo Works Quads Gone to be triggered.

-   Fixed: Boost Guardian now properly requires Bombs.

-   Added: Escaping Dark Torvus Arena with a BSJ, for Normal. (See #581).

-   Added: Activating the Industrial Site gate backwards, using charged Annihilator Beam, for Trivial. (See #582).

## [0.29.1] - 2019-10-01

-   Fixed: Fix AttributeError preventing major/minor randomization from working.

-   Fixed: Seeds where no progression is needed to finish should no longer fail to generate.

## [0.29.0] - 2019-10-01

-   *Major* - There is now an option for a major/minor split randomization mode, in which expansions and
    non-expansion items are shuffled separately.

-   *Major* - Changed: Item hints and Sky Temple Key hints now distinguish between the light and dark worlds.
    For example, the room in which Quadraxis resides will be shown as "Ing Hive - Hive Temple" rather than
    "Sanctuary Fortress - Hive Temple".

-   *Major* - Added: the "Invisible Objects" trick in places where a visor would otherwise be used to be able to see
    something (such as an invisible platform).

-   *Major* - Added: Title screen now shows a three-word representation of the seed hash.

-   Added: As an experimental feature, it is now possible to shuffle Power Beam, Charge Beam, Scan Visor and Morph Ball.
    These items use Energy Transfer Module model in game.

-   Added: You can now place a pickup that temporarily gives Cannon Ball when collected. It uses Boost Ball's model.

-   Changed: Some item categories were given clearer names:
    - Dark Agon Keys, Dark Torvus Keys, and Ing Hive Keys are now referred to as "red Temple Keys" instead of
    "Temple Keys".
    - Items that aren't keys or expansions are collectively referred to as "major upgrades" instead of "major items".
    - Red Temple Keys and Sky Temple Keys are now collectively referred to as "Dark Temple Keys" instead of "keys".

-   Fixed: "Beam combos" are now called "charge combos".

-   Changed: The hints acquired from keybearer corpses now clarify that the item is the one contained in a Flying
    Ing Cache.

-   Changed: Each hint for the items guarded by Amorbis, Chykka, and Quadraxis now contains the corresponding
    Guardian's name.

-   Changed: The hint for the vanilla Light Suit location now has special text.

-   Changed: Item names in hints are now colored orange instead of red.

-   Changed: Some hints were added, some removed, and some modified.

-   Changed: Item scans were slightly edited.

-   Changed: The Sky Temple Key hints no longer use ordinal numbers.

-   Added: The seed hash is shown in Randovania's GUI after patching is done.

-   Changed: Generation will now be retried more times before giving up.

-   Changed: Joke hints are now used at most once each when placing hints.

-   Changed: The generator is now more likely to fill the worlds evenly.

-   Fixed: Added proper default nodes for rooms that were missing one, allowing those rooms to be selected as the
    starting room.

-   Fixed: Minimal Checking now correctly handles progressive suit and grapple.

-   Fixed: Config files with invalid JSON are now correctly dealt with.

-   Changed: Improved the performance of the resolver considerably.

-   Added: In the data visualizer, the damage requirements now have more descriptive names.

-   Added: In the data visualizer, requirements are now described with simpler to understand terms.

-   Changed: Windows releases are now created with PyInstaller 3.5.

-   Changed: The generator is now more likely to fill the worlds evenly.

### Logic Database changes

-   Changed: All NTSC-specific tricks are now in logic. These are always in logic, since the fixes from other versions
    are patched out.

-   Changed: Screw Attacking without Space Jump Boots in Hive Temple is no longer required on No Tricks.

-   Changed: In Hive Temple, scan dashing to the door to Temple Security Access is now Hypermode difficulty,
    from Hard and above.

-   Changed: The method to get the Main Research item with only Spider Ball was removed.

-   Fixed: Using charged Light Beam shots to get the item in Hazing Cliff now requires 5 or more Light Ammo.

-   Added: Method to open the gate in Main Reactor with Space Jump Boots and Screw Attack.

-   Changed: Opening the barrier in Crypt with Screw Attack is now always Easy and above.

-   Added: Method to climb to the door to Crypt Tunnel in Crypt via a Bomb Space Jump (Normal and above).

-   Added: Method to open Seeker Launcher blast shields with four missiles, Seeker Launcher, and Screw Attack (Easy
    and above). Underwater, the trick Air Underwater is also required, and the difficulty is Normal and above.

-   Fixed: Dark world damage during the Quadraxis fight is now correctly calculated.

-   Fixed: Requirements for crossing Sacred Path were added.

-   Added: Method to cross gap in the upper level of Command Center using Screw Attack without Space Jump Boots
    (Trivial and above).

-   Added: In Central Mining Station, a method to get to upper door to Command Center Access using a
    Bomb Space Jump (Easy and above) and another using Space Jump Boots and Screw Attack (Easy and above).

-   Added: Methods to climb Mining Plaza using the Morph Ball Bomb (Trivial and above) and using Screw Attack
    without Space Jump Boots (Easy and above).

-   Changed: In Forgotten Bridge, the difficulty of scan dashing to the door to Abandoned Worksite or the portal to
    Dark Forgotten Bridge was lowered to Easy, from Normal.

-   Added: In Forgotten Bridge, a method to get to the door to Grove Access from the portal to Dark Forgotten Bridge
    using only Screw Attack (Easy and above).

-   Added: In Forgotten Bridge, a method to get to the door to Abandoned Worksite via a roll jump (Easy and above).

-   Added: In Forgotten Bridge, a method to get to the bridge center from the door to Grove Access via a scan dash
    (Easy and above).

-   Added: In Hydrodynamo Station, a method to get from the room's top to the door to Save Station B with Screw Attack
    without Space Jump Boots (Trivial and above).

-   Changed: Climbing Hydrodynamo Station with only Gravity Boost and before all three locks are unlocked is now
    Trivial difficulty (from No Tricks).

-   Changed: Getting to the three doors in the middle section of Hydrodynamo Station using Air Underwater is now
    Normal difficulty (from Hard).

-   Fixed: A method to get the item in the Sunburst location by abusing terminal fall now has a damage requirement.

-   Added: A method to get to the turret in Sanctuary Entrance with only Space Jump Boots and Screw Attack, even
    after the bridge is destroyed.

-   Fixed: Lowering the portal barrier in Hive Dynamo Works now requires five missiles.

-   Added: Methods to cross Hive Dynamo Works using a roll jump (Easy and above) and using Space Jump Boots and
    Screw Attack (No Tricks).

-   Added: In Hive Dynamo Works, a method to cross the gap from the door to Hive Dynamo Access by abusing terminal
    fall (Easy and above).

-   Changed: In Hive Dynamo Works, returning from the Flying Ing Cache location using Space Jump Boots and
    Screw Attack is now Trivial difficulty (from Easy).

-   Added: Method to cross Watch Station Access from the door to Main Gyro Chamber using a Bomb Space Jump and
    Screw Attack without Space Jump Boots (Normal and above).

-   Added: In Watch Station Access, method to get from the scan post to the door to Watch Station by bomb jumping
    (Trivial and above) and by using Screw Attack without Space Jump Boots (Easy and above).

-   Fixed: The instant morph into the Morph Ball tunnel in Hall of Honored Dead now lists the Instant Morph trick.

-   Added: Method to get into the Morph Ball tunnel in Hall of Honored Dead using Space Jump Boots and Screw Attack
    (Easy and above).

-   Added: In Phazon Site, methods to get to the door to Bitter Well and to remove the barrier using Screw Attack
    without Space Jump Boots (both Easy difficulty).

-   Changed: The method to go over the Training Chamber statue from the back using Boost Ball and Spider Ball is
    now Normal difficulty (from Hard).

-   Added: In Phazon Site, a method to get to the door to Bitter Well by bomb jumping (Trivial and above).

-   Added: Many connections in Sacrificial Chamber.

-   Added: A method to get to the door to Fortress Transport Access from the top of the statue in Training Chamber
    using only Space Jump Boots (Easy and above). Morph Ball is also required if the statue hasn't been moved.

-   Added: A method to get to the doors to Transit Tunnel West/East in Training Chamber using Air Underwater (Normal
    and above).

-   Fixed: The method to get to the top of the Training Chamber statue using Gravity Boost and Spider Ball now lists
    the Instant Morph trick.

-   Added: In Training Chamber, a method of getting to the top of the statue from the door to Fortress Transport Access
    using just Space Jump Boots (Easy and above).

-   Added: Many connections in Windchamber Gateway.

-   Added: Method to get from the Kinetic Orb Cannon to the door to Transit Tunnel West via Grapple Beam in
    Gathering Hall.

-   Fixed: The slope jump in Abandoned Base now has a damage requirement.

-   Added: Method of getting the Temple Assembly Site item with Screw Attack and without Space Jump Boots.

-   Changed: The slope jump to get to the item in Temple Assembly Site is now Normal difficulty (from Hard).

-   Fixed: Requirements for crossing Dynamo Access were added.

-   Added: In Landing Site, method of reaching the door to Service Access from the Save Station using Space Jump and
    Screw Attack (No Tricks and above).

-   Fixed: The Culling Chamber item now has a damage requirement.

-   Changed: The trick to shoot the Seeker targets in Hive Dynamo Works from the wrong side is now Easy (from Trivial).

-   Fixed: The Watch Station Access roll jump now has a damage requirement.

-   Changed: The Watch Station Access roll jump is now Normal (from Easy).

-   Fixed: Added missing Space Jump Boots requirement for a Bomb Space Jump in Mining Station B.

-   Added: Method to unblock the portal in Mining Station B without Scan Visor (Normal and above).

-   Added: Method to get to the Darkburst location in Mining Station B with just Space Jump Boots and Screw Attack,
    and without using slope jumps or bomb space jumps (Hypermode difficulty).

-   Added: Method to manipulate Power Bomb Guardian into opening the Power Bomb Blast Shield on the door to
    Undertemple Access, using Boost Ball (Normal and above).

-   Fixed: The method to open the Hydrodynamo Station Seeker door using Screw Attack without Seeker Launcher now
    requires Gravity Boost to not have been collected.

-   Added: Method to get to the portal in Mining Station B with Space Jump Boots and Screw Attack (Trivial and above).

-   Fixed: Transport A Access, Collapsed Tunnel, Dynamo Chamber, Trooper Security Station, Mining Station Access, and
    Portal Access A now correctly require Morph Ball.

-   Fixed: Elevator rooms with missing Scan Visor requirements now have them.

-   Fixed: Removed erroneously added method to cross Sanctuary Entrance with Screw Attack without Space Jump Boots.

-   Fixed: Going through Sacred Bridge on No Tricks now requires Scan Visor and Morph Ball when coming from GFMC
    Compound.

-   Added: Method to skip Scan Visor and Morph Ball using Space Jump Boots in Sacred Bridge, when coming from GFMC
    Compound (Easy and above).

-   Fixed: Added Scan Visor requirement in Temple Transport Access (Sanctuary).

-   Changed: Connections in Venomous Pond were redone.

-   Changed: Getting to the door to Dark Transit Station in Trial Grounds with no items is now Hard difficulty, from
    Easy.

-   Added: Methods to get to the door to Dark Transit Station in Trial Grounds with Screw Attack without Space Jump
    Boots (Easy and above) and with a Bomb Space Jump (Normal and above).

-   Fixed: Added missing requirements for the Dark Samus 3 and 4 fight.

-   Changed: Fighting Dark Samus 2 with only Echo Visor is now Trivial difficulty, from Easy.

-   Fixed: Power Bomb doors now require Morph Ball, and Super Missile doors now require Power Beam and Charge Beam.

-   Added: Method to destroy the second web in Hive Tunnel when going through the room backwards using Sonic Boom
    (Easy and above).

## [0.28.1] - 2019-06-14

-   Fixed: Resetting settings would leave the launchers' configuration in an invalid state.

## [0.28.0] - 2019-06-12

-   *Major* - Changed: The resolver now keeps track of current energy during resolution.
    This ensures you'll always have enough Energy Tanks for trips to Dark Aether.

-   *Major* - Added: Scanning a keybearer corpse provides a hint of what is in the matching Flying
    Ing Cache.

-   Added: The tracker now persists the current state.

-   Added: Some generation failures are now automatically retried, using the same permalink.

-   Added: Buttons to see what a difficulty unlocks that doesn't involve tricks at all.

-   Changed: Increased Hint Scan value for logic to the intended value from the previous
    change.

-   Changed: There's no more hints with joke locations.

-   Changed: The lore hint in Mining Station A is now able to be scanned from the room center.

-   Added: A warning is now displayed when trying to disable validation.

-   Fixed: Seeker Missile's included missiles now respect the "needs Missile Launcher"
    option.

-   Changed: Progressive Launcher is now disabled by default.

-   Fixed: Clicking the connection's link in the Data Visualizer should now always work.

-   Changed: Hint Locations page now has a more usable UI.

-   Changed: On No Tricks, the logic will ensure that you can get Missiles, Seeker Launcher, and either
    Grapple Beam or both Space Jump Boots and Screw Attack before fighting Chykka.

-   Added: Methods to cross Workers Path with Screw Attack.

## [0.27.1] - 2019-05-30

-   Fixed: Specific trick levels are now persisted correctly across multiple sessions.

## [0.27.0] - 2019-05-28

-   *Major* - Changed: Optimized the seed generation step. It should now take roughly
    half as long or even faster.

-   *Major* - Added: It's now possible to configure the difficulty on a per-trick basis.

-   *Major* - Added: It's now possible to check where a certain trick is used on each
    difficulty.

-   Added: Hint Scans are valued more by the logic, making Translators more likely.

-   Changed: Joke item and locations now have a `(?)` added to make then slightly more
    obvious they're not serious.

-   Changed: Average ammo provided per expansion is now shown with more precision.

-   Added: `randovania echoes database list-dangerous-usage` command to list all
    paths that require a resource to not be collected.

-   Added: Methods to get to Sunburst location by reaching the platform with the cannon
    with a scan dash (Normal and above) or with just Space Jump Boots (Easy and above).

-   Added: Method to leave and enter the arena in Agon Temple with only Space Jump Boots
    (Trivial and above to enter; Easy and above to leave).

-   Added: Method to get to Darkburst location in Mining Station B via a Bomb Space Jump
    and without Screw Attack (Easy and above).

-   Fixed: In Hydrodynamo Station, going from the door to Hydrodynamo Shaft to the door to
    Save Station B now always requires all three locks in Hydrodynamo Station to be unlocked.

-   Added: Method to cross Phazon Pit using a Bomb Space Jump (Easy and above).

-   Added: Method to open the Seeker door in Hydrodynamo Station without the Seeker Launcher,
    using Screw Attack and one missile (Hard and Above).

-   Changed: The Ing Windchamber puzzle now only requires four missiles instead of five.

-   Changed: The cannon in Sanctuary Temple Access now only requires four missiles to
    activate instead of five.

-   Changed: Sanctuary Temple Access now requires a way to defeat the Quad to get through.

-   Added: Support for damage requirements without exactly one damage reduction item.

-   Changed: Seed validation should run faster and with fewer errors now.

-   Added: Another joke hint.

-   Changed: Updated credits.

-   Fixed: Crossing Sanctuary Entrance via the Spider Ball Track now requires Boost Ball.

-   Added: Method to cross Sanctuary Entrance with Screw Attack and without Space Jump Boots
    (Trivial and above).

-   Added: Method to cross Sanctuary Entrance, from the door to Power Junction to the door to
    Temple Transport Access, with Spider Ball and Power Bombs (Easy and above).

-   Fixed: The method to get the Sanctuary Entrance item without Spider Ball now requires
    Spider Guardian to not have been defeated.

-   Added: Method to get to and use the Vigilance Class Turret in Sanctuary Entrance using
    Space Jump Boots, Screw Attack, and Spider Ball. Spider Ball isn't required if Spider
    Guardian hasn't been defeated.

-   Fixed: In Sanctuary Entrance, going up the Spider Ball Track near the lore scan via the
    intended method now requires Boost Ball and the Morph Ball Bomb.

-   Added: Methods to go up the Spider Ball Track near the lore scan in Sanctuary Entrance
    with Spider Ball and only one of the following items:
    - Morph Ball Bomb (Trivial and above);
    - Boost Ball (Trivial and above);
    - Space Jump Boots (Easy and above).

-   Changed: In Sanctuary Temple, getting to the door to Controller Access via scan dashing
    is now Hard and above, from Normal and above.

-   Added: A tab with all change logs.

## [0.26.3] - 2019-05-10

-   Changed: Tracker now raises an error if the current configuration is unsupported.

-   Fixed: Tracker no longer shows an error when opening.

## [0.26.2] - 2019-05-07

-   Fixed: An empty box no longer shows up when starting a game with no
    extra starting items.

-   Fixed: A potential crash involving HUD Memos when a game is randomized
    multiple times.


## [0.26.1] - 2019-05-05

-   Fixed: The in-app changelog and new version checker now works again.

-   Fixed: Patching with HUD text on and using expansions locked by major item now works.

-   Changed: Missile target default is now 175, since Seeker Launcher now defaults to
    giving 5 missiles.


## [0.26.0] - 2019-05-05

-   **MAJOR** - Added: Option to require Missile Launcher and main Power Bombs for the
    respective expansions to work.

-   **MAJOR** - Added: Option to change which translator each translator gate in the
    game needs, including choosing a random one.

-   **MAJOR** - Added: Luminoth Lore scans now includes hints for where major items
    are located, as well as what the Temple Guardians bosses drop and vanilla Light Suit.

-   Added: Welcome tab, with instructions on how to use Randovania.

-   Added: Option to specify how many items Randovania will randomly place on your
    starting inventory.

-   Added: Option to change how much damage you take from Dark Aether when using
    Varia Suit and Dark Suit.

-   Added: Progressive Launcher: a progression between Missile Launcher and Seeker Launcher.

-   Changed: Logic considers the Translator Gates in GFMC Compound and Torvus Temple
    to be up from the start, preventing potential softlocks.

-   Changed: Escaping Main Hydrochamber after the Alpha Blogg with a Roll Jump is
    now Hard and above, from Easy and above.

-   Changed: The no-Boost return method in Dark Arena Tunnel is now Normal and above only.

-   Changed: The Slope Jump method in Great Bridge for Abandoned Worksite is now Hard
    and above, from Normal.

-   Changed: Crossing the statue in Training Chamber before it's moved with Boost and
    Spider is now Hard and above, from Hypermode.

-   Added: Option to disable the Sky Temple Key hints or to hide the Area name.

-   Changed: The location in the Sky Temple Key hint is now colored.

-   Changed: There can now be a total of 99 of any single Major Item, up from 9.

-   Changed: Improved elevator room names. There's now a short and clear name for all
    elevators.

-   Changed: The changed room names now apply for when elevators are vanilla as well.

-   Fixed: Going from randomized elevators to vanilla elevators no longer requires a
    clean unpack.

-   Added: `randovania echoes database list-resource-usage` now supports all types of
    resources.

-   Added: `list-resource-usage` and `list-difficulty-usage` now has the `--print-only-area`
    argument.

-   Changed: Areas with names starting with !! are now hidden in the Data Visualizer.

-   Added: Docks and Elevators now have usable links in the Data Visualizer. These links
    brings you to the matching node.

-   Added: The message when collecting the item in Mining Station B now displays when in
    the wrong layer.

-   Added: A warning now shows when going on top of the ship in GFMC Compound before
    beating Jump Guardian.

## [0.25.0] - 2019-03-24

-   Changed: Reworked requirements for getting the Missile in Crossroads from the doors. You can:
    - On Normal and above, with Boost, Bombs, Space Jump and Screw Attack
    - On Hard and above, with Bombs, Space Jump and Screw Attack
    - On Hypermode, with Bombs and Space Jump

-   Changed: Logic requirements for Dark Samus 2 fight are now the following:
    - On all trick levels, Dark Visor
    - On Easy and above, Echo Visor
    - On Normal and above, no items

-   Changed: The Slope Jump in Temple Assembly Site is now Hard and above, from Normal and above.

-   Changed: All occurrences of Wall Boost are now locked behind Hard or above.

-   Added: Added method to get the Power Bomb in Sanctuary Entrance with just Space Jump
    and Screw Attack. (See [#29](https://github.com/randovania/randovania/issues/29))

-   Added: Added method to cross Dark Arena Tunnel in the other direction without Boost.
    (See [#47](https://github.com/randovania/randovania/issues/47))

-   Added: Basic support for running Randovania on non-Windows platforms.

-   Added: You can now create Generic Nodes in the Data Editor.

-   Changed: Drop down selection of resources are now sorted in the Data Editor.

-   Changed: Shareable hash is now based only on the game modifications part of the seed log.

-   Fixed: Python wheel wasn't including required files due to mising \_\_init__.py

-   Fixed: error when shuffling more than 2 copies of any Major Item

-   Fixed: permalinks were using the the ammo id instead of the configured

## [0.24.1] - 2019-03-22

-    **MAJOR**: New configuration GUI for Major Items:
     - For each item, you can now choose between:
        - You start with it
        - It's in the vanilla location
        - It's shuffled and how many copies there are
        - It's missing
     - Configure how much beam ammo Light Beam, Dark Beam and Annihilator Beam gives when picked.
        - The same for Seeker Launcher and missiles.

-    **MAJOR**: New configuration GUI for Ammo:
     - For each ammo type, you choose a target total count and how many pickups there will be.

        Randovania will ensure if you collect every single pickup and every major item that gives
        that ammo, you'll have the target total count.

-    **MAJOR**: Added progressive items. These items gives different items when you collect then,
        based on how many you've already collected. There are two:
     - Progressive Suit: Gives Dark Suit and then Light Suit.
     - Progressive Grapple: Gives Grapple Beam and then Screw Attack.

-    **MAJOR**: Add option to split the Beam Ammo Expansion into a Dark Ammo Expansion and
        Light Ammo Expansion.

        By default there's 10 of each, with less missiles instead.


-    **MAJOR**: Improvements for accessibility:
     - All translator gates are now colored with the correct translator gate color they need.
     - Translators you have now show up under "Visors" in the inventory menu.
     - An option to start the game with all maps open, as if you used all map stations.
     - An option to add pickup markers on the map, that identifies where items are and if
        you've collected them already.
     - When elevators are randomized, the room name in the map now says where that elevator goes.
     - Changed the model for the Translator pickups: now the translator color is very prominent and easy to identify.

-    Added: Option to choose where you start the game

-    Added: Option to hide what items are, going from just changing the model, to including the
    scan and even the pickup text.

     You can choose to replace the model with ETM or with a random other item, for even more troll.

-    Added: Configure how many count of how many Sky Temple Keys you need to finish the game

-    Changed: Choosing "All Guardians" only 3 keys now

-    Changed: Timeout for generating a seed is now 5 minutes, up from 2.

0.24.0 was a beta only version.

## [0.23.0] - 2019-02-10

-   Added: New option to enable the "Warp to Start" feature.
-   Added: A "What's new" popup is displayed when launching a new version for the first time.
-   Fixed: changed text in Logic Settings to mention there _are_ hints for Sky Temple Keys.
-   Changed: Updated Claris' Randomizer, for the following fixes:
    -   Added the ability to warp to the starting room from save stations (-t).
    -   Major bug fix: The game will no longer immediately crash when not playing with Menu Mod.

## [0.22.0] - 2019-02-06

-   Changed: "Faster credits" and "Skip item acquisitions popups" are no longer included in permalinks.
-   Changed: Updated Claris' Randomizer, for the following fixes:
    -   Fixed an issue with two of the Sky Temple Key hints being accidentally switched.
    -   FrontEnd editing now works properly for PAL and Japanese versions.
    -   Attract video removal is now integrated directly into the Randomizer.
    -   Getting the Torvus Energy Controller item will no longer block you from getting the Torvus Temple item.

## [0.21.0] - 2019-01-31

-   **Major**: now using Claris' Randomizer version 4.0. See [Changelog](https://pastebin.com/HdK9jdps).

-   Added: Randovania now changes the game id to G2ME0R, ensuring it has different saves.
-   Added: Game name is now changed to 'Metroid Prime 2: Randomizer - SEEDHASH'. Seed hash is a 8 letter/number
      combination that identifies the seed being played.
-   Changed: the ISO name now uses the seed hash instead of the permalink. This avoids issues with the permalink containing /
-   Changed: Removed Agon Temple door lock after fighting Bomb Guardian, since this has been fixed in the Randomizer.
-   Fixed: Selecting an non-existent directory for Output Directory had inconsistent results

## [0.20.2] - 2019-01-26

-   Fixed: changed release zip to not use BZIP2. This fixes the native windows zip client being unable to extract.

0.20.1 was skipped due to technical issues.

## [0.20.0] - 2019-01-13

-   Added: an icon! Thanks to Dyceron for the icon.
-   Added: a simple Tracker to allow knowing where you can go with a given item state
-   Changed: Don't consider that Seeker Launcher give missiles for logic, so it's never
      considered a missile source.

## [0.19.1] - 2019-01-06

-   Fixed: Hydrodynamo Station's Door to Training Access now correctly needs Seekers
-   Added: New alternatives with tricks to get the pickup in Mining Plaza A.
-   Added: Trick to cross the Mining Plaza A backwards while it's closed.
-   Changed: Added a chance for Temple Keys not being always placed last.
-   Changed: Light Suit now has a decreased chance of being placed early.

0.19.0 was skipped due to technical issues.

## [0.18.0] - 2019-01-02

-   Added: Editor for Randovania's database. This allows for modifications and contributions to be made easily.
      There's currently no way to use the modified database directly.
-   Added: Options to place the Sky Temple Keys on Guardians + Sub-Guardians or just on Guardians.
-   Changed: Removed Space Jump method from Training Chamber.
-   Changed: Added Power Bomb as option for pickup in Hive Chamber B.
-   Changed: Shortened Permalinks when pickup quantities aren't customized.
-   Added: Permalinks now include the database version they were created for.
-   Fixed: Logic mistake in item distribution that made some impossible seeds.
-   Changed: For now, don't consider Chykka a "can only do once" event, since Floaty is not used.
-   Fixed: Permalinks now properly ignore the Energy Transfer Module.

## [0.17.2] - 2018-12-27

-   Fixed: 'Clear loaded game' now properly does its job.
-   Changed: Add an error message to capture potential Randomizer failures.
-   Changed: Improved README.

## [0.17.1] - 2018-12-24

-   Fixed: stray tooltips in GUI elements were removed.
-   Fixed: multiple typos in GUI elements.

## [0.17.0] - 2018-12-23

-   New: Reorganized GUI!
    -   Seed Details and Data Visualizer are now different windows opened via the menu bar.
    -   There are now three tabs: ROM Settings, Logic Settings and Item Quantities.
-   New: Option to disable generating an spoiler.
-   New: All options can now be exported and imported via a permalink.
-   Changed: Renamed "Logic" to "Trick Level" and "No Glitches" to "No Tricks". Appropriate labels in the GUI and files
    changed to match.
-   Internal: no longer using the py.path and dataset libraries

## [0.16.2] - 2018-12-01

-   Fixed: adding multiples of an item now works properly.

## [0.16.1] - 2018-11-25

-   Fixed: pressing the Reset button in the Item Quantity works properly.
-   Fixed: hiding help in Layout Generation will no longer hide the item names in Item Quantity.

## [0.16.0] - 2018-11-20

-   Updated item distribution: seeds are now less likely to have all items in the beginning, and some items less likely to appear in vanilla locations.
-   Item Mode (Standard/Major Items) removed for now.

## [0.15.0] - 2018-10-27

-   Added a timeout of 2 minutes to seed generation.
-   Added two new difficulties:
    -   Trivial: An expansion of No Glitches, where no tricks are used but some clever abuse of room layouts are used.
    -   Hypermode: The highest difficulty tricks, mostly including ways to skip Space Jump, are now exclusive to this difficulty.
-   Removed Controller Reset tricks. This trick doesn't work with Nintendont. This will return later as an additional configuration.

## [0.14.0] - 2018-10-07

-   **Major**: Added support for randomizing elevators.
-   Fixed spin boxes for item quantities changing while user scrolled the window.
    It is now needed to click on them before using the mouse wheel to change their values.
-   Fixed some texts being truncated in the Layout Generation window.
-   Fixed generation failing when adding multiple of some items.
-   Added links to where to find the Menu Mod.
-   Changed the order of some fields in the Seed Log.

## [0.13.2] - 2018-06-28

-   Fixed logic missing Amber Translator being required to pass by Path of Eyes.

## [0.13.1] - 2018-06-27

-   Fixed logic errors due to inability to reload Main Reactor after defeating Dark Samus 1.
-   Added prefix when loading resources based on type, improving logs and Data Visualizer.

## [0.13.0] - 2018-06-26

-   Added new logic: "Minimal Validation". This logic only checks if Dark Visor, Light Suit and Screw Attack won't lock each other.
-   Added option to include the Claris' Menu Mod to the ISO.
-   Added option to control how many of each item is added to the game.

## [0.12.0] - 2018-09-23

-   Improved GUI usability
-   Fixed Workers Path not requiring Cobalt Translator to enter

## [0.11.0] - 2018-07-30

-   Randovania should no longe create invalid ISOs when the game files are bigger than the maximum ISO size: an error is properly reported in that case.
-   When exporting a Metroid Prime 2: Echoes ISO if the maximum size is reached there's is now an automatic attempt to fix the issue by running Claris' "Disable Echoes Attract Videos" tool from the Menu Mod.
-   The layout log is automatically added to the game's files when randomizing.
-   Simplified ISO patching: by default, Randovania now asks for an input ISO and an output path and does everything else automatically.

## [0.10.0] - 2018-07-15

-   This release includes the capability to generate layouts from scratch and these to the game, skipping the entire searching step!

## [0.9.2] - 2018-07-10

-   Added: After killing Bomb Guardian, collecting the pickup from Agon Energy Controller is necessary to unlock the Agon Temple door to Temple Access.
-   Added a version check. Once a day, the application will check GitHub if there's a new version.
-   Preview feature: option to create item layouts, instead of searching for seeds. This is much more CPU friendly and faster than searching for seeds, but is currently experimental: generation is prone to errors and items concentrated in early locations. To use, open with randovania.exe gui --preview from a terminal. Even though there are many configuration options, only the Item Loss makes any difference.

## [0.9.1] - 2018-07-21

-   Fixed the Ing Cache in Accursed Lake didn't need Dark Visor.

## [0.9.0] - 2018-05-31

-   Added a fully featured GUI.

## [0.8.2] - 2017-10-19

-   Stupid mistake.

## [0.8.1] - 2017-10-19

-   Fix previous release.

## [0.8.0] - 2017-10-19

-   Save preferences.
-   Added Claris Randomizer to the binary release.

## [0.7.1] - 2017-10-17

-   Fixed the interactive .bat

## [0.7.0] - 2017-10-14

-   Added an interactive shell.
-   Releases now include the README.

## [0.5.0] - 2017-10-10

-   Releases now include standalone windows binaries<|MERGE_RESOLUTION|>--- conflicted
+++ resolved
@@ -12,6 +12,8 @@
 - Fixed: Some cases where weights from certain actions would not be calculated correctly.
 
 ### Metroid Dread
+
+- Changed: Energy Parts are now logical.
 
 #### Logic Database
 
@@ -37,11 +39,7 @@
 
 ### Metroid Dread
 
-<<<<<<< HEAD
-- Changed: Energy Parts are now logical.
-=======
 - Added: A 4 line non-progressive tracker layout.
->>>>>>> 2d16af7a
 
 #### Logic Database
 
