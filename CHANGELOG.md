# Change Log

All notable changes to this project will be documented in this file.

The format is based on [Keep a Changelog](https://keepachangelog.com/en/1.0.0/)
and this project adheres to [Semantic Versioning](https://semver.org/spec/v2.0.0.html).

<<<<<<< HEAD
## [6.1.0] - 2023-??-??

### Metroid Dread

- **Major** - Added: Multiworld support for Dread.


## [6.0.1] - 2023-07-??
=======
## [6.X.X] - 2023-08-??

### Metroid Prime 2: Echoes

- Added: Tracker layout "Debug Info", which also shows details useful for investigating errors. 

## [6.0.1] - 2023-07-04
>>>>>>> 616bf594

- Added: Option for disabling crash reporting and monitoring.
- Added: In multiworld sessions, you're prevented from selecting a preset that is incompatible with multiworld.
- Added: In multiworld sessions, world names must now be unique.
- Changed: The Privacy Policy has been updated to mention crash reporting and monitoring.
- Changed: Tweaked the error reporting for generating and exporting games.
- Fixed: Importing permalinks and spoilers in multiworld no longer fails.
- Fixed: Generation order is no longer hidden when Door Lock is enabled with Types mode.
- Fixed: Pickups providing negative resources can now be sent in multiworld games.
- Fixed: The prompt for a session name no longer deletes spaces at the end, making it easier to split words. 
- Fixed: In multiworld sessions, the copy permalink button is properly disabled before a game is available.

## [6.0.0] - 2023-07-03

- **Major** - Multiworld support has been significantly changed! New features include:
  *  Sessions now have Worlds instead of rows with users, and users can be associated with any number of Worlds.
     * This means it's now possible to play a Multiworld entirely solo.
  *  You can connect to one Dolphin and any number of Nintendont at the same time.
  *  Multiple sessions can be opened at the same time.
  *  A session window is no longer required to be kept open. As long as Randovania is connected to a game, the server communication works.
- Added: It's now possible to drag presets directly into the root of the presets.
- Added: The order you place presets when drag and dropping is now saved.
- Added: New command line arguments `--local-data` and `--user-data` to allow configuring where Randovania saves its data.
- Added: New Door Lock rando mode - Types. In this mode, every single door of a type is swapped with another type. Generation times should be fast and be compatible with multiworld.
- Added: Interface to customize preset description.
- Added: It's now possible to save rdvgame files for race games. This is not available for multiworld.
- Added: When editing a Pickup Node, there's now a button to find an unused pickup index.
- Added: When viewing the spoiler log in a Multiworld session, it will now display the names for each world rather than "Player 1", "Player 2", etc.
- Changed: Discord login is now performed via your browser, instead of the Discord client.
- Changed: Door Lock mode Two-way is now named Doors. The functionality is unchanged.
- Changed: Improved preset descriptions, making them significantly simpler.
- Changed: Some preset options which are not ready for wide consumption have been hidden by default. To show all preset options, please select `Advanced > Show Experimental Settings`.
- Changed: In the Data Visualizer, requirements are now displayed using a tree widget, which allows for collapsing the and/or blocks.
- Changed: Optimized the solver by allowing more resources as additional resources, allowing more actions to be skipped until the necessary resources are found.
- Changed: For Multiworld, it's now preferred to have an additional pickups than placing it in another player's game, when there's no locations left in your game.
- Changed: Randovania now internally uses the term `Region` for what used to be called a `World`. This is mostly an internal change.
- Changed: Connecting to Dolphin is now hidden on macOS, as it never was supported.
- Changed: Door Lock rando generation is now up to 50% faster.
- Fixed: Issue where the resolver didn't find the paths that lead to taking the least damage.
- Fixed: The resolver no longer allows events as additional requirements. This fixes a problem that could lead to an event locking itself.
- Fixed: The `database render-region-graph` command now works properly.

### Cave Story

- Nothing.

### Metroid Dread

- **Major** - Added: Random Starting Locations is now supported. This enables all Save Stations, Navigation Stations, and Map Stations as possible starting options.
- Added: New cosmetic option to display Randovania's area names on the HUD, either always or after room transitions.
- Added: Door Lock Randomizer can randomize doors to be weak to Ice Missile, Storm Missile, Diffusion Beam, Bombs, Cross Bombs, Power Bombs.
- Added: New option under "Game Modifications" to choose how inconsistencies in Raven Beak's damage resistance are handled.
- Added: Auto tracker is now supported via a new game connection choice.
- Added: Exporting now checks if the RomFS folder has some required files.
- Changed: The doors in Itorash are now excluded from being shuffled in Door Lock Randomizer.

#### Patcher Changes

- Added: Belated April Fools 2023 preset. Enables door rando by default, as well as some surprise changes to the item pool. Make sure to see what advice ADAM has to give!
- Changed: Pickups can be configured to take away some of an item instead of giving more (e.g. missile tanks could take away missiles when collected).
- Fixed: Using Morph Ball in Proto Emmi sequence no longer crashes the game.

#### Logic Database

- Added: Grapple Movement (Beginner) for going up the left side of Burenia - Main Hub Tower Middle.
- Added: Movement (Intermediate) and Water Bomb Jump (Intermediate) for getting out of the water at the same spot.
- Added: Grapple Movement (Beginner) for the Grapple only method of reaching the Missile Tank in Main Hub Tower Top.
- Added: Use Speed Booster to skip breaking the blob submerged in water in Artaria Early Cloak room, requires Speed Booster Conservation (Beginner).
- Added: Use Flash Shift to go right after getting the pickup in Artaria EMMI Zone Spinner.
- Added: Use Flash Shift and Slide Jump to go from Artaria White EMMMI Arena to the top door to EMMI Zone Spinner.
- Added: A new way to reach the tunnel in EMMI Hub Zone with Spider Magnet, Flash Shift and Single-wall Wall Jump (Advanced).
- Added: Use a Shinespark to climb up from Above Screw Attack Blocks in Burenia Main Hub Tower Bottom with only Gravity Suit.
- Added: Use a Shinespark to climb up from Alcove Across Grapple Block in Burenia Main Hub Tower Bottom with only Speed Booster using Speed Booster Conservation Beginner.
- Added: Use a Shinespark with Gravity Suit to reach Ammo Recharge South at the bottom of Burenia Gravity Suit Tower before the Destroy Gravity Suit Floor event.
- Added: Use Spin Boost And Gravity Suit with different trick strategies to cross the big gap in Burenia Main Hub Tower Middle.
- Added: Use a Shinespark with Gravity Suit to reach the Spider Magnet wall in Burenia Main Hub Tower Middle from the bottom of the room.
- Added: Climb up to the Charge Beam Door in Burenia Main Hub Tower Middle using Gravity Suit and Flash Shift.
- Added: Climb up from the Charge Beam Door in Burenia Main Hub Tower Middle using Gravity Suit, a Slide Jump, Spin Boost and a Wall Jump.
- Added: Allow using Shinesparks in Gravity Suit Tower by storing speed in the upper part of Gravity Suit Room, also when Door Lock rando is enabled.
- Added: Pseudo-Wave Beam to break the blob in Ferenia Wave Beam Tutorial, from the right.
- Added: Use Spider Magnet with Grapple Beam in Ghavoran Spider Magnet Elevator.
- Added: Use Speed Booster to get past the pool of water in Dairon Freezer before turning on the power.
- Added: Various trick alternatives to get past the pool of water in Dairon Freezer with Bomb Jumps.
- Added: Water Bomb Jump in Burenia Underneath Drogyga to get up to the left ledge with Normal Bomb, rated as Intermediate.
- Changed: Wall Jump from Flash Shift for reaching the left Dock to Main Hub Tower Top in Main Hub Tower Middle has been removed; it is now trickless.
- Changed: Wall Jump from Flash Shift for reaching the left Dock to Main Hub Tower Top in Main Hub Tower Middle has been removed; it is now trickless.
- Changed: Avoid treating Gravity Suit as a dangerous resource, by removing the "No Gravity Suit" constraint from the "Perform WBJ" template.
- Changed: Going through Artaria Lower Path to Cataris using Damage Boost no longer requires Morph Ball.
- Changed: Reduced the difficulty of the Wall Jump in Dairon Teleporter to Artaria, to reach the pickup from the teleporter, from Advanced to Intermediate.
- Changed: Using Wall Jump Advanced to climb across Moving Magnet Walls (Small) in Cataris, aka Adam Skip, now correctly requires Spider Magnet.
- Changed: The Upper Tunnel from Burenia Teleport to Ghavoran to Main Hub Tower Middle has been converted from a Morph Ball Tunnel to a Slide Tunnel. In order to use this tunnel with Slide, Gravity Suit is also required.
- Changed: In Burenia Teleport to Ghavoran, using Power Bombs to get back up from Early Gravity Speedboost Room now requires 2 ammo units of Power Bomb. The purpose is to account for using one unit on the way down in the first place.
- Changed: Water Bomb Jump in Artaria First Tutorial, after adding the water has been changed to Infinite Bomb Jump.
- Changed: Infinite Bomb Jump in Artaria Screw Attack Room to jump out of the water under the Recharge Station has been changed to Water Bomb Jump.
- Changed: Water Bomb Jump in Burenia Underneath Drogyga to get the pickup is now Beginner with Cross Bombs.
- Changed: Water Bomb Jump in Burenia Underneath Drogyga to get up to the left ledge with Cross Bomb is now Beginner.
- Changed: Bomb Jumping to the upper part of Ghavoran Map Station Access now requires Water Bomb Jump Intermediate with Normal Bomb and Beginner with Cross Bomb. This was previously trivial with both of those.
- Changed: Bomb Jumping to the upper part of Ghavoran EMMI Zone Exit Southeast with Cross Bombs is changed from trivial to Water Bomb Jump Intermediate.
- Changed: Bomb Jumping to the upper part of Ghavoran EMMI Zone Exit Southeast with Normal Bombs is changed from Infinite Bomb Jump Intermediate to both Water Bomb Jump Intermediate and Diagonal Bomb Jump Intermediate.
- Fixed: Correctly require breaking the blob in Burenia Teleport to Ghavoran to be able to go from Main Hub Tower Middle to Teleport to Ghavoran through the upper Tunnel.
- Fixed: Burenia Hub to Dairon Transport Blob from Below giving the wrong event resource.
- Removed: Use Cross Bombs to skip the blob submerged in water in Artaria Early Cloak room. The point of this connection is to skip breaking the blob, which is no longer dangerous when you have the Morph Ball.

### Metroid Prime

- Changed: Divided the "Other" tab into "Quality of Life" and "Chaos".
- Changed: QoL Game Breaking, QoL Cosmetic, QoL pickup scans, Varia-only Heat Protection and Deterministic RNG settings are now always enabled. A new chaos option "Legacy Mode" has been added as a catch-all replacement, including the PB Refill from 5.8.0.
- Changed: Pickups can be configured to take away some of an item instead of giving more (e.g. missile tanks could take away missiles when collected).
- Removed: One-Way door lock randomizer has been removed. This has actually been the case since 5.3.0!
- Fixed: The "Unlock Save Station doors" option should now correctly unlock them.

#### Logic Database

#### Chozo Ruins

- Changed: Reorganized Morph Ball pickup in Ruined Shrine to better fit database good practices.

### Metroid Prime 2: Echoes

- **Major** - Added: Door Lock randomizer has been added. Note that this feature requires enabling the new patcher.
- Added: New random elevators mode: Shuffle Regions. In this mode, we keep the game world consistent by shuffling the regions around Temple Grounds, and then changing the elevators to match. See [this map](randovania/data/gui_assets/echoes_elevator_map.png) for reference.
- Added: When the new patcher is enabled, Security Station B starts in the post-Dark Samus appearance. This change is supported by logic.
- Changed: Pickups can be configured to take away some of an item instead of giving more (e.g. missile tanks could take away missiles when collected).
- Changed: When the new patcher is enabled, some cosmetic effects are removed from Torvus Temple in an attempt to make it crash less.
- Changed: For Multiworld ISOs, the game name now mentions the session name and world name.
- Removed: The elevator sound effect removal is no longer an option and is now automatically enabled in the appropriate circumstances.
- Fixed: The progress bar when exporting a seed is now much more accurate.

#### Logic Database

- Added: 142 videos to the logic database
- Added: Method to climb Forgotten Bridge with Jump Off Enemy (Advanced)
- Added: Scan Dash to grab the half pipe item in Dark Torvus Arena with Combat/Scan Dash (Intermediate)
- Added: Method to collect the pickup in Reactor Core using the top Rezbit, Bombs, Bomb Space Jump (Advanced), Standable Terrain (Advanced), Movement (Advanced), and Jump Off Enemies (Expert).
- Added: Method to reach the top cannon in Sanctuary Entrance using Bombs, Space Jump Boots, Bomb Space Jump (Advanced), and Standable Terrain (Advanced).
- Added: Method to collect the pickup in Abandoned Worksite using just Screw Attack, and Screw Attack into Tunnels/Openings (Advanced).

## [5.8.0] - 2023-06-05

- Added: It's now possible to save rdvgame files for race games. This is not available for multiworld.
- Changed: Use the user's new discord display name instead of their username, for users that migrated.
- Fixed: Batch generation now properly prevents Windows from going to sleep.

### Metroid Prime

- Fixed: Generator unable to pass through one-way permanently locked doors such as the ones in uncrashed Frigate
- Fixed: Exporting games with both Door Lock Rando and Room Rando will now preserve both modifications
- Added: Missile Stations refill Power Bomb. In this version, this is always enabled.

#### Logic Database

- Added: 55 videos to logic database, bringing the total available via the [Video Directory](https://randovania.github.io/Metroid%20Prime/) to 224

##### Tallon Overworld

- Added: Biotech Research Area 1 - Easier gravityless NSJ method from room center to Deck Beta Security Hall
- Added: Root Cave - L-Jump method to reach upper area

#### Magmoor Caverns

- Added: Twin Fires Tunnel - Transport to Talon -> Twin Fires, NSJ & SJ dashes now require standable terrain

##### Phendrana Drifts

- Added: Hunter Cave - Lower Edge Tunnel -> Hunter Cave Access, NSJ requires a slope jump or bomb jump after the grapple point to reach the platform with the doors.
- Added: Hunter Cave - Hunter Cave Access -> Lower Edge Tunnell, NSJ requires an L-Jump to reach the platforms across the water without falling in. Added Gravity logic if falling in (matches Lake Tunnel -> Lower Edge Tunnel).

##### Phazon Mines

- Fixed: Fungal Hall B - Scan dash method now requires scan visor
- Fixed: Ventillation Shaft - Combat dash to climb room now requires door lock rando to be off

## [5.7.0] - 2023-05-05

- Added: Skip usual Door Lock randomizer logic when the only valid lock option is unlocked doors.
- Added: When major/minor mode is enabled, the count of majors and minors is also displayed next to how many items are the in the pool.
- Fixed: Unsupported features are now disallowed from use in Multiworld sessions.

### Cave Story

- Fixed: Exporting on Linux no longer fails due to Rest Area in Plantation using "lounge" instead of "Lounge".

### Metroid Dread

- Fixed: All pickups in the pool are now correctly assigned major or minor.

#### Logic Database

- Fixed: Experiment Z-57's pickup is now a major item location in Major/Minor split.

### Metroid Prime

- Added: Selecting an ISO that isn't for Metroid Prime is now explicitly refused when exporting.
- Fixed: All pickups in the pool are now correctly assigned major or minor.
- Fixed: Room Rando no longer overrides the results of Door Lock Rando when exporting.

#### Logic Database

- Fixed: The Artifact of Truth pickup is now a major location for Major/Minor split.

### Metroid Prime 2: Echoes

- Added: Selecting an ISO that isn't for Metroid Prime 2 is now explicitly refused when exporting.
- Fixed: Energy Tanks are now considered major items in Major/Minor split.

## [5.6.1] - 2023-04-??

- Nothing.

## [5.6.0] - 2023-04-02

- Added: Trick Details popup now lists the usages in each area.
- Added: Opening the Data Visualizer from the Trick Details while customizing a preset now automatically configured the trick filters based on the preset being edited.
- Changed: Setting trick filters in the Data Visualizer based on a preset now sets all tricks, even those at disabled.
- Changed: Optimize Solver by choosing actions in a smarter order. Prefer actions of types that are likely to progress th. Postpone dangerous actions. This should make the solver able to validate seeds where it previously timed out. Solving should in general be faster in general.
- Fixed: Solver bug that made it unable to detect dangerous actions, which could result in some possible seeds being considered impossible.
- Fixed: Searching for Multiworld sessions by name is no longer case sensitive.

### Metroid Prime 2: Echoes

#### Logic Database

- Added: Proper combat requirements for the Amorbis fight.
- Removed: Incorrect and improper connections to and from the Amorbis fight.

### Metroid Prime

#### Logic Database

- Added: 48 videos to logic database, bringing the total available via the [Video Directory](https://randovania.github.io/Metroid%20Prime/) 216

### Metroid Dread

#### Logic Database

- Added: Use Flash Shift and Spin Boost with Wall Jump (Beginner) in Burenia Main Hub Tower Bottom to reach the tunnel.
- Changed: The logic for Spin Boost Room in Ghavoran now requires either the template to fight the Chozo X or Highly Dangerous logic to climb out of the room.
- Changed: Simplified various database connections.
- Changed: All three kinds of Chozo X fights now consider Use Spin Boost a valid means of dodging.
- Fixed: Missile ammo requirement when fighting Chozo X with Storm Missile. The numbers were previously too high and the numbers with and without the combat trick were swapped.
- Fixed: Resolve bug with fighting the Twin Robots fights, where to fight them using only missiles for damage always required both the expert level combat trick and the 153 missiles that are intended for trickless.
- Fixed: Add missing fight requirement to fight the Chozo X in Elun when entering the arena from the left.
- Fixed: Add missing requirement to release the X before leaving Elun.

## [5.5.1] - 2023-02-28

- Added: Game Details now contains a tab describing all door locks, when Door Lock rando is enabled.
- Changed: Certain spoiler tabs in Game Details now only show up when relevant, such as Elevators spoiler only when elevators are shuffled.
- Changed: Generation Order in Game Details is now hidden when there's incompatible settings, such as Door Lock rando.
- Changed: A nicer error message is now given when generating with a preset with configuration errors, such as no starting locations.
- Changed: A nicer error message is now given when an error occurs when loading a game layout file.
- Fixed: Customizing an included preset should properly place the resulting preset nested to that preset.
- Fixed: Customizing a preset should no longer reset where it's been placed at.
- Fixed: Generated games now keep track of extra starting pickups instead of starting items, fixing some cases you'd start with the middle of a progressive chain.
- Fixed: Changing trick filters in the Data Visualizer no longer resets the selected connection.
- Fixed: Using trick filters in the Data Visualizer no longer unnecessarily expands templates or remove comments.
- Fixed: Using trick filters in the Data Visualizer now properly removes extra requirements when tricks are removed.
- Fixed: Hiding the pickup collection message now correctly works for other player's pickups in a multiworld.

### Metroid Prime

#### Patcher Changes

- Fixed: Several soft-locks and janky cutscenes when shuffling the Essence elevator
- Fixed: Research Lab Aether wall not breaking when approached from behind (QoL Game Breaking)
- Fixed: Watery Hall lore scan being replaced with QoL Scan Point text
- Fixed: Escape sequence counting up instead of down
- Fixed: Small Samus spawning in ship instead of on top
- Added: Ridley shorelines, biotech research 2, and exterior docking hangar actors now scale with boss size

#### Logic Database

##### Tallon Overworld

- Fixed: Landing Site - PAL SJF is now only logical if Dock Rando is disabled
- Added: Life Grove - Alternate method to skip Bombs and SJ (Scan Dash Expert) to reach item *Found by Vertigo*
- Added: Life Grove - Trick to skip wallboosts when also skipping SJ and Bombs *Found by Vertigo*

##### Chozo Ruins

- Changed: Main Plaza - Lowered Half-Pipe roll-in to Expert ([See Video](https://youtu.be/ne8ap0xa_UE))
- Changed: Ruined Shrine - Wave door to half-pipe item is now L-Jump instead of R-Jump
- Added: Hive Totem - Fight Skip Intermediate Combat Dash
- Added: Hive Totem - Fight Skip "TAS Walk" Advanced Movement+Knowledge
- Added: Crossway Access West - Advanced Standable Terrain (Skips Morph) *Found by toasterparty*

##### Magmoor Caverns

- Fixed: Twin Fires Tunnel - Combat dash is now only logical if Dock Rando is disabled
- Added: Monitor Station - NSJ Heat Run Expert *Found by JustinDM*
- Added: Twin Fires Tunnel - NSJ Bunny Hop Expert Movement *Found by JustinDM*

##### Phendrana Drifts

- Changed: Quarantine Cave - More detailed Thardus Fight requirements (e.g. Plasma Beam, PBs, Boost)
- Changed: Labs - More detailed combat requirements
- Added: Chozo Ice Temple - Expert NSJ Bombless Climb *Found by MeriKatt*
- Added: Quarantine Cave - Thardus Skip Hypermode Slope Jump *Found by JustinDM*
- Added: Quarantine Cave - Expert R-Jumps to skip grapple *Found by toasterparty*
- Added: Control Tower - SJ/DBJ/BSJ/Wallboost tricks(s) to skip fight both ways
- Added: Transport to Magmoor Caverns South - Alternate NSJ Spider Skip BSJ Advanced *Found by Cyberpod*

##### Phazon Mines

- Fixed: Mine Security Station - Starting Room/Elevator doesn't account for doors locking
- Fixed: Mine Security Station - Entering from Storage Depot A doesn't check for lowered barrier
- Fixed: Metroid Quarantine A - Wallboost doesn't require Spider Ball
- Added: Main Quarry - Intermediate Wallboost to skip Bombs for item
- Added: Main Quarry - Intermediate Knowledge+Movement to skip Bombs for item *Found by toasterparty*
- Added: Metroid Quarantine A - Advanced Dashes to skip PBs
- Added: Metroid Quarantine A - Alternate R-Jump from item to door
- Added: Metroid Quarantine A - NSJ Expert Dashes from item to door
- Added: Fungal Hall Access - NSJ Advanced BSJs *Found by JustinDM*

### Metroid Prime 2: Echoes

- Added: Updated A-Kul's scan with the 2022 Echoes Randomizer tournament winner.
- Added: When the experimental patcher is enabled, Dynamo Chamber and Trooper Security Station now start in post-layer change state.

### Metroid Dread

- **Major** - Added: Door Lock randomizer has been added. In this mode, the weapons needed to open doors in the game are also changed, with full support of our logic database.
- Added: A new cosmetic option for adding an in-game death counter to the HUD.
- Added: Exporting with a custom path now checks for conflicts with the input path.
- Fixed: Ryujinx no longer hangs when stopping emulation.

## [5.5.0] - Skipped

## [5.4.1] - 2023-02-16

- Added: Linux releases are now also published to Flathub.
- Fixed: Canceling the prompt from "View previous versions" no longer causes an error.

## [5.4.0] - 2023-02-06

- Added: Experimental generation setting for staggering the placement of selected pickups.
- Added: Experimental generation setting for removing redundant possible actions.
- Added: Automatic reporting of exceptions for the client, and monitoring for requests to the server.
- Added: New pixel icons for Prime 1 & 2 autotracker
- Added: New 8x3 layouts for all Prime 1 & 2 autotracker styles
- Fixed: The minor/major split setting is obeyed much more accurately by the generator.
- Fixed: Starting with ammo no longer causes all requirements for that ammo to be ignored.
- Fixed: The generator no longer attempts placing pickups based on alternatives to satisfied requirements, such as Missile Expansions for Quadraxis while already having Light Beam.
- Fixed: Minor typos in the UI are fixed.
- Fixed: Canceling certain actions will no longer cause the UI to react as if it were an error.
- Changed: Unsupported features are now restricted to dev builds.
- Changed: Requirements where different amount of the same item, such as both Missile = 5 and Missile = 1, are expected are now properly simplified.

  This results in certain pickup combinations no longer being considered for placement in the generator, such as Sunburst for unlocking the Industrial Site from behind.

### Metroid Prime

- Changed: All included presets now have "Unlocked Save Station doors" enabled.
- Changed: "Unlocked Save Station doors" no longer remove the lock in Chozo Ruins - Save Station 3.

#### Patcher Changes

- Added: CGC Tournament Winners to Artifact Temple lore scan
- Fixed: Chapel IS giving the player lightshow on 2nd pass
- Fixed: Items in every room incompatibility with shuffled essence elevator
- Changed: Always apply Elite Quarters item softlock patch regardless of cutscene skip mode

#### Logic Database

- Fixed: Collecting the Missile Expansion in Burn Dome before the fight no longer causes the generation to fail.

### Metroid Prime 2: Echoes

- Changed: Inverted Aether is now an unsupported feature.

### Metroid Dread

- Fixed: Energy Parts are now considered minor items, and Missile+ Tanks are now considered major items.

#### Patcher Changes

- Changed: Main Power Bomb has a different color than Power Bomb tanks
- Changed: Cutscene in Hanubia - Tank Room was removed because it teleports the player to the lower section, which can softlock the player
- Fixed: You now retain Drogyga's and Corpius's item if you reload checkpoint after defeating them. This eliminates a way of rendering a seed impossible to complete.

#### Logic Database

- Added: New trick "Flash Shift Skip" to account for skipping Flash Shift gates.
- Added: Traverse to the bottom of Ferenia: Space Jump Room Access with some more options.
- Added: Pseudo-Wave Beam (Beginner) for the two blobs in Cataris - Teleport to Dairon.
- Added: Water Bomb Jump to reach the item in Cataris - Teleport to Dairon without Gravity Suit.
- Added: Flash Shift (Intermediate), Morph Ball (Intermediate), and Spin Boost (Beginner) wall jumps for climbing up Experiment Z-57's arena.
- Added: Spin Boost and Slide Jump (Beginner) for climbing the upper part of Experiment Z-57's room.
- Added: Speed Booster Conservation (Intermediate) for climbing to either the top platform or Double Obsydomithon Room in Cataris - Teleport to Artaria (Blue).
- Added: Grapple Movement (Beginner) to climb Cataris - Moving Magnet Walls (Tall).
- Added: Flash Shift (Intermediate), Morph Ball (Advanced), and Spin Boost with Spider Magnet wall jumps to climb Cataris - Moving Magnet Walls (Tall).
- Added: Speed Booster Conservation (Beginner) to collect the lower item in Cataris - Teleport to Ghavoran without Gravity Suit.
- Added: Damage Boost (Intermediate) for reaching the teleport in Cataris - Teleport to Ghavoran with Spider Magnet.
- Added: "Adam Skip" added to logic as Wall Jump (Advanced) in Cataris - Moving Magnet Walls (Small).
- Added: Space Jump method of Cross Bomb Skip (Hypermode) to skip needing Speed for the item in Cataris - EMMI Zone Item Tunnel.
- Added: Spin Boost Movement (Intermediate) and Speed Booster Conservation (Beginner) for getting up Hanubia - Central Unit without Space Jump or Infinite Bomb Jump.
- Added: Spin Boost method to climb Hanubia - Escape Room 3.
- Added: Morph Ball Single-Wall Wall Jumps to get to the Nav Station in Itorash - Transport to Hanubia.
- Added: Flash Shift Skip (Intermediate) with Bombs to skip the Flash Shift gate in Teleport to Ferenia.
- Added: Aim Down Clips (Intermediate/Advanced) to go to and from Storm Missile Gate Room without Morph Ball.
- Added: Shine Sink Clip/Aim Down Clip (Intermediate) and Speed Booster Conservation (Advanced) to reach the bottom of Teleport to Ghavoran from the top level.
- Added: Aim Down Clip (Expert) to reach the blobs in Gravity Suit Tower from the top level.
- Added: Aim Down Clip (Intermediate) in Main Hub Tower Middle to Main Hub Tower Bottom.
- Added: Shine Sink Clip/Aim Down Clip (Intermediate) in Gravity Suit room top door to bottom door.
- Added: Climb Golzuna Tower using Spin Boost and Flash Shift using Wall Jump (Intermediate).
- Added: Movement (Intermediate), Simple IBJ, or Spin Boost to reach top tunnel in Vertical Bomb Maze.
- Added: Flash Shift Skip (Beginner) in Purple EMMI Introduction; (Intermediate) with normal bombs.
- Added: Moving from Ferenia - Transport to Ghavoran to Pitfall Puzzle Room with Spin Boost, Flash Shift, or Speed Booster.
- Added: Using Normal Bomb Jump with a Cross Bomb at the top, for sideways movement, to reach the item in Artaria Proto EMMI Introduction.
- Changed: Increased difficulty of Flash Shift Wall Jump to reach the Raven Beak elevator from Intermediate to Advanced.
- Changed: Simplified many room nodes and connections.
- Changed: Shine Sink Clip in Main Hub Tower Middle to Main Hub Tower Bottom is now Intermediate (from Expert).
- Changed: Using Flash Shift to collect the fan pickup in Burenia Hub to Dairon is now Advanced (from Beginner).
- Changed: All three fan skips are now classified as Movement instead of Infinite Bomb Jump.
- Changed: Convert most of the harder IBJ instances to new Diagonal Bomb Jump trick.
- Changed: Increase difficulty of the few harder IBJs that weren't changed to Diagonal Bomb Jumps. This should better reflect the fact that Intermediate IBJ is applied for performing Simple IBJ with Normal Bombs.
- Fixed: Correctly require Morph Ball in all cases where Power Bombs are used.
- Fixed: Replace some instances of Beginner Infinite Bomb Jump in Ferenia with the Simple Infinite Bomb Jump template. This ensures that the missing bomb or cross bomb item is required.
- Fixed: Reaching the upper tunnel in Ferenia - Speedboost Slopes Maze properly accounts for the ability to destroy the beamblocks using Wave Beam, Diffusion Beam, explosives, or Movement (Beginner)
- Fixed: Usage of Infinite Bomb Jump in Ferenia Separate Tunnels Room now correctly requires the respective Bomb type. The trick is now set at different difficulty depending on which bomb type is being used.
- Removed: Infinite Bomb Jump for reaching Wave Beam Tutorial from the cold rooms.
- Removed: Shinespark in Ghavoran Total Recharge Station North. This one requires either short boost or charging speed in the room to the left. Removing this for now.

## [5.3.0] - 2023-01-05

- Added: You can now open a tracker for other player's inventories in a multiworld session.
- Changed: LogbookNodes are now called HintNodes.

### Metroid Prime

#### Patcher Changes

- Fixed: Spring ball has been nerfed to prevent abusing steep terrain marked as standable.
- Fixed: Spring ball cooldown is now properly reset when morphing/unmorphing.
- Fixed: Vanilla blast shields not being removed in door lock randomizer.

### Metroid Prime 2: Echoes

- Changed: The Auto Tracker icon for Spider Ball now uses the Dark Suit model instead of the Prime 1 model.

#### Logic Database

- Changed: Sand Processing - Screw Attack clip to access the halfpipe from Main Reactor side without Missiles is now Intermediate and without Space Jump (from Expert).
- Fixed: Main Gyro now properly accounts for solving the puzzles.

### Metroid Dread

#### Patcher Changes

- Fixed: Incorrect color during animation of killing an EMMI.

#### Logic Database

- Added: Climbing Z-57 Arena with Spin Boost and Ice Missiles (Beginner).
- Changed: Major/Minor Item Location Updates: Energy Tanks -> Major, Energy Parts -> Minor, Drogyga -> Major, Missile+ Tanks -> Major
- Removed: Water Bomb Jump in Ghavoran - Map Station Access Secret.

## [5.2.1] - 2022-12-01

- Fixed: Exporting Metroid Prime 2 when converting Metroid Prime models now works.
- Fixed: Experimental Metroid Prime 2 patcher no longer errors with some settings.

## [5.2.0] - 2022-12-01

- Added: Help -> Dependencies window, to see all dependencies included in Randovania, including their versions and licenses.
- Added: A warning is now displayed when using presets with unsupported features enabled. These features are not present in the UI.
- Added: When the generated game fails due to the solver, you're now offered to retry, cancel or keep the generated game.
- Changed: Experimental games are no longer available on stable versions.
- Fixed: Solver debug now contains previously missing rollback instances.

### Cave Story

- Nothing.

### Metroid Dread

- Added: The Power Beam tiles in the Artaria EMMI Zone Speed Boost puzzle have been changed to Speed Boost tiles to prevent softlocks.
- Added: Entering Golzuna's arena without releasing the X displays a message explaining why the boss won't spawn.
- Added: All doors locked while fighting an EMMI now unlock immediately upon defeating it.
- Changed: Exporting for Ryujinx now also utilizes the Dread Depackager, for a smaller mod size. This requires an up to date Ryujinx.
- Fixed: You now retain Kraid's item if you reload checkpoint after defeating him. This eliminates a way of rendering a seed impossible to complete.

#### Logic Database

- Added: New Highly Dangerous Logic setting for enabling situations that may be unrecoverable upon saving.
- Added: Cross Bomb alternative for crossing Flash Gates.
- Added: Pseudo-wave beam trick for destroying the bottom blob in Cataris' Central Unit Access.
- Added: Traversal through Ghavoran Total Recharge Station North without Morph Ball, before pulling the grapple block, by destroying the left Enky.
- Changed: Cataris' Thermal Device Room North now forces picking the Energy Tank pickup and the Magnet Wall Thermal Device event before going to the Final Thermal Device, or uses Highly Dangerous Logic.
- Changed: Removed the Cataris EMMI Zone Door Trigger event now that the door remains unsealed.
- Fixed: Going to the red teleporter in Cataris no longer forces needing to use bombs.

### Metroid Prime

- Fixed: The infinite scanning bug has been fixed.

### Metroid Prime 2: Echoes

- Added: A new experimental option, Inverted Aether. In this mode, it's the Light Aether atmosphere that is dangerous! All safe zones are moved to Light Aether, but that's not enough so it's still extremely dangerous. This mode has no logic.

#### Logic Database

- Added: Intermediate Slope Jump and Intermediate Wall Boost to get next to the pickup in Communication Area.
- Added: Beginner Movement for crossing Hall of Combat Mastery from the Portal Side with NSJ Screw Attack after the tunnel is destroyed.
- Changed: Standable Terrain to reach the upper Command Center Access door in Central Mining Station with Space Jump and Screw Attack has had its difficulty decreased from Intermediate to Beginner.

## [5.1.0] - 2022-10-01

- Added: You can now view past versions of the presets and revert your preset to it.
- Added: A Playthrough tab where you can run the validator has been added to the Game Details window.
- Added: Deleting a preset now has a confirmation dialog.
- Added: A development mode for permalinks, to help investigate issues.
- Changed: Discord slash command for FAQ has better usability on mobile.
- Changed: The parent for a preset is now stored in your preferences, instead of in the preset itself.
- Fixed: The solver can no longer consider collecting a location a requirement to collecting itself. This is a regression from 4.3.0.

### Discord Bot

- Added: `/website` command that gives instructions to where Randovania's website is.
- Changed: `/randovania-faq` is now just `/faq`.
- Changed: `/database-inspect` is now just `/database`.

### Cave Story

- Nothing.

### Metroid Dread

- Fixed: The target DNA count is no longer limited to 6 when modifying an existing preset, or changing tabs.
- Fixed: Exporting multiple games at once is not properly prevented with an error message. It was never possible and fail in unclear ways.

#### Logic Database

- Added: Event in Underlava Puzzle Room 2 for breaking the speed blocks so that going between the two parts can be accounted for
- Added: Event for the trigger that reopens the door to Central Unit Access, allowing it logical to go back through
- Added: Other various methods of going through rooms
- Added: New Diffusion Abuse trick for pushing Wide Beam blocks and activating the lava buttons in Cataris.
- Added: Cross Bomb Skip (Advanced) for Dairon's Cross Bomb Puzzle Room item
- Added: Power Bombs method for the Speed Booster Conservation for Dairon's Cross Bomb Puzzle Room item
- Changed: Separated the First Tunnel Blob event into two to account for Diffusion/Wave not needing to be in the tunnel
- Changed: Deleted some unnecessary tile nodes
- Changed: Various instances of Wall Jump (Beginner) to trivial
- Changed: Some Grapple options to include Grapple Movement
- Changed: Some Movement tricks to Climb Sloped Tunnels
- Changed: Some Movement tricks to Skip Cross Bomb
- Changed: Rotating the spinner in Ghavoran - Flipper Room now requires either pulling the grapple block in Right Entrance, or activating the Freezer in Dairon.
- Changed: Allow pickup in Ghavoran Elun Transport Access by charging speed via navigation room
- Changed: Help solver by adding Morph Ball requirment on connections to event to flip the spinner in Ghavoran Flipper Room
- Changed: Shooting occluded objects requires at least Intermediate Knowledge
- Fixed: Accounted for whether the player could have Varia or not when trudging through lava
- Fixed: Accounted for the upper parts of Thermal Device Room North being heated without pressing the lava button
- Fixed: Ghavoran Orange backdoor properly connects to Above Pulse Radar
- Fixed: Purple EMMI Arena properly accounting for Gravity Suit to climb the tower.
- Fixed: Ferenia - Space Jump Room Access properly requires a way of destroying the blocks to get to the lower door.
- Changed: Collecting the item in Burenia - Underneath Drogyga before flooding the room by defeating Drogyga now requires Highly Dangerous Logic to be enabled.

### Metroid Prime

- Fixed: Shuffle Item Position is now properly randomized, along with other things shuffled patcher-side.
- Added: You may now force all Save Station doors to be blue, improving QOL for both random start and door lock rando.

### Metroid Prime 2: Echoes

- Fixed: Exporting multiple games at once is not properly prevented with an error message. It was never possible and fail in unclear ways.
- Added: The winners of the Cross-Game Cup have been added to A-Kul's scan.

## [5.0.2] - 2022-09-19

### Metroid Dread

- Fixed: Exporting Metroid Dread games on the Linux builds no longer causes an error.
- Added: FAQ entry about Speed Booster/Phantom Cloak/Storm Missile not working.
- Added: FAQ entry about Golzuna and Experiment Z-57 spawn conditions.
- Added: FAQ entry about the Wide Beam door in Dairon - Teleport to Cataris.

## [5.0.1] - 2022-09-12

- Fixed: The README and front page now lists Metroid Dread as a supported game.

### Metroid Dread

- Fixed: The differences tab no longer mentions Kraid and Corpius checkpoints being removed, as that's not a thing.
- Fixed: Missing credits in Randovania itself for SkyTheLucario's new map icons.

## [5.0.0] - 2022-09-10

- **Major** - Added: Metroid Dread has been added with full single-player support.
- **Major** - Added: An installer is now provided for Windows. With it rdvgame files are associated to open with Randovania, for ease of use. A shortcut for opening just the auto tracker is also provided.
- **Major** - Changed: The UI has been significantly revamped, with each game having their own section and an easy to use selector.
- Changed: The multi-pickup placement, using the new weighting, is now the default mode. The old behavior has been removed.
- Changed: Error messages when a permalink is incompatible have been improved with more details.
- Changed: The Customize Preset dialog now creates each tab as you click then. This means the dialog is now faster to first open, but there's a short delay when opening certain tabs.
- Changed: Progressive items now have their proper count as the simplified shuffled option.
- Fixed: Hints can now once again be placed during generation.
- Fixed: Exceptions when exporting a game now use the improved error dialog.
- Fixed: Gracefully handle unsupported old versions of the preferences file.
- Fixed: Excluding all copies of a progressive item, or the non-progressive equivalent, no longer hides them from the editor.
- Fixed: Changing the selected backend while it's being used should no longer cause issues.
- Fixed: Unexpected exceptions during generation now properly display an error message.
- Fixed: Trick usage in preset summary now ignores tricks that are hidden from the UI.
- Fixed: /database-inspect command no longer shows EventPickup nodes.
- Fixed: Data Editor is now correctly named Data Editor instead of Data Visualizer.

### Cave Story

- The hints fix affects Cave Story.

### Metroid Prime

- **Major** - Added: Enemy Attribute Rando. Enemy stat values such as speed and scale can be randomized within a range you specify.

### Metroid Prime 2: Echoes

- The hints fix affects Metroid Prime 2: Echoes.

## [4.5.1] - 2022-08-03

- Fixed: The History and Audit Log are now properly updated when joining a game session.
- Fixed: Your connection state is properly updated when joining a game session.

## [4.5.0] - 2022-08-01

- Added: Preferences are now saved separately for each version. This means newer Randovania versions don't break the preferences of older versions.
- Added: Exporting presets now fills in default file name.
- Added: Logging messages when receiving events from the server.
- Changed: Internal changes to server for hopefully less expired sessions.
- Fixed: The discord bot no longer includes the lock nodes.

### Cave Story

- Nothing.

#### Patcher Changes

- Nothing.

#### Logic Database

- Nothing.

### Metroid Prime

- **Major** - Added: Door lock rando. Door locks can now be randomized, with many options to fine-tune your experience. This feature is incompatible with multiworld.
- **Major** - Added: Option to show icons on the map for each uncollected item in the game under "Customize Cosmetic Options..."

#### Patcher Changes

- Fixed: Exporting with `QoL Cosmetic` disabled
- Fixed: Zoid's deadname appearing in credits
- Changed: Patches now consume fewer layers on average

#### Logic Database

- Fixed: Phazon Mining Tunnel now accounts only for Bombs when coming from Fungal Hall B
- Fixed: The Central Dynamo drone event is now accounted for to go through Dynamo Access
- Added: Beginner Wall Boost to lock onto the spider track in Metroid Quarantine A
- Added: Advancing through rooms containing Trooper Pirates now requires either the proper beam(s), basic defensive capabilities (varies slightly by room), or Combat (Intermediate) where appropriate
- Added: Advancing through rooms containing Scatter Bombus now requires Morph Ball, Wave Beam, Movement tricks, or basic defensive capabilities

### Metroid Prime 2: Echoes

- Nothing.

#### Patcher Changes

- Nothing.

#### Logic Database

- Nothing.

## [4.4.2] - 2022-06-05

- Fixed: Generating multiworld games where one Prime 1 player has item in every room while another Prime 1 player doesn't now works properly.
- Fixed: It's no longer possible to configure more than 99 shuffled copies of a major item, as that causes errors.
- Fixed: Using a trick to break a door lock is now properly displayed in the UI.
- Fixed: The description for expansions now mention they can be logical with multi-pickup placement.
- Fixed: The change log tab no longer causes the window to have absurd sizes on macOS.
- Removed: The broken option for enabling required mains for Metroid Prime 1. It was non-functional and incorrectly displayed.

## [4.4.1] - 2022-06-04

- **Major** - Added: When using multi-pickup placement, expansions are now considered for logic.
- Added: New experimental option for a different algorithm for how the generator weights locations for multi-pickup placement.
- Added: "Generate Game" tab now remembers which games and presets were expanded or collapsed.
- Added: The Game Session Window now has a counter for how many pickups it's currently trying to send to the server.
- Changed: Considerable more effort is made to keep hints relevant if there isn't enough things to be hinted in a game.
- Changed: Reduced the lag you get the first time you open the Games tab.
- Changed: Optimized the game generation. As example, Echoes' Starter Preset is 45% faster.
- Changed: Optimized the game validation. As example, Echoes' Starter Preset is 91% faster.
- Changed: The algorithm for how locations lose value over generation has changed. This should have bigger impact in big multiworlds.
- Changed: It's now possible to login again directly in the Game Session Window.
- Removed: The server and discord bot are entirely removed from the distributed executables, reducing its size.
- Removed: Metroid Dread is no longer available in releases, as it was never intended to be considered stable.
- Removed: All auto trackers based on pixel art style were removed by request of their artist.
- Fixed: The "Spoiler: Pickups" tab no longer shows locations that aren't present in the given preset.
- Fixed: The Game Session Window now better handles getting disconnected from the server.

### Cave Story

- Fixed: Hint Locations tab in Help no longer has an empty column named "2".

#### Patcher Changes

- Nothing.

#### Logic Database

- Nothing.

### Metroid Prime

- Added: "Cosmetic" option to force Fusion Suit
- Changed: Converting models from Echoes now always needs to be provided with an ISO.

#### Patcher Changes

- **Major** - Added: Models for Echoes' translators and split beam ammo are now also converted to Prime.
- Fixed: Spawning in Elite Quarters after killing OP no longer spawns the player OoB
- Fixed: Ridley boss random size on PAL/NTSC-J and Trilogy
- Fixed: Many rooms which, when submerged, the water box would be misaligned with the bounding box
- Fixed: Certain rooms where item position randomizer biased towards one side or OoB entirely
- Added: Results screen now shows Randovania version and seed hash

#### Logic Database

- Fixed: Gravityless SJ strat for Cargo Freight Lift to Deck Gamma is no longer dangerous
- Fixed: Main Plaza NSJ Grapple Ledge dash now correctly uses the Wasp damage boost method
- Fixed: Hall of the Elders Boost IUJ typos- BSJ is now IUJ and Combat is now Combat/Scan Dash
- Added: Thardus is now logical if you only have Thermal Visor with the Invisible Objects trick set to Intermediate
- Added: Flaghra now accounts for defeating it both before and after triggering the fight
- Added: Method to reach Main Quarry's crane platform with just Grapple Beam and Beginner Movement
- Added: Method to reach Main Quarry's crane platform with Expert Wall Boosts and Slope Jumps
- Added: Method of getting Crossway with only Boost Ball and Xxpert Movement
- Added: Method of climbing Connection Elevator to Deck Beta gravityless NSJ with Advanced Bomb Jump and Expert Slope Jump
- Added: NSJ/bombless strat of getting Gathering Hall's item with a Hypermode dash
- Added: Method of getting Crossway item with Advanced Bomb Jump and Expert BSJ, Scan Dash, and Standable Terrain
- Added: Method of climbing Reflecting Pool using the Stone Toad's wacky physics as Advanced Movement
- Added: Gravityless NSJ method of leaving Gravity Chamber with Advanced Wall Boost and Expert Slope Jumps and Underwater Movement
- Changed: Increased Elite Quarters BSJ to Advanced
- Changed: Increase lower Great Tree Hall Wall Boost to Hypermode
- Changed: Chozo Ruins Save Station 3 boostless/bombless strat to go through the tunnel has had its difficulty decreased to Advanced Movement and Intermediate Standable Terrain
- Changed: Hive Totem NSJ Slope Jump now uses Beginner Underwater Movement
- Changed: Monitor Station dash to Warrior Shrine is now Beginner with SJ

### Metroid Prime 2: Echoes

- Nothing.

#### Patcher Changes

- Nothing.

#### Logic Database

- Nothing.

## [4.4.0] - Not released

This release was skipped.

## [4.3.2] - 2022-05-13

### Metroid Prime

- Fixed: Lightshow during Chapel IS after Chapel item has been obtained and room has been reloaded

### Metroid Prime 2: Echoes

- Fixed: Significantly reduced lag spikes when loading a room containing Prime1 models.

## [4.3.1] - 2022-05-08

- Added: Phazon Suit hints are now included in the preset description.
- Fixed: Exporting Prime 1 games that have no Phazon Suit no longer fails if it's configured to have a hint.

## [4.3.0] - 2022-05-01

- Added: Destroying door locks is now properly tracked. In Echoes, this means removing a door lock from the back allows for logical access to where you were.
- Added: In Data Visualizer, it's now possible to set tricks to a certain level and simplify all visible connections based on that.
- Fixed: Maximum values for certain preset fields, such as Energy Tank capacity and Superheated Room Probability, can now properly be used.
- Fixed: A race condition with Randovania connected to Nintendont, where Randovania could incorrectly assume the game was idle if memory was read while it was executing the last sent task.
- Fixed: The map tracker now properly handles when multiple nodes gives the same resource/event.
- Changed: Online game list by default only shows 100 sessions, for performance reasons. Press "Refresh" to get all.

### Cave Story

- Nothing.

#### Patcher Changes

- Nothing.

#### Logic Database

- Nothing.

### Metroid Prime

- Added: Option to specify hint for Phazon Suit in Impact Crater (default=Show only area name)
- Added: April Fools Preset
- Added: Map images are now generated and written in the same folder as output ISO when generating room rando seeds and exporting them with spoilers enabled.
- Fixed: Random Superheated, Random Submerged and Dangerous Gravity Suit logic now trigger dialog warning in Multiword sessions
- Fixed: Adjusted min/max boss sizes to prevent softlocks
- Fixed: Default setting for screen Y offset now works
- Changed: The "Items in Every Room" Chaos Option now uses items from the Randovania pool (shows n/293 items when enabled). This means multiworld items can now appear at extra locations, and item text is now consistent with the rest of item placement.
- Changed: Two-way room rando now ensures that all rooms are part of the same network

#### Patcher Changes

- Fixed: Specifying custom heat-damage-per-second now properly affects non-vanilla superheated rooms
- Fixed: Some akward cutscene timing when playing skipped cutscenes in realtime
- Added: Random boss sizes now affects Flaahgra, Plated Beetle and Cloaked Drone
- Changed: Random boss sizes now affects bosses in cutscenes, additionally Omega Pirate's armor plates now scale properly
- Changed: When creating a new save file, the default selection is now "Normal" to help prevent accidentally starting the game on Hard mode
- Changed: Artifacts which do have no need to be collected are removed from the logbook

##### Room Rando
- Added: Include Square Frigate doors and morph ball tunnels during randomization
- Fixed: Crash when opening the map near certain rooms
- Fixed: Crashes due to two large rooms being connected.
- Fixed: Crash when rolling through some doors in morph ball
- Fixed: Central Dynamo reposition soft-lock
- Fixed: Inability to scan vertical doors
- Fixed: Incompatability with "No Doors" + "Room Rando"
- Changed: The door immediately behind the player is unlocked when teleporting to a new room. This gives the player one chance to backtrack before commiting to the warp.

#### Logic Database

- Nothing.

### Metroid Prime 2: Echoes

- Added: Preset descriptions now list custom beam ammo configuration.
- Changed: Optimized how long it takes to export a game that uses Prime 1 models.

#### Patcher Changes

- Nothing.

#### Logic Database

- Nothing.

## [4.2.1] - 2022-04-01

- Fixed: Popup for new changes fixed.

## [4.2.0] - 2022-04-01

- Added: Experimental option to force first progression to be local.
- Added: New pixel icons for the auto tracker.
- Changed: Standard tracker layouts for Prime, Echoes and Corruption now include a few more items.
- Changed: Auto tracker game icons for Echoes beams now use the HUD icons instead of the pickup models.
- Changed: Update to Qt 6.
- Changed: The import preset menu in game sessions now has the presets of a game sorted by name, with the default presets on top.
- Fixed: Randovania no longer hangs on start if there's a loop in the hierarchy of presets.
- Fixed: Generation no longer fails when one player has no pickups assigned during logic.

### Cave Story

- Nothing.

#### Patcher Changes

- Nothing.

#### Logic Database

- Nothing.

### Metroid Prime

- **Major** - Added: In multiworld, pickups from an Echoes player now uses the correct model from Echoes.
- **Major** - Added: **April Fool's Day Special!** New game modification category "Chaos Options" in "Other" tab. Chaos options are patcher-side only, and thus are not accounted for by the seed generator logic.
    - Enable Large Samus
    - Random Boss Sizes
    - Remove Doors
    - Random Superheated Rooms
    - Random Submerged Rooms
    - One-way Room Rando
- Added: Deterministic Maze RNG option for fairer racing
- Fixed: Echoes Combat Visor placed in a Prime player's world now uses the new Combat Visor model.
- Fixed: Deterministic Incinerator Drone RNG setting staying on even when checkbox was unchecked.

#### Patcher Changes

- Fixed: Soft-lock in Artifact Temple with Major Cutscene skips (players could leave during ghost cutscene and abort the layer change)
- Fixed: Items Anywhere could delete Artifact hints in rare cases
- Changed: Updated [Quality of Life documentation](https://github.com/toasterparty/randomprime/blob/randovania/doc/quality_of_life.md)
- Changed: Nerfed "Items in Every Room" (Extra items more likely to be missiles)

#### Logic Database

- Nothing.

### Metroid Prime 2: Echoes

- **Major** - Added: In multiworld, pickups from a Prime player now uses the correct model from Prime.

#### Patcher Changes

- Nothing.

#### Logic Database

- Nothing.

## [4.1.1] - 2022-03-12

- Added: The game details window now displays the Randovania version the game was generated with.
- Added: You can now import a game layout/spoiler file in multiworld sessions.
- Changed: A popup shows up while waiting for the game session list.
- Fixed: The error message when the client is incompatible is now properly displayed.
- Fixed: Player inventory is now properly sent to the server in multiworld sessions.


### Metroid Prime

#### Patcher Changes

- Fixed: Scan visor and X-Ray not displaying properly after taking an elevator when combat visor is shuffled.
- Fixed: Some users receiving OS error when exporting ISO with non-vanilla suit colors.


## [4.1.0] - 2022-03-01

- Added: /randovania-faq command was added to the Discord bot, which sends FAQ messages.
- Added: Randovania now checks if the entire database is strongly connected, allowing for manual exceptions.
- Added: You can now configure the priority given to each major item. Higher values are more likely show up earlier in the progression chain.
- Added: Generation failures now have a lot more details on what was missing for progression, facilitating finding issues with your preset.
- Added: The item pool screen now explicitly tells you expansions are not used for logic.
- Added: Implemented support for changing the title for a game session.
- Added: A button for duplicating a session, including the generated game and all rows.
- Added: Multiworld sessions can now be generated without spoilers.
- Added: Preset descriptions now include if some item has a different number of copies shuffled.
- Changed: Multiworld damage logic incompatibility warning now displays every time.
- Changed: On generation failure, a count of how many nodes are accessible is now displayed.
- Changed: Data Editor now lets you save non-experimental databases with integrity errors.
- Changed: Most command line arguments have been renamed.
- Changed: Simplified the item pool tab, with the usual case now having only a single line per item.
- Changed: Improved the text for quantities for ammo in the item pool tab.
- Changed: Experimental games are only shown in the menu if the option for experimental games is enabled.
- Changed: Only session admins are allowed to copy the permalink of a session.
- Changed: Modified how ConfigurableNodes (In Echoes, the Translator Gates) are handled in logic. This should have no visual differences, other than speeding up generation.
- Changed: Great internal changes were done to how hints are applied to the game. This should have no visible impact.
- Changed: The UI for 1HP Mode now only shows up for Echoes.
- Fixed: Map Tracker now properly handles multiple copies of pickups in all cases.
- Removed: The Database Editor can only be open when running from source. In releases, use `Open -> (Game) -> Data Visualizer` instead.
- Removed: All auto trackers based on pixel art style were removed over concerns about asset licensing.

### Cave Story

- Nothing.

#### Patcher Changes

- Nothing.

#### Logic Database

- Nothing.

### Metroid Prime 1

- Added: Option to use deterministic Incinerator Drone RNG for fairer racing
- Added: Spring Ball. Enable in preset configuration. Must have bombs in inventory to work.

#### Patcher Changes

- Added: QoL Game Breaking - Reserach Lab Aether Pirate now guaranteed to jump through glass when doing room backwards
- Fixed: Players could unmorph in Magmoor Workstation where they should not be able to
- Fixed: Abuse of QoL Game Breaking in Central Dynamo to skip the maze/drone
- Fixed: Exclude Phazon Elite Item from QoL Pickup Scans
- Fixed: Wavesun when playing with shuffled item positions
- Fixed: Main Plaza etank ledge door shield was slightly misaligned
- Fixed: Cannon remaining holstered after grapple when shuffling combat visor
- Fixed: Cannon remaining holstered after a specific type of R-Jump when shuffling combat visor
- Fixed: Unmorphing now returns you to your previous visor instead of default visor when shuffling combat visor for quality of life purposes

#### Logic Database

- Changed: Reduce difficulty of Monitor Station -> Warrior Shrine NSJ/No Bombs to intermediate dash and standable terrain (from advanced dash and expert standable) and included a video.

### Metroid Prime 2: Echoes

- When checking details for a game, the hint spoiler tab now includes the correct text for Dark Temple keys hints.

#### Patcher Changes

- Nothing.

#### Logic Database

- Added: Using Screw Attack as a trickless means to obtain Grand Windchamber item after seeker puzzles

## [4.0.1] - 2022-01-30

- Changed: The UI for 1HP Mode now only shows up for Echoes.
- Fixed: Support for non-NTSC Metroid Prime 1 ISOs restored.

## [4.0.0] - 2022-01-30

- **Major** - Added: Cave Story has been added with full single-player support.
- **Major** - Added: Data Visualizer/Editor now contains a visual representation of the nodes in the area.
This feature comes with plenty of quality of life functionality for editing the database.
- Added: A new tab has been added to the preset editor, Generation Settings, consolidating various settings such as minimal logic, multi-pickup placement, dangerous actions, etc.
- Added: The Logic Database can now have descriptions for nodes.
- Added: Game Details window can now spoil the item order, elevators, translator gates and hints.
- Added: Data Editor can now edit area names.
- Added: Data Editor can now view and edit resources.
- Added: Items now have tooltips in the Auto-Tracker.
- Added: One joke hint.
- Added: Descriptions for Minimal Logic for each game, with a better definition of what Minimal Logic is.
- Added: Randovania is now able to identify for what version of Randovania a given permalink is, if they're similar enough versions.
- Added: Permalinks now contain the seed hash, so Randovania can detect if there's a hash mismatch when importing.
- Changed: In the Game Session Window, the observers tab is now visible by default.
- Changed: The rdvgame file is now considerably more technical in order to require less game-specific code.
- Changed: Editing connections in the Data Editor now has an easier to use selector for non-item resources.
- Fixed: Data Visualizer no longer hides the comment for a single-element Or/And entry.
- Fixed: Data Editor now properly handles areas without nodes.
- Removed: It's no longer possible to delete a game session.
- Removed: It's no longer possible to leave the session when closing the window.

### Metroid Prime

- Added: Start in any (uncrashed) Frigate room
- Added: 1-way cycles and 1-way anywhere elevators can lead to (uncrashed) Frigate rooms
- Added: Essence Death and Frigate Escape Cutscene teleporter destinations can now be shuffled
- Added: Artifact hints can now be configured to show area and room name, just area name, or nothing at all
- Added: Cosmetic Option - Select HUD Color
- Added: Cosmetic Option - Rotate hue of all 4 suit textures and ball glow color
- Added: Cosmetic Option - Set default in-game options like Echoes
- Added: Experimental Option - Shuffle the coordinates of items within their respective rooms. Seeds may not be completable.
- Added: Experimental Option - Add random (non-logical) items to rooms which do not usually have items.
- Added: Shuffle Power Beam
- Added: Shuffle Combat Visor
- Added: New default preset: "Moderate Challenge".
- Changed: Minimal Logic no longer checks for Plasma Beam.
- Changed: Removed "Fewest Changes" preset.
- Changed: Updated "Starter Preset" to better match community preferences.

#### Known Issues:

- Nothing.

#### Patcher Changes

- Added: Support for NTSC-U 0-01, NTSC-J and NTSC-K (Gamecube)
- Added: List of tournament winners on lore scan in Artifact Temple
- Added: QoL Game Breaking now fixes several crashes on Frigate Orpheon
- Added: QoL Game Breaking now fixes the soft-lock in hive totem by making the blocks drop sooner
- Added: Option to disable item loss in Frigate (Enabled by default)
- Added: QoL Pickup Scans - Weeds by item in Landing Site now don't have scan point
- Added: Combat/Scan/Thermal/X-Ray all have unique custom models
- Fixed: Safeguard against blowing past layer limits.
- Fixed: On Major custscene skip, Elite Quarters now stays locked until the player picks up the item. The hudmemo is now tied to the item rather than the death animation.
- Fixed: Ruined fountain not always showing the right scan.
- Fixed: Phazon Suit Small Samus Morph Ball Glow
- Fixed: Vent shaft item not being scannable on QoL Pickup Scans
- Fixed: Automatic crash screen
- Fixed: Wavesun not collecting item/unlocking door
- Fixed: Locked door on Storage Depot B (NTSC 0-02)
- Fixed: Bug in Elite Quarters where game would crash during OP death cutscene if the player changed suit during the fight
- Changed: The vines in arboretum which cover the scan panel remain in the room on the ghost layer to help aid newer players.
- Changed: Exo and Essence stay dead permanently if traversing Impact Crater multiple times
- Changed: Increased Maximum Missile/Etank/Capacity for seeds with more expansion count than is available in vanilla

#### Logic Database

- Fixed: Magma Pool - Added missing suit or heated runs trick requirement for non-grapple methods of crossing the room
- Fixed: HAT - Updated spawn node
- Fixed: Quarantine Cave - Properly model when the fight is required and when it is not
- Fixed: Bug where Biohazard Containment didn't check Power Conduit Requirements if Super Missiles were available
- Fixed: Typo in Frozen Pike - Hunter Cave Access requires Slope Jump (Advanced), not Single-Room OoB (Advanced)
- Added: New Event - Gravity Chamber Item (Lower)
- Added: New Trick Category - Infinite Speed
- Added: Magma Pool - Added standable terrain method to cross the room with a video example
- Added: Main Plaza - Hypermode Dash to get Grapple Ledge
- Added: Elite Quarters - BSJ to skip scan visor
- Added: Reactor Core - NSJ Gravityless Bomb Jumps
- Added: Cargo Freight Lift - NSJ Gravityless Boost or Bombs climbs
- Added: Flick BSJ in watery hall OoB
- Added: NSJ Bombless Lower GTH Climb (Wallboost)
- Added: NSJ Bombless Quarantine Cave Elevator Spider Skip
- Added: NSJ Bombless Gravity Chamber Escape (Gravity Wallboost)
- Added: NSJ Bombless Lower Phen's Edge
- Added: NSJ Bombless Frozen Pike (Mid-Section)
- Added: NSJ Bombless Life Grove (Wallboost)
- Added: NSJ Bombless HOTE Climb (Boost IUJs)
- Added: NSJ Bombless Elite Control Access (Wallboost)
- Added: Elite Control Access Item (Damage Boost)
- Added: Central Dynamo Item w/ Infinite Speed
- Added: Bomb jump to skip grapple in Biotech Research Area 2
- Added: Great Tree Hall - Jump Off Enemies Bomb Jump (Advanced) to reach GTC NSJ
- Added: Wallboost FCS Climb
- Added: Logic for Traversing Twin Fires Tunnel to Workstation NSJ Gravity
- Added: Logic for Traversing Twin Fires Tunnel to Workstation NSJ Bombless
- Added: Logic for Traversing Twin Fires Tunnel to Workstation Missileless Grappless
- Added: Gravityless Grappless Morphless method for crossing FCS
- Added: Waste Disposal Wallboosts
- Added: Climb Connection Elevator to Deck Beta Gravityless
- Added: Combat Requirements for Essence fight
- Added: 2 Additional NSJ methods for reaching FCS item
- Added: Lava Lake Item NSJ Combat Dash
- Added: Triclops Pit Item SJ Beginner Standable
- Added: 3 new ways to climb Tower of Light (L-Jump, R-Jump, Slope Jump)
- Added: Underwater Movement (Beginner) to get to Tower Chamber with Space Jump
- Added: Underwater Movement (Intermediate) for NSJ Tower Chamber
- Added: Frigate Crash Site climb with Space Jump and L-Jump (Intermediate) and Standable Terrain (Beginner)
- Added: More logical paths for Ice Ruins West NSJ
- Added: Ice Ruins West Middle-Left Rooftop to Item Combat/Scan Dash
- Added: Beginner L-Jump to reach Main Quarry Save Station
- Added: Main Quarry Crane Platform to Waste Disposal NSJ Advanced Combat Dash
- Added: Main Quarry Crane Platform to Item Intermediate Scan Dash
- Added: Expert Gravity Wallboost to get to Tower Chamber
- Added: Beginner Gravity Wallboost to get to Watery Hall
- Added: Expert Trick for NSJ+Boost Crossway
- Added: Movement (Intermediate) to skip Spider Ball in Crossway
- Added: L-Jump to skip SJ on 3rd tier of ore processing puzzle
- Added: NSJ Ore Processing with Spider+Bombs (Expert)
- Added: Bombless Ore Processing Puzzle with Wallboost(Advanced)
- Added: Phendrana Canyon Hypermode Boost
- Added: NSJ Combat Dash (Expert) to Temple Entryway from lower part of room
- Added: Various tricks in Uncrashed Frigate
- Added: Ore Processing Door To Elevator Access A to Storage Depot B Standable L-Jump with Power Bombs
- Added: Combat logic for Dynamo Access and Elite Control Elite Pirate fights
- Added: Intermediate/Advanced Standables to enter/escape Elite Control after/without triggering Elite Pirate
- Added: Logic now can expect players to play in just scan visor, using bombs to open doors
- Added: Knowledge/Combat (Intermediate) trick to skip needing Power Beam for Exo fight
- Changed: Renamed Misc Logic Option to "Allow Dangerous Gravity Suit Logic"
- Changed: Increased difficulty of Connection Elevator to Deck Beta DBJs to Advanced
- Changed: HAT Wallboosts can be done using Gravity at the same difficulty
- Changed: Removed under-used "Complex Movement" trick category
- Changed: All Gravityless Slope Jumps are now categorized as "Underwater Movement without Gravity", as opposed to just NSJ ones
- Changed: Knowledge (Beginner) to Traverse Magmoor Workstation without Varia
- Changed: Magma Pool - Gravity Suit lava dive difficulty was reduced to L-Jump (Intermediate) and Standable Terrain (Beginner)
- Changed: Hall of the Elders - Now properly model needing to kill the 1 ghost to leave the room. Chargeless 1 ghost fight combat difficulty reduced to beginner.
- Changed: Added requirement for X-Ray Visor or Invisible Platforms to Triclops Pit Item NSJ tricks
- Changed: Monitor Station climb to Warrior Shrine Bomb Jump difficulty changed from Advanced to Intermediate
- Changed: Monitor Station NSJ Combat Dash to Warrior Shrine lowered difficulty from Advanced to Intermediate
- Changed: Increase the difficulty of Tower of Light climb with combat dash from 'Beginner' to 'Intermediate' lowered Standable Terrain from 'Intermediate' to 'Beginner'
- Changed: Frigate Crash Site Climb Space Jump Slope Jump Standable Terrain difficulty was reduced to Standable Terrain (Beginner)
- Changed: Removed Slope Jump and Standable requirement from Ice Ruins West NSJ
- Changed: Main Quarry Save Station NSJ Movement difficulty from Beginner to Intermediate
- Changed: Main Quarry Crane Platform to Waste Disposal Standable/Slope Jumpe no longer requires L-Jump
- Changed: Main Quarry Crane Platform to Waste Disposal NSJ Scan Dash difficiulty from Advanced to Intermediate
- Changed: Ore Processing Storage Depot B to Waste Disposal NSJ Standable difficulty from Intermediate to Beginner
- Changed: Ore Processing Storage Depot B to Waste Disposal R-Jump to L-Jump
- Changed: Elite Research Spinners without Boost from Advanced to Intermediate
- Changed: Ore Processing Door To Elevator Access A to Storage Depot B Standable difficulty from Intermediate to Advanced
- Changed: Sun Tower Early Wild now requires Intermediate Knowledge on all methods
- Changed: Less damage required for Watery Hall with Gravity Suit

### Metroid Prime 2: Echoes

- Changed: Minimal Logic no longer checks for Light Suit or Agon Keys.

#### Patcher Changes

- Fixed: Exporting an ISO when Randovania is in a read-only path now works properly.
- Added: Ability to set a custom HUD color

#### Logic Database

- Changed: Shrine Access Seeker Door without Seekers is now Hypermode (from Expert).


## [3.2.2] - 2022-01-17

- Fixed: Presets for unknown games (for example, from a dev version of Randovania) are now properly ignored.

## [3.2.1] - 2021-10-23

- Fixed: The spin box for starting Energy Tanks no longer goes above 14.
- Fixed: Errors from the Prime 1 patcher are now properly displayed in error messages.
- Fixed: Converting presets from previous games should no longer cause invalid expansion ammo count.
- Fixed: Converting presets with multiple major items that give ammo no longer cause incorrect per-expansion ammo count.
- Fixed: Changing the default beam in Echoes no longer throws an error with invalid included ammo.
- Fixed: Sky Temple Keys on Guardians/Sub-Guardians are now properly counted for the item pool size.
- Fixed: Sky Temple Keys on Guardians/Sub-Guardians now appears on the preset description.
- Fixed: Safety check that there's enough available locations for all non-progression at the end of generation has been re-added.
- Changed: Improved error message for certain kinds of invalid permalinks.
- Changed: Presets with negative ammo count for expansions are invalid.

### Metroid Prime

#### Patcher Changes

- Fixed: PAL ISOs now correctly work again.

## [3.2.0] - 2021-10-16

- **Major** - Added: The Logic Database can now have comments in requirements.
- **Major** - Changed: Expansions contents are now configured directly, instead of being calculated from a target.
- Added: Files in the "Previously generated games" folder now includes the name of the games used.
- Added: Custom names for Prime 1 elevators
- Added: Support for Minimal Logic has been added for Metroid Prime and Metroid Prime 3.
- Added: New auto tracker layouts for Metroid Prime 2, with two lines and three lines.
- Changed: Force one specific certificate root when connecting to the server.
- Changed: Custom elevator names across both games now used throughout the entire UI
- Changed: Data Editor now raises an error if two Pickup Nodes share the same index.
- Changed: When changing Echoes Goals, the slider of the number of keys is now hidden when "Collect Keys" goal is not selected.
- Changed: Customizing the item pool causes permalinks to not get as long as before.
- Changed: The Qt theme was changed, as the previous one had serious issues on certain platforms and certain elements.
- Fixed: Items that include ammo are now configurable to provide up to the ammo's capacity.
- Fixed: Certain invalid permalinks are now properly recognized as invalid.
- Fixed: In connections editor, changing a requirement to "And/Or" no longer places ui elements in the wrong place.
- Removed: Metroid Prime 2: Echoes FAQ entry about the weird hint categories, as the issue has been fixed.
- Removed: Menu option to open STB's Echoes item tracker in a new window.

### Metroid Prime - Patcher Changes

- Added: New Nothing model.
- Added: Missile Expansions for yourself has a 1 in 1024 of being shiny.
- Fixed: Mine security station softlock so that defeating the purple pirates first doesn't fail to switch the room to the non-cutscene layer.
- Fixed: Qol scan for Ice Ruins West pickup.
- Fixed: Warp-to-start crash.
- Changed: Fewer forced popup alert for multiworld purpose, and popups now lasts 3s instead of 5s.

#### Cutscene Skips

- Added: Cutscene skip for arboretum gate (competitive+).
- Added: Mine Security Station now longer force switches to Combat Visor.
- Changed: Shorelines Tower cutscene skip is now Minor.
- Changed: Workstation cutscene is now Competitive.
- Changed: Wave panel cutscene in Main Quarry is now Competitive.
- Changed: Elevator leaving cutscenes back are now Major.

### Metroid Prime 2: Echoes - Patcher Changes

- Added: Cosmetic option to customize hud color.
- Fixed: Scanning hints now displays the correct, edited categories.

### Metroid Prime - Logic Database

- Added: Method of reaching pickup in Root Cave from Arbor Chamber with a Dash (Intermediate and above).
- Added: Knowledge (Beginner) trick to leave Central Dynamo without completing the maze or fighting the drone.
- Added: Additional Lower Mines NSJ logic.
- Added: Movement tricks for logical forced damage in Magmoor Caverns, Phazon Mines, and Impact Crater.
- Added: Tricks for climbing Research Lab Aether NSJ
- Added: Tricks for traversing Magmoor Workstation bombless NSJ
- Added: More detailed boss/combat logic
- Fixed: Shorelines tower item being accessible from Ruins Entryway and not Temple Entryway.
- Fixed: Backwards Lower Mines logic
- Fixed: Ice Ruins West NSJ logic now accounts for adult sheegoth layer
- Fixed: Added missing requirements for releasing the metroid in Research Lab Aether

### Metroid Prime 2: Echoes - Logic Database

- Added: Method of climbing halfpipe in Meeting Grounds with Space Jump, Screw Attack, and Standable Terrain (Beginner and above)
- Added: Method of killing Quad MBs using Bombs or Power Bombs and Combat (Beginner)
- Added: Method of killing Quad MBs using Screw Attack (Space Jump) and Knowledge (Beginner)
- Added: Requirement to either kill the Quad MBs or defeat Spider Guardian in order to collect the item in Hall of Combat Mastery in the intended way
- Fixed: A few broken Dark Forgotten Bridge paths have now been fixed.
- Changed: Simplified Meeting Grounds logic slightly, by removing the redundant Top of Halfpipe node
- Changed: Killing Quad MBs now uses a template, as it's a complex set of requirements repeated in three separate rooms

### Discord Bot (Caretaker Class Drone)

- Changed: Room images uses two-way arrows if a connection is two-way, instead of two arrows.

## [3.1.4] - 2021-09-19

- Changed: Force one specific certificate root when connecting to the server.
- Fixed: Checking for updated versions will no longer close Randovania when no internet connectivity is present.
- Fixed: The server will properly reject clients with mismatched versions.

## [3.1.3] - 2021-09-19

- Added: Dialog that shows all enabled tricks in a preset and a list of all rooms that have some combination of tricks that ends up active in that preset.
  - This dialog can be accessed by right-clicking a preset on the "Generate Game" tab, or by pressing the "..." menu in the "Game Details" window.
- Added: Multiworld Help entry regarding maximum number of players.
- Added: Metroid Prime FAQ entry regarding the forced popup alert.
- Changed: Long lines of requirements (Check for all artifacts in Artifact Temple) are now word wrapped.
- Changed: When changing Echoes Goals, the slider of the number of keys is now hidden when "Collect Keys" goal is not selected.
- Changed: In the description of Prime 1 presets, Quality of Life now comes before Game Changes.
- Changed: Clarify that only "Two-way, between areas" guarantees that all areas are accessible.
- Changed: Progress bar when generating a game now reports how many actions were taken, instead of how many items are left.
- Fixed: Nodes with no outbound connections now clearly display this in the visualizer, instead of an error.
- Fixed: Updated multiworld damage warning to mention Magmoor Caverns as well.

### Discord Bot (Caretaker Class Drone)

- Added: The bot now responds to permalinks, presets and rdvgame files sent via direct messages.
- Added: Response for permalinks now offers the permalink's presets for download.
- Changed: `/database-inspect` area responses now has a node selection.

## [3.1.2] - 2021-09-15

- Fixed: In game session, pressing the "Generate game" button no longer errors.

### Discord Bot (Caretaker Class Drone)

- Changed: The response to `.rdvgame` files now include the seed hash and permalink.
- Changed: `/database-inspect` response now includes an image of the requested room layout.

## [3.1.1] - 2021-09-12

- Added: When importing a preset in a game session, there's now an option to import directly from a file.
- Added: In game session, it's now possible to export a preset directly to a file.
- Added: In game session, there's now a "Generate game (no retries)" button. This option attempts generation only a single
time, before giving the error message of why it failed. It's useful for investigating bad presets.
- Changed: When multiworld generation fails, the error message is now clearer on which players haven't reached the end.
- Changed: Preset summaries have been split better into categories.
- Removed: The "Never" option for dangerous actions has been removed from the UI, as it currently doesn't work.

### Discord Bot (Caretaker Class Drone)

- Changed: `/database-inspect` response is now more readable and includes the name of who requested it.

## [3.1.0] - 2021-09-05

- **Major** - Added: Setting for requiring a number of actions/progression before artifacts are placed, to prevent early artifacts.
  - Default Prime 1 presets now default to 6 minimum progression for artifacts.
- **Major** - Added: Setting for controlling how dangerous checks are handled in logic.
- Added: Setting for toggling the pickup scan QOL adjustments.
- Added: The seed hash label in Game Sessions is now selectable.
- Added: One joke hint, requested in 2019.
- Added: Data Visualizer now only shows target nodes for selection that are non-impossible.
- Added: Data Visualizer now highlights nodes that have a path to the selected node.
- Added: Improved the error message when the patcher executable is somehow missing.
- Added: New entries to the Multiworld Help for collecting items and cross game.
- Fixed: Randovania no longer errors when the last selected preset is for a hidden game.
- Fixed: Quality of Life page link in Metroid Prime preset customization is now fixed.
- Fixed: The tracker now properly restores states for games other than Echoes.
- Fixed: Fixed a crash that sometimes occurs when deleting presets.
- Fixed: Generator now directly accounts for events weighting actions.
- Changed: Removed customization of Qt theme for decreasing whitespace.
- Changed: Upgrades in the tracker fills an entire column first, instead of filling rows first.
- Changed: Tracker now properly saves the preset used when persisting the state.

### Metroid Prime - Patcher Changes

- Added `Pickup Scans` option to toggle the patching of item locations so that they can always be scanned.
- Magmoor Workstation item scannable through the purple door (QoL Pickup Scan)
- Fixed shorelines tower item custom scan sometimes showing the incorrect text for certain models
- Certain pickups now always have the popup alert on collection during multiworlds.
- If there are multiple pickups for other players next to each other, these pickups are forced to have a popup alert, so Randovania can properly detect they were picked up.
- Fixed PCA crash patch not being applied when playing small samus.

#### Cutscene Skips
- Added `Competitive` cutscene skip option.
- Moved Shorelines Tower cutscene to major (it sometimes has a reposition that is sometimes useful in routing)
- Removed Main Quarry Combat Visor switch
- Speed up opening of gate in ice temple
- Speed up opening of gate in sun tower
- Fixed Thardus cutscene skip softlock

### Metroid Prime - Logic Database

- Added: Method of reaching Ruins Entryway from Plaza Walkway in Phendrana Shorelines with a Dash (Intermediate).
- Added: Easier NSJ trick to climb Ruined Courtyard using the water puzzle platforms.
- Added: Charge Beam requirements were added to the following rooms with combat trick alternatives:
    - (Beginner) Elite research - Phazon Elite
    - (Beginner) Research Entrance
    - (Intermediate) Hall of the Elders - Wave and Ice bomb slots
    - (Intermediate) Sunchamber - Ghosts fight
    - (Intermediate) Mine Security Station with >= 200 energy
    - (Advanced) Mine Security Station
- Fixed: Main Plaza door to Plaza Access is now properly a normal door, instead of a permanently locked door.
- Fixed: Sun tower now requires Knowledge (Intermediate) to collect the Sunchamber layer change event without falling down.
- Fixed: Removed broken/redudant trick for reaching Temple Entryway ledge using cutscene reposition
- Fixed: Trivial logic for Plaza Walkway to Ruins Walkway
- Fixed: Replaced Bomb Jump (Intermediate) with Dash (Beginner) trick to cross the gap to reach the Courtyard Access door in Ice Ruins West.
- Fixed: NSJ logic now accounts for stalactite in Ice Ruins West.
- Fixed: Crossing the gap by Specimen Storage door no longer sometimes requires L-Jump (Intermediate) instead of Beginner.
- Changed: Improved readability of Ruined Courtyard logic.
- Changed: Reorganized Sunchamber logic to improve usage by generator/solver.
- Changed: Picking up Sunchamber Ghosts item NSJ is now L-Jump (Beginner) instead of Intermediate.
- Changed: Crossing TFT to TF with Gravity+SJ now requires Movement (Beginner)
- Changed: FCS Item Scan Dash method is now Intermediate without SJ.
- Added: FCS Grapple strat - Movement (Beginner)

### Metroid Prime 2: Echoes - Patcher Changes

- Added: A-Kul's scan in Sky Temple Gateway now displays a list of previous tournament winners.
- Changed: Echoes now uses a different game ID when saving ISOs with menu mod enabled, preventing issues from incompatible save files.
- Changed: The elevator sound effect is never removed when elevators are vanilla, ignoring the preference.

### Metroid Prime 2: Echoes - Logic Database
- Added: Method of reaching the pickup in Reactor Core with Space Jump, Bombs, Spider Ball, and Standable Terrain (Intermediate and above).
- Fixed: Lore Scan in Meeting Grounds no longer believes that Boost is required to scan it.
- Fixed: Reactor Core has been cleaned up slightly.
- Fixed: Spawn point in Accursed Lake is now correctly set.

### Discord Bot (Caretaker Class Drone)

- Added: The `/database-inspect` command to send the logic of a room to the channel.
- Added: Messages with rdvgame files also get a reply with a summary of the preset.
- Changed: Responses with preset descriptions no longer pings the original message.

## [3.0.4] - 2021-08-10

- Added: Game Sessions now have an accessible audit log, which includes whenever a player accesses the spoiler log.
- Added: Metroid Prime 1 racetime.gg rooms are now viewable in the racetime.gg browser, with filters for each game
- Fixed: Importing a permalink from the racetime.gg browser while a race is currently in progress now selects the correct racetime.gg room

## [3.0.3] - 2021-08-08

- Fixed: "Open FAQ" in the main window now works correctly.
- Fixed: Pressing Yes to ignore invalid configuration now works correctly.
- Changed: Randovania now silently handles some invalid configuration states.
- Changed: Improved handling of corrupted repository for old preset versions.

## [3.0.2] - 2021-08-05

- Added: In-game crashes in Metroid Prime now automatically show the error screen.

- Changed: Game Sessions - The window now uses docks for the different parts, meaning you can resize, reorder and even split off.

- Changed: Use different colors for artifact hints in Metroid Prime, for better readability on both scan box and logbook.

- Fixed: Exporting a Metroid Prime ISO with Warp to Start enabled and starting at certain elevator rooms no longer fails.

## [3.0.1] - 2021-08-01

- Changed: Disabled the option to stop exporting a Prime 1 ISO to avoid crashes.

- Fixed: Server will now re-authenticate with Discord, preventing users from logging with the incorrect account.

- Fixed: Game Sessions - History entries with invalid locations no longer cause error messages.

## [3.0.0] - 2021-07-30

-   **Major** - Metroid Prime 1 is now fully supported, including multiworld and auto tracker!

-   **Major** - Presets are now presented in a tree view, with custom presets being nested under another one. They're also saved separately from Randovania data.

-   **Major** - The auto tracker now have support for different layouts, with their own assets and game support. New themes with icons similar to the game were also added, provided by MaskedKirby.

-   Added: Credits in Metroid Prime 2 now contains a list of where all non-expansions were placed, including possibly other player's for a multiworld. The credits now takes 75 seconds instead of 60 to accomodate this.

-   Added: Button to export the presets used in a game file.

-   Added: Add text description to unusual items in the Item Pool tab.

-   Added: New Help tab with information on how to read the Data Visualizer.

-   Added: In the Map Tracker, it's now possible to right-click a location to see a path from last action to it.

-   Added: A menu option to open the logs folder.

-   Added: The timeout limit is now progressively more forgiving, the more timeouts that happen.

-   Added: Button to set all gates to "Random with Unlocked' for Prime 2.

-   Changed: The items in the starting items popup is now sorted.

-   Changed: Customizing Dark Aether damage is now considered by logic.

-   Changed: Pickup visibility method is now configured in the Item Pool tab.

-   Changed: Multiworld connection is slightly more conservative when giving items.

-   Changed: Updated the Multiworld Nintendont for hopefully more stability.

-   Changed: The session history in multiworld now has different columns for the players involved, pickup and where the pickup was. It's also possible to sort the table by any of these fields.

-   Changed: The ISO prompt dialog now remembers your last used vanilla ISO, for when you delete the internal copy. When opening the file pickers, these start now with the paths from the input fields.

-   Changed: Many Spin/Combo boxes no longer react to the mouse wheel when not focused.

-   Fixed: Closing the dangerous settings warning via the X button is now properly recognized as "don't continue".

-   Fixed: Hint Item Names no longer breaks if you swap games while the table is sorted.

-   Fixed: Hint Item Names now properly list Artifacts and Energy Cells.

-   Fixed: Map Tracker now properly handles unassigned elevators.

-   Fixed: Trick names in the preset are always sorted.

### Metroid Prime 2 - Logic Database Changes

-   **Major** - "Suitless Ingclaw/Ingstorm" trick added to cover traversing rooms with either Ingclaw Vapor or Ingstorm.

#### Added

-   Method of getting over the gate in Mining Station A in reverse with Space Jump and Screw Attack (Expert and above).

-   Method of bypassing the breakable glass in Sand Processing from Main Reactor with Space Jump and Screw Attack (Expert and above).

-   Method of climbing to the top level of Main Gyro Chamber with Space Jump, Screw Attack, and Bombs, and no Scan Visor (Advanced and above).

-   Method of climbing the Sand Processing bomb slot with a Slope Jump for Bombless Bomb Slots (Advanced and above).

-   Method of leaving Dark Agon Temple by opening the gate from OoB with Single Room OoB, Slope Jump, Standable Terrain, Bomb Space Jump, Space Jump, and the Agon Keys (Expert and above).

-   Great Bridge:
    - Method of reaching Abandoned Worksite door with Space Jump and Extended Dash (Advanced and above).
    - Method of reaching Abandoned Worksite and Torvus Map Station doors from Temple Access Dark door with Boost Ball and Boost Jump (Advanced and above).
    - Method of reaching the pickup with Screw Attack and Single Room Out of Bounds (Expert and above).

-   Method of Crossing Grand Windchamber (both ways) Without Space Jump using Extended Dash (Hypermode).

-   Method of reaching the pickup in Watch Station:
    - With Space Jump, Screw Attack, and Single Room OoB (Expert and above).
    - With only Space Jump and Single Room OoB (Hypermode)

-   Alpha Blogg now has proper requirements for multiple difficulties.

-   Method of Bomb Slots without Bombs in Sanctuary Fortress/Ing Hive - Controller Access/Hive Controller Access without Space Jump (Expert and above).

-   Methods of crossing Torvus Bog - Fortress Transport Access with Gravity Boost or Bombs (No Tricks/Advanced and above).

-   Method of traversing Vault without Space Jump or Screw Attack using Extended Dashes (Advanced and above).

-   Method of reaching Windchamber Gateway item with only Scan Visor using Extended Dashes (Expert and above).

-   Method of reaching Kinetic Orb Cannon in Gathering Hall using Extended Dashes (Expert and above).

-   Method of reaching the pickup in Accursed Lake with a dash (Advanced and above).

-   Method of reaching Temple Security Access from the portal in Aerial Training Site with an Extended Dash (Hypermode).

-   Method of reaching the pickup in Mining Plaza with an Extended Dash (Hypermode).

-   Method of completing the Main Gyro Puzzle with only Space Jump and Screw Attack (Advanced and above).

#### Changed

-   Reaching the pickup in Temple Transport B with a Wall Boost is now Hypermode (from Expert).

-   Reaching the pickup in Path of Roots with only Bombs is now Expert (from Hypermode).

-   Reaching the portal in Hydrodynamo Shaft with Air Underwater and Screw Attack is now Hypermode (from Expert).

-   Reaching the pickup in Dark Torvus Arena with a Roll Jump is now Hypermode (from Expert).

-   Trial Grounds, reaching the door:
    - From the portal with Space Jump and a Slope Jump is now Beginner (from Intermediate).
    - From the left safe zone with a Dash is now Intermediate (from Expert) and without anything is now Advanced (from Expert).

-   Opening the Seeker Lock without Seekers in Mine Shaft is now Advanced (From Expert)

-   Opening the Seeker Lock without Seekers in Plain of Dark Worship is now Expert (From Hypermode).

-   Reaching the Windchamber Gateway Door from Windchamber Tunnel with a Boost Jump is now Hypermode (From Expert).

-   Reaching the pickup in Medidation Vista with a Boost Jump is now Expert (From Advanced).

-   Quadraxis and Boost Guardian now have proper health and item requirements with tricks disabled.

-   Activating Controller Access rooms Bomb Slots without Bombs is now Advanced (from Expert).

-   Reaching the Abandoned Worksite/Brooding Ground door from the bridge in Dark/Forgotten Bridge with an Extended Dash is now Hypermode (from Expert).

-   The initial Terminal Fall Abuses in Vault from the scan portal are separate from the final and are now Advanced (from Expert).

-   Catacombs NSJ dash to Transit Tunnel South has been modified to account for Scan Visor, with the original difficulty being raised to Advanced (from Intermediate).

-   Undertemple Shaft NSJ dash from bottom to top of cannon is now Intermediate (from Advanced).

-   Morph Ball is no longer required to reach the portal from the Echo Gate in Profane Path Scan Dash method.

-   Various Standable Terrain tricks (Dark Agon - Portal Site, Temple Grounds - Sacred Path) have been lowered to Beginner/Intermediate (from Advanced). This is to
    attempt to fix an old database limitation from before tricks had their own difficulty levels.

-   The dashes in Gathering Hall from Transit Tunnel South/West to the Kinetic Orb Cannon are now Intermediate (from Advanced).

-   The Bomb Space Jump NSJ to reach Abandoned Worksite in Great Bridge is now Expert (from Hypermode).

-   The dash to reach the portal in Aerial Training Site from Central Hive Transport West is now Hypermode (from Expert).

-   The dash to leave Hive Temple after Quadraxis via Security Station is now Hypermode (from Expert).

-   The dashes in Command Center (top level) and Accursed Lake without Space Jump are now Beginner (from Intermediate).

-   The dash in Mining Station A to reach Temple Access without Space Jump or Missiles is now Advanced (from Intermediate).

-   The dashes in Trial Grounds to Dark Transit Station without Space Jump are now Advanced (from Intermediate).

-   The dashes in Undertemple Shaft to reach Sacrificial Chamber Tunnel (and back) are now Advanced (from Intermediate).

-   The dash in Hall of Combat Mastery to reach the upper area after the glass is now Advanced (from Intermediate).

-   Bomb Guardian now has proper logic when shuffling Power Beam.

## [2.6.1] - 2021-05-05

-   Changed: Invalid values for the Multiworld magic item are ignored when detecting if the game is properly connected.

-   Fixed: "One-way anywhere" no longer shows up twice in preset warnings for multiworld

-   Fixed: Changing starting location to Ship or Save Stations now works again.

-   Fixed: Torvus Gate elevator is now properly hidden instead of Dark Torvus Ammo Station.

## [2.6.0] - 2021-05-02

-   **Major** - Added: New elevator randomization settings:
    * New mode: *One-way, elevator room with replacement*. One way elevator, but loops aren't guaranteed.
    * Select which elevators can be randomized.
    * Select possible destinations for *One-way, anywhere*.
    * Randomize Sky Temple Gateway, Sky Temple Energy Controller, Aerie Transport Station and Aerie elevators. *Warning*: These rooms have some details you must consider. Please read the elevators tab for more information.

-   **Major** - Added: The Energy Controllers in Agon Wastes, Torvus Bog and Sanctuary Fortress are always visible in the map, regardless if map is revealed by default. All regions are also always available for selection. This allows the light beam warps after U-Mos 2 to always be used.

-   **Major** - Added: An user preference (in *Customize in-game settings*) for the map to display names of unvisited rooms.
    When randomizing elevators, the elevator rooms are excluded to prevent spoiling their destinations. An option were added to disallow displaying names entirely, since otherwise you can use a Map Station to find the names.

-   Added: An option to disable the elevator sound effect, preventing it from playing endlessly in certain cases.

-   Added: When a crash happens, the game now displays an error screen instead of just stopping.

-   Added: The *Hint Item Names* tab now supports switching between all 3 Prime games.

-   Added: An option to use an experimental new pickup placement logic, able to place multiple pickups at once.

-   Added: Two additional joke hints. (Thanks CZeke and Geoffistopheles)

-   Added: It's now possible to add Infinite Beam Ammo, Infinite Missiles and Double Damage to the item pool.

-   Added: Player names are now colored yellow in hints.

-   Changed: Elevator names in the tracker uses their customized names, not the vanilla ones.

-   Changed: Optimized Randovania startup time and extensive logging of what's being done during it.

-   Changed: Improve scan text for expansions.

-   Changed: Some hints in multiworld games now also include the player names.

-   Changed: Missiles, Power Bombs and Ship Missiles are now only in logic after their respective main launcher, even if it's not required in game.

-   Changed: You can add up to 99 of any expansion to the pool, up from 64.

-   Fixed: The *Logic damage strictness* multipliers are no longer applied twice.

-   Fixed: *Up to* relative hints are no longer converted into *exactly* if the actual distance matches the displayed number.

-   Fixed: Dark Torvus Bog - Portal Chamber is no longer silently ignored as a starting location.

-   Fixed: Charging your beam to shoot when out of ammo now works even when customizing the ammo type required.

-   Fixed: Having the maximum number allowed of an expansion in a preset no longer causes permalink errors.

-   Fixed: Fixed the game defaulting to Combat Visor after an elevator.

-   Fixed: Multiworld spoiler logs now use 1-indexed player names for locations.

-   Removed: Using Dark Visor as the starting visor is no longer supported. (Game crashes on unmorph for unknown reasons)

### Logic Database Changes

-   Added: Method of reaching the pickup in Hive Gyro Chamber with Space Jump, Boost Ball, and a Boost Jump (Expert and above).

-   Added: Method of climbing Torvus Grove with Space Jump, Screw Attack, and Standable Terrain (Advanced and above).

-   Added: Method of reaching cannon in Great Bridge with Boost Ball and a Boost Jump (Expert and above).

-   Added: Method of reaching the main part of Hall of Combat Mastery with a Scan Dash and after blowing up the glass (Intermediate and above).

-   Added: Method of activating the portal in Portal Terminal with Screw Attack, Slope Jump, and No Bombs or Space Jump (Expert and above).

-   Added: Method of climbing Sacred Bridge with Bombs and a Bomb Space Jump (Advanced and above).

-   Changed: Logic paths that require Screw Attack without Space Jump now make sure to not have Space Jump to be valid.

-   Fixed: Spawn point of Aerie Transport Station is now the door, making DS2 required to take the elevator there.

## [2.5.2] - 2021-02-28

-   Added: The number of items in the pool is now included in the summary.

-   Fixed: Shuffling Combat Visor with item acquisition popups enabled no longer errors.

## [2.5.1] - 2021-02-26

-   Added: Drag and dropping rdvgame and rdvpreset files into the main Randovania window now imports that game file and preset, respectively.

-   Added: Discord bot now posts summary whenever a preset is attached to a message.

## [2.5.0] - 2021-02-19

-   Changed: Preset summary now only include differences from vanilla game.

-   Changed: The relative hint using an item category has been replaced with a relative hint using an area, with up to distance.

### Logic Database Changes

#### Added

-   Method of climbing Sanctuary Temple from the bottom with Bombs and Spider Ball (Intermediate and above).

-   Method of climbing Sanctuary Temple from the bottom with Screw Attack and Single Room Out of Bounds (Expert and above).

-   Method of reaching Worker's Path from the top level in Sanctuary Temple with Scan Visor and an Extended Dash (Expert and above).

-   Method of reaching Windchamber Gateway from Windchamber Tunnel in Grand Windchamber with a Boost Jump (Expert and above).

-   Method of reaching Temple Access in Mining Station A with a Boost Jump (Advanced and above).

-   Method of reaching pickup in Temple Access (Sanctuary) with Space Jump, Screw Attack, and Standable Terrain (Intermediate and above).

-   Method of climbing Temple Access (Sanctuary) with Space Jump, standing on a Rezbit, and dashing off the other Rezbit (Expert and above).

#### Changed

-   Increased weight for Energy Tanks to be selected as progression.

-   Reaching the pickup in Path of Roots from Torvus Lagoon with Gravity Boost, Space Jump, and a Slope Jump is now Intermediate (from Beginner).

-   Reaching the pickup in Grand Windchamber with Space Jump, Screw Attack, Slope Jump, Standable Terrain is now Advanced (from Intermediate).

-   Bomb Jumping over the 2nd light block heading to Hall of Eyes is now Intermediate (from Beginner).

-   Energy Tank requirements for Chykka have been lowered.

#### Fixed

-   Reliquary Grounds now has proper requirements for reaching Ing Reliquary with Light Suit.


## [2.4.2] - 2021-02-08

-   Fixed: Randovania no longer crashes if the connected Dolphin stops emulation.

## [2.4.1] - 2021-02-06

-   Added: Detect if the internal game copy was modified by a future version of Randovania, prompting for the user to press "Delete internal copy".

-   Changed: An error popup now shows up when exporting an ISO fails.

-   Removed: "Automatically track inventory" toggle, as the functionality was already removed.

-   Fixed: Randovania now considers any inventory item with amount above capacity, or capacity above the strict maximum as the game not being connected.

-   Fixed: Error message when the server rejects your client version not being displayed.

-   Fixed: Setting beam ammo expansions to 0 pickups no longer hides the boxes.

## [2.4.0] - 2021-02-01

-   **Major** - Added: The visor and beam you start the game equipped with is now configurable.

-   **Major** - Changed: In multiworld, items are now delivered at the same time as the message. It should also no longer fail to send with Nintendont.

-   Added: Additional joke hints were added.

-   Added: Method to climb to the portal Base Access with just Screw Attack (Intermediate and above).

-   Added: Method to reach the pickup in Grand Windchamber with Space Jump, Screw Attack, and a Slope Jump (Intermediate and above).

-   Added: Method to traverse Ventilation Area B from Bionenergy Production without Bombs by Screw Attacking into the tunnel and destorying the barriers with Missiles (Advanced and above).

-   Added: Method to reach the pickup in Path of Roots from Torvus Lagoon without Morph Ball (Beginner and above).

-   Added: Method to enter the tunnel in Underground Tunnel to Torvus Temple from Torvus Grove with an Instant Morph (Advanced and above).

-   Added: Method to reach the halfpipe pickup in Dark Torvus Arena with Space Jump and a Roll Jump (Expert and above).

-   Added: Method to climb to the upper level in Biostorage Station with Bomb Space Jump (Advanced and above).

-   Added: Method to reach the pickup in Grand Windchamber with a Space Jump, Bomb Space Jump, and a Scan Dash (Expert and above).

-   Added: Method to climb Mining Station B with Space Jump and a Slope Jump (Expert and above).

-   Added: Method to reach the portal in Mining Station B with Space Jump, Scan Visor, and Dashing for Single Room OoB (Expert and above).

-   Added: Method to cross Bitter Well to Phazon Site with Wall Boosts (Hypermode).

-   Added: Method to reach the bomb slot in Training Chamber with Gravity Boost and Air Underwater (Advanced and above).

-   Added: Method to open activate the Bomb Slot in Training Chamber with Darkburst or Sonic Boom (Hypermode).

-   Changed: Auto tracker internally uses a configuration file for the item positions.

-   Changed: The item pool tab when customizing presets now can edit major items directly.

-   Changed: Defeating Quadraxis with Power Bombs is now Advanced (from Beginner).

-   Changed: Bypassing the statue in Training Chamber from the back with Screw Attack and a Bomb Space Jump is now Expert (from Advanced).

-   Changed: Escaping Hive Temple without Spider Ball is now Expert (from Hypermode).

-   Changed: Bomb Space Jump in Great Bridge/Venomous Pond to reach Abandonded Worksite/Brooding Ground is now Expert (from Hypermode).

-   Changed: Using Seeker Missiles now requires either Combat Visor or Dark Visor.

-   Changed: Bomb Slots without Bombs in Sand Processing, Main Gyro Chamber, and Vault are now Advanced (from Expert).

## [2.3.0] - 2021-01-08

-   Added: Method to enter tunnels in Transit Tunnel East/Undertransit One from Catacombs/Dungeon to Training Chamber/Sacrificial Chamber with an Instant Morph (Intermediate and above).

-   Added: Method to reach the pickup on the Screw Attack wall in Aerial Training Site with a Roll Jump (Expert and above).

-   Added: Method to reach the pickup in Abandoned Worksite from the tunnel with a Boost Jump (Advanced and above).

-   Added: Method to bypass the statue in Training Chamber from the back with Screw Attack and a Bomb Space Jump (Advanced and above).

-   Added: Methods to reach the pickup in Mining Station B with Space Jump, Screw Attack, and Standable Terrain or after the puzzle with a Bomb Jump (Advanced and above).

-   Changed: In multiworld, keybearer hints now tells the player and broad category instead of just player.

-   Changed: Dark Alpha Splinter no longer strictly requires Power Beam.

-   Changed: Crossing Main Gyro Chamber with Screw Attack before stopping the gyro is now Hypermode (from Expert).

-   Changed: Phazon Grounds and Transport to Agon Wastes (Torvus) Seeker Locks without Seekers are now Expert (from Hypermode).

-   Fixed: Properly handle invalid ammo configurations in preset editor.

-   Fixed: Randovania no longer instantly crashes on macOS.

-   Fixed: Logic properly considers the Transport A gate being gone after entering from that side in Random Elevators.

## [2.2.0] - 2020-12-20

-   Added: 1 HP Mode, where all Energy Tanks and Save Stations leave you at 1 HP instead of fully healing.

-   Added: Added a detailed report of the generator's state when a game fails to generate.

-   Fixed: Generator will no longer ignore players that have no locations left. This would likely cause multiworld generation to fail more often.

-   Fixed: Error messages are properly shown if a game fails to generate.

-   Fixed: Alerts are now properly saved as displayed.

-   Fixed: Errors in the default preset no longer prevent Randovania from starting.

-   Changed: Optimized game generation, it now takes roughly 2/3 of the time.

-   Changed: Optimized game validation, it now also takes roughly 2/3 of the time.

-   Changed: Relative hints no longer cross portals.

-   Changed: In multiworld, keybearer hints now instead tells the player the item is for, instead of a category.

-   Changed: Decreased the chance of Power Bombs being late in a game.

-   Changed: Account name are updated every time you login via Discord.

-   Changed: Warning about dangerous presets in Multiworld sessions now include the player name.

-   Changed: Roll Jump in Meditation Vista to reach the pickup is now Hypermode (from Expert).

## [2.1.2] - 2020-12-05

-   Added: The Item Pool size now displays a warning if it's above the maximum.

-   Changed: The minimum random starting items is now considered for checking the pool size.

-   Fixed: Being kicked from an online session would leave the window stuck there forever.

-   Fixed: Bulk selecting areas for starting location no longer includes areas that aren't valid starting locations.

## [2.1.1] - 2020-12-02

-   Added: A prompt is now shown asking the user to install the Visual C++ Redistributable if loading the Dolphin backend fails.

-   Fixed: Changing ammo configuration breaks everything.

-   Fixed: Patching ISOs should work again.

-   Fixed: Clean installations can select presets again.

## [2.1.0] - 2020-12-02

-   Changed: Multiworld session history now auto-scrolls to the bottom

-   Changed: The lowest level for a trick is now called "Disabled" instead of "No Tricks".

-   Changed: Minimum Varia Suit Dark Aether is now 0.1, as 0 crashes the game.

-   Changed: Permalinks are now entirely different for different games.

-   Changed: Preset summary now specifies if hidden model uses ETM or random item.

-   Added: A very basic visualization of the map to the tracker.

-   Added: Trick Details can now be used with all 3 games.

-   Fixed: Changing a trick level to No Tricks no longer cause inconsistent behavior with the permalinks.

-   Removed: Intermediate path for reaching item in Main Reactor from Security Station B door without Screw Attack since it was broken and impossible.

-   Changed: Renamed "Before Pickup" to "Next to Pickup" in various locations for more clarity


## [2.0.2] - 2020-11-21

-   Added: Starting locations tab has checkboxes to easily select all locations in an area

-   Added: The map tracker now supports random elevators, translator gates and starting location.

-   Changed: The pickup spoiler in game details is now sorted.

-   Fixed: Multiworld sessions should no longer occasionally duplicate messages.

-   Fixed: Custom safe zone healing should now work in multiworld sessions.

-   Fixed: Occasional error with switching an observer into a player.

## [2.0.1] - Skipped

## [2.0.0] - 2020-11-15

This version is dedicated to SpaghettiToastBook, a great member of our community who sadly lost her life this year.

Her contributions to Randovania were invaluable and she'll be missed.

---

-   **Major** - New game mode: Multiworld. In this co-op multiplayer mode, there's one different world for each player which is filled with items for specific players.

-   **Major** - Tricks are more organized and can be customized more precisely to a player's desire.

### General

-   Removed: Presets no longer have a global trick level. Each trick is now configured separately.

-   Added: Options for configuring usage of new tricks:
    - Bomb Jump (renamed from Difficult Bomb Jump)
    - Bomb Slot without Bombs
    - Boost Jump
    - Combat
    - Difficult Movement
    - Extended Dash
    - Knowledge
    - Open Gates from Behind
    - Respawn Abuse
    - Screw Attack into Tunnels
    - Seeker Locks without Seekers
    - Single Room Out of Bounds
    - Standable Terrain

-   Changed: The following trick level difficulties were renamed:
    - Trivial -> Beginner
    - Easy -> Intermediate
    - Normal -> Advanced
    - Hard -> Expert
    - Minimal Checking -> Minimal Logic

-   Changed: Replaced Beginner Friendly with Starter Preset, which is now the default preset.

-   Fixed: Energy Tanks can now properly be used as progression.

### Hints

-   Added: Relative hints, where an item is described as being some rooms away from another item or room.

-   Added: Guaranteed hints which tells in which areas (Agon Wastes, Ing Hive, etc) contains the keys for each of your dark temples.
    These hints are placed purely randomly, similarly to the guaranteed Temple Bosses hints.

-   Added: Free hint spots after generation now prefer items from late in progression instead of pure random.

-   Removed: Hints with green item names/joke item names have been removed.

-   Removed: Temple Keys are no longer hinted by progression-based Luminoth lore hints.

-   Changed: All games now have precisely 2 joke hints, which no longer randomly replace a progression hint.

-   Changed: Hints from keybearer corpses now uses a broader category, which leaves unclear if it's an expansion or not.

### GUI

-   Added: An automatic item tracker based on a Dolphin running on the same computer or a special Nintendont build on the same Wifi.

-   Added: A dark theme has been added. It can be toggled in the Advanced menu.

-   Added: Requirements in the logic database can now use templates of requirements, allowing for easy re-use.

-   Added: Data Editor can now edit all fields of a node, from type, name and all type specific fields.

-   Added: Data Visualizer and Editor now can operate in the included database for Prime 1 and 3.

-   Added: The Data Editor now displays a warning if you're closing with unsaved changes.

-   Added: Randovania can generate a game by importing permalinks directly from a race on racetime.gg.

-   Added: Some tricks now have a description on the Trick Details popup.

-   Fixed: Some complex combination of requirements with different depths now are displayed correctly.

-   Fixed: The Data Visualizer no longer opens behind the Customize Preset window when using the Trick Details popup.

-   Changed: After generating a game, the details shows up in a new window instead of in a new tab.

-   Changed: In game details, the permalink is now placed inside a line edit, so the window doesn't stretch with long permalinks.

-   Changed: All cosmetic game changes are now configured in the same dialog as the in-game options.

### Quality of Life

-   Added: A button in the Open menu now opens the folder where previously generated games are placed.

-   Added: Charge Beam and Scan Visor now use their respective models in game instead of Energy Transfer Module.

-   Added: The rate of healing for Safe Zones is now configurable.

-   Fixed: Removed Aerie Access and Credits from possible starting locations.

-   Changed: The Mission Final screen now includes the seed hash instead of Permalink, as many permalinks are bigger than the screen.

-   Changed: The elevator scan now includes the world of the connected area.

### Internals/Developer

-   Added: Energy Tanks have doubled weight for the generator.

-   Added: It's now possible to set the default spawn point of an area.

-   Fixed: Fixed solver when an event only connects to a pickup, but that pickup has connections from other nodes.

-   Fixed: The Data Editor no longer errors when saving after creating a new node.

-   Fixed: Certain combinations of item requirements with damage requirements weren't being processed correctly.

-   Fixed: Duplicated requirements are now properly removed when simplifying requirements.

-   Fixed: Exclude from Room Randomizer is now properly set, restoring many logic paths.

-   Changed: Better error messages when there are references to unknown resources in the database.

-   Changed: The `database` command is no longer a subcommand of `echoes`. It also has the `--game` argument to choose which database to use.

-   Changed: The `_locations_internal` field is no longer needed for .rdvgame files.

### Logic Database changes

#### Added

-   General:
    - Methods to open all Seeker Missile Doors with Screw Attack (Advanced and above).
    - Method to activate most Bomb Slots without Bombs (Advanced and above).
    - Dark/Light/Annihilator doors and Dark/Light portals require either ammo or Charge Beam.

-   Sanctum, method to fight Emperor Ing without Spider Ball (Hypermode).

-   Transport A Access, method of reaching Temple Transport A door with a Wall Boost (Advanced and above).

-   Abandoned Base, method of reaching portal with Space Jump and Screw Attack (Intermediate and above).

-   Accursed Lake, method of collecting the item and leaving with Morph Ball, Light Suit, Gravity Boost, and Reverse Air Underwater (Advanced and above).

-   Hall of Honored Dead, method of leaving through the Morph tunnel without Space Jump (Expert and above).

-   Industrial Site, method of opening the gate to Hive Access Tunnel from behind with just Charge Beam (Intermediate and above).

-   Ing Windchamber, method of completing the puzzle with Power Bombs instead of Bombs (Beginner and above).

-   Landing Site, method of reaching Service Access door:
    - With Bombs and Screw Attack (Intermediate and above).
    - With Space Jump and Bomb Space Jump (Intermediate and above).

-   Meeting Grounds, method of reaching the tunnel with Space Jump and a Bomb Space Jump (Intermediate and above).

-   Temple Assembly Site:
    - Methods of reaching Dynamo Chamber door with a Bomb Jump (Beginner and above), a Dash (Intermediate and above), or a Roll Jump (Advanced and above).
    - Methods of reaching the portal without moving the light block with Single Room Out of Bounds and either Screw Attack or Space Jump (Expert and above).
    - Method of leaving from the portal with Single Room Out of Bounds and Screw Attack (Expert and above).

-   Windchamber Gateway:
    - Method of reaching the item with a Boost Jump (Advanced and above) and returning with an Extended Dash (Expert and above).
    - Method of reaching Path of Eyes door from Grand Windchamber door with an Extended Dash (Advanced and above).

-   Bioenergy Production, method to reach Storage C door or item from top level with Extended Dash (Expert and above).

-   Central Station Access/Warrior's Walk, method of climbing the ledge with an Instant Unmorph Jump (Hypermode).

-   Crossroads, method to reach the item from the half pipe with just Screw Attack (Advanced and above).

-   Dark Transit Station, method to reach the ledge from Duelling Range with a Bomb Jump (Beginner and above).

-   Portal Access, method of crossing to Judgement Pit using Screw Attack without Z-Axis (Beginner and above).

-   Doomed Entry, method to climb room with Space Jump and Screw Attack (Beginner and above).

-   Feeding Pit:
    - Method of reaching Ing Cache 1 door with Space Jump and Screw Attack (No Tricks and above).
    - Method of climbing to Watering Hole door without any items (Expert and above).
    - Method of escaping the pool using Light Suit and a Bomb Space Jump no Space Jump or Gravity Boost (Hypermode)

-   Main Reactor, method of reaching Dark Samus 1 fight from Ventilation Area A door with Space Jump, Bombs, and a Bomb Space Jump (Intermediate and above).

-   Mining Station B:
    - Method to climb to the Seeker door without Morph Ball and with Space Jump (Beginner and above).
    - Method to reach the portal without breaking the rock with Single Room Out of Bounds and Screw Attack (Expert and above).

-   Sandcanyon, method to reach the item with Space Jump and Single Room Out of Bounds (Expert and above).

-   Transport Center/Crossroads, method to climb the halfpipe with Space Jump (Advanced and above).

-   Abandoned Worksite:
    - Method of reaching the item with a Bomb Space Jump without Space Jump (Advanced and above).
    - Method of reaching the tunnel from Forgotten Bridge with a Slope Jump (Intermediate and above).

-   Catacombs:
    - Method to reach the Bomb Slot with Air Underwater and Screw Attack (Advanced and above).
    - Method to reach Transit Tunnel East with a Combat/Scan Dash (Advanced and above).
    - Method to reach the portal with Screw Attack (Intermediate and above).
    - Method to reach Transit Tunnel East/South with Morph Ball, Gravity Boost, and Reverse Air Underwater (Advanced and above).
    - Method to reach Transit Tunnel South with Jump Off Enemy (Advanced and above).

-   Dark Arena Tunnel, method of reaching either door with Screw Attack and Single Room Out of Bounds (Advanced and above).

-   Dark Forgotten Bridge:
    - Method to perform the gate clip to Dark Falls/Dark Arena Tunnel with a Ledge Clip Jump (Hypermode).
    - Method to reach Bridge Center from Putrid Alcove door with only Scan Visor (Advanced and above).
    - Method to reach Brooding Ground door from the bridge before rotating and with an Extended Dash (Expert and above).

-   Forgotten Bridge:
    - Method to reach Abandoned Worksite door from the bridge before rotating and with an Extended Dash (Expert and above).
    - Method to reach Bridge Center with Morph Ball, Gravity Boost, and Reverse Air Underwater (Advanced and above).

-   Gathering Hall:
    - Method to reach the Kinetic Orb Cannon with Gravity Boost and Bombs (Expert and above) or Gravity Boost and Space Jump (Beginner and above).
    - Method to reach Transit Tunnel South from Transit Tunnel West with Morph Ball, Gravity Boost, and Reverse Air Underwater (Advanced and above).
    - Method to reach the Spider Ball tracks with Morph Ball, Gravity Boost, and Reverse Air Underwater (Advanced and above).
    - Methods to escape the halfpipe after draining the water with Space Jump and Bomb Space Jump or Space Jump and Screw Attack (Advanced and above).

-   Great Bridge, method of reaching the lower Temple Access door from Path of Roots door with Screw Attack and Slope Jump (Intermediate and above).

-   Main Hydrochamber/Hydrodynamo Station, methods to climb rooms without Gravity Boost and with Air Underwater (Advanced and above), Space Jump, and Screw Attack (Hypermode).

-   Meditation Vista, methods of reaching the item with a Boost Jump (Advanced and above), Roll Jump (Expert and above), or Extended Dash (Hypermode).

-   Path of Roots, method of reaching the item using:
    - Morph Ball, Bombs and Space Jump (Advanced and above).
    - Morph Ball, Gravity Boost, and Reverse Air Underwater (Advanced and above).
    - Morph Ball, Bombs, and Standable Terrain (Hypermode).

-   Plaza Access, method of reaching the doors and the item with Screw Attack and Single Room Out of Bounds (Advanced and above).

-   Portal Chamber (Light World), method of reaching the portal from Torvus Lagoon door with Screw Attack and Single Room Out of Bounds (Advanced and above).

-   Putrid Alcove, method of getting the item and leaving without any items (Expert and above).

-   Sacrificial Chamber, method of crossing gap to Sacrificial Chamber Tunnel with Extended Dash (Expert and above).

-   Torvus Grove, method of climbing the room without Boost Ball (Expert and above).

-   Torvus Plaza:
    - Method of getting the item without Boost Ball and/or Spider Ball (Advanced and above).
    - Method of leaving the room with Space Jump and Bombs (Advanced and above).

-   Torvus Temple, method of reaching the pirate fight from the lower level with Screw Attack and Single Room Out of Bounds (Advanced and above).

-   Training Chamber:
    - Method to exit the spinner with Power Bombs instead of Bombs (Beginner and above).
    - Method to climb to the top of the statue with Gravity Boost and Bombs (Intermediate and above).
    - Method to climb to the top of the statue with Space Jump, Scan Dash, and Underwater Dash (Advanced and above).
    - Method to climb to the top of the statue with Space Jump and Extended Dash (Expert and Above).

-   Underground Tunnel, method to access Torvus Temple from Torvus Grove with Screw Attack (Expert and above).

-   Undertemple, method to have PB Guardian break PB door using bombs (Advanced and above).

-   Undertemple Access, method of reaching the item using Screw Attack and Jump Off Enemy (Hypermode).

-   Venomous Pond, method to reach the key from the Save Station with Screw Attack and Standable Terrain (Beginner and above).

-   Aerial Training Site, methods to cross the room from various nodes with Dashes, Roll Jumps, and Extended Dashes (Intermediate/Expert and above).

-   Aerie, method of collecting the item:
    - Without entering the Dark World (Expert and above).
    - With only Screw Attack (Beginner and above).

-   Dynamo Access, method to cross over the Spider Track with Space Jump and Standable Terrain (Beginner and above).

-   Dynamo Works:
    - Method of collecting the item with a Roll Jump and Instant Morph (Expert and above).
    - Method of reaching the upper door with a Bomb Space Jump (Beginnner and above).

-   Grand Abyss, methods of crossing the gap with Boost Jump (Advanced and above) or Extended Dash (Expert and above).

-   Hall of Combat Mastery:
    - Method of collecting the item with a Wall Boost (Expert and above).
    - Methods of reaching the item, and skipping the Spider Track to and from Central Area Transport East with Screw Attack (Intermediate and above).

-   Hive Entrance, method of reaching the Flying Ing Cache with Screw Attack and Single Room Out of Bounds (Hypermode).

-   Hive Dynamo Works:
    - Method of collecting the Flying Ing Cache item and leaving with Space Jump and Scan Visor (Advanced and above).
    - Method of reaching the Flying Ing Cache from portal side and vice versa with Screw Attack and Single Room Out of Bounds (Expert and above).

-   Hive Summit, method of reaching the portal:
    - With Space Jump and Standable Terrain (Intermediate and above).
    - With Space Jump, Boost Ball, Boost Jump, and Out of Bounds (Expert and above).

-   Hive Temple:
    - Method of fighting Quadraxis with Power Bombs instead of Bombs (Beginner and above).
    - Methods of leaving the room without Spider Ball after Quadraxis with Boost Ball or Space Jump (Hypermode).

-   Judgment Drop, method of reaching the portal with Space Jump and Single Room Out of Bounds (Expert and above).

-   Main Research, method of fighting Caretaker Drone without Bombs (Expert and above).

-   Reactor Core, method of reaching the item with only Space Jump (Expert and above).

-   Sanctuary Entrance, method to reach the cannon to the item with only Morph Ball, Spider Ball, and Power Bombs (Advanced and above).

-   Vault Attack Portal, method to cross either direction with just Screw Attack (Expert and above).

-   Watch Station, method of accessing the Spider Ball track to Watch Station Access door and Sentinel's Path door and back with an Instant Morph (Intermediate and above).

-   Watch Station Access, methods to cross the pit in either direction using:
    - Boost Ball and Boost Jump (Advanced and above).
    - Space Jump, Scan Visor, and Scan Dash (Advanced and above).

-   Workers Path, method of crossing the room from Sanctuary Temple with a Boost Jump (Advanced and above).

#### Fixed

-   Scan Visor Requirements:
    - Dash Requirements in many rooms
    - Grand Abyss Bridge terminal
    - Sand Processing item
    - Staging Area terminal
    - Torvus Lagoon terminal
    - Trooper Security Station Event coming from Communication Area
    - Various Dash Requirements

-   Dark Aether Damage Requirements have been added to every room in the Dark World.

-   Morph Ball requirements added to Morph Ball Doors and various rooms.

-   Invisible Objects and Dark Visor Requirements:
    - Screw Attack without Space Jump in Unseen Way (Intermediate and above)
    - Screw Attack without Space Jump in Phazon Grounds (Advanced and above)

-   Entrance to Agon Map Station now requires Bombs, Power Bombs, or Boost Ball if coming from either direction, or Screw Attack and Space Jump as well if coming from Mining Plaza.

-   Added Charge Beam and Beam Ammo Requirements to Profane Path and Sentinel's Path.

-   Sand Processing:
    - Now requires items to climb the room before draining the sand: Space Jump, with a Bomb Jump (Beginner and above) or with Screw Attack (Intermediate and above)
    - Screw Attacking into the tunnel is now Expert (from Hypermode).

-   Portal Site:
    - Now does not require the gate open to enter from Portal Access.
    - Now does not require the gate closed to enter from Crossroads.

-   Service Access now properly includes Wall Boost to Meeting Grounds from Landing Site on Advanced.

#### Changed

-   Many nodes with missing requirements have been updated/cleaned up.

-   Simplified nodes in many rooms for ease of logic navigation.

-   Various tricks have been changed to more accurately represent the required method.

-   Abandoned Base, Bomb Jump to transport is now Advanced (from Intermediate).

-   Accursed Lake, Dash to Safe Zone from Flying Ing Cache is now Intermediate (from Beginner).

-   Communication Area:
    - Standable Terrain to reach the item is now Beginner (from Intermediate).
    - Screw Attack without Space Jump to reach Storage Cavern A is now Beginner (from Intermediate).
    - Double Bomb Jump up Standable Terrain is now Intermediate (from Advanced).

-   GFMC Compound, Extended Dash to reach the item on the Ship without Space Jump is now Expert (from Hypermode).

-   Grand Windchamber, reaching the pickup with Terminal Fall Abuse after solving the Ing Windchamber puzzle is now Beginner (from Intermediate).

-   Path of Eyes, Bomb Jumps to get over Light blocks are now Beginner (from Intermediate).

-   Service Access, crossing upper tunnel without Boost Ball is now Advanced (from Intermediate).

-   Temple Assembly Site, method to reach the item with Screw Attack is now Beginner (from Intermediate).

-   Agon Temple, Slope Jumps to skip the fight barriers are now Beginner (from Advanced).

-   Battleground, climbing to top safe zone via Standable Terrain is now Beginner (from Intermediate).

-   Central Mining Station, Scan Dash to upper level from Central Station Access is now Expert (from Advanced).

-   Command Center Access, exiting tunnel without Space Jump is now Beginner (from Intermediate).

-   Doomed Entry, Slope Jump to reach the upper level from the portal is now Beginner (from Intermediate).

-   Double Path, crossing lower path without Space Jump is now Beginner (from Intermediate).

-   Feeding Pit, method to climb to Watering Hole with just Screw Attack is now Beginner (from Intermediate).

-   Mining Plaza, climbing the room with Screw Attack is now Beginner (from Intermediate).

-   Mining Station A, reaching Front of Lore Scan from Room Center with a Bomb Jump is now Intermediate (from Advanced).

-   Mining Station B:
    - Reaching Transit Station door from room center with Screw Attack after opening the portal is now Intermediate (from Hypermode).
    - Reaching the bomb slot to open the portal with Standable Terrain and Screw Attack is now Intermediate (from Advanced).
    - Reaching the bomb slot to open the portal with Slope Jump and Space Jump is now Advanced (from Expert).

-   Portal Access, returning from Judgment Pit without Space Jump is now Beginner (from Intermediate).

-   Trial Grounds, Standable Terrain to reach the door from the portal is now Beginner (from Intermediate).

-   Catacombs, reaching the portal with Morph Ball and Reverse Air Underwater is now Advanced (from Expert).

-   Crypt, Bomb Jump to Laser Platfrom from bottom Safe Zone is now Beginner (from Intermediate).

-   Forgotten Bridge, reaching Bridge Center with Bombs and Screw Attack is now Intermediate (from Advanced).

-   Gathering Hall:
    - Reaching Transit Tunnel South/West Doors from top door with Morph Ball and Roll Jump is now Expert (from Advanced).
    - Reaching Transit Tunnel East with Spider Ball and Boost Ball is now Beginner (from Intermediate).

-   Great Bridge:
    - Slope Jumps to reach Map Station from Bottom Level and from Map Station to Upper Level are now Beginner and Intermediate (from Intermediate and Advanced, respectively).
    - Bomb Space Jump with Space Jump to reach the Translator Gate is now Advanced (from Expert).

-   Poisoned Bog, reaching Portal Chamber door with just Screw Attack is now Advanced (from Intermediate).

-   Torvus Lagoon, reaching Portal Chamber from Temple Transport Access is now Intermediate (from Advanced).

-   Training Chamber, Standable Terrain to reach Fortress Transport Access from Top of Statue and back is now Beginner (from Intermediate).

-   Venomous Pond, reaching the key from the Save Station with Screw Attack is now Beginner (from Intermediate).

-   Aerial Training Site, Screw Attack at Z-Axis from Central Hive Area West door to the portal or Temple Security Access door is now Intermediate (from Advanced).

-   Dynamo Access, crossing over the Spider Track with a Slope Jump is now Beginner (from Intermediate).

-   Hall of Combat Mastery, Instant Morph tricks to the item and Central Area Transport East and back are now Advanced (from Intermediate).

-   Hive Dynamo Access, opening Echo Gate from behind is now Beginner (from Intermediate).

-   Hive Dynamo Works:
    - Reaching the Seeker Lock Safe Zone from Hive Dynamo Access door with Terminal Fall Abuse is now Beginner (from Intermediate).
    - Reaching the Flying Ing Cache from the tunnel with Screw Attack is now Beginner (from Intermediate).
    - Reaching the Flying Ing Cache from the tunnel and back with Standable Terrain is now Intermediate (from Advanced).
    - Opening the Seeker Lock from behind is now Beginner (from Intermediate).

-   Hive Summit, Standable Terrain to reach portal inside glass area is now Beginner (from Intermediate).

-   Hive/Temple Access, reaching the upper door with Screw Attack at Z-Axis is now Beginenr (from Intermediate).

-   Transit Station, reaching the top portal with Screw Attack is now Beginner (from Intermediate).

-   Vault:
    - Terminal Fall abuse to reach Grand Abyss door from bridge portal with Space Jump is now Beginner (from Intermediate).
    - Reaching the Bomb Slot with Screw Attack from the bridge portal is now Beginner (from Intermediate).

-   Watch Station, Screw Attack at Z-Axis from Watch Station door to Sentinel's Path door is now Beginner (from Intermediate).

-   Watch Station Access, reaching the Watch Station door from the pickup with just Screw Attack is now Beginner (from Intermediate).

## [1.2.2] - 2020-06-06

-   Changed: Re-organized the tabs in the preset customization window

-   Changed: The reset map tracker menu action is now visible on non-windows platforms.

-   Fixed: Exporting ISOs with Menu Mod should now work on macOS.

## [1.2.1] - 2020-05-30

-   Added: Randovania releases now includes a packages for macOS.

## [1.2.0] - 2020-05-25

-   *Major* - Added: The text of the scan that unlocks an elevator now includes the
    elevators destination.

-   *Major* - Added: Translator gates can be configured as Unlocked: the hologram will be invisible and can be scanned
    without any translator.

-   *Major* - Added: The default in-game options can now be configured from Randovania.

-   *Major* - Added: How much ammo each beam uses to shoot uncharged, charged and charge combos is now configurable,
    along with the ammo it uses.

-   *Major* - Changed: The database now uses a new format which allows for any combination of "Or"/"And" statements.
    The Data Visualizer and Editor were both updated to take advantage of this.

-   Added: An option to connect Sky Temple Gateway directly to the credits, skipping the final bosses.

-   Added: How much energy you get for each Energy Tank is now configurable.

-   Added: The in-game Hint System has been removed. The option for it remains, but does nothing.

-   Changed: The spoiler log now lists the order in which items where placed, with their location and hints,
    instead of a detailed playthrough for completion.

-   Changed: The logbook entries that contains hints are now named after the room they're in, with the categories
    being about which kind of hint they are.
    KNOWN ISSUE: While scanning something, the categories that show up are incorrect.

-   Added: Open -> Trick Details menu entry, similar to what's available in the
    Trick Level tab when customizing a preset.

-   Added: Play -> Import game file, to load spoiler logs.

-   Added: The "Heals?" checkbox in the database editor now works.

-   Added: The permalink import dialog now shows an error message for invalid permalinks.

-   Changed: One-way elevators now have a chance of warping to credits.

-   Changed: Clarified that the item from Space Jump Guardian and Power Bomb Guardian
    must be collected for the appropriate events to be triggered.

-   Changed: In Menu Mod, the list of rooms to warp to is now sorted.

-   Changed: The export-areas command line option now outputs details about requirements for each area.

-   Internal: A human-readable copy of the database is now kept next to the database file, for easier diffs.

-   Fixed: Debug logs can no longer be enabled for non-spoiler permalinks.

-   Added: Missile Expansions have a 1/8192 chance of using Dark Missile Trooper model.

-   Fixed: Progress bar no longer goes to an indefinite status when generation fails.

-   Added: Checkbox for automatically exporting a spoiler log next to the ISO.

-   Fixed: Only the last digit of the game id is changed, instead of the full game id.

### Logic Database changes

-   Fixed: Staging Area is now correctly considered a dark world room.

-   Fixed: The Ing Cache in Dark Oasis now requires Power Bombs.

-   Fixed: Bioenergy Production correctly requires Scan Visor for connections using the racks.

-   Added: In Bioenergy Production, method of reaching the Storage C door with Space Jump and Screw Attack (Easy and above)

-   Added: In Bioenergy Production, method of reaching the Storage C door using a roll jump (Normal and above).

-   Added: In Bioenergy Production, method of reaching the Ventilation Area B door using Screw Attack without Space Jump (Normal and above).

-   Added: In Bioenergy Production, additional upper level connections using Space Jump and Screw Attack.

-   Added: In Sandcanyon, method of reaching the center platform using a roll jump and boost ball (Hard and above).

-   Changed: In Command Center Access, the wall boosts to reach the lower Central Mining Station and Command Center doors from the morph ball tunnel are now Normal difficulty (from Hard).

-   Changed: In Portal Chamber (both light and dark Torvus) , all wall boosts are now Normal difficulty (from Hard).

-   Changed: In Undertransit Two, all wall boosts are now Easy difficulty (from Hard).

-   Changed: In Temple Security Access, all wall boosts are now Normal difficulty (from Hard).

-   Changed: In Watch Station, all wall boosts are now Normal difficulty (from Hard).

-   Added: In Watch Station, a wall boost method of reaching the Watch Station Access door from the Sentinel's Path door using Spider Ball and Boost Ball (Normal and above).

-   Changed: In Service Access, methods using a wall boost to reach the Meeting Grounds door from the upper Morph Ball tunnel are now Normal difficulty (from Hard).

-   Changed: In Great Bridge, the wall boost to reach the lower Temple Access Door from the Path of Roots door is now Easy difficulty (from Hard).

-   Changed: In Transit Tunnel East, the wall boost to reach the Training Chamber door from the Catacombs door is now Easy dififculty (from Hard).

-   Changed: In Transit Tunnel South, all wall boosts are now Easy difficulty (from Hard).

-   Added: In Hall of Honored Dead, a method of obtaining the item with Power Bombs (Trivial and above).

-   Added: Many Light Ammo/Dark Ammo/Morph Ball/Charge Beam requirements.

-   Added: In Bioenergy Production, methods of reaching the item and the door to Ventilation Area B using a Bomb Space Jump and Screw Attack without Space Jump (Hypermode).

-   Fixed: Biostorage Station now requires Space Jump or Scan Visor to reach the upper level (No Tricks and above).

-   Changed: In Sand Processing, the method of reaching the item without Boost Ball requires the Bomb Space Jump trick, and no longer requires Screw Attack.

-   Added: In GFMC Compound, a method of reaching the ship item with Screw Attack (Normal and above).

-   Added: In Main Gyro Chamber, a method of reaching the bottom of the gyro area from the middle of the room with Screw Attack (Easy and above).

-   Changed: In Workers Path, Morph Ball Bomb is no longer required.

-   Changed: In Main Reactor, unlocking the gate no longer requires Space Jump, and is now Trivial difficulty (from Easy).

-   Added: In Landing Site, a method of reaching the door to Service Access using Morph Ball Bomb and a Slope Jump (Normal and above).

-   Added: Methods of climbing Central Station Access and Warrior's Walk using Screw Attack (Hard and above) and a wall boost (Hypermode).

-   Added: A method of opening the echo gate in Hive Dynamo Access from the Hive Gyro chamber side using Sonic Boom or Darkburst (Easy and above).

-   Changed: In Reliquary Grounds, the method of reaching the door to Ing Reliquary using Screw Attack is now Normal difficulty (from Hard).

-   Added: In Reliquary Grounds, a method of reaching the door to Ing Reliquary using Morph Ball Bomb and Screw Attack without Space Jump (Easy and above).

-   Added: In Phazon Pit, a method of reaching the door to Phazon Grounds using a roll jump and boost ball (Hard and above).

-   Changed: Climbing Hall of Stairs with Space Jump is now Trivial difficulty (from Easy).

-   Added: In Transport Center, a method of reaching the elevator door from the portal using Screw Attack without Space Jump (Trivial and above).

-   Added: In Mining Station A, a method to reach the Temple Access door using Screw Attack (Trivial and above).

-   Added: In Gathering Hall, a method to reach the Transit Tunnel South from the Gathering Access door using Space Jump (Easy and above).

-   Added: In Industrial Site, a method of opening the Industrial Site gate from the wrong side using a missile (Trivial and above).

-   Fixed: Removing the Aerial Training Site barrier requires Scan Visor.



## [1.1.1] - 2020-03-11

-   Added: The preset summary now includes if menu mod is enabled.

-   Fixed: The cursor no longer snaps to the end on all changes, in the permalink
    input field.

-   Fixed: "Starting Items" is now properly implemented in the preset summary.

-   Changed: "Custom Items" is now "Item Pool" in the preset summary, and lists all
    deviations from the standard item pool.

## [1.1.0] - 2020-03-10

-   Added: The pickup notice for a locked expansion is more clear of what's going on.

-   Added: The "Save ISO" dialog now remembers the last output directory used.

-   Added: A copy of the game file is automatically saved to
    `%LOCALAPPDATA%\Randovania\game_history` whenever a game is generated. There's no
    interface in Randovania to view this history.

-   Changed: The "Save Spoiler" button now provides a default name for the game file.

-   Changed: Shortened permalinks with customized starting locations.

-   Changed: Preset are now exported to `.rdvpreset` files, to avoid Discord truncating the
    file names.

-   Fixed: When changing a preset name, the cursor no longer moves to end after any change.

### Logic Database changes

-   Fixed: The pickup in Undertransit One now requires Power Bombs, to avoid soft locks.

-   Fixed: The second Portal Chamber is now correctly considered a Dark Torvus Bog room.

## [1.0.0] - 2020-02-09

-   *Major* - Added: Support for multiple presets of options, as well as saving your own presets.

-   *Major* - Changed: The user experience for creating a new game has been changed completely.

-   Added: Three new methods of shuffling elevators: *Two-way, unchecked*, *One-way, elevator room*
    and *One-way, anywhere*. The elevators tab has more details of how these work.

-   Added: Add a setting for how strict the damage requirements are.

-   Added: It's now possible to exclude locations from having any progression on them.

-   Added: You can choose an arbitrary number of locations to choose randomly from for starting location.

-   Changed: A Luminoth Lore scan is less likely to have hints for what was already accessible
    when that scan was found.

-   Changed: Power Bombs and Progressive Grapple are now slightly more likely to appear earlier.

-   Changed: The hints randomly assigned at the end of generation are less likely to be repeats.

-   Changed: Loading a new game will automatically clear any existing one.

-   Changed: Minimal Checking now also checks of Dark Agon Temple Keys and Dark Torvus Temple Keys.

-   Removed: The Progressive Launcher has been removed.

-   Removed: The settings for fixing the translator gates have been removed for now, to be re-added
    on a future "Advanced" tab.

-   Removed: The create-permalink command line argument has been removed.

### Logic Database changes

-   Fixed: Spider Guardian fight now requires Dynamo Works Quads Gone to be triggered.

-   Fixed: Boost Guardian now properly requires Bombs.

-   Added: Escaping Dark Torvus Arena with a BSJ, for Normal. (See #581).

-   Added: Activating the Industrial Site gate backwards, using charged Annihilator Beam, for Trivial. (See #582).

## [0.29.1] - 2019-10-01

-   Fixed: Fix AttributeError preventing major/minor randomization from working.

-   Fixed: Seeds where no progression is needed to finish should no longer fail to generate.

## [0.29.0] - 2019-10-01

-   *Major* - There is now an option for a major/minor split randomization mode, in which expansions and
    non-expansion items are shuffled separately.

-   *Major* - Changed: Item hints and Sky Temple Key hints now distinguish between the light and dark worlds.
    For example, the room in which Quadraxis resides will be shown as "Ing Hive - Hive Temple" rather than
    "Sanctuary Fortress - Hive Temple".

-   *Major* - Added: the "Invisible Objects" trick in places where a visor would otherwise be used to be able to see
    something (such as an invisible platform).

-   *Major* - Added: Title screen now shows a three-word representation of the seed hash.

-   Added: As an experimental feature, it is now possible to shuffle Power Beam, Charge Beam, Scan Visor and Morph Ball.
    These items use Energy Transfer Module model in game.

-   Added: You can now place a pickup that temporarily gives Cannon Ball when collected. It uses Boost Ball's model.

-   Changed: Some item categories were given clearer names:
    - Dark Agon Keys, Dark Torvus Keys, and Ing Hive Keys are now referred to as "red Temple Keys" instead of
    "Temple Keys".
    - Items that aren't keys or expansions are collectively referred to as "major upgrades" instead of "major items".
    - Red Temple Keys and Sky Temple Keys are now collectively referred to as "Dark Temple Keys" instead of "keys".

-   Fixed: "Beam combos" are now called "charge combos".

-   Changed: The hints acquired from keybearer corpses now clarify that the item is the one contained in a Flying
    Ing Cache.

-   Changed: Each hint for the items guarded by Amorbis, Chykka, and Quadraxis now contains the corresponding
    Guardian's name.

-   Changed: The hint for the vanilla Light Suit location now has special text.

-   Changed: Item names in hints are now colored orange instead of red.

-   Changed: Some hints were added, some removed, and some modified.

-   Changed: Item scans were slightly edited.

-   Changed: The Sky Temple Key hints no longer use ordinal numbers.

-   Added: The seed hash is shown in Randovania's GUI after patching is done.

-   Changed: Generation will now be retried more times before giving up.

-   Changed: Joke hints are now used at most once each when placing hints.

-   Changed: The generator is now more likely to fill the worlds evenly.

-   Fixed: Added proper default nodes for rooms that were missing one, allowing those rooms to be selected as the
    starting room.

-   Fixed: Minimal Checking now correctly handles progressive suit and grapple.

-   Fixed: Config files with invalid JSON are now correctly dealt with.

-   Changed: Improved the performance of the resolver considerably.

-   Added: In the data visualizer, the damage requirements now have more descriptive names.

-   Added: In the data visualizer, requirements are now described with simpler to understand terms.

-   Changed: Windows releases are now created with PyInstaller 3.5.

-   Changed: The generator is now more likely to fill the worlds evenly.

### Logic Database changes

-   Changed: All NTSC-specific tricks are now in logic. These are always in logic, since the fixes from other versions
    are patched out.

-   Changed: Screw Attacking without Space Jump Boots in Hive Temple is no longer required on No Tricks.

-   Changed: In Hive Temple, scan dashing to the door to Temple Security Access is now Hypermode difficulty,
    from Hard and above.

-   Changed: The method to get the Main Research item with only Spider Ball was removed.

-   Fixed: Using charged Light Beam shots to get the item in Hazing Cliff now requires 5 or more Light Ammo.

-   Added: Method to open the gate in Main Reactor with Space Jump Boots and Screw Attack.

-   Changed: Opening the barrier in Crypt with Screw Attack is now always Easy and above.

-   Added: Method to climb to the door to Crypt Tunnel in Crypt via a Bomb Space Jump (Normal and above).

-   Added: Method to open Seeker Launcher blast shields with four missiles, Seeker Launcher, and Screw Attack (Easy
    and above). Underwater, the trick Air Underwater is also required, and the difficulty is Normal and above.

-   Fixed: Dark world damage during the Quadraxis fight is now correctly calculated.

-   Fixed: Requirements for crossing Sacred Path were added.

-   Added: Method to cross gap in the upper level of Command Center using Screw Attack without Space Jump Boots
    (Trivial and above).

-   Added: In Central Mining Station, a method to get to upper door to Command Center Access using a
    Bomb Space Jump (Easy and above) and another using Space Jump Boots and Screw Attack (Easy and above).

-   Added: Methods to climb Mining Plaza using the Morph Ball Bomb (Trivial and above) and using Screw Attack
    without Space Jump Boots (Easy and above).

-   Changed: In Forgotten Bridge, the difficulty of scan dashing to the door to Abandoned Worksite or the portal to
    Dark Forgotten Bridge was lowered to Easy, from Normal.

-   Added: In Forgotten Bridge, a method to get to the door to Grove Access from the portal to Dark Forgotten Bridge
    using only Screw Attack (Easy and above).

-   Added: In Forgotten Bridge, a method to get to the door to Abandoned Worksite via a roll jump (Easy and above).

-   Added: In Forgotten Bridge, a method to get to the bridge center from the door to Grove Access via a scan dash
    (Easy and above).

-   Added: In Hydrodynamo Station, a method to get from the room's top to the door to Save Station B with Screw Attack
    without Space Jump Boots (Trivial and above).

-   Changed: Climbing Hydrodynamo Station with only Gravity Boost and before all three locks are unlocked is now
    Trivial difficulty (from No Tricks).

-   Changed: Getting to the three doors in the middle section of Hydrodynamo Station using Air Underwater is now
    Normal difficulty (from Hard).

-   Fixed: A method to get the item in the Sunburst location by abusing terminal fall now has a damage requirement.

-   Added: A method to get to the turret in Sanctuary Entrance with only Space Jump Boots and Screw Attack, even
    after the bridge is destroyed.

-   Fixed: Lowering the portal barrier in Hive Dynamo Works now requires five missiles.

-   Added: Methods to cross Hive Dynamo Works using a roll jump (Easy and above) and using Space Jump Boots and
    Screw Attack (No Tricks).

-   Added: In Hive Dynamo Works, a method to cross the gap from the door to Hive Dynamo Access by abusing terminal
    fall (Easy and above).

-   Changed: In Hive Dynamo Works, returning from the Flying Ing Cache location using Space Jump Boots and
    Screw Attack is now Trivial difficulty (from Easy).

-   Added: Method to cross Watch Station Access from the door to Main Gyro Chamber using a Bomb Space Jump and
    Screw Attack without Space Jump Boots (Normal and above).

-   Added: In Watch Station Access, method to get from the scan post to the door to Watch Station by bomb jumping
    (Trivial and above) and by using Screw Attack without Space Jump Boots (Easy and above).

-   Fixed: The instant morph into the Morph Ball tunnel in Hall of Honored Dead now lists the Instant Morph trick.

-   Added: Method to get into the Morph Ball tunnel in Hall of Honored Dead using Space Jump Boots and Screw Attack
    (Easy and above).

-   Added: In Phazon Site, methods to get to the door to Bitter Well and to remove the barrier using Screw Attack
    without Space Jump Boots (both Easy difficulty).

-   Changed: The method to go over the Training Chamber statue from the back using Boost Ball and Spider Ball is
    now Normal difficulty (from Hard).

-   Added: In Phazon Site, a method to get to the door to Bitter Well by bomb jumping (Trivial and above).

-   Added: Many connections in Sacrificial Chamber.

-   Added: A method to get to the door to Fortress Transport Access from the top of the statue in Training Chamber
    using only Space Jump Boots (Easy and above). Morph Ball is also required if the statue hasn't been moved.

-   Added: A method to get to the doors to Transit Tunnel West/East in Training Chamber using Air Underwater (Normal
    and above).

-   Fixed: The method to get to the top of the Training Chamber statue using Gravity Boost and Spider Ball now lists
    the Instant Morph trick.

-   Added: In Training Chamber, a method of getting to the top of the statue from the door to Fortress Transport Access
    using just Space Jump Boots (Easy and above).

-   Added: Many connections in Windchamber Gateway.

-   Added: Method to get from the Kinetic Orb Cannon to the door to Transit Tunnel West via Grapple Beam in
    Gathering Hall.

-   Fixed: The slope jump in Abandoned Base now has a damage requirement.

-   Added: Method of getting the Temple Assembly Site item with Screw Attack and without Space Jump Boots.

-   Changed: The slope jump to get to the item in Temple Assembly Site is now Normal difficulty (from Hard).

-   Fixed: Requirements for crossing Dynamo Access were added.

-   Added: In Landing Site, method of reaching the door to Service Access from the Save Station using Space Jump and
    Screw Attack (No Tricks and above).

-   Fixed: The Culling Chamber item now has a damage requirement.

-   Changed: The trick to shoot the Seeker targets in Hive Dynamo Works from the wrong side is now Easy (from Trivial).

-   Fixed: The Watch Station Access roll jump now has a damage requirement.

-   Changed: The Watch Station Access roll jump is now Normal (from Easy).

-   Fixed: Added missing Space Jump Boots requirement for a Bomb Space Jump in Mining Station B.

-   Added: Method to unblock the portal in Mining Station B without Scan Visor (Normal and above).

-   Added: Method to get to the Darkburst location in Mining Station B with just Space Jump Boots and Screw Attack,
    and without using slope jumps or bomb space jumps (Hypermode difficulty).

-   Added: Method to manipulate Power Bomb Guardian into opening the Power Bomb Blast Shield on the door to
    Undertemple Access, using Boost Ball (Normal and above).

-   Fixed: The method to open the Hydrodynamo Station Seeker door using Screw Attack without Seeker Launcher now
    requires Gravity Boost to not have been collected.

-   Added: Method to get to the portal in Mining Station B with Space Jump Boots and Screw Attack (Trivial and above).

-   Fixed: Transport A Access, Collapsed Tunnel, Dynamo Chamber, Trooper Security Station, Mining Station Access, and
    Portal Access A now correctly require Morph Ball.

-   Fixed: Elevator rooms with missing Scan Visor requirements now have them.

-   Fixed: Removed erroneously added method to cross Sanctuary Entrance with Screw Attack without Space Jump Boots.

-   Fixed: Going through Sacred Bridge on No Tricks now requires Scan Visor and Morph Ball when coming from GFMC
    Compound.

-   Added: Method to skip Scan Visor and Morph Ball using Space Jump Boots in Sacred Bridge, when coming from GFMC
    Compound (Easy and above).

-   Fixed: Added Scan Visor requirement in Temple Transport Access (Sanctuary).

-   Changed: Connections in Venomous Pond were redone.

-   Changed: Getting to the door to Dark Transit Station in Trial Grounds with no items is now Hard difficulty, from
    Easy.

-   Added: Methods to get to the door to Dark Transit Station in Trial Grounds with Screw Attack without Space Jump
    Boots (Easy and above) and with a Bomb Space Jump (Normal and above).

-   Fixed: Added missing requirements for the Dark Samus 3 and 4 fight.

-   Changed: Fighting Dark Samus 2 with only Echo Visor is now Trivial difficulty, from Easy.

-   Fixed: Power Bomb doors now require Morph Ball, and Super Missile doors now require Power Beam and Charge Beam.

-   Added: Method to destroy the second web in Hive Tunnel when going through the room backwards using Sonic Boom
    (Easy and above).

## [0.28.1] - 2019-06-14

-   Fixed: Resetting settings would leave the launchers' configuration in an invalid state.

## [0.28.0] - 2019-06-12

-   *Major* - Changed: The resolver now keeps track of current energy during resolution.
    This ensures you'll always have enough Energy Tanks for trips to Dark Aether.

-   *Major* - Added: Scanning a keybearer corpse provides a hint of what is in the matching Flying
    Ing Cache.

-   Added: The tracker now persists the current state.

-   Added: Some generation failures are now automatically retried, using the same permalink.

-   Added: Buttons to see what a difficulty unlocks that doesn't involve tricks at all.

-   Changed: Increased Hint Scan value for logic to the intended value from the previous
    change.

-   Changed: There's no more hints with joke locations.

-   Changed: The lore hint in Mining Station A is now able to be scanned from the room center.

-   Added: A warning is now displayed when trying to disable validation.

-   Fixed: Seeker Missile's included missiles now respect the "needs Missile Launcher"
    option.

-   Changed: Progressive Launcher is now disabled by default.

-   Fixed: Clicking the connection's link in the Data Visualizer should now always work.

-   Changed: Hint Locations page now has a more usable UI.

-   Changed: On No Tricks, the logic will ensure that you can get Missiles, Seeker Launcher, and either
    Grapple Beam or both Space Jump Boots and Screw Attack before fighting Chykka.

-   Added: Methods to cross Workers Path with Screw Attack.

## [0.27.1] - 2019-05-30

-   Fixed: Specific trick levels are now persisted correctly across multiple sessions.

## [0.27.0] - 2019-05-28

-   *Major* - Changed: Optimized the seed generation step. It should now take roughly
    half as long or even faster.

-   *Major* - Added: It's now possible to configure the difficulty on a per-trick basis.

-   *Major* - Added: It's now possible to check where a certain trick is used on each
    difficulty.

-   Added: Hint Scans are valued more by the logic, making Translators more likely.

-   Changed: Joke item and locations now have a `(?)` added to make then slightly more
    obvious they're not serious.

-   Changed: Average ammo provided per expansion is now shown with more precision.

-   Added: `randovania echoes database list-dangerous-usage` command to list all
    paths that require a resource to not be collected.

-   Added: Methods to get to Sunburst location by reaching the platform with the cannon
    with a scan dash (Normal and above) or with just Space Jump Boots (Easy and above).

-   Added: Method to leave and enter the arena in Agon Temple with only Space Jump Boots
    (Trivial and above to enter; Easy and above to leave).

-   Added: Method to get to Darkburst location in Mining Station B via a Bomb Space Jump
    and without Screw Attack (Easy and above).

-   Fixed: In Hydrodynamo Station, going from the door to Hydrodynamo Shaft to the door to
    Save Station B now always requires all three locks in Hydrodynamo Station to be unlocked.

-   Added: Method to cross Phazon Pit using a Bomb Space Jump (Easy and above).

-   Added: Method to open the Seeker door in Hydrodynamo Station without the Seeker Launcher,
    using Screw Attack and one missile (Hard and Above).

-   Changed: The Ing Windchamber puzzle now only requires four missiles instead of five.

-   Changed: The cannon in Sanctuary Temple Access now only requires four missiles to
    activate instead of five.

-   Changed: Sanctuary Temple Access now requires a way to defeat the Quad to get through.

-   Added: Support for damage requirements without exactly one damage reduction item.

-   Changed: Seed validation should run faster and with fewer errors now.

-   Added: Another joke hint.

-   Changed: Updated credits.

-   Fixed: Crossing Sanctuary Entrance via the Spider Ball Track now requires Boost Ball.

-   Added: Method to cross Sanctuary Entrance with Screw Attack and without Space Jump Boots
    (Trivial and above).

-   Added: Method to cross Sanctuary Entrance, from the door to Power Junction to the door to
    Temple Transport Access, with Spider Ball and Power Bombs (Easy and above).

-   Fixed: The method to get the Sanctuary Entrance item without Spider Ball now requires
    Spider Guardian to not have been defeated.

-   Added: Method to get to and use the Vigilance Class Turret in Sanctuary Entrance using
    Space Jump Boots, Screw Attack, and Spider Ball. Spider Ball isn't required if Spider
    Guardian hasn't been defeated.

-   Fixed: In Sanctuary Entrance, going up the Spider Ball Track near the lore scan via the
    intended method now requires Boost Ball and the Morph Ball Bomb.

-   Added: Methods to go up the Spider Ball Track near the lore scan in Sanctuary Entrance
    with Spider Ball and only one of the following items:
    - Morph Ball Bomb (Trivial and above);
    - Boost Ball (Trivial and above);
    - Space Jump Boots (Easy and above).

-   Changed: In Sanctuary Temple, getting to the door to Controller Access via scan dashing
    is now Hard and above, from Normal and above.

-   Added: A tab with all change logs.

## [0.26.3] - 2019-05-10

-   Changed: Tracker now raises an error if the current configuration is unsupported.

-   Fixed: Tracker no longer shows an error when opening.

## [0.26.2] - 2019-05-07

-   Fixed: An empty box no longer shows up when starting a game with no
    extra starting items.

-   Fixed: A potential crash involving HUD Memos when a game is randomized
    multiple times.


## [0.26.1] - 2019-05-05

-   Fixed: The in-app changelog and new version checker now works again.

-   Fixed: Patching with HUD text on and using expansions locked by major item now works.

-   Changed: Missile target default is now 175, since Seeker Launcher now defaults to
    giving 5 missiles.


## [0.26.0] - 2019-05-05

-   **MAJOR** - Added: Option to require Missile Launcher and main Power Bombs for the
    respective expansions to work.

-   **MAJOR** - Added: Option to change which translator each translator gate in the
    game needs, including choosing a random one.

-   **MAJOR** - Added: Luminoth Lore scans now includes hints for where major items
    are located, as well as what the Temple Guardians bosses drop and vanilla Light Suit.

-   Added: Welcome tab, with instructions on how to use Randovania.

-   Added: Option to specify how many items Randovania will randomly place on your
    starting inventory.

-   Added: Option to change how much damage you take from Dark Aether when using
    Varia Suit and Dark Suit.

-   Added: Progressive Launcher: a progression between Missile Launcher and Seeker Launcher.

-   Changed: Logic considers the Translator Gates in GFMC Compound and Torvus Temple
    to be up from the start, preventing potential softlocks.

-   Changed: Escaping Main Hydrochamber after the Alpha Blogg with a Roll Jump is
    now Hard and above, from Easy and above.

-   Changed: The no-Boost return method in Dark Arena Tunnel is now Normal and above only.

-   Changed: The Slope Jump method in Great Bridge for Abandoned Worksite is now Hard
    and above, from Normal.

-   Changed: Crossing the statue in Training Chamber before it's moved with Boost and
    Spider is now Hard and above, from Hypermode.

-   Added: Option to disable the Sky Temple Key hints or to hide the Area name.

-   Changed: The location in the Sky Temple Key hint is now colored.

-   Changed: There can now be a total of 99 of any single Major Item, up from 9.

-   Changed: Improved elevator room names. There's now a short and clear name for all
    elevators.

-   Changed: The changed room names now apply for when elevators are vanilla as well.

-   Fixed: Going from randomized elevators to vanilla elevators no longer requires a
    clean unpack.

-   Added: `randovania echoes database list-resource-usage` now supports all types of
    resources.

-   Added: `list-resource-usage` and `list-difficulty-usage` now has the `--print-only-area`
    argument.

-   Changed: Areas with names starting with !! are now hidden in the Data Visualizer.

-   Added: Docks and Elevators now have usable links in the Data Visualizer. These links
    brings you to the matching node.

-   Added: The message when collecting the item in Mining Station B now displays when in
    the wrong layer.

-   Added: A warning now shows when going on top of the ship in GFMC Compound before
    beating Jump Guardian.

## [0.25.0] - 2019-03-24

-   Changed: Reworked requirements for getting the Missile in Crossroads from the doors. You can:
    - On Normal and above, with Boost, Bombs, Space Jump and Screw Attack
    - On Hard and above, with Bombs, Space Jump and Screw Attack
    - On Hypermode, with Bombs and Space Jump

-   Changed: Logic requirements for Dark Samus 2 fight are now the following:
    - On all trick levels, Dark Visor
    - On Easy and above, Echo Visor
    - On Normal and above, no items

-   Changed: The Slope Jump in Temple Assembly Site is now Hard and above, from Normal and above.

-   Changed: All occurrences of Wall Boost are now locked behind Hard or above.

-   Added: Added method to get the Power Bomb in Sanctuary Entrance with just Space Jump
    and Screw Attack. (See [#29](https://github.com/randovania/randovania/issues/29))

-   Added: Added method to cross Dark Arena Tunnel in the other direction without Boost.
    (See [#47](https://github.com/randovania/randovania/issues/47))

-   Added: Basic support for running Randovania on non-Windows platforms.

-   Added: You can now create Generic Nodes in the Data Editor.

-   Changed: Drop down selection of resources are now sorted in the Data Editor.

-   Changed: Shareable hash is now based only on the game modifications part of the seed log.

-   Fixed: Python wheel wasn't including required files due to mising \_\_init__.py

-   Fixed: error when shuffling more than 2 copies of any Major Item

-   Fixed: permalinks were using the the ammo id instead of the configured

## [0.24.1] - 2019-03-22

-    **MAJOR**: New configuration GUI for Major Items:
     - For each item, you can now choose between:
        - You start with it
        - It's in the vanilla location
        - It's shuffled and how many copies there are
        - It's missing
     - Configure how much beam ammo Light Beam, Dark Beam and Annihilator Beam gives when picked.
        - The same for Seeker Launcher and missiles.

-    **MAJOR**: New configuration GUI for Ammo:
     - For each ammo type, you choose a target total count and how many pickups there will be.

        Randovania will ensure if you collect every single pickup and every major item that gives
        that ammo, you'll have the target total count.

-    **MAJOR**: Added progressive items. These items gives different items when you collect then,
        based on how many you've already collected. There are two:
     - Progressive Suit: Gives Dark Suit and then Light Suit.
     - Progressive Grapple: Gives Grapple Beam and then Screw Attack.

-    **MAJOR**: Add option to split the Beam Ammo Expansion into a Dark Ammo Expansion and
        Light Ammo Expansion.

        By default there's 10 of each, with less missiles instead.


-    **MAJOR**: Improvements for accessibility:
     - All translator gates are now colored with the correct translator gate color they need.
     - Translators you have now show up under "Visors" in the inventory menu.
     - An option to start the game with all maps open, as if you used all map stations.
     - An option to add pickup markers on the map, that identifies where items are and if
        you've collected them already.
     - When elevators are randomized, the room name in the map now says where that elevator goes.
     - Changed the model for the Translator pickups: now the translator color is very prominent and easy to identify.

-    Added: Option to choose where you start the game

-    Added: Option to hide what items are, going from just changing the model, to including the
    scan and even the pickup text.

     You can choose to replace the model with ETM or with a random other item, for even more troll.

-    Added: Configure how many count of how many Sky Temple Keys you need to finish the game

-    Changed: Choosing "All Guardians" only 3 keys now

-    Changed: Timeout for generating a seed is now 5 minutes, up from 2.

0.24.0 was a beta only version.

## [0.23.0] - 2019-02-10

-   Added: New option to enable the "Warp to Start" feature.
-   Added: A "What's new" popup is displayed when launching a new version for the first time.
-   Fixed: changed text in Logic Settings to mention there _are_ hints for Sky Temple Keys.
-   Changed: Updated Claris' Randomizer, for the following fixes:
    -   Added the ability to warp to the starting room from save stations (-t).
    -   Major bug fix: The game will no longer immediately crash when not playing with Menu Mod.

## [0.22.0] - 2019-02-06

-   Changed: "Faster credits" and "Skip item acquisitions popups" are no longer included in permalinks.
-   Changed: Updated Claris' Randomizer, for the following fixes:
    -   Fixed an issue with two of the Sky Temple Key hints being accidentally switched.
    -   FrontEnd editing now works properly for PAL and Japanese versions.
    -   Attract video removal is now integrated directly into the Randomizer.
    -   Getting the Torvus Energy Controller item will no longer block you from getting the Torvus Temple item.

## [0.21.0] - 2019-01-31

-   **Major**: now using Claris' Randomizer version 4.0. See [Changelog](https://pastebin.com/HdK9jdps).

-   Added: Randovania now changes the game id to G2ME0R, ensuring it has different saves.
-   Added: Game name is now changed to 'Metroid Prime 2: Randomizer - SEEDHASH'. Seed hash is a 8 letter/number
      combination that identifies the seed being played.
-   Changed: the ISO name now uses the seed hash instead of the permalink. This avoids issues with the permalink containing /
-   Changed: Removed Agon Temple door lock after fighting Bomb Guardian, since this has been fixed in the Randomizer.
-   Fixed: Selecting an non-existent directory for Output Directory had inconsistent results

## [0.20.2] - 2019-01-26

-   Fixed: changed release zip to not use BZIP2. This fixes the native windows zip client being unable to extract.

0.20.1 was skipped due to technical issues.

## [0.20.0] - 2019-01-13

-   Added: an icon! Thanks to Dyceron for the icon.
-   Added: a simple Tracker to allow knowing where you can go with a given item state
-   Changed: Don't consider that Seeker Launcher give missiles for logic, so it's never
      considered a missile source.

## [0.19.1] - 2019-01-06

-   Fixed: Hydrodynamo Station's Door to Training Access now correctly needs Seekers
-   Added: New alternatives with tricks to get the pickup in Mining Plaza A.
-   Added: Trick to cross the Mining Plaza A backwards while it's closed.
-   Changed: Added a chance for Temple Keys not being always placed last.
-   Changed: Light Suit now has a decreased chance of being placed early.

0.19.0 was skipped due to technical issues.

## [0.18.0] - 2019-01-02

-   Added: Editor for Randovania's database. This allows for modifications and contributions to be made easily.
      There's currently no way to use the modified database directly.
-   Added: Options to place the Sky Temple Keys on Guardians + Sub-Guardians or just on Guardians.
-   Changed: Removed Space Jump method from Training Chamber.
-   Changed: Added Power Bomb as option for pickup in Hive Chamber B.
-   Changed: Shortened Permalinks when pickup quantities aren't customized.
-   Added: Permalinks now include the database version they were created for.
-   Fixed: Logic mistake in item distribution that made some impossible seeds.
-   Changed: For now, don't consider Chykka a "can only do once" event, since Floaty is not used.
-   Fixed: Permalinks now properly ignore the Energy Transfer Module.

## [0.17.2] - 2018-12-27

-   Fixed: 'Clear loaded game' now properly does its job.
-   Changed: Add an error message to capture potential Randomizer failures.
-   Changed: Improved README.

## [0.17.1] - 2018-12-24

-   Fixed: stray tooltips in GUI elements were removed.
-   Fixed: multiple typos in GUI elements.

## [0.17.0] - 2018-12-23

-   New: Reorganized GUI!
    -   Seed Details and Data Visualizer are now different windows opened via the menu bar.
    -   There are now three tabs: ROM Settings, Logic Settings and Item Quantities.
-   New: Option to disable generating an spoiler.
-   New: All options can now be exported and imported via a permalink.
-   Changed: Renamed "Logic" to "Trick Level" and "No Glitches" to "No Tricks". Appropriate labels in the GUI and files
    changed to match.
-   Internal: no longer using the py.path and dataset libraries

## [0.16.2] - 2018-12-01

-   Fixed: adding multiples of an item now works properly.

## [0.16.1] - 2018-11-25

-   Fixed: pressing the Reset button in the Item Quantity works properly.
-   Fixed: hiding help in Layout Generation will no longer hide the item names in Item Quantity.

## [0.16.0] - 2018-11-20

-   Updated item distribution: seeds are now less likely to have all items in the beginning, and some items less likely to appear in vanilla locations.
-   Item Mode (Standard/Major Items) removed for now.

## [0.15.0] - 2018-10-27

-   Added a timeout of 2 minutes to seed generation.
-   Added two new difficulties:
    -   Trivial: An expansion of No Glitches, where no tricks are used but some clever abuse of room layouts are used.
    -   Hypermode: The highest difficulty tricks, mostly including ways to skip Space Jump, are now exclusive to this difficulty.
-   Removed Controller Reset tricks. This trick doesn't work with Nintendont. This will return later as an additional configuration.

## [0.14.0] - 2018-10-07

-   **Major**: Added support for randomizing elevators.
-   Fixed spin boxes for item quantities changing while user scrolled the window.
    It is now needed to click on them before using the mouse wheel to change their values.
-   Fixed some texts being truncated in the Layout Generation window.
-   Fixed generation failing when adding multiple of some items.
-   Added links to where to find the Menu Mod.
-   Changed the order of some fields in the Seed Log.

## [0.13.2] - 2018-06-28

-   Fixed logic missing Amber Translator being required to pass by Path of Eyes.

## [0.13.1] - 2018-06-27

-   Fixed logic errors due to inability to reload Main Reactor after defeating Dark Samus 1.
-   Added prefix when loading resources based on type, improving logs and Data Visualizer.

## [0.13.0] - 2018-06-26

-   Added new logic: "Minimal Validation". This logic only checks if Dark Visor, Light Suit and Screw Attack won't lock each other.
-   Added option to include the Claris' Menu Mod to the ISO.
-   Added option to control how many of each item is added to the game.

## [0.12.0] - 2018-09-23

-   Improved GUI usability
-   Fixed Workers Path not requiring Cobalt Translator to enter

## [0.11.0] - 2018-07-30

-   Randovania should no longe create invalid ISOs when the game files are bigger than the maximum ISO size: an error is properly reported in that case.
-   When exporting a Metroid Prime 2: Echoes ISO if the maximum size is reached there's is now an automatic attempt to fix the issue by running Claris' "Disable Echoes Attract Videos" tool from the Menu Mod.
-   The layout log is automatically added to the game's files when randomizing.
-   Simplified ISO patching: by default, Randovania now asks for an input ISO and an output path and does everything else automatically.

## [0.10.0] - 2018-07-15

-   This release includes the capability to generate layouts from scratch and these to the game, skipping the entire searching step!

## [0.9.2] - 2018-07-10

-   Added: After killing Bomb Guardian, collecting the pickup from Agon Energy Controller is necessary to unlock the Agon Temple door to Temple Access.
-   Added a version check. Once a day, the application will check GitHub if there's a new version.
-   Preview feature: option to create item layouts, instead of searching for seeds. This is much more CPU friendly and faster than searching for seeds, but is currently experimental: generation is prone to errors and items concentrated in early locations. To use, open with randovania.exe gui --preview from a terminal. Even though there are many configuration options, only the Item Loss makes any difference.

## [0.9.1] - 2018-07-21

-   Fixed the Ing Cache in Accursed Lake didn't need Dark Visor.

## [0.9.0] - 2018-05-31

-   Added a fully featured GUI.

## [0.8.2] - 2017-10-19

-   Stupid mistake.

## [0.8.1] - 2017-10-19

-   Fix previous release.

## [0.8.0] - 2017-10-19

-   Save preferences.
-   Added Claris Randomizer to the binary release.

## [0.7.1] - 2017-10-17

-   Fixed the interactive .bat

## [0.7.0] - 2017-10-14

-   Added an interactive shell.
-   Releases now include the README.

## [0.5.0] - 2017-10-10

-   Releases now include standalone windows binaries<|MERGE_RESOLUTION|>--- conflicted
+++ resolved
@@ -5,24 +5,17 @@
 The format is based on [Keep a Changelog](https://keepachangelog.com/en/1.0.0/)
 and this project adheres to [Semantic Versioning](https://semver.org/spec/v2.0.0.html).
 
-<<<<<<< HEAD
-## [6.1.0] - 2023-??-??
+## [6.X.X] - 2023-08-??
+
+### Metroid Prime 2: Echoes
+
+- Added: Tracker layout "Debug Info", which also shows details useful for investigating errors. 
 
 ### Metroid Dread
 
-- **Major** - Added: Multiworld support for Dread.
-
-
-## [6.0.1] - 2023-07-??
-=======
-## [6.X.X] - 2023-08-??
-
-### Metroid Prime 2: Echoes
-
-- Added: Tracker layout "Debug Info", which also shows details useful for investigating errors. 
+- **Major** - Added: Multiworld support for Dread. 
 
 ## [6.0.1] - 2023-07-04
->>>>>>> 616bf594
 
 - Added: Option for disabling crash reporting and monitoring.
 - Added: In multiworld sessions, you're prevented from selecting a preset that is incompatible with multiworld.
