# Change Log

All notable changes to this project will be documented in this file.

The format is based on [Keep a Changelog](https://keepachangelog.com/en/1.0.0/)
and this project adheres to [Semantic Versioning](https://semver.org/spec/v2.0.0.html).

## [7.6.0] - 2024-05-??

- Nothing yet! Add changes here.

## [7.5.1] - 2024-04-??

- Nothing yet. Space reserved in case needed.

## [7.5.0] - 2024-04-01

- Added: Command line arguments for exporting games. These commands are intended for advanced uses only.
- Fixed: During generation, actions that involves multiple progressive pickups are now properly considered.

### AM2R

- Fixed: Hitting Zetas with Charge Beam works again.

#### Logic Database

##### Distribution Center

- Added: Gravity Area Corridor: Getting the item is now logical via a Charge Bomb Spread. This requires Knowledge Beginner and Movement Intermediate.
- Fixed: Gravity Chamber Access: Going from right to left is now logical with Gravity and Bombs.
- Fixed: Gravity Chamber Access: Going from right to left is not logical anymore with walljumping.

##### Hydro Station

- Changed: Shinesparking from Breeding Grounds Alpha Nest West to Breeding Grounds Overgrown Alley now requires an intermediate Shinespark.

##### Industrial Complex

- Added: Industrial Complex Exterior: It is now possible to get from the right building to the left building. It's an Intermediate Morph Glide with High Jump, and an Advanced without.

##### Main Caves

- Fixed: Drill Excavation: Logic does not expect you to need bombs anymore to break the crystal if Cutscene Skips are enabled.

##### The Tower

- Fixed: Plasma Chamber: It is now logical to escape the room through the left tunnel if the Softlock Prevention option is enabled.

### Cave Story

- Fixed: Cave Story exports with CS:Tweaked now prioritize the mod-specific files over Freeware's. This solves several issues with missing graphics when exporting over a Freeeware game.
- Fixed: Missing graphical assets for rando-exclusive inventory entries in Cave Story: Tweaked exports

#### Logic Database

##### Ruined Egg Corridor

- Added: Health requirements to the Sisters.
- Fixed: Breaking the blocks in `Cthulhu's Abode?` now properly accounts for Super Missile Launcher

### Metroid Dread

- Fixed: DNA placement respects vanilla item placement settings to not assign two items to one location

#### Logic Database

- Added: New trick, Cross Bomb Launch.
- Changed: The Shinesink Clip and Aim Down Clip tricks are now a single Floor Clip trick.

##### Burenia

- Added: Crossing the gap in Underneath Drogyga with Cross Bomb Launch (Intermediate).
- Added: Reaching the Missile Tank Pickup in Main Hub Tower Top using Cross Bomb Launch (Advanced).

##### Cataris

- Added: Reaching the Pickup in EMMI Zone Item Tunnel using Cross Bomb Launch (Advanced).
- Changed: The Cross Bomb Skip to reach the Pickup in EMMI Zone Item Tunnel has been reduced from HyperMode to Expert.

##### Dairon

- Added: Getting across the right gap in Early Grapple Room with Cross Bomb.

##### Elun

- Changed: Releasing the X without Bombs or Cross Bombs now requires Knowledge (Beginner).

##### Ferenia

- Changed: Getting across the water in EMMI Zone Exit East with Cross Bombs now additionally requires Cross Bomb Launch (Advanced).

##### Ghavoran

- Added: Cross Bomb Launch (Advanced) to get to the Save Station Door in Golzuna Tower from the Missile Tank Pickup.
- Added: Cross Bomb Launch (Beginner) to get the Missile Tank Pickup in Golzuna Tower.
- Added: Video showing the Climb Sloped Tunnels trick to get from the Missile Tank Pickup to the Save Station Door in Golzuna Tower.
- Added: Water Space Jump (Intermediate) in Energy Recharge Station, getting up through the Screw Attack Blocks.
- Changed: Using Cross Bomb to get the Missile Tank Pickup in Golzuna Tower now requires Movement (Beginner).
- Changed: The Floor Clip into Golzuna Arena has been reduced from Expert to Intermediate.
- Changed: The Cross Bomb Skip to get across the Pitfall blocks in Cross Bomb Tutorial has been reduced from Expert to Advanced.

### Metroid Prime

#### Logic Database

<<<<<<< HEAD
##### Tallon Overworld

- Changed: Artifact Temple: Ridley fight logic overhaul
=======
##### Phendrana Drifts

- Added: Ruined Courtyard: Scan/X-Ray Beginner dash to Specimen Storage

##### Tallon Overworld

- Changed: Frigate Crash Site: Overgrown Cavern Climb L-Jump adjusted to Beginner
>>>>>>> e3de1148

### Metroid Prime 2: Echoes

- Added: Updated A-Kul's scan with the 2023 CGC Tournament winners.

#### Logic Database

##### Torvus Bog

- Added: The reverse air underwater in Training Chamber now has a method with and without Space Jump (Advanced and Expert respectively). This can be used to get to the bomb slot as well as the door to Fortress Transport Access.

## [7.4.2] - 2024-03-13

This release is identical to 7.4.0 and was released to revert 7.4.1.

## [7.4.1] - 2024-03-13

### AM2R
- Fixed: Hitting Zetas with Charge Beam works again.

### Cave Story
- Fixed: Cave Story exports with CS:Tweaked now prioritize the mod-specific files over Freeware's. This solves several issues with missing graphics when exporting over a Freeeware game.
- Fixed: Missing graphical assets for rando-exclusive inventory entries in Cave Story: Tweaked exports


## [7.4.0] - 2024-03-08

- Added: A warning will be shown when trying to generate a game where more items are in the pool than the maximum amount of items.
- Added: When a game is exported via ftp, a message is displayed indicating that an attempt is being made to connect to the ftp server instead of the patcher's misleading "Done" message.
- Changed: Improved how requirement templates are simplified, improving generation and resolver performance.
- Fixed: Generating a game after customizing a preset will not completely freeze Randovania anymore.
- Fixed: The collection text displayed when mixing Hide All model style with Random models and a cross-game multiworld is now always a generic message when your own pickup is disguised as a pickup of another game.
- Fixed: In the Item Pool tab, selecting Shuffled now works properly for non-progressive entries with multiple copies and certain other items.
- Fixed: Changelog window properly displays images.
- Fixed: Cancelling connecting to the server is better handled now.

### Resolver

- Fixed: Some cases of resolver timeout.

### AM2R
- Added: A popup helping the player to inform how Missile-less Metroid combat works
- Added: The following sprites were added for Dread Multiworld: Energy Tanks, Missile Tanks, Missile Tank+, Power Bomb Launcher, Power Bomb Tank, Varia Suit
- Changed: The following Multiworld sprites were changed in order to fit more with AM2R's art style: Dread's Energy Part, Dread's Wide Beam, Echoes' Amber Translator, Echoes' Cobalt Translator, Echoes' Dark Agon Key, Echoes' Darkburst, Echoes' Dark Torvus Key, Echoes' Emerald Translator, Echoes' Ing Hive Key, Echoes' Sky Temple Key, Echoes' Super Missiles, Echoes' Violet Translator
- Fixed: Rare crash when receiving a flashlight/blindfold in a Multiworld session.
- Fixed: AM2R Speed Booster Upgrades now show properly instead of using the default offworld model.

### Cave Story
- **Major** - Cave Story: Tweaked is now supported as an export platform and included with Randovania.

#### Logic Database

##### Egg Corridor

- Added: Health requirements for the Igor boss fight.

##### Grasstown

- Fixed: Grasstown: Accessing the Jellyfish field from the east side of Chaco's House now properly accounts for weapons/pacifist strats instead of being trivial.
- Added: Health requirements for the Balrog 2 boss fight.
- Added: Health requirements for the Balfrog boss fight.
- Changed: Shelter: Accessing the Save Point and Refill is now logically possible when entering from the teleporter.

##### Mimiga Village

- Added: Health requirements for the Balrog 1 boss fight.

### Metroid Dread

- Added: "Access Permanently Closed" doors can be used in Door Lock Randomizer. This includes new default and alternate textures in cosmetic options.
- Added: New Missile Launcher model for Prime, Echoes, and AM2R multiworld pickups.
- Added: New Super Missile Expansion model for AM2R multiworld pickups.
- Fixed: Wide Beam shields now require the Wide Beam to break, and cannot be cheesed with Wave or Plasma beam.
- Fixed: Saves from a different world in the same multiworld session are correctly handled as incompatible.
- Fixed: Text is patched in all languages, not just English.

#### Logic Database

##### Ghavoran

- Added: In Spin Boost Tower: Expert Speed Booster Conservation from Ledge Below PB Tank to Pickup (PB Tank), as well as a video for this trick.

### Metroid Prime

#### Logic Database

- Added: 35 new Videos to the Database

##### Chozo Ruins

- Changed: Vault: NSJ Bombless Wall Boost lowered to Expert
- Changed: Ruined Nursery: bombless Standable Terrain NSJ lowered to Advanced and w/ SJ lowered to Intermediate
- Changed: Hive Mecha: Fight skip via walkway lowered to Intermediate Movement
- Added: Hive Mecha: Fight skip NSJ Advanced Movement bunny hop
- Added: Furnace: Spider track climb trick description
- Added: Furnace: Bombless Intermediate Movement to West Furnace Access
- Added: Burn Dome Access: Advanced Movement and Wallboost bombless escape
- Added: Hall of the Elders: Advanced Complex Bomb Jump wave slot skip

##### Phazon Mines

- Added: Elite Research: Advanced IUJ scanless climb
- Added: Main Quarry: Advanced BSJ to Waste Disposal
- Added: Metroid Quarantine B: Hypermode Single Room OOB NSJ bombless
- Added: Elevator Access A: Hypermode bombless spiderless climb from Elevator A
- Added: Elevator Access A: Expert Movement logic for climbing without Wave Beam
- Changed: Phazon Processing Center: Item to Maintenance Tunnel L-Jump now has proper X-Ray logic
- Changed: Phazon Processing Center: Item to Maintenance Tunnel Complex Bomb Jump has been properly replaced with Bomb Jump

##### Phendrana Drifts

- Added: Frozen Pike NSJ Bombless Climb from Frost Cave Access now has proper Charge Beam, Scan Visor, and Combat logic
- Added: Hypermode Frozen Pike NSJ Bombless Climb from bottom to top
- Added: Frozen Pike Hypermode BSJ to Transport Access
- Added: Frozen Pike NSJ Hunter Cave to Frost Cave Intermediate Slope Jump
- Changed: Transport Access Single Room OOB lowered to expert and advanced tricks
- Added: Ice Ruins West Courtyard Entryway to middle platform NSJ Hypermode BSJ and NSJ damage boost
- Added: Ice Ruins East Expert Single Room OOB ice item heist
- Added: Ice Ruins East Advanced Single Room OOB and Hypermode Movement spiderless bombless spider track item
- Added: Ruined Courtyard Advanced Movement bunny hop to Save Station A
- Added: New hash words

## [7.3.2] - 2024-02-??

- TODO: fill out or remove.

## [7.3.1] - 2024-02-07

### AM2R

- Fixed: Receiving a suit in a Multiworld session will not place you in the most upper-left position of a room anymore.

## [7.3.0] - 2024-02-07

- Added: Ability to turn off changing "to" Normal Doors in Door Type dock rando.
- Fixed: For Linux and macOS, the auto tracker tooltip will not show black text on black background anymore.
- Fixed: Searching for your own pickup in multiworld sessions will now show only pickups which match *exactly* the name, instead of showing pickups which start with that name.
- Fixed: The import in a multiworld session is blocked if it contains an unsupported game.
- Fixed: Opening the webbrowser for Discord Login doesn't fail on Linux anymore.
- Changed: Scanning ammo in the Prime games will now show nicer text for items that provide negative ammo or multiple positive ammo.
- Fixed: For Windows, the game select tooltip will not render as grey text on grey background in dark mode.
- Added: Games display a banner if they are multiworld compatible.

### Resolver

- Fixed: Some cases of resolver timeout.

### AM2R

- **Major** - Added: Multiworld support for AM2R.
- Added: Auto-Tracker functionality.
- Added: A "Hints"-tab, which describes the hint system used in AM2R in detail.
- Added: A "Hint Item Names"-tab, which describes which names are used to describe the items in offworld hints.
- Changed: Minimal Logic has been adjusted. It now also checks for Morph Ball, Missile Launcher, the DNA and the Baby collection.
- Changed: The Baby now checks for all DNA being collected and will display a message if not.
- Changed: Progressive Suits and Progressive Jumps now display custom sprites instead of Space Jump / Gravity Suit sprites in order to make them more distinct.
- Changed: The yams.json file will not be present anymore for race seeds.
- Fixed: The shell script after exporting works now on Flatpak environments.
- Fixed: Typos in FAQ.

#### Logic Database

- Added: 20 Videos to the Logic Database.

##### Main Caves

- Fixed: In Surface Hi-Jump Challenge: Now correctly uses normal damage instead of lava damage for damage boost.
- Fixed: In Drivel Drive: Intended Ballspark now requires Gravity.
- Changed: In Drivel Drive: Bumped mockball method to Expert.
- Changed: In Western Cave Shaft: Bumped health requirement for the descent to require an Energy Tank in trickless.

##### Golden Temple

- Added: In Guardian Arena: Now accounts for Speed Booster quick kill with Intermediate Knowledge.

##### Hydro Station

- Fixed: In Breeding Grounds Entrance: Activating the EMP Slot now properly accounts for Missiles.

##### Industrial Complex

- Fixed: Renamed the room `Spazer Beam` to `Spazer Beam Chamber`.
- Changed: Upper Factory Gamma Nest: Shinesparking from the room below to get the top item is now an intermediate shinesparking trick.

##### The Tower

- Changed: In Tester Arena, the fight requirements have been restructured with more thorough combat and health requirements.

##### Distribution Center

- Changed: In Dual Gamma Nest, the fight now requires Gravity suit on Trickless Combat. Health requirements adjusted around this change.
- Changed: Distribution Center Exterior West: Shinesparking to get the top Missile Tank is now an intermediate shinesparking trick.
- Changed: Bullet Hell Room Access: Shinesparking to get from `Door to Bullet Hell Room` to `Door to Distribution Facility Intersection` now requires an intermediate shinesparking trick.

### Cave Story

- Fixed: The name for Puppy locations and Labyrinth Shop locations will now be shown correctly on the Location Pool tab.

### Metroid Dread

- Added: Changing the volume of the music, SFX and background ambience is now possible via cosmetic options.
- Changed: Speed Booster Upgrades and Flash Shift Upgrades are now considered minor items instead of major.

#### Logic Database

- Removed: It's no longer logical to push Wide Beam Blocks with Wave Beam without Wide Beam.
- Fixed: All usages of Missiles now require the Missile Launcher.
  - Affects:
    - Fighting Corpius with Normal Missiles.
    - The part of the Z57 fight where you use Storm Missiles to stop the healing.
    - Breaking the Missile Blocks in Dairon - Transport to Artaria.
    - Fighting Escue with Normal Missiles.
    - Fighting Golzuna with Storm Missiles and Normal Missiles.
    - Fighting Central Units.

##### Artaria

- Added: Single Wall Jump (Beginner) to cross the pillar left to right in White EMMI Introduction.
- Added: Using Speed Booster in White EMMI Introduction to get over the pillar left to right, from the BallSpark Hallway Room, also available in Door Lock Rando.
- Fixed: Using Speed Booster in White EMMI Introduction to get over the pillar left to right, from the Teleport to Dairon Room now requires Door Lock Rando to be disabled.

##### Cataris

- Added: The Wide Beam Block in Dairon Transport Access can now be traversed with a Diffusion Abuse trick from below.

##### Ferenia

- Changed: Using Speed Booster to reach the item at the top of Purple EMMI Introduction now requires Speed Booster Conservation (Intermediate).
- Fixed: Energy Recharge Station (Gate): Clearing the Grapple Block from the Upper Bomb Ledge now additionally requires the Main Power Bomb instead of only Power Bomb Ammo.
  - All the other usages of Power Bombs in this area also now require the Main Power Bomb.

##### Ghavoran

- Added: Bomb Jump in Right Entrance, out of the water to the Grapple Block Alcove. Requires Diagonal Bomb Jump and either Out of Water Bomb Jump or Gravity Suit.
- Added: Video showing the Grapple Movement trick in Right Entrance.

### Metroid Prime

- Added: It is now possible to have a seperate total amount and required amount of Artifacts.
- Changed: Minimal Logic now also checks for the Ridley event.
- Fixed: Rare softlock/glitches regarding Central Dynamo maze

### Metroid Prime 2: Echoes

- Added: Having Double Damage no longer causes the morph ball to glow.
- Added: 7 more joke hints.
- Changed: Minimal Logic now also checks for the Emperor Ing event.

#### Logic Database

- Added: 12 videos to the database

##### Torvus Bog

- Added: In Great Bridge: Rolljump method to reach Abandoned Worksite from Temple Access (Top)

## [7.2.0] - 2024-01-05

- **Major** - Added: Rebranded Randovania icons.
- Fixed: Bug where tooltips did not show uncollected item names in the autotracker.
- Changed: Update to the Database Video Directory site to eliminate lag and add modern styling.
- Changed: Autotracker tooltips now display text in black instead of gray.

### Metroid Dread

#### Logic Database

##### Artaria

- Added: In Screw Attack Room: Break the blob with Slide Turnaround Pseudo Wave Beam, requires Gravity Suit. Beginner from the left and Intermediate from the right.
- Fixed: The Advanced Pseudo Wave Beam to break the Blob in Screw Attack Room from the right now handles it not working with Gravity Suit.
- Fixed: Add Slide as a requirement for the Pseudo Wave Beam usages in Melee Tutorial Room and Early Cloak Room.

##### Burenia

- Added: Pseudo Wave Beam to break the bottom right blob in Burenia Hub to Dairon. Requires Slide and Gravity Suit or Diffusion Beam.
- Fixed: When using Power Bomb to break the bottom right blob in Burenia Hub to Dairon, also require the ability to shoot a beam.
- Fixed: Burenia Hub to Dairon: Getting the item in the fan with only Flash Shift now requires at least one Flash Shift Upgrade as well, and also only requires Intermediate movement (instead of Advanced).
- Changed: Main Hub Tower Middle: Climbing out of the water from Left of Central Grapple Block without any items now requires Advanced Movement, up from Intermediate.

##### Ferenia

- Added: In Space Jump Room: Use Grapple Beam to jump out of water above Underwater Ledge Left, and use Single Wall Jump, Spin Boost or Flash Shift to reach Dock to Transport to Ghavoran. Video included.
- Changed: In Space Jump Room: Can traverse from Underwater Ledge Left to Dock to Transport to Ghavoran using Spider Magnet, with either Flash Shift and Wall Jump or Morph Ball and Single Wall Jump.
- Changed: In Space Jump Room: Added a video for reaching the Missile Tank with only Morph Ball and Bombs
- Changed: In Space Jump Room: Added a video traversing from Underwater Bottom to Underwater Ledge Left with only Grapple Beam.

##### Ghavoran

- Fixed: Getting the Energy Part Pickup in Golzuna Tower using Spin Boost and Shinespark Conservation Beginner now correctly requires Morph Ball.
- Changed: Opening the door to Orange Teleportal directly from below, in Golzuna Tower, requires Diffusion Beam.
- Added: The door to Orange Teleportal can be opened from inside the tunnel left after breaking the Speed Booster Blocks, in Golzuna Tower. This requires Charge Beam and either Wave Beam or Pseudo Wave Beam Beginner.

### AM2R

- Added: Research Site Open Hatches as available doors for Door Lock Rando.
- Added: New option to place DNA anywhere.
- Added: New option to force Save Station doors to be normal doors.
- Added: New option to force doors in Genetics Laboratory to be normal doors.
- Added: If the user starts with random items, then an item collection screen will now be shown, telling the player which items they start with.
- Added: Clearer GUI symbols, when expansions have been collected, but not their corresponding launcher.
- Added: When softlock prevention is active, then the first two crumble blocks in Super Missile Chamber will be shoot blocks instead.
- Changed: "Distribution Center - Energy Distribution Emergency Exit" has updated behavior when 'Softlock Prevention' is enabled. Before, only the bottom row of Speed Booster blocks were removed. Now, all of them have been removed, except for the leftmost pillar.
- Fixed: When spinjumping into a progressive Space Jump, the spinjump SFX is not being infinitely looped anymore.
- Fixed: Entering "Hatchling Room Underside" will now show the Metroid scan notification only once.

#### Logic Database

- Added: 15 Videos to the Logic Database.

##### Main Caves

- Added: In Surface Hi-Jump Challenge: Shinespark conservation method to reach item.

##### Hydro Station

- Added: In Inner Alpha Nest South: IBJ method to reach item.
- Changed: In Arachnus Arena: New health and dodging requirements for fighting Arachnus.

##### Industrial Complex

- Added: In Lower Factory Intersection: Can now climb the room by shinesparking after a short charge.
- Added: In Treadmill Room: Going from right to left is now possible via a beginner Shinespark or an intermediate Morph Glide.
- Fixed: In Lower Factory Intersection: Climbing the room now correctly needs a damage boost for wall jumps.
- Fixed: In Shirk Prisons: Going from right to left, now requires Morph Ball, or 4 (Super) Missiles.
- Fixed: In Treadmill Room: Going from right to left via Movement is now impossible.
- Changed: In Torizo Arena: New weapon, health, and dodging requirements for fighting Torizo.

##### Genetics Labratory

- Changed: In Queen Arena: Additional Beam requirements and dodging requirements for fighting Queen trickless.

### Metroid Prime 2: Echoes

#### Logic Database

##### Dark Agon Wastes

- Added: Requirements to trigger the Amorbis fight from below: Spacejump, NSJ Z-Axis Screw Attack or BSJ, and bomb jumps or standable terrain with the energy taken.
- Added: Advanced combat to fight Amorbis after the energy has been taken.
- Changed: Revised Amorbis combat requirements (trickless requires a good weapon + 2 E, beginner requires a weapon and 1 E, intermediate neither)
- Changed: Skipping the Amorbis trigger, or touching it to trigger the fight from below, requires Knowledge set to Intermediate.

### Metroid Prime

#### Logic Database

##### Tallon Overworld

- Added: Advanced Single Room OoB to reach Landing Site item without Morph Ball

## [7.1.1] - 2023-12-26

### Metroid Prime

- Added: A more stream-friendly autotracker layout
- Fixed: Reverted Warrior Shrine -> Monitor Station loading improvement which could sometimes cause crashes
- Fixed: Export compatibility with legacy cutscene skip options
- Fixed: Music issues in Frigate Orpheon, Artifact Temple, Arboretum, Sunchamber Lobby, Burn Dome and Lava Lake
- Fixed: [PAL] Issue with the Artifact Temple teleporter arrival cutscene
- Fixed: Non-NTSC text issues
  - Seed hash not showing on main menu
  - Credits not showing seed spoiler
  - [JP] Font size
- Added: `qolGeneral` improvements
  - Ice wall in Phendrana Shorelines now shatters instead of melting when shot
  - Better Save Station load trigger in Phendrana Shorelines
  - Better door open triggers in Arboretum
- Changed: Back-to-back cutscenes in Artifact Temple now skip as one

### Metroid Prime 2: Echoes

- Added: A more stream-friendly autotracker layout

## [7.1.0] - 2023-12-01

- Fixed: Bug with progressive suits in the autotracker always highlighting first suit
- Changed: "Remove redundant pickup alternatives" and "Stagger placement of pickups" are no longer experimental options and will be included in all presets moving forwards.

### AM2R

- Added: Shell script to make launching randomized games easier on Flatpak.
- Added: Plasma Beam Chamber's crumble blocks will be gone when the softlock prevention setting is turned on.
- Fixed: Visual time of day discrepancy with Septoggs and the tileset if started at GFS Thoth.
- Fixed: A flipped water turbine if the vanilla water turbine was set to be changed to one.
- Fixed: Crash when starting the game and loading a save room which contains a destroyed water turbine.
- Fixed: "Cancel" button not working properly on "Toggle" Missile-Mode.

#### Logic Database

- Changed: Zeta and Omegas combat rebalanced for lower difficulties.

### Metroid Dread

- Added: Power Bomb Limitations now shows up on the Preset Summary when enabled.

#### Logic Database

##### Artaria

- Added: In Screw Attack Room: Get from Door to Freezer(Power) to Start Point 2 by sliding.
- Added: In Screw Attack Room: Get from Start Point 2 to Early SA Platform with Space Jump.
- Added: In Screw Attack Room: Get from Door to Freezer(Power) to Screw Attack Pickup by using Shinespark. Requires Speed Booster Conservation Beginner and Disabled Door Lock Randomizer.
- Added: In EMMI Zone Hub: Get to the item pickup and the top left door from Door to Ballspark Hallway, using Shinespark, Speed Booster Conservation Beginner.
- Added: In EMMI Zone Hub: Get to the item pickup from Door to Ballspark Hallway using Speed Booster and Spider Magnet.
- Fixed: In EMMI Zone Hub: Getting to the item pickup from Door to Ballspark Hallway using Flash Shift and Single Wall Jump is now separated from the Grapple Movement alternative.
- Fixed: In EMMI Zone Hub: Getting to the item pickup from Door to Ballspark Hallway using Flash Shift and Single Wall Jump now requires a Flash Shift Upgrade.
- Fixed: In EMMI Zone Hub: Getting to the item pickup from the lower door to Wide Beam Block Room using a Shinespark now requires Door Lock Rando to be disabled.
- Removed: In EMMI Zone Hub: Redundant option: getting from the lower to the upper Door to EMMI Zone Exit Southwest using Speed Booster when Door Lock Rando is disabled.

##### Burenia

- Added: In Gravity Suit Tower: Getting from the Lower door to Ammo Station South to the Upper door to Gravity Suit Room is in logic with either Power Bombs or after breaking the floor.
- Changed: In Gravity Suit Tower: Getting from the Lower door to Ammo Station South to the Lower door to Gravity Suit Room is now locked behind Highly Dangerous Logic

##### Cataris
- Added: In Underlava Puzzle Room 2: Use Speed Booster with at least one upgrade to shinespark through the speed blocks from the right.

##### Ferenia

- Added: In EMMI Zone Exit Middle: Use Wave Beam and Charge Beam or Power Bombs to open the Upper Door to EMMI Zone Exit West, then traverse through that room to get to the upper door.
- Added: In Purple EMMI Arena: Use Water Space Jump (Intermediate) to jump out of the water to reach the door.
- Changed: In EMMI Zone Exit Middle: Going from the Dock to Map Station to the Door to EMMI ZONE Exit West (Lower) is now trivial.
- Changed: In Purple EMMI Arena: Jumping out of the Water to reach the door using Cross Bombs now requires Water Bomb Jump Beginner. Using Normal Bombs no longer requires Spin Boost.

##### Ghavoran

- Changed: Golzuna logic has been overhauled to include Storm Missiles, Bombs, or Cross Bombs to fight it and forcing Flash Shift, Spin Boost, or Space Jump to dodge its attacks if not using shinesparks to defeat it.
- Fixed: Missing check on PB limitations to get to Orange Teleportal by opening the door from the tunnels below.

### Metroid Prime

- Fixed: Some rooms not appearing on map when "Open map from start" export option is selected
- Fixed: Parasite Queen permadeath when skipping death cutscene
- Fixed: Black bar in Control Tower cutscene
- Fixed: Minor PAL issues regarding Skippable Cutscenes in Exterior Docking Hangar and Sunchamber
- Added: Preset option to force Normal or Hard difficulty in the Main Menu
- Added: More Base QoL
  - All rooms now automatically play music appropriate to the area, even if the original music trigger has not been touched
  - The bomb blocks in Lava Lake and Chapel Tunnel are gone forever once destroyed
  - Fix Arboretum rune scan not always appearing when vines are retracted
  - Fix broken load trigger in Aether Lab Entryway
  - Tweaked the size of some door open and loading triggers
  - Sun Tower Access Ghost can now be seen after performing Early Wild
  - Better music timing of Elite Pirate breakout
  - Fix Chapel of the Elder's item platform not rising up all the way
  - Removed more "flashbang" effects
- Changed: Research Core item acquisition cutscene removed in Competitive Skippable Cutscenes
- Changed: Reintroduce and improve loading trigger optimization in Warrior Shrine
- Changed: Update in-game text when refilling PBs at missile stations
- Changed: The Missile Launcher's broad category is now "missile system" instead of "missile-related upgrade".

#### Logic Database

- Added: Database logic for Hard Mode

##### Chozo Ruins

- Added: Vault NSJ with Wallboosts
- Changed: Decreased Difficulty of Tower of Light NSJ Slope Jump

##### Magmoor Caverns

- Added: Fiery Shores wallcrawl to reach Upper Item

##### Phazon Mines

- Added: Difficult HBJ in MQB Phazon Pit
- Added: Elite Research Single Room OOB to Item
- Added: Upper Elite Research Dash to Reach Item NSJ

##### Phendrana Drifts

- Changed: Thardus Thermaless with Bombs and w/o adjusted
- Added: Phendrana Canyon NSJ Scanless Damage Boost
- Added: Phendrana's Edge NSJ Grappleless BSJ
- Added: Ruined Courtyard NSJ Climb UBJ
- Added: Thardus Skip NSJ from North Quarantine Tunnel

##### Tallon Overworld

- Added: Great Tree Hall Lower NSJ Climb BSJ
- Added: Landing Site B Hop to Reach Gully NSJ

### Metroid Prime 2: Echoes

#### Logic Database

- Changed: Climbing Transport A Access using slope jump + NSJ SA no longer incorrectly requires SJ as well

## [7.0.1] - 2023-11-??

- To be decided if it will be necessary.

## [7.0.0] - 2023-11-03

- **Major** - Added: AM2R has been added with full single player support. Includes Door Lock Rando, some toggleable patches and more.
- Changed: The Changelog window has received a slight overhaul. The date of each release is shown, hyperlinks are fixed, and patch notes are now accessed through a drop-down box (previously used vertical tabs).
- Changed: Trick level sliders ignore mouse scroll inputs, preventing unintended preset changes.
- Changed: The Trick Details list in the menu bar no longer displays tricks that shouldn't be visible in the UI.
- Changed: For Multiworld, sending collected locations to the server can no longer fail if there's an error encoding the inventory.
- Changed: The directory layout has now changed, moving everything that isn't the executable to an `_internal` folder.
- Changed: When verifying the installation, missing files and modified files are listed in the console and log.
- Changed: An explicit error is now displayed when a preset has minimum random starting items higher than the maximum.
- Fixed: Map tracker selects the correct start location if the preset has only one start location that is not the default.
- Fixed: When verifying the installation, the title of the popup now properly says "Verifying installation".
- Fixed: Exporting with hidden item models in a multiworld now works properly.

### Resolver

- Fixed: Bug where damage constraints in chains were not understood correctly.
- Fixed: Damage reductions from multiple suits are no longer multiplied together.
- Improved: The output from the resolver now includes the node with the victory condition.
- Improved: When using verbosity level High or above, the energy is displayed in the output.
- Improved: Speed up resolving of hard seeds by allowing skipping of more kinds of unsatisfied requirements.

### Cave Story

- **Major** - Added: Multiworld support. Currently only supports the version of freeware provided by Randovania.
- Fixed: Exporting Cave Story no longer causes a runtime error.
- Fixed: Presets that start in Camp no longer error in generation.
- Changed: The bookshelf in Prefab House now returns you to Prefab Building, before the boss rush.
- Fixed: Alt-tabbing while in fullscreen no longer crashes the game.
- Fixed: You can no longer select a negative weapon slot from the inventory.
- Fixed: The teleporter menu no longer flickers.

### Metroid Dread

- Fixed: Custom shields now use the correct shader and texture effects and no longer a black background
- Fixed: Issues with negative amount for ammo items. The current amount was set to a wrong value and you had to use a ammo refill station. This also caused issues with the auto tracker and multiworld.

#### Logic Database

- Fixed: The "Power Bomb Limitations" setting is now respected for opening Charge Beam Doors.

##### Artaria

- Changed: Going to Transport to Dairon with Speed Booster now requires the Speed Booster Conservation trick set to Beginner.
- Changed: The item above Proto EMMI now requires Speed Booster Conservation set to Beginner when reaching it with Speed from the top.
- Changed: Using Speed Booster to reach the pickup in EMMI Zone First Entrance now requires either the EMMI defeated or Speed Booster Conservation set to Beginner.

##### Burenia

- Added: Use Spin Boost with Wall Jump to climb from left to right at the top of Gravity Suit Tower.
- Changed: The Early Gravity sequence now requires the Speed Booster Conservation trick set to Beginner.

##### Cataris

- Added: Ledge warp out of the Diffusion Beam Room to avoid being trapped by the one way door and the blob.
- Changed: The item in Dairon Transport Access now requires the Speed Booster Conservation trick set to Beginner.
- Changed: The speed blocks leading to Underlava Puzzle Room 2 now require the Speed Booster Conservation trick set to Beginner or Power Bombs.

##### Dairon

- Changed: The lower item in the Freezer now requires the Speed Booster Conservation trick set to Beginner.
- Changed: The item in Ghavoran Transport Access now requires the Speed Booster Conservation trick set to Beginner when using Space Jump.
- Changed: The item in Storm Missile Gate Room now requires the Speed Booster Conservation trick set to Beginner when coming from above.

##### Elun

- Added: Elun's Save Station is now a valid starting room.
- Changed: The item in Fan Room now requires the Speed Booster Conservation trick set to Beginner.

##### Ferenia

- Added: Emmi Zone West Exit now has a Damage Boost trick to move from the center platform to the west door.
- Changed: The item in Fan Room now requires the Speed Booster Conservation trick set to Beginner or Gravity Suit with door lock rando disabled.
- Changed: The item in Speedboost Slopes Maze now requires the Speed Booster Conservation trick set to Beginner.
- Changed: The Missile+ Tank in Space Jump Room now requires the Speed Booster Conservation trick set to Beginner.

##### Ghavoran

- Changed: Going up Right Entrance with Speed Booster now requires the Speed Booster Conservation trick set to Beginner.
- Changed: The upper item in Golzuna Tower now requires the Speed Booster Conservation trick set to Beginner when using Spin Boost from the top.

### Metroid Prime

- Changed: In the Auto-Tracker Pixel Theme, visors are now pilled, Boost Ball icon with a proper trail, improvements to Power Bomb icon.
- Fixed: Counting normal damage reductions from suits twice.
- Fixed: Item position randomizer not being random.
- Fixed: Foreign object in ruined shrine
- Fixed: Room rando + cutscene skip compatibility
- Fixed: Crash when exporting a seed with a blast shield in phazon infusion chamber and essence death teleporter
- Fixed: [PAL/JP] Restored Missile and Charge shot stun in one hit on Ridley
- Fixed: [PAL/JP] Restored Wavebuster cheese on Ridley
- Fixed: When customizing cosmetic options, the labels are now properly updated.

### Metroid Prime 2: Echoes

- Added: One new Joke Hint referring to Raven Beak added to the pool
- Changed: In the Auto-Tracker Pixel Theme, visors are now pilled, Boost Ball icon with a proper trail, Screw Attack icon now faces clockwise, dedicated Power Beam icon.
- Changed: Damage Requirements for Warrior's Walk Item Pickup has been lowered from 80 to 60 dmg in total (30 energy getting the item and 30 energy going back)

## [6.4.1] - 2023-10-12

### Metroid Dread

- Removed: The "Power Bomb Limitations" has been disabled due to issues. This will be re-added in the future.

## [6.4.0] - 2023-10-05

### Metroid Dread

- Fixed: The "Power Bomb Limitations" setting is now accounted for by logic.

### Metroid Prime:

- Fixed: When room rando is enabled, cutscenes are no longer skippable to avoid a bug with elevators. This will be properly fixed in the future.

## [6.3.0] - 2023-10-02

- Added: During generation, if no alternatives have a non-zero weight, try weighting by how many additional Nodes are reachable.
- Added: Data Visualizer now has a very visible checkbox to quickly toggle if the selected trick filters are enabled.
- Added: When trick filters are enabled, a line is added indicating how many requirements are being filtered.
- Changed: The generator will now consider placing Energy Tanks, if there's a damage requirement that's exactly high enough to kill the player.
- Fixed: The menu option for viewing all Randovania dependencies and their licenses has been restored.
- Fixed: The generator should now handle cases with negative requirements a little better.
- Fixed: Map tracker works again for Metroid Dread and Metroid Prime.

### Resolver

- Fixed: Bug where nested requirements were combined wrongly.
- Improved: Order of exploring certain dangerous events.

### Metroid Dread

- Added: Enky and Charge Beam Doors can be made immune to Power Bombs. This is enabled in the Starter Preset, and can be toggled in Preset -> Game Modifications -> Other -> Miscellaneous -> Power Bomb Limitations.
- Added: Warning in the FAQ about custom text not displaying if the game is played in languages other than English.
- Changed: Exporting games is now significantly faster.

#### Logic Database

- Added: 3 videos to the logic the database for a diagonal bomb jump in Ghavoran, a single-wall jump in Cataris, and a diffusion abuse trick in Artaria.

##### Artaria

- Changed: EMMI Zone Spinner: The connection to the pickup that is available before flipping the spinner now also requires door lock rando and Highly Dangerous Logic to be enabled.

##### Burenia

- Changed: Teleport to Ferenia: Using Speed Booster to get past the Shutter Gate now requires Speed Booster Conservation Beginner.

##### Cataris

- Changed: Thermal Device Room South: The connections to the thermal door that closes after using the thermal device now logically remains open when door lock rando is disabled and the "Can Slide" and "Shoot Beam" templates are satisfied. This is a handwave that makes the thermal device no longer a dangerous resource.
- Changed: Single-wall Jump trick in Cataris Teleport to Artaria (Blue) now requires a slide jump.
- Changed: Exclude Door above First Thermal Device from Door Randomization. Effectively making the First Thermal Device a safe action also when doors are randomized.

##### Dairon

- Changed: Yellow EMMI Introduction: Using Speed Booster to go through the Shutter Gate, right to left, no longer requires Flash Shift Skip.

##### Ferenia

- Changed: Purple EMMI Introduction: Using Speed Booster to get past the Shutter Gate now requires Speed Booster Conservation Intermediate instead of Flash Shift Skip Beginner.

##### Ghavoran

- Changed: The connection of EMMI Zone Exit Southeast and EMMI Zone Exit West is now a proper door. This enables it to now be shuffled in door lock rando.
- Changed: Going backwards through the Eyedoor now requires having first destroyed it, Flash Shift and Intermediate Movement, or being able to tank the damage.

### Metroid Prime

- Fixed: Door from Quarantine Access A to Central Dynamo being inoperable with Reverse Lower Mines enabled.
- Fixed: Minor issues with new skippable cutscenes option.
- Fixed: PAL export with skippable cutscenes
- Fixed: Flaahgra crash with skippable cutscenes (fingers crossed)
- Fixed: Warrior shrine loading behavior
- Changed: Remove white screen flash effect when crates explode.
- Changed: Skippable cutscene modes are no longer experimental. Skippable is the new default. Competitive cutscene mode has been updated appropriately.
- Changed: Update tournament winner scan in Artifact Temple
- Changed: Improve loading times when leaving MQB
- Changed: Parasite Queen no longer respawns on 2nd pass
- Changed: The post-Parasite Queen layer in Biotech Research Area 1 now prevents backtracking through Emergency Evacuation Area (1-way door)
- Removed: Major/Minor Cutscene Mode (Major hidden behind experimental options)

#### Logic Database

##### Impact Crater

- Added: The Metroid Prime Exoskeleton fight has full combat logic.

##### Chozo Ruins

- Added: Sun Tower Sessamoharu Complex Bomb Jump to Skip Super Missiles/Scan Visor

##### Phazon Mines

- Added: Phazon Processing Center between Pickup and Maintenance Tunnel Door
- Fixed: Traversing from the Spider Track Bridge to the Quarantine Access A door in Metroid Quarantine A now properly requires the barrier to be removed or `Backwards Lower Mines` to be enabled.

##### Phendrana Drifts

- Added: New Thardus Skip Method from Room Center
- Added: Quarantine Monitor to North Quarantine Tunnel Thardus Skip
- Added: Phendrana Shorelines Spider Track item without spider ball out of bounds trick

### Metroid Prime 2: Echoes

- Changed: When Progressive Grapple is enabled, it will now show `2 shuffled copies` rather than `Shuffled` for better consistency.
- Changed: A proper error message is displayed when mono is not found, when exporting a game on macOS and Linux.

#### Logic Database

- Added: 22 videos to the logic database. see the [Video Directory]
(https://randovania.github.io/Metroid%20Prime%202%20Echoes/) for the full collection
- Added: Comments to some Beginner Bomb Jump tricks
- Changed: The trick setting "Suitless Ingclaw/Ingstorm" got renamed to "Suitless Dark Aether" with the intention to cover more tight Dark Aether energy requirements outside of Ingclaw or Ingstorm related checks.

##### Sky Temple Grounds:

- Changed: War Ritual Grounds, Shrine Access, Lake Access, Accursed Lake, Phazon Pit and Phazon Grounds will now require a Suit on trickless settings

##### Agon Wastes:

- Added: Main Reactor: Scan Dash (Advanced) to reach the Luminoth Corpse which allows to reach the item through Slope Jumps and Standable Terrain (Advanced).
- Added: Main Reactor: It is now possible to get to the item with only Spider Ball, Morph Ball Bombs, Standable Terrain (Intermediate) and Bomb Space Jump (Expert) without Space Jump.

##### Dark Agon Wastes:

- Added: Hall of Stairs: Bomb Space Jump (Advanced) to reach Save Station 3 Door without Space Jump

##### Dark Torvus Bog:

- Added: Portal Chamber (Dark): It is now possible to reach the Portal with a Slope Jump (Intermediate) and Screw Attack without Space Jump.

##### Sanctuary Fortress:

- Added: Main Gyro Chamber: Instant Morph (Hypermode) into boost, to destroy the glass to Checkpoint Station
- Added: Reactor Core Item pickup now possible with just Spider Ball and Morph Ball Bombs via Standable Terrain (Intermediate) and Bomb Jump (Intermediate)
- Added: Vault: Extended Dash (Expert) and Boost Jump (Expert) Method to reach the Spinner Side
- Added: Accessing the portal in Watch Station with a Bomb Space Jump (Advanced) to reach the Spider Track, Standable Terrain (Advanced) to reach the Bomb Slot, and an Instant Morph (Advanced)

##### Ing Hive:

- Added: Hive Temple Access: Slope Jump (Expert) into Screw Attack to skip Hive Temple Key Gate
- Changed: Temple Security Access: Z-Axis Screw Attack Trick is changed into Screw Attack into Tunnels (Advanced)
- Changed: Culling Chamber and Hazing Cliff will now require a Suit on trickless settings

## [6.2.0] - 2023-09-02

- Added: "Help -> Verify Installation" menu option, to verify that your Randovania installation is correct. This is only present on Windows.
- Changed: Game generation is now up to 150% faster.
- Changed: The resolver now tries otherwise safe actions behind a point of no return before it tries actions that give dangerous resources. This makes the solve faster by avoiding some cases of backtracking.
- Changed: Comments no longer prevent And/Or requirements from being displayed as short form.
- Fixed: Auto Tracker icons that were supposed to be always visible no longer show as disabled.
- Fixed: Opening race rdvgame files from older Randovania versions now works properly.
- Fixed: Exporting games with hidden Nothing models don't crash during the exporting process anymore.
- Fixed: For macOS, exporting Metroid Prime 2: Echoes games does not require you to run Randovania from within a terminal anymore to see the Mono installation.

### Metroid Dread

- **Major** - Added: Elevator and Shuttle randomizer. The destination is shown on the elevator/shuttle's minimap icon and in the room name, if enabled. This will show different area names to the logic database for some items.
- **Major** - Added: Split beams and missiles. When playing with non-progressive beams or missiles, each individual upgrade provides a unique effect instead of providing the effects of all previous upgrades.
- Added: An in-game icon will appear if the player becomes disconnected from the multiworld server.
- Changed: The Starter Preset and April Fools 2023 preset now have non-progressive beams and missiles, instead of progressive.
- Changed: Bomb Shields are no longer vulnerable to Cross Bombs.
- Fixed: The door model for certain door types now uses the intended textures correctly.
- Fixed: The save file percentage counter and the per-region percentage counter are now all updated correctly.

#### Logic Database

- Added: Diagonal Bomb Jump in Ferenia - Speedboost Slopes Maze.
- Added: Diagonal Bomb Jump in Burenia - Main Hub Tower Top, to the Missile Tank, using either Gravity Suit or an out of water bomb jump.
- Added: In Dairon - West Transport to Ferenia, use Wave Beam to push the Wide Beam Block from above, without Wide Beam.
- Added: Logic to handle having Ice Missiles without Super Missile.
- Added: In Ghavoran - Teleport to Burenia, Cross Bomb Skip using just Morph Ball to get to and from the Pickup. Rated one level higher than the corresponding usage with Flash Shift or Spin Boost.
- Added: Ledge Warp usage to flip the spinner in Ghavoran next the Transport to Elun, and in Elun to release the X.
- Added: All Chozo-X encounters now have energy requirements.
- Changed: Added Wide Beam to missile farming during Kraid's fight.
- Changed: Fighting Kraid in Phase 2 without going up is moved from Beginner Combat to Intermediate.
- Changed: Fighting Kraid with no energy is now Intermediate Combat. Fighting with 1 Energy Tank is Beginner.
- Changed: Dodging in all Chozo-X fights now has Flash Shift as trivial, Spin Boost with Beginner Combat, and nothing with Intermediate.
- Changed: In Dairon - Teleport to Artaria, breaking the speed blocks is no longer "dangerous". This is done by removing the "Before Event" condition on breaking the blocks from above.
- Changed: In Artaria - Water Reservoir, breaking the blob is no longer "dangerous", as long as Slide is not randomized. This was previously dangerous because there's a connection in EMMI Zone Exit Southwest that makes use of Speed Booster, however, by simply adding a "Can Slide" option on the same condition, the logic now sees the blob as safe.
- Changed: In Burenia: Fighting Drogyga is now only "dangerous" if Highly Dangerous Logic is enabled. This is achieved by adding a Highly Dangerous Logic constraint on all instances where the logic uses "Before Drogyga" on connections in the Underneath Drogyga room.
- Changed: Move victory condition to after Raven Beak, and encode all requirements to finish the escape sequence to that connection. This avoids having a "dangerous" resource at the end of the game.
- Changed: In Burenia - Main Hub Tower Middle, lowering the Spider Magnet Wall is now "dangerous" only when Highly Dangerous Logic is enabled. The connection from the bottom of the room to the Pickup Platform that uses Grapple Movement requires the Spider Magnet Wall to not be lowered now requires Highly Dangerous Logic. The randomizer currently doesn't have the necessary options to make this connection mandatory in any seeds anyway.
- Changed: Most instances of pushing Wide Beam Blocks by using Wave Beam through walls now no longer need Wide Beam. Notable exception is Dairon - West Transport to Ferenia, from below.
- Changed: Boss fight logic using Ice Missile without Super Missile is no longer an option, and effectively requires as many missiles as with normal Missiles.
- Changed: Boss fight logic now understands how damage values work with Split Beams behavior.
  - Affected bosses: Robot Chozo fights, Chozo X fights and Raven Beak.
  - Having only Plasma Beam or only Wave Beam is only used to fight the Robot Chozos, at Combat Intermediate.
  - Having both Plasma Beam and Wave Beam is considered as the same bracket as only Wide Beam.
  - Having Wide Beam and Wave Beam is considered as the same bracket as Wide Beam and Plasma Beam.
- Changed: Exclude Ghavoran door between Flipper Room and Elun Transport Access from being shuffled as a Grapple Beam door in Door Lock rando. This is to enable a Ledge Warp to flip the Spinner from below.
- Changed: In Ghavoran - Flipper Room, rotating the flipper the normal way can now be in logic before having pulled the Grapple Block at Right Entrance or having turned on Power Switch 2 in Dairon, if Transport Randomizer is enabled.
- Changed: Revised logic for fighting Corpius
  - When using missiles without an ammo requirement, the X must not have been released.
  - Using Cross Bomb is moved to Combat Beginner
  - For Missiles, Super Missiles and Ice Missiles, the number of required missiles is reduced by 1, which matches the pre-existing comments. These alternatives remain Combat Intermediate.
  - For Missiles, Super Missiles and Ice Missiles, these can now also be used without combat tricks, but you need 1.5x as many units of Missiles ammo as the combat trick version.
  - Added Storm Missiles.
- Fixed: A typo in the room name Ferenia - East Transport to Dairon has been changed from East Transport to Darion.
- Fixed: In Burenia - Teleport to Ghavoran, to open the Plasma Beam door from below, add requirement to have Plasma Beam. This becomes relevant with Separate Beam Behavior.
- Fixed: In Artaria - Teleport to Dairon, to enter the teleport itself using Wave Beam, add requirements to have Wide Beam and Door Lock Rando being disabled. The former becomes relevant with Separate Beam Behavior.
- Fixed: In Cataris - Kraid Area, when using Wave Beam to fight Kraid from behind, you now also need the rest of the rest of the requirements to fight Kraid.

### Metroid Prime

- Fixed: One-way elevator mode not able to generate
- Fixed: Doors openable underneath blast shields
- Fixed: Doors and Blast shields hurting the player with reflected shots
- Fixed: Starting items getting  ignored when starting in Connection Elevator to Deck Alpha
- Fixed: Skipping the cutscene in Connection Elevator to Deck Alpha also skips item loss
- Fixed: Doors in Omega Research not locking
- Fixed: Elite Control entry Barrier activating again
- Fixed: Hall of the Elders "New Path Opened" HUD Memo not appearing
- Fixed: Some unskippable cutscenes
- Fixed: Removed HUD Memos in Emergency Evacuation Area
- Fixed: Timing of Metroids in Metroid Quarantine A
- Fixed: Stuck camera in control tower
- Fixed: Timing of flying pirates in control tower
- Fixed: Echoes Unlimited Missiles model now appears larger
- Added: More Quality of life improvements over vanilla
  - Colorblind friendlier flamethrower model
  - Power Bombs now have a heat signature
  - Power Conduits activate even if only 1 of 3 wave particles hit
  - Main Quarry power conduit no longer reflects charged wave
  - Added lock to top door during Phazon Elite fight
  - Doors unlock from picking up the artifact item instead of the Phazon Elite dying

#### Logic Database

##### Chozo Ruins

- Added: Reverse Flaahgra in Sun Tower is now logical
- Added: Furnace E Tank Wall Boost Escape
- Added: Transport Access North Wallboost to Hive Totem from Elevator
- Added: Trigger Ghosts from Sun Tower Access without Bombs or Spider

##### Phazon Mines

- Added: Fungal Hall A now has Energy and Combat Logic
- Added: Fungal Hall A SJ Scan Dash Grapple Skip
- Added: Fungal Hall Access NSJ Bombless Escape to Fungal Hall A

##### Phendrana Drifts

- Changed: Phendrana Canyon Pickup NSJ Bombless Triple Boost Adjustments
- Changed: Control Tower Plasma Skip is now Beginner
- Added: Hunter Cave Bunny Hop to reach Hunter Cave Access from Lower Edge Tunnel
- Added: Hunter Cave Slope Jump to reach Chamber Access from Lake Tunnel

##### Tallon Overworld

- Added: Root Cave Climb NSJ Boost Strat

### Metroid Prime 2: Echoes

- Added: New cosmetic suit options. Please note that these suits require the experimental patcher to be enabled.
- Added: The internal game copy is automatically deleted when exporting a game fails in certain situations.

#### Logic Database

- Added: 307 videos to the logic database. see the [Video Directory]
(https://randovania.github.io/Metroid%20Prime%202%20Echoes/) for the full collection.

##### Temple Grounds

- Added:  NSJ Extended Dash (Expert) to cross Grand Windchamber through the middle platform.

##### Sky Temple Ground

- Removed: Phazon Grounds NSJ, No SA -> Invisibil Objects (Hypermode) or Movement (Expert) and Dark Visor. Doesn't exist.

##### Agon Wastes

- Added: NSJ Extended Dash (Advanced) to reach Temple Access Door in Mining Station A.

##### Sanctuary Fortress

- Added: Extended Dash (Expert) to reach the Scan Post in Watch Station Access from Main Gyro Chamber Door.
- Added: Extended Dash (Expert) to reach Main Gyro Chamber Door in Watch Station Access from the Scan Post Side.
- Added: Workers Path - Screw Attack from Z-Axis (Intermediate) now requires Bomb Space Jump (Intermediate) from Dynamo Works
- Added: Workers Path - Bomb Jump (Advanced) method added to reach cannon NSJ from landing platform

## [6.1.1] - 2023-08-07


- Changed: Improve performance significantly when opening a Multiworld session with long history.
- Changed: Slightly improve performance when opening game details.
- Fixed: The correct error is displayed when the incorrect password is provided for Multiworld Sessions.

### Metroid Dread

- Fixed: The progress bar when exporting no longer reaches 100% earlier than intended in some situations.
- Added: Racetime seeds can now be directly imported into Randovania

## [6.1.0] - 2023-08-02

- **Major** - Removed: Starting sessions is no longer necessary and has been removed as an option. It's now always possible to clear a generated game.
- Added: Importing permalinks and rdvgames in a multiworld session now creates new worlds if missing.
- Added: The Generation Order spoiler now has a field to filter it.
- Added: An "Export Game" button has been added to "Session and Connectivity" tab as a shortcut to export any of your worlds.
- Added: It's now possible to filter the history tab in a Multiworld session.
- Added: Add Ready checkbox for Multiworld sessions.
- Added: A new tool was added to the Pickup tab of Game Details that lets you quickly find in which worlds your pickups are.
- Added: The time a world last had any activity is now displayed in the Multiworld session.
- Added: A toggle for allowing anyone to claim worlds in a Multiworld session.
- Added: Sending pickups to an offline world now updates the auto tracker.
- Added: Warnings now show up in Multiworld sessions if you're not connected to any of your worlds.
- Changed: The popup when replacing a preset for a Multiworld Session now has the same features as the solo game interface.
- Changed: Text prompts now default to accepting when pressing enter.
- Changed: Reorganized the top menu bar. The Advanced menu is now called Preferences, with an Advanced sub-menu. Opening the Login window is now in the Open menu.
- Changed: The handling for presets that can't be loaded have been improved.
- Changed: Finishing a session is now called hiding a session, and now can be undone.
- Fixed: Multiworld now properly respects major/minor configuration of each world.
- Fixed: The generation order for multiworld session now correctly handles any kind of names.
- Fixed: Any buttons for changing presets or deleting worlds are properly disabled when a game is being generated.
- Fixed: Import rdvgames for games that uses certain features, like Sky Temple Keys on Bosses or Metroid DNA in Dread, now works properly.
- Fixed: Session Browser now properly sorts by creation date and user count. It also now properly defaults to showing recent sessions first.
- Fixed: Tracking another user's inventory now properly keeps working after a connection loss.
- Fixed: Sorting the session history and audit log now works properly.
- Fixed: In Multiworld session, the Claim world button is now properly disabled when you don't have permissions.
- Fixed: Changing a preset no longer causes it to lose its position in the tree.
- Removed: Connecting to Dolphin on Linux executable builds is now hidden on known situations that it doesn't work properly.

### Metroid Dread

- **Major** - Added: Multiworld support for Dread.
- Changed: Ryujinx (Legacy) is disabled when auto-tracker support is on, or in a multiworld.
- Fixed: Dairon - Navigation Station North can no longer be assigned a hint, which would then be replaced with DNA Hints.
- Added: A new auto-tracker layout featuring progressive items.
- Added: Custom shields now have alternate and more accessible models, which can be toggled per-shield in Cosmetic Options.

#### Logic Database

- Added: 2 videos to the database
- Added: Slide from right to left in Cataris - Total Recharge Station South.
- Added: Grapple Movement to get from Lower Door to Wide Beam Block Room to Upper Door in Artaria - EMMI Zone Hub.
- Added: Crossing the water gap in Ferenia EMMI Zone Exit East with just Bombs (Hypermode IBJ and DBJ) or Cross Bombs and a Slide Bomb Boost (currently Movement Advanced).
- Added: Use Speed Booster and Gravity Suit to escape Cataris - Kraid Arena after fighting Kraid.
- Added: Using Wall Jump to get past the Flash Shift gate in Burenia - Teleport to Ferenia.
- Changed: Make it possible to get to the Diffusion Beam location without Morph Ball.
- Fixed: Entering Hanubia Orange EMMI Introduction from the right now requires having beaten the Red Chozo.
- Fixed: The Pseudo Wave Beam in Burenia - Burenia Hub to Dairon now correctly requires Wide Beam.
- Fixed: Logic issues surrounding ending the Chain Reaction sequence in Artaria, aka the Vanilla Varia Suit area.
- Removed: In Cataris - Green EMMI Introduction, the advanced Pseudo Wave Beam to break the blob from below is removed.
- Removed: In Ghavoran - Blue EMMI Introduction, the trickless Ballspark to climb the room has been removed.

### Metroid Prime

- Added: Experimental Option - `Skippable` Cutscene Mode. Keeps all cutscenes in the game but makes it so they can be skipped with the START button
- Added: Experimental Option - `Competitive (Experimental)` Cutscene Mode Removes some cutscenes from the game which hinder the flow of competitive play. All others are skippable. This will eventually replace the existing Competitive implementation.
- Added: Introduction of non-critical fixes and improvements to the base game such as fixed sound effects and removed tutorial popups. Those wanting an untainted experience of the vanilla game may still do so at their own risk by activating "Legacy Mode". For technical description of what's changed, see [qol.jsonc](https://github.com/toasterparty/randomprime/blob/randovania/generated/json_data/qol.jsonc)
- Added: Completely overhauled how custom Blast Shields and Doors look
- Added: Morph Ball Bomb and Charge Beam door locks now use Blast Shields so that they only need to be opened once with that weapon
- Added: New "Gamecube" pickup model which acts as a placeholder for all non-nothing items without a suitable model which can be displayed natively
- Added: The "Hints" page in the "Game" window now lists the location of the Phazon Suit hint.
- Changed: Non-NTSC enemies now have their health reset to match NTSC 0-00
- Changed: Blast Shields are much more visible in dark rooms
- Fixed: Random Elevators settings should no longer have mismatches between the UI and the preset regarding which elevators are excluded.
- Fixed: HoTE statue door can now handle a blast shield cover
- Fixed: Old scan points lingering in Door Lock Rando
- Fixed: Door Lock Rando shields now make explosion sounds

#### Logic Database

- Added: 52 videos to logic database, bringing the total available via the [Video Directory](https://randovania.github.io/Metroid%20Prime/) to 276

##### Chozo Ruins

- Added: The Hall of the Elders Ghost Skip from Reflecting Pool Access to reach Crossway Access South, using advanced level tricks.
- Added: Knowledge (Intermediate) for reaching Elder Chamber without fighting the Chozo Ghost.
- Added: Main Plaza - Tree item OoB logic.
- Added: Crossway - Easier boost only method for item.
- Changed: Tower of Light - Reduced gravityless SJ slope jump to tower chamber to Beginner.
- Fixed: Ice Beam has been removed from the connection to Elder Chamber in Hall of the Elders.
- Fixed: The Door in Tower of Light Access that leads to Ruined Shrine is now a normal Door instead of a Wave Beam Door.
- Changed: Ruined Nursery Bombless Standables Logic Adjustments
- Added: Ruined Nursery Bombless w/ Boost strat
- Added: Training Chamber Ghost Skip

##### Phendrana Drifts

- Changed: Quarantine Cave - Various cleanup with Thardus fight logic. Reworked visor requirements. Added Missile strategy (allows Ice Beam only fight logically).
- Added: Added Quarantine Cave NSJ Scan Dash to Q-Mon Tunnel
- Added: Dash to Q Mon from Room Center with SJ
- Added: Reverse Thardus Skip Logic (Scan and Scanless)
- Added: Thardus Hop
- Changed: Ice Ruins West Baby Sheegoth Jump Damage Requirements and Trick Adjustments
- Added: Gravity Chamber Pickup (Missile) NSJ w/o Grapple/Plasma Dash Method and Bombu Method

##### Phazon Mines

- Added: Metroid Hop to reach Missile from Quarantine Access A
- Changed: Various Metroid Quarantine A logic adjustments
- Fixed: NSJ Phazon Processing Center having too few requirements

### Metroid Prime 2: Echoes

- Added: Tracker layout "Debug Info", which also shows details useful for investigating errors.
- Added: The Coin Chest model from multiplayer is now used for offworld items instead of the ETM model.
- Changed: The Power Beam and the Morph Ball now use the Coin Chest model when shuffled, instead of the ETM model.
- Added: 4 new joke hints in the pool.
- Fixed: The gate in Command Center now opens correctly when using the new patcher.
- Fixed: Doors in Venomous Pond can no longer become blast shields.
- Fixed: The door from Sacrificial Chamber Tunnel to Sacrificial Chamber has been excluded from door lock rando.
- Fixed: Random Elevators settings should no longer have mismatches between the UI and the preset regarding which elevators are excluded.

#### Logic Database

- Added: 4 videos to logic database, see the [Video Directory](https://randovania.github.io/Metroid%20Prime%202%20Echoes/) for the full collection

## [6.0.1] - 2023-07-04

- Added: Option for disabling crash reporting and monitoring.
- Added: In multiworld sessions, you're prevented from selecting a preset that is incompatible with multiworld.
- Added: In multiworld sessions, world names must now be unique.
- Changed: The Privacy Policy has been updated to mention crash reporting and monitoring.
- Changed: Tweaked the error reporting for generating and exporting games.
- Fixed: Importing permalinks and spoilers in multiworld no longer fails.
- Fixed: Generation order is no longer hidden when Door Lock is enabled with Types mode.
- Fixed: Pickups providing negative resources can now be sent in multiworld games.
- Fixed: The prompt for a session name no longer deletes spaces at the end, making it easier to split words.
- Fixed: In multiworld sessions, the copy permalink button is properly disabled before a game is available.

## [6.0.0] - 2023-07-03

- **Major** - Multiworld support has been significantly changed! New features include:
  *  Sessions now have Worlds instead of rows with users, and users can be associated with any number of Worlds.
     * This means it's now possible to play a Multiworld entirely solo.
  *  You can connect to one Dolphin and any number of Nintendont at the same time.
  *  Multiple sessions can be opened at the same time.
  *  A session window is no longer required to be kept open. As long as Randovania is connected to a game, the server communication works.
- Added: It's now possible to drag presets directly into the root of the presets.
- Added: The order you place presets when drag and dropping is now saved.
- Added: New command line arguments `--local-data` and `--user-data` to allow configuring where Randovania saves its data.
- Added: New Door Lock rando mode - Types. In this mode, every single door of a type is swapped with another type. Generation times should be fast and be compatible with multiworld.
- Added: Interface to customize preset description.
- Added: It's now possible to save rdvgame files for race games. This is not available for multiworld.
- Added: When editing a Pickup Node, there's now a button to find an unused pickup index.
- Added: When viewing the spoiler log in a Multiworld session, it will now display the names for each world rather than "Player 1", "Player 2", etc.
- Changed: Discord login is now performed via your browser, instead of the Discord client.
- Changed: Door Lock mode Two-way is now named Doors. The functionality is unchanged.
- Changed: Improved preset descriptions, making them significantly simpler.
- Changed: Some preset options which are not ready for wide consumption have been hidden by default. To show all preset options, please select `Advanced > Show Experimental Settings`.
- Changed: In the Data Visualizer, requirements are now displayed using a tree widget, which allows for collapsing the and/or blocks.
- Changed: Optimized the solver by allowing more resources as additional resources, allowing more actions to be skipped until the necessary resources are found.
- Changed: For Multiworld, it's now preferred to have an additional pickups than placing it in another player's game, when there's no locations left in your game.
- Changed: Randovania now internally uses the term `Region` for what used to be called a `World`. This is mostly an internal change.
- Changed: Connecting to Dolphin is now hidden on macOS, as it never was supported.
- Changed: Door Lock rando generation is now up to 50% faster.
- Fixed: Issue where the resolver didn't find the paths that lead to taking the least damage.
- Fixed: The resolver no longer allows events as additional requirements. This fixes a problem that could lead to an event locking itself.
- Fixed: The `database render-region-graph` command now works properly.

### Cave Story

- Nothing.

### Metroid Dread

- **Major** - Added: Random Starting Locations is now supported. This enables all Save Stations, Navigation Stations, and Map Stations as possible starting options.
- Added: New cosmetic option to display Randovania's area names on the HUD, either always or after room transitions.
- Added: Door Lock Randomizer can randomize doors to be weak to Ice Missile, Storm Missile, Diffusion Beam, Bombs, Cross Bombs, Power Bombs.
- Added: New option under "Game Modifications" to choose how inconsistencies in Raven Beak's damage resistance are handled.
- Added: Auto tracker is now supported via a new game connection choice.
- Added: Exporting now checks if the RomFS folder has some required files.
- Changed: The doors in Itorash are now excluded from being shuffled in Door Lock Randomizer.

#### Patcher Changes

- Added: Belated April Fools 2023 preset. Enables door rando by default, as well as some surprise changes to the item pool. Make sure to see what advice ADAM has to give!
- Changed: Pickups can be configured to take away some of an item instead of giving more (e.g. missile tanks could take away missiles when collected).
- Fixed: Using Morph Ball in Proto Emmi sequence no longer crashes the game.

#### Logic Database

- Added: Grapple Movement (Beginner) for going up the left side of Burenia - Main Hub Tower Middle.
- Added: Movement (Intermediate) and Water Bomb Jump (Intermediate) for getting out of the water at the same spot.
- Added: Grapple Movement (Beginner) for the Grapple only method of reaching the Missile Tank in Main Hub Tower Top.
- Added: Use Speed Booster to skip breaking the blob submerged in water in Artaria Early Cloak room, requires Speed Booster Conservation (Beginner).
- Added: Use Flash Shift to go right after getting the pickup in Artaria EMMI Zone Spinner.
- Added: Use Flash Shift and Slide Jump to go from Artaria White EMMMI Arena to the top door to EMMI Zone Spinner.
- Added: A new way to reach the tunnel in EMMI Hub Zone with Spider Magnet, Flash Shift and Single-wall Wall Jump (Advanced).
- Added: Use a Shinespark to climb up from Above Screw Attack Blocks in Burenia Main Hub Tower Bottom with only Gravity Suit.
- Added: Use a Shinespark to climb up from Alcove Across Grapple Block in Burenia Main Hub Tower Bottom with only Speed Booster using Speed Booster Conservation Beginner.
- Added: Use a Shinespark with Gravity Suit to reach Ammo Recharge South at the bottom of Burenia Gravity Suit Tower before the Destroy Gravity Suit Floor event.
- Added: Use Spin Boost And Gravity Suit with different trick strategies to cross the big gap in Burenia Main Hub Tower Middle.
- Added: Use a Shinespark with Gravity Suit to reach the Spider Magnet wall in Burenia Main Hub Tower Middle from the bottom of the room.
- Added: Climb up to the Charge Beam Door in Burenia Main Hub Tower Middle using Gravity Suit and Flash Shift.
- Added: Climb up from the Charge Beam Door in Burenia Main Hub Tower Middle using Gravity Suit, a Slide Jump, Spin Boost and a Wall Jump.
- Added: Allow using Shinesparks in Gravity Suit Tower by storing speed in the upper part of Gravity Suit Room, also when Door Lock rando is enabled.
- Added: Pseudo-Wave Beam to break the blob in Ferenia Wave Beam Tutorial, from the right.
- Added: Use Spider Magnet with Grapple Beam in Ghavoran Spider Magnet Elevator.
- Added: Use Speed Booster to get past the pool of water in Dairon Freezer before turning on the power.
- Added: Various trick alternatives to get past the pool of water in Dairon Freezer with Bomb Jumps.
- Added: Water Bomb Jump in Burenia Underneath Drogyga to get up to the left ledge with Normal Bomb, rated as Intermediate.
- Changed: Wall Jump from Flash Shift for reaching the left Dock to Main Hub Tower Top in Main Hub Tower Middle has been removed; it is now trickless.
- Changed: Wall Jump from Flash Shift for reaching the left Dock to Main Hub Tower Top in Main Hub Tower Middle has been removed; it is now trickless.
- Changed: Avoid treating Gravity Suit as a dangerous resource, by removing the "No Gravity Suit" constraint from the "Perform WBJ" template.
- Changed: Going through Artaria Lower Path to Cataris using Damage Boost no longer requires Morph Ball.
- Changed: Reduced the difficulty of the Wall Jump in Dairon Teleporter to Artaria, to reach the pickup from the teleporter, from Advanced to Intermediate.
- Changed: Using Wall Jump Advanced to climb across Moving Magnet Walls (Small) in Cataris, aka Adam Skip, now correctly requires Spider Magnet.
- Changed: The Upper Tunnel from Burenia Teleport to Ghavoran to Main Hub Tower Middle has been converted from a Morph Ball Tunnel to a Slide Tunnel. In order to use this tunnel with Slide, Gravity Suit is also required.
- Changed: In Burenia Teleport to Ghavoran, using Power Bombs to get back up from Early Gravity Speedboost Room now requires 2 ammo units of Power Bomb. The purpose is to account for using one unit on the way down in the first place.
- Changed: Water Bomb Jump in Artaria First Tutorial, after adding the water has been changed to Infinite Bomb Jump.
- Changed: Infinite Bomb Jump in Artaria Screw Attack Room to jump out of the water under the Recharge Station has been changed to Water Bomb Jump.
- Changed: Water Bomb Jump in Burenia Underneath Drogyga to get the pickup is now Beginner with Cross Bombs.
- Changed: Water Bomb Jump in Burenia Underneath Drogyga to get up to the left ledge with Cross Bomb is now Beginner.
- Changed: Bomb Jumping to the upper part of Ghavoran Map Station Access now requires Water Bomb Jump Intermediate with Normal Bomb and Beginner with Cross Bomb. This was previously trivial with both of those.
- Changed: Bomb Jumping to the upper part of Ghavoran EMMI Zone Exit Southeast with Cross Bombs is changed from trivial to Water Bomb Jump Intermediate.
- Changed: Bomb Jumping to the upper part of Ghavoran EMMI Zone Exit Southeast with Normal Bombs is changed from Infinite Bomb Jump Intermediate to both Water Bomb Jump Intermediate and Diagonal Bomb Jump Intermediate.
- Fixed: Correctly require breaking the blob in Burenia Teleport to Ghavoran to be able to go from Main Hub Tower Middle to Teleport to Ghavoran through the upper Tunnel.
- Fixed: Burenia Hub to Dairon Transport Blob from Below giving the wrong event resource.
- Removed: Use Cross Bombs to skip the blob submerged in water in Artaria Early Cloak room. The point of this connection is to skip breaking the blob, which is no longer dangerous when you have the Morph Ball.

### Metroid Prime

- Changed: Divided the "Other" tab into "Quality of Life" and "Chaos".
- Changed: QoL Game Breaking, QoL Cosmetic, QoL pickup scans, Varia-only Heat Protection and Deterministic RNG settings are now always enabled. A new chaos option "Legacy Mode" has been added as a catch-all replacement, including the PB Refill from 5.8.0.
- Changed: Pickups can be configured to take away some of an item instead of giving more (e.g. missile tanks could take away missiles when collected).
- Removed: One-Way door lock randomizer has been removed. This has actually been the case since 5.3.0!
- Fixed: The "Unlock Save Station doors" option should now correctly unlock them.

#### Logic Database

##### Chozo Ruins

- Changed: Reorganized Morph Ball pickup in Ruined Shrine to better fit database good practices.

### Metroid Prime 2: Echoes

- **Major** - Added: Door Lock randomizer has been added. Note that this feature requires enabling the new patcher.
- Added: New random elevators mode: Shuffle Regions. In this mode, we keep the game world consistent by shuffling the regions around Temple Grounds, and then changing the elevators to match. See [this map](randovania/data/gui_assets/echoes_elevator_map.png) for reference.
- Added: When the new patcher is enabled, Security Station B starts in the post-Dark Samus appearance. This change is supported by logic.
- Changed: Pickups can be configured to take away some of an item instead of giving more (e.g. missile tanks could take away missiles when collected).
- Changed: When the new patcher is enabled, some cosmetic effects are removed from Torvus Temple in an attempt to make it crash less.
- Changed: For Multiworld ISOs, the game name now mentions the session name and world name.
- Removed: The elevator sound effect removal is no longer an option and is now automatically enabled in the appropriate circumstances.
- Fixed: The progress bar when exporting a seed is now much more accurate.

#### Logic Database

- Fixed: Re-Added Vanilla Method to access Storage C to logic.
- Changed: Movement trick level for reaching the door to Security Station B from Bioenergy Production with a NSJ Screw jump extension from Advanced to Beginner.
- Changed: Combat/Scan Dash trick level for reaching the door to Security Station B from Bioenergy Production with a Scan Dash from Expert to Intermediate.
- Added: 142 videos to the logic database
- Added: Method to climb Forgotten Bridge with Jump Off Enemy (Advanced)
- Added: Scan Dash to grab the half pipe item in Dark Torvus Arena with Combat/Scan Dash (Intermediate)
- Added: Method to collect the pickup in Reactor Core using the top Rezbit, Bombs, Bomb Space Jump (Advanced), Standable Terrain (Advanced), Movement (Advanced), and Jump Off Enemies (Expert).
- Added: Method to reach the top cannon in Sanctuary Entrance using Bombs, Space Jump Boots, Bomb Space Jump (Advanced), and Standable Terrain (Advanced).
- Added: Method to collect the pickup in Abandoned Worksite using just Screw Attack, and Screw Attack into Tunnels/Openings (Advanced).
- Added: Method to collect the pickup in Bioenergy Production using Boost Ball, Spider Ball, Screw Attack, and Movement (Advanced).

## [5.8.0] - 2023-06-05

- Added: It's now possible to save rdvgame files for race games. This is not available for multiworld.
- Changed: Use the user's new discord display name instead of their username, for users that migrated.
- Fixed: Batch generation now properly prevents Windows from going to sleep.

### Metroid Prime

- Fixed: Generator unable to pass through one-way permanently locked doors such as the ones in uncrashed Frigate
- Fixed: Exporting games with both Door Lock Rando and Room Rando will now preserve both modifications
- Added: Missile Stations refill Power Bomb. In this version, this is always enabled.

#### Logic Database

- Added: 55 videos to logic database, bringing the total available via the [Video Directory](https://randovania.github.io/Metroid%20Prime/) to 224

##### Tallon Overworld

- Added: Biotech Research Area 1 - Easier gravityless NSJ method from room center to Deck Beta Security Hall
- Added: Root Cave - L-Jump method to reach upper area

#### Magmoor Caverns

- Added: Twin Fires Tunnel - Transport to Talon -> Twin Fires, NSJ & SJ dashes now require standable terrain

##### Phendrana Drifts

- Added: Hunter Cave - Lower Edge Tunnel -> Hunter Cave Access, NSJ requires a slope jump or bomb jump after the grapple point to reach the platform with the doors.
- Added: Hunter Cave - Hunter Cave Access -> Lower Edge Tunnell, NSJ requires an L-Jump to reach the platforms across the water without falling in. Added Gravity logic if falling in (matches Lake Tunnel -> Lower Edge Tunnel).

##### Phazon Mines

- Fixed: Fungal Hall B - Scan dash method now requires scan visor
- Fixed: Ventillation Shaft - Combat dash to climb room now requires door lock rando to be off

## [5.7.0] - 2023-05-05

- Added: Skip usual Door Lock randomizer logic when the only valid lock option is unlocked doors.
- Added: When major/minor mode is enabled, the count of majors and minors is also displayed next to how many items are the in the pool.
- Fixed: Unsupported features are now disallowed from use in Multiworld sessions.

### Cave Story

- Fixed: Exporting on Linux no longer fails due to Rest Area in Plantation using "lounge" instead of "Lounge".

### Metroid Dread

- Fixed: All pickups in the pool are now correctly assigned major or minor.

#### Logic Database

- Fixed: Experiment Z-57's pickup is now a major item location in Major/Minor split.

### Metroid Prime

- Added: Selecting an ISO that isn't for Metroid Prime is now explicitly refused when exporting.
- Fixed: All pickups in the pool are now correctly assigned major or minor.
- Fixed: Room Rando no longer overrides the results of Door Lock Rando when exporting.

#### Logic Database

- Fixed: The Artifact of Truth pickup is now a major location for Major/Minor split.

### Metroid Prime 2: Echoes

- Added: Selecting an ISO that isn't for Metroid Prime 2 is now explicitly refused when exporting.
- Fixed: Energy Tanks are now considered major items in Major/Minor split.

## [5.6.1] - 2023-04-??

- Nothing.

## [5.6.0] - 2023-04-02

- Added: Trick Details popup now lists the usages in each area.
- Added: Opening the Data Visualizer from the Trick Details while customizing a preset now automatically configured the trick filters based on the preset being edited.
- Changed: Setting trick filters in the Data Visualizer based on a preset now sets all tricks, even those at disabled.
- Changed: Optimize Solver by choosing actions in a smarter order. Prefer actions of types that are likely to progress th. Postpone dangerous actions. This should make the solver able to validate seeds where it previously timed out. Solving should in general be faster in general.
- Fixed: Solver bug that made it unable to detect dangerous actions, which could result in some possible seeds being considered impossible.
- Fixed: Searching for Multiworld sessions by name is no longer case sensitive.

### Metroid Prime 2: Echoes

#### Logic Database

- Added: Proper combat requirements for the Amorbis fight.
- Removed: Incorrect and improper connections to and from the Amorbis fight.

### Metroid Prime

#### Logic Database

- Added: 48 videos to logic database, bringing the total available via the [Video Directory](https://randovania.github.io/Metroid%20Prime/) 216

### Metroid Dread

#### Logic Database

- Added: Use Flash Shift and Spin Boost with Wall Jump (Beginner) in Burenia Main Hub Tower Bottom to reach the tunnel.
- Changed: The logic for Spin Boost Room in Ghavoran now requires either the template to fight the Chozo X or Highly Dangerous logic to climb out of the room.
- Changed: Simplified various database connections.
- Changed: All three kinds of Chozo X fights now consider Use Spin Boost a valid means of dodging.
- Fixed: Missile ammo requirement when fighting Chozo X with Storm Missile. The numbers were previously too high and the numbers with and without the combat trick were swapped.
- Fixed: Resolve bug with fighting the Twin Robots fights, where to fight them using only missiles for damage always required both the expert level combat trick and the 153 missiles that are intended for trickless.
- Fixed: Add missing fight requirement to fight the Chozo X in Elun when entering the arena from the left.
- Fixed: Add missing requirement to release the X before leaving Elun.

## [5.5.1] - 2023-02-28

- Added: Game Details now contains a tab describing all door locks, when Door Lock rando is enabled.
- Changed: Certain spoiler tabs in Game Details now only show up when relevant, such as Elevators spoiler only when elevators are shuffled.
- Changed: Generation Order in Game Details is now hidden when there's incompatible settings, such as Door Lock rando.
- Changed: A nicer error message is now given when generating with a preset with configuration errors, such as no starting locations.
- Changed: A nicer error message is now given when an error occurs when loading a game layout file.
- Fixed: Customizing an included preset should properly place the resulting preset nested to that preset.
- Fixed: Customizing a preset should no longer reset where it's been placed at.
- Fixed: Generated games now keep track of extra starting pickups instead of starting items, fixing some cases you'd start with the middle of a progressive chain.
- Fixed: Changing trick filters in the Data Visualizer no longer resets the selected connection.
- Fixed: Using trick filters in the Data Visualizer no longer unnecessarily expands templates or remove comments.
- Fixed: Using trick filters in the Data Visualizer now properly removes extra requirements when tricks are removed.
- Fixed: Hiding the pickup collection message now correctly works for other player's pickups in a multiworld.

### Metroid Prime

#### Patcher Changes

- Fixed: Several soft-locks and janky cutscenes when shuffling the Essence elevator
- Fixed: Research Lab Aether wall not breaking when approached from behind (QoL Game Breaking)
- Fixed: Watery Hall lore scan being replaced with QoL Scan Point text
- Fixed: Escape sequence counting up instead of down
- Fixed: Small Samus spawning in ship instead of on top
- Added: Ridley shorelines, biotech research 2, and exterior docking hangar actors now scale with boss size

#### Logic Database

##### Tallon Overworld

- Fixed: Landing Site - PAL SJF is now only logical if Dock Rando is disabled
- Added: Life Grove - Alternate method to skip Bombs and SJ (Scan Dash Expert) to reach item *Found by Vertigo*
- Added: Life Grove - Trick to skip wallboosts when also skipping SJ and Bombs *Found by Vertigo*

##### Chozo Ruins

- Changed: Main Plaza - Lowered Half-Pipe roll-in to Expert ([See Video](https://youtu.be/ne8ap0xa_UE))
- Changed: Ruined Shrine - Wave door to half-pipe item is now L-Jump instead of R-Jump
- Added: Hive Totem - Fight Skip Intermediate Combat Dash
- Added: Hive Totem - Fight Skip "TAS Walk" Advanced Movement+Knowledge
- Added: Crossway Access West - Advanced Standable Terrain (Skips Morph) *Found by toasterparty*

##### Magmoor Caverns

- Fixed: Twin Fires Tunnel - Combat dash is now only logical if Dock Rando is disabled
- Added: Monitor Station - NSJ Heat Run Expert *Found by JustinDM*
- Added: Twin Fires Tunnel - NSJ Bunny Hop Expert Movement *Found by JustinDM*

##### Phendrana Drifts

- Changed: Quarantine Cave - More detailed Thardus Fight requirements (e.g. Plasma Beam, PBs, Boost)
- Changed: Labs - More detailed combat requirements
- Added: Chozo Ice Temple - Expert NSJ Bombless Climb *Found by MeriKatt*
- Added: Quarantine Cave - Thardus Skip Hypermode Slope Jump *Found by JustinDM*
- Added: Quarantine Cave - Expert R-Jumps to skip grapple *Found by toasterparty*
- Added: Control Tower - SJ/DBJ/BSJ/Wallboost tricks(s) to skip fight both ways
- Added: Transport to Magmoor Caverns South - Alternate NSJ Spider Skip BSJ Advanced *Found by Cyberpod*

##### Phazon Mines

- Fixed: Mine Security Station - Starting Room/Elevator doesn't account for doors locking
- Fixed: Mine Security Station - Entering from Storage Depot A doesn't check for lowered barrier
- Fixed: Metroid Quarantine A - Wallboost doesn't require Spider Ball
- Added: Main Quarry - Intermediate Wallboost to skip Bombs for item
- Added: Main Quarry - Intermediate Knowledge+Movement to skip Bombs for item *Found by toasterparty*
- Added: Metroid Quarantine A - Advanced Dashes to skip PBs
- Added: Metroid Quarantine A - Alternate R-Jump from item to door
- Added: Metroid Quarantine A - NSJ Expert Dashes from item to door
- Added: Fungal Hall Access - NSJ Advanced BSJs *Found by JustinDM*

### Metroid Prime 2: Echoes

- Added: Updated A-Kul's scan with the 2022 Echoes Randomizer tournament winner.
- Added: When the experimental patcher is enabled, Dynamo Chamber and Trooper Security Station now start in post-layer change state.

### Metroid Dread

- **Major** - Added: Door Lock randomizer has been added. In this mode, the weapons needed to open doors in the game are also changed, with full support of our logic database.
- Added: A new cosmetic option for adding an in-game death counter to the HUD.
- Added: Exporting with a custom path now checks for conflicts with the input path.
- Fixed: Ryujinx no longer hangs when stopping emulation.

## [5.5.0] - Skipped

## [5.4.1] - 2023-02-16

- Added: Linux releases are now also published to Flathub.
- Fixed: Canceling the prompt from "View previous versions" no longer causes an error.

## [5.4.0] - 2023-02-06

- Added: Experimental generation setting for staggering the placement of selected pickups.
- Added: Experimental generation setting for removing redundant possible actions.
- Added: Automatic reporting of exceptions for the client, and monitoring for requests to the server.
- Added: New pixel icons for Prime 1 & 2 autotracker
- Added: New 8x3 layouts for all Prime 1 & 2 autotracker styles
- Fixed: The minor/major split setting is obeyed much more accurately by the generator.
- Fixed: Starting with ammo no longer causes all requirements for that ammo to be ignored.
- Fixed: The generator no longer attempts placing pickups based on alternatives to satisfied requirements, such as Missile Expansions for Quadraxis while already having Light Beam.
- Fixed: Minor typos in the UI are fixed.
- Fixed: Canceling certain actions will no longer cause the UI to react as if it were an error.
- Changed: Unsupported features are now restricted to dev builds.
- Changed: Requirements where different amount of the same item, such as both Missile = 5 and Missile = 1, are expected are now properly simplified.

  This results in certain pickup combinations no longer being considered for placement in the generator, such as Sunburst for unlocking the Industrial Site from behind.

### Metroid Prime

- Changed: All included presets now have "Unlocked Save Station doors" enabled.
- Changed: "Unlocked Save Station doors" no longer remove the lock in Chozo Ruins - Save Station 3.

#### Patcher Changes

- Added: CGC Tournament Winners to Artifact Temple lore scan
- Fixed: Chapel IS giving the player lightshow on 2nd pass
- Fixed: Items in every room incompatibility with shuffled essence elevator
- Changed: Always apply Elite Quarters item softlock patch regardless of cutscene skip mode

#### Logic Database

- Fixed: Collecting the Missile Expansion in Burn Dome before the fight no longer causes the generation to fail.

### Metroid Prime 2: Echoes

- Changed: Inverted Aether is now an unsupported feature.

### Metroid Dread

- Fixed: Energy Parts are now considered minor items, and Missile+ Tanks are now considered major items.

#### Patcher Changes

- Changed: Main Power Bomb has a different color than Power Bomb tanks
- Changed: Cutscene in Hanubia - Tank Room was removed because it teleports the player to the lower section, which can softlock the player
- Fixed: You now retain Drogyga's and Corpius's item if you reload checkpoint after defeating them. This eliminates a way of rendering a seed impossible to complete.

#### Logic Database

- Added: New trick "Flash Shift Skip" to account for skipping Flash Shift gates.
- Added: Traverse to the bottom of Ferenia: Space Jump Room Access with some more options.
- Added: Pseudo-Wave Beam (Beginner) for the two blobs in Cataris - Teleport to Dairon.
- Added: Water Bomb Jump to reach the item in Cataris - Teleport to Dairon without Gravity Suit.
- Added: Flash Shift (Intermediate), Morph Ball (Intermediate), and Spin Boost (Beginner) wall jumps for climbing up Experiment Z-57's arena.
- Added: Spin Boost and Slide Jump (Beginner) for climbing the upper part of Experiment Z-57's room.
- Added: Speed Booster Conservation (Intermediate) for climbing to either the top platform or Double Obsydomithon Room in Cataris - Teleport to Artaria (Blue).
- Added: Grapple Movement (Beginner) to climb Cataris - Moving Magnet Walls (Tall).
- Added: Flash Shift (Intermediate), Morph Ball (Advanced), and Spin Boost with Spider Magnet wall jumps to climb Cataris - Moving Magnet Walls (Tall).
- Added: Speed Booster Conservation (Beginner) to collect the lower item in Cataris - Teleport to Ghavoran without Gravity Suit.
- Added: Damage Boost (Intermediate) for reaching the teleport in Cataris - Teleport to Ghavoran with Spider Magnet.
- Added: "Adam Skip" added to logic as Wall Jump (Advanced) in Cataris - Moving Magnet Walls (Small).
- Added: Space Jump method of Cross Bomb Skip (Hypermode) to skip needing Speed for the item in Cataris - EMMI Zone Item Tunnel.
- Added: Spin Boost Movement (Intermediate) and Speed Booster Conservation (Beginner) for getting up Hanubia - Central Unit without Space Jump or Infinite Bomb Jump.
- Added: Spin Boost method to climb Hanubia - Escape Room 3.
- Added: Morph Ball Single-Wall Wall Jumps to get to the Nav Station in Itorash - Transport to Hanubia.
- Added: Flash Shift Skip (Intermediate) with Bombs to skip the Flash Shift gate in Teleport to Ferenia.
- Added: Aim Down Clips (Intermediate/Advanced) to go to and from Storm Missile Gate Room without Morph Ball.
- Added: Shine Sink Clip/Aim Down Clip (Intermediate) and Speed Booster Conservation (Advanced) to reach the bottom of Teleport to Ghavoran from the top level.
- Added: Aim Down Clip (Expert) to reach the blobs in Gravity Suit Tower from the top level.
- Added: Aim Down Clip (Intermediate) in Main Hub Tower Middle to Main Hub Tower Bottom.
- Added: Shine Sink Clip/Aim Down Clip (Intermediate) in Gravity Suit room top door to bottom door.
- Added: Climb Golzuna Tower using Spin Boost and Flash Shift using Wall Jump (Intermediate).
- Added: Movement (Intermediate), Simple IBJ, or Spin Boost to reach top tunnel in Vertical Bomb Maze.
- Added: Flash Shift Skip (Beginner) in Purple EMMI Introduction; (Intermediate) with normal bombs.
- Added: Moving from Ferenia - Transport to Ghavoran to Pitfall Puzzle Room with Spin Boost, Flash Shift, or Speed Booster.
- Added: Using Normal Bomb Jump with a Cross Bomb at the top, for sideways movement, to reach the item in Artaria Proto EMMI Introduction.
- Changed: Increased difficulty of Flash Shift Wall Jump to reach the Raven Beak elevator from Intermediate to Advanced.
- Changed: Simplified many room nodes and connections.
- Changed: Shine Sink Clip in Main Hub Tower Middle to Main Hub Tower Bottom is now Intermediate (from Expert).
- Changed: Using Flash Shift to collect the fan pickup in Burenia Hub to Dairon is now Advanced (from Beginner).
- Changed: All three fan skips are now classified as Movement instead of Infinite Bomb Jump.
- Changed: Convert most of the harder IBJ instances to new Diagonal Bomb Jump trick.
- Changed: Increase difficulty of the few harder IBJs that weren't changed to Diagonal Bomb Jumps. This should better reflect the fact that Intermediate IBJ is applied for performing Simple IBJ with Normal Bombs.
- Fixed: Correctly require Morph Ball in all cases where Power Bombs are used.
- Fixed: Replace some instances of Beginner Infinite Bomb Jump in Ferenia with the Simple Infinite Bomb Jump template. This ensures that the missing bomb or cross bomb item is required.
- Fixed: Reaching the upper tunnel in Ferenia - Speedboost Slopes Maze properly accounts for the ability to destroy the beamblocks using Wave Beam, Diffusion Beam, explosives, or Movement (Beginner)
- Fixed: Usage of Infinite Bomb Jump in Ferenia Separate Tunnels Room now correctly requires the respective Bomb type. The trick is now set at different difficulty depending on which bomb type is being used.
- Removed: Infinite Bomb Jump for reaching Wave Beam Tutorial from the cold rooms.
- Removed: Shinespark in Ghavoran Total Recharge Station North. This one requires either short boost or charging speed in the room to the left. Removing this for now.

## [5.3.0] - 2023-01-05

- Added: You can now open a tracker for other player's inventories in a multiworld session.
- Changed: LogbookNodes are now called HintNodes.

### Metroid Prime

#### Patcher Changes

- Fixed: Spring ball has been nerfed to prevent abusing steep terrain marked as standable.
- Fixed: Spring ball cooldown is now properly reset when morphing/unmorphing.
- Fixed: Vanilla blast shields not being removed in door lock randomizer.

### Metroid Prime 2: Echoes

- Changed: The Auto Tracker icon for Spider Ball now uses the Dark Suit model instead of the Prime 1 model.

#### Logic Database

- Changed: Sand Processing - Screw Attack clip to access the halfpipe from Main Reactor side without Missiles is now Intermediate and without Space Jump (from Expert).
- Fixed: Main Gyro now properly accounts for solving the puzzles.

### Metroid Dread

#### Patcher Changes

- Fixed: Incorrect color during animation of killing an EMMI.

#### Logic Database

- Added: Climbing Z-57 Arena with Spin Boost and Ice Missiles (Beginner).
- Changed: Major/Minor Item Location Updates: Energy Tanks -> Major, Energy Parts -> Minor, Drogyga -> Major, Missile+ Tanks -> Major
- Removed: Water Bomb Jump in Ghavoran - Map Station Access Secret.

## [5.2.1] - 2022-12-01

- Fixed: Exporting Metroid Prime 2 when converting Metroid Prime models now works.
- Fixed: Experimental Metroid Prime 2 patcher no longer errors with some settings.

## [5.2.0] - 2022-12-01

- Added: Help -> Dependencies window, to see all dependencies included in Randovania, including their versions and licenses.
- Added: A warning is now displayed when using presets with unsupported features enabled. These features are not present in the UI.
- Added: When the generated game fails due to the solver, you're now offered to retry, cancel or keep the generated game.
- Changed: Experimental games are no longer available on stable versions.
- Fixed: Solver debug now contains previously missing rollback instances.

### Cave Story

- Nothing.

### Metroid Dread

- Added: The Power Beam tiles in the Artaria EMMI Zone Speed Boost puzzle have been changed to Speed Boost tiles to prevent softlocks.
- Added: Entering Golzuna's arena without releasing the X displays a message explaining why the boss won't spawn.
- Added: All doors locked while fighting an EMMI now unlock immediately upon defeating it.
- Changed: Exporting for Ryujinx now also utilizes the Dread Depackager, for a smaller mod size. This requires an up to date Ryujinx.
- Fixed: You now retain Kraid's item if you reload checkpoint after defeating him. This eliminates a way of rendering a seed impossible to complete.

#### Logic Database

- Added: New Highly Dangerous Logic setting for enabling situations that may be unrecoverable upon saving.
- Added: Cross Bomb alternative for crossing Flash Gates.
- Added: Pseudo-wave beam trick for destroying the bottom blob in Cataris' Central Unit Access.
- Added: Traversal through Ghavoran Total Recharge Station North without Morph Ball, before pulling the grapple block, by destroying the left Enky.
- Changed: Cataris' Thermal Device Room North now forces picking the Energy Tank pickup and the Magnet Wall Thermal Device event before going to the Final Thermal Device, or uses Highly Dangerous Logic.
- Changed: Removed the Cataris EMMI Zone Door Trigger event now that the door remains unsealed.
- Fixed: Going to the red teleporter in Cataris no longer forces needing to use bombs.

### Metroid Prime

- Fixed: The infinite scanning bug has been fixed.

### Metroid Prime 2: Echoes

- Added: A new experimental option, Inverted Aether. In this mode, it's the Light Aether atmosphere that is dangerous! All safe zones are moved to Light Aether, but that's not enough so it's still extremely dangerous. This mode has no logic.

#### Logic Database

- Added: Intermediate Slope Jump and Intermediate Wall Boost to get next to the pickup in Communication Area.
- Added: Beginner Movement for crossing Hall of Combat Mastery from the Portal Side with NSJ Screw Attack after the tunnel is destroyed.
- Changed: Standable Terrain to reach the upper Command Center Access door in Central Mining Station with Space Jump and Screw Attack has had its difficulty decreased from Intermediate to Beginner.

## [5.1.0] - 2022-10-01

- Added: You can now view past versions of the presets and revert your preset to it.
- Added: A Playthrough tab where you can run the validator has been added to the Game Details window.
- Added: Deleting a preset now has a confirmation dialog.
- Added: A development mode for permalinks, to help investigate issues.
- Changed: Discord slash command for FAQ has better usability on mobile.
- Changed: The parent for a preset is now stored in your preferences, instead of in the preset itself.
- Fixed: The solver can no longer consider collecting a location a requirement to collecting itself. This is a regression from 4.3.0.

### Discord Bot

- Added: `/website` command that gives instructions to where Randovania's website is.
- Changed: `/randovania-faq` is now just `/faq`.
- Changed: `/database-inspect` is now just `/database`.

### Cave Story

- Nothing.

### Metroid Dread

- Fixed: The target DNA count is no longer limited to 6 when modifying an existing preset, or changing tabs.
- Fixed: Exporting multiple games at once is not properly prevented with an error message. It was never possible and fail in unclear ways.

#### Logic Database

- Added: Event in Underlava Puzzle Room 2 for breaking the speed blocks so that going between the two parts can be accounted for
- Added: Event for the trigger that reopens the door to Central Unit Access, allowing it logical to go back through
- Added: Other various methods of going through rooms
- Added: New Diffusion Abuse trick for pushing Wide Beam blocks and activating the lava buttons in Cataris.
- Added: Cross Bomb Skip (Advanced) for Dairon's Cross Bomb Puzzle Room item
- Added: Power Bombs method for the Speed Booster Conservation for Dairon's Cross Bomb Puzzle Room item
- Changed: Separated the First Tunnel Blob event into two to account for Diffusion/Wave not needing to be in the tunnel
- Changed: Deleted some unnecessary tile nodes
- Changed: Various instances of Wall Jump (Beginner) to trivial
- Changed: Some Grapple options to include Grapple Movement
- Changed: Some Movement tricks to Climb Sloped Tunnels
- Changed: Some Movement tricks to Skip Cross Bomb
- Changed: Rotating the spinner in Ghavoran - Flipper Room now requires either pulling the grapple block in Right Entrance, or activating the Freezer in Dairon.
- Changed: Allow pickup in Ghavoran Elun Transport Access by charging speed via navigation room
- Changed: Help solver by adding Morph Ball requirment on connections to event to flip the spinner in Ghavoran Flipper Room
- Changed: Shooting occluded objects requires at least Intermediate Knowledge
- Fixed: Accounted for whether the player could have Varia or not when trudging through lava
- Fixed: Accounted for the upper parts of Thermal Device Room North being heated without pressing the lava button
- Fixed: Ghavoran Orange backdoor properly connects to Above Pulse Radar
- Fixed: Purple EMMI Arena properly accounting for Gravity Suit to climb the tower.
- Fixed: Ferenia - Space Jump Room Access properly requires a way of destroying the blocks to get to the lower door.
- Changed: Collecting the item in Burenia - Underneath Drogyga before flooding the room by defeating Drogyga now requires Highly Dangerous Logic to be enabled.

### Metroid Prime

- Fixed: Shuffle Item Position is now properly randomized, along with other things shuffled patcher-side.
- Added: You may now force all Save Station doors to be blue, improving QOL for both random start and door lock rando.

### Metroid Prime 2: Echoes

- Fixed: Exporting multiple games at once is not properly prevented with an error message. It was never possible and fail in unclear ways.
- Added: The winners of the Cross-Game Cup have been added to A-Kul's scan.

## [5.0.2] - 2022-09-19

### Metroid Dread

- Fixed: Exporting Metroid Dread games on the Linux builds no longer causes an error.
- Added: FAQ entry about Speed Booster/Phantom Cloak/Storm Missile not working.
- Added: FAQ entry about Golzuna and Experiment Z-57 spawn conditions.
- Added: FAQ entry about the Wide Beam door in Dairon - Teleport to Cataris.

## [5.0.1] - 2022-09-12

- Fixed: The README and front page now lists Metroid Dread as a supported game.

### Metroid Dread

- Fixed: The differences tab no longer mentions Kraid and Corpius checkpoints being removed, as that's not a thing.
- Fixed: Missing credits in Randovania itself for SkyTheLucario's new map icons.

## [5.0.0] - 2022-09-10

- **Major** - Added: Metroid Dread has been added with full single-player support.
- **Major** - Added: An installer is now provided for Windows. With it rdvgame files are associated to open with Randovania, for ease of use. A shortcut for opening just the auto tracker is also provided.
- **Major** - Changed: The UI has been significantly revamped, with each game having their own section and an easy to use selector.
- Changed: The multi-pickup placement, using the new weighting, is now the default mode. The old behavior has been removed.
- Changed: Error messages when a permalink is incompatible have been improved with more details.
- Changed: The Customize Preset dialog now creates each tab as you click then. This means the dialog is now faster to first open, but there's a short delay when opening certain tabs.
- Changed: Progressive items now have their proper count as the simplified shuffled option.
- Fixed: Hints can now once again be placed during generation.
- Fixed: Exceptions when exporting a game now use the improved error dialog.
- Fixed: Gracefully handle unsupported old versions of the preferences file.
- Fixed: Excluding all copies of a progressive item, or the non-progressive equivalent, no longer hides them from the editor.
- Fixed: Changing the selected backend while it's being used should no longer cause issues.
- Fixed: Unexpected exceptions during generation now properly display an error message.
- Fixed: Trick usage in preset summary now ignores tricks that are hidden from the UI.
- Fixed: /database-inspect command no longer shows EventPickup nodes.
- Fixed: Data Editor is now correctly named Data Editor instead of Data Visualizer.

### Cave Story

- The hints fix affects Cave Story.

### Metroid Prime

- **Major** - Added: Enemy Attribute Rando. Enemy stat values such as speed and scale can be randomized within a range you specify.

### Metroid Prime 2: Echoes

- The hints fix affects Metroid Prime 2: Echoes.

## [4.5.1] - 2022-08-03

- Fixed: The History and Audit Log are now properly updated when joining a game session.
- Fixed: Your connection state is properly updated when joining a game session.

## [4.5.0] - 2022-08-01

- Added: Preferences are now saved separately for each version. This means newer Randovania versions don't break the preferences of older versions.
- Added: Exporting presets now fills in default file name.
- Added: Logging messages when receiving events from the server.
- Changed: Internal changes to server for hopefully less expired sessions.
- Fixed: The discord bot no longer includes the lock nodes.

### Cave Story

- Nothing.

#### Patcher Changes

- Nothing.

#### Logic Database

- Nothing.

### Metroid Prime

- **Major** - Added: Door lock rando. Door locks can now be randomized, with many options to fine-tune your experience. This feature is incompatible with multiworld.
- **Major** - Added: Option to show icons on the map for each uncollected item in the game under "Customize Cosmetic Options..."

#### Patcher Changes

- Fixed: Exporting with `QoL Cosmetic` disabled
- Fixed: Zoid's deadname appearing in credits
- Changed: Patches now consume fewer layers on average

#### Logic Database

- Fixed: Phazon Mining Tunnel now accounts only for Bombs when coming from Fungal Hall B
- Fixed: The Central Dynamo drone event is now accounted for to go through Dynamo Access
- Added: Beginner Wall Boost to lock onto the spider track in Metroid Quarantine A
- Added: Advancing through rooms containing Trooper Pirates now requires either the proper beam(s), basic defensive capabilities (varies slightly by room), or Combat (Intermediate) where appropriate
- Added: Advancing through rooms containing Scatter Bombus now requires Morph Ball, Wave Beam, Movement tricks, or basic defensive capabilities

### Metroid Prime 2: Echoes

- Nothing.

#### Patcher Changes

- Nothing.

#### Logic Database

- Nothing.

## [4.4.2] - 2022-06-05

- Fixed: Generating multiworld games where one Prime 1 player has item in every room while another Prime 1 player doesn't now works properly.
- Fixed: It's no longer possible to configure more than 99 shuffled copies of a major item, as that causes errors.
- Fixed: Using a trick to break a door lock is now properly displayed in the UI.
- Fixed: The description for expansions now mention they can be logical with multi-pickup placement.
- Fixed: The change log tab no longer causes the window to have absurd sizes on macOS.
- Removed: The broken option for enabling required mains for Metroid Prime 1. It was non-functional and incorrectly displayed.

## [4.4.1] - 2022-06-04

- **Major** - Added: When using multi-pickup placement, expansions are now considered for logic.
- Added: New experimental option for a different algorithm for how the generator weights locations for multi-pickup placement.
- Added: "Generate Game" tab now remembers which games and presets were expanded or collapsed.
- Added: The Game Session Window now has a counter for how many pickups it's currently trying to send to the server.
- Changed: Considerable more effort is made to keep hints relevant if there isn't enough things to be hinted in a game.
- Changed: Reduced the lag you get the first time you open the Games tab.
- Changed: Optimized the game generation. As example, Echoes' Starter Preset is 45% faster.
- Changed: Optimized the game validation. As example, Echoes' Starter Preset is 91% faster.
- Changed: The algorithm for how locations lose value over generation has changed. This should have bigger impact in big multiworlds.
- Changed: It's now possible to login again directly in the Game Session Window.
- Removed: The server and discord bot are entirely removed from the distributed executables, reducing its size.
- Removed: Metroid Dread is no longer available in releases, as it was never intended to be considered stable.
- Removed: All auto trackers based on pixel art style were removed by request of their artist.
- Fixed: The "Spoiler: Pickups" tab no longer shows locations that aren't present in the given preset.
- Fixed: The Game Session Window now better handles getting disconnected from the server.

### Cave Story

- Fixed: Hint Locations tab in Help no longer has an empty column named "2".

#### Patcher Changes

- Nothing.

#### Logic Database

- Nothing.

### Metroid Prime

- Added: "Cosmetic" option to force Fusion Suit
- Changed: Converting models from Echoes now always needs to be provided with an ISO.

#### Patcher Changes

- **Major** - Added: Models for Echoes' translators and split beam ammo are now also converted to Prime.
- Fixed: Spawning in Elite Quarters after killing OP no longer spawns the player OoB
- Fixed: Ridley boss random size on PAL/NTSC-J and Trilogy
- Fixed: Many rooms which, when submerged, the water box would be misaligned with the bounding box
- Fixed: Certain rooms where item position randomizer biased towards one side or OoB entirely
- Added: Results screen now shows Randovania version and seed hash

#### Logic Database

- Fixed: Gravityless SJ strat for Cargo Freight Lift to Deck Gamma is no longer dangerous
- Fixed: Main Plaza NSJ Grapple Ledge dash now correctly uses the Wasp damage boost method
- Fixed: Hall of the Elders Boost IUJ typos- BSJ is now IUJ and Combat is now Combat/Scan Dash
- Added: Thardus is now logical if you only have Thermal Visor with the Invisible Objects trick set to Intermediate
- Added: Flaghra now accounts for defeating it both before and after triggering the fight
- Added: Method to reach Main Quarry's crane platform with just Grapple Beam and Beginner Movement
- Added: Method to reach Main Quarry's crane platform with Expert Wall Boosts and Slope Jumps
- Added: Method of getting Crossway with only Boost Ball and Xxpert Movement
- Added: Method of climbing Connection Elevator to Deck Beta gravityless NSJ with Advanced Bomb Jump and Expert Slope Jump
- Added: NSJ/bombless strat of getting Gathering Hall's item with a Hypermode dash
- Added: Method of getting Crossway item with Advanced Bomb Jump and Expert BSJ, Scan Dash, and Standable Terrain
- Added: Method of climbing Reflecting Pool using the Stone Toad's wacky physics as Advanced Movement
- Added: Gravityless NSJ method of leaving Gravity Chamber with Advanced Wall Boost and Expert Slope Jumps and Underwater Movement
- Changed: Increased Elite Quarters BSJ to Advanced
- Changed: Increase lower Great Tree Hall Wall Boost to Hypermode
- Changed: Chozo Ruins Save Station 3 boostless/bombless strat to go through the tunnel has had its difficulty decreased to Advanced Movement and Intermediate Standable Terrain
- Changed: Hive Totem NSJ Slope Jump now uses Beginner Underwater Movement
- Changed: Monitor Station dash to Warrior Shrine is now Beginner with SJ

### Metroid Prime 2: Echoes

- Nothing.

#### Patcher Changes

- Nothing.

#### Logic Database

- Nothing.

## [4.4.0] - Not released

This release was skipped.

## [4.3.2] - 2022-05-13

### Metroid Prime

- Fixed: Lightshow during Chapel IS after Chapel item has been obtained and room has been reloaded

### Metroid Prime 2: Echoes

- Fixed: Significantly reduced lag spikes when loading a room containing Prime1 models.

## [4.3.1] - 2022-05-08

- Added: Phazon Suit hints are now included in the preset description.
- Fixed: Exporting Prime 1 games that have no Phazon Suit no longer fails if it's configured to have a hint.

## [4.3.0] - 2022-05-01

- Added: Destroying door locks is now properly tracked. In Echoes, this means removing a door lock from the back allows for logical access to where you were.
- Added: In Data Visualizer, it's now possible to set tricks to a certain level and simplify all visible connections based on that.
- Fixed: Maximum values for certain preset fields, such as Energy Tank capacity and Superheated Room Probability, can now properly be used.
- Fixed: A race condition with Randovania connected to Nintendont, where Randovania could incorrectly assume the game was idle if memory was read while it was executing the last sent task.
- Fixed: The map tracker now properly handles when multiple nodes gives the same resource/event.
- Changed: Online game list by default only shows 100 sessions, for performance reasons. Press "Refresh" to get all.

### Cave Story

- Nothing.

#### Patcher Changes

- Nothing.

#### Logic Database

- Nothing.

### Metroid Prime

- Added: Option to specify hint for Phazon Suit in Impact Crater (default=Show only area name)
- Added: April Fools Preset
- Added: Map images are now generated and written in the same folder as output ISO when generating room rando seeds and exporting them with spoilers enabled.
- Fixed: Random Superheated, Random Submerged and Dangerous Gravity Suit logic now trigger dialog warning in Multiword sessions
- Fixed: Adjusted min/max boss sizes to prevent softlocks
- Fixed: Default setting for screen Y offset now works
- Changed: The "Items in Every Room" Chaos Option now uses items from the Randovania pool (shows n/293 items when enabled). This means multiworld items can now appear at extra locations, and item text is now consistent with the rest of item placement.
- Changed: Two-way room rando now ensures that all rooms are part of the same network

#### Patcher Changes

- Fixed: Specifying custom heat-damage-per-second now properly affects non-vanilla superheated rooms
- Fixed: Some akward cutscene timing when playing skipped cutscenes in realtime
- Added: Random boss sizes now affects Flaahgra, Plated Beetle and Cloaked Drone
- Changed: Random boss sizes now affects bosses in cutscenes, additionally Omega Pirate's armor plates now scale properly
- Changed: When creating a new save file, the default selection is now "Normal" to help prevent accidentally starting the game on Hard mode
- Changed: Artifacts which do have no need to be collected are removed from the logbook

##### Room Rando
- Added: Include Square Frigate doors and morph ball tunnels during randomization
- Fixed: Crash when opening the map near certain rooms
- Fixed: Crashes due to two large rooms being connected.
- Fixed: Crash when rolling through some doors in morph ball
- Fixed: Central Dynamo reposition soft-lock
- Fixed: Inability to scan vertical doors
- Fixed: Incompatability with "No Doors" + "Room Rando"
- Changed: The door immediately behind the player is unlocked when teleporting to a new room. This gives the player one chance to backtrack before commiting to the warp.

#### Logic Database

- Nothing.

### Metroid Prime 2: Echoes

- Added: Preset descriptions now list custom beam ammo configuration.
- Changed: Optimized how long it takes to export a game that uses Prime 1 models.

#### Patcher Changes

- Nothing.

#### Logic Database

- Nothing.

## [4.2.1] - 2022-04-01

- Fixed: Popup for new changes fixed.

## [4.2.0] - 2022-04-01

- Added: Experimental option to force first progression to be local.
- Added: New pixel icons for the auto tracker.
- Changed: Standard tracker layouts for Prime, Echoes and Corruption now include a few more items.
- Changed: Auto tracker game icons for Echoes beams now use the HUD icons instead of the pickup models.
- Changed: Update to Qt 6.
- Changed: The import preset menu in game sessions now has the presets of a game sorted by name, with the default presets on top.
- Fixed: Randovania no longer hangs on start if there's a loop in the hierarchy of presets.
- Fixed: Generation no longer fails when one player has no pickups assigned during logic.

### Cave Story

- Nothing.

#### Patcher Changes

- Nothing.

#### Logic Database

- Nothing.

### Metroid Prime

- **Major** - Added: In multiworld, pickups from an Echoes player now uses the correct model from Echoes.
- **Major** - Added: **April Fool's Day Special!** New game modification category "Chaos Options" in "Other" tab. Chaos options are patcher-side only, and thus are not accounted for by the seed generator logic.
    - Enable Large Samus
    - Random Boss Sizes
    - Remove Doors
    - Random Superheated Rooms
    - Random Submerged Rooms
    - One-way Room Rando
- Added: Deterministic Maze RNG option for fairer racing
- Fixed: Echoes Combat Visor placed in a Prime player's world now uses the new Combat Visor model.
- Fixed: Deterministic Incinerator Drone RNG setting staying on even when checkbox was unchecked.

#### Patcher Changes

- Fixed: Soft-lock in Artifact Temple with Major Cutscene skips (players could leave during ghost cutscene and abort the layer change)
- Fixed: Items Anywhere could delete Artifact hints in rare cases
- Changed: Updated [Quality of Life documentation](https://github.com/toasterparty/randomprime/blob/randovania/doc/quality_of_life.md)
- Changed: Nerfed "Items in Every Room" (Extra items more likely to be missiles)

#### Logic Database

- Nothing.

### Metroid Prime 2: Echoes

- **Major** - Added: In multiworld, pickups from a Prime player now uses the correct model from Prime.

#### Patcher Changes

- Nothing.

#### Logic Database

- Nothing.

## [4.1.1] - 2022-03-12

- Added: The game details window now displays the Randovania version the game was generated with.
- Added: You can now import a game layout/spoiler file in multiworld sessions.
- Changed: A popup shows up while waiting for the game session list.
- Fixed: The error message when the client is incompatible is now properly displayed.
- Fixed: Player inventory is now properly sent to the server in multiworld sessions.


### Metroid Prime

#### Patcher Changes

- Fixed: Scan visor and X-Ray not displaying properly after taking an elevator when combat visor is shuffled.
- Fixed: Some users receiving OS error when exporting ISO with non-vanilla suit colors.


## [4.1.0] - 2022-03-01

- Added: /randovania-faq command was added to the Discord bot, which sends FAQ messages.
- Added: Randovania now checks if the entire database is strongly connected, allowing for manual exceptions.
- Added: You can now configure the priority given to each major item. Higher values are more likely show up earlier in the progression chain.
- Added: Generation failures now have a lot more details on what was missing for progression, facilitating finding issues with your preset.
- Added: The item pool screen now explicitly tells you expansions are not used for logic.
- Added: Implemented support for changing the title for a game session.
- Added: A button for duplicating a session, including the generated game and all rows.
- Added: Multiworld sessions can now be generated without spoilers.
- Added: Preset descriptions now include if some item has a different number of copies shuffled.
- Changed: Multiworld damage logic incompatibility warning now displays every time.
- Changed: On generation failure, a count of how many nodes are accessible is now displayed.
- Changed: Data Editor now lets you save non-experimental databases with integrity errors.
- Changed: Most command line arguments have been renamed.
- Changed: Simplified the item pool tab, with the usual case now having only a single line per item.
- Changed: Improved the text for quantities for ammo in the item pool tab.
- Changed: Experimental games are only shown in the menu if the option for experimental games is enabled.
- Changed: Only session admins are allowed to copy the permalink of a session.
- Changed: Modified how ConfigurableNodes (In Echoes, the Translator Gates) are handled in logic. This should have no visual differences, other than speeding up generation.
- Changed: Great internal changes were done to how hints are applied to the game. This should have no visible impact.
- Changed: The UI for 1HP Mode now only shows up for Echoes.
- Fixed: Map Tracker now properly handles multiple copies of pickups in all cases.
- Removed: The Database Editor can only be open when running from source. In releases, use `Open -> (Game) -> Data Visualizer` instead.
- Removed: All auto trackers based on pixel art style were removed over concerns about asset licensing.

### Cave Story

- Nothing.

#### Patcher Changes

- Nothing.

#### Logic Database

- Nothing.

### Metroid Prime 1

- Added: Option to use deterministic Incinerator Drone RNG for fairer racing
- Added: Spring Ball. Enable in preset configuration. Must have bombs in inventory to work.

#### Patcher Changes

- Added: QoL Game Breaking - Reserach Lab Aether Pirate now guaranteed to jump through glass when doing room backwards
- Fixed: Players could unmorph in Magmoor Workstation where they should not be able to
- Fixed: Abuse of QoL Game Breaking in Central Dynamo to skip the maze/drone
- Fixed: Exclude Phazon Elite Item from QoL Pickup Scans
- Fixed: Wavesun when playing with shuffled item positions
- Fixed: Main Plaza etank ledge door shield was slightly misaligned
- Fixed: Cannon remaining holstered after grapple when shuffling combat visor
- Fixed: Cannon remaining holstered after a specific type of R-Jump when shuffling combat visor
- Fixed: Unmorphing now returns you to your previous visor instead of default visor when shuffling combat visor for quality of life purposes

#### Logic Database

- Changed: Reduce difficulty of Monitor Station -> Warrior Shrine NSJ/No Bombs to intermediate dash and standable terrain (from advanced dash and expert standable) and included a video.

### Metroid Prime 2: Echoes

- When checking details for a game, the hint spoiler tab now includes the correct text for Dark Temple keys hints.

#### Patcher Changes

- Nothing.

#### Logic Database

- Added: Using Screw Attack as a trickless means to obtain Grand Windchamber item after seeker puzzles

## [4.0.1] - 2022-01-30

- Changed: The UI for 1HP Mode now only shows up for Echoes.
- Fixed: Support for non-NTSC Metroid Prime 1 ISOs restored.

## [4.0.0] - 2022-01-30

- **Major** - Added: Cave Story has been added with full single-player support.
- **Major** - Added: Data Visualizer/Editor now contains a visual representation of the nodes in the area.
This feature comes with plenty of quality of life functionality for editing the database.
- Added: A new tab has been added to the preset editor, Generation Settings, consolidating various settings such as minimal logic, multi-pickup placement, dangerous actions, etc.
- Added: The Logic Database can now have descriptions for nodes.
- Added: Game Details window can now spoil the item order, elevators, translator gates and hints.
- Added: Data Editor can now edit area names.
- Added: Data Editor can now view and edit resources.
- Added: Items now have tooltips in the Auto-Tracker.
- Added: One joke hint.
- Added: Descriptions for Minimal Logic for each game, with a better definition of what Minimal Logic is.
- Added: Randovania is now able to identify for what version of Randovania a given permalink is, if they're similar enough versions.
- Added: Permalinks now contain the seed hash, so Randovania can detect if there's a hash mismatch when importing.
- Changed: In the Game Session Window, the observers tab is now visible by default.
- Changed: The rdvgame file is now considerably more technical in order to require less game-specific code.
- Changed: Editing connections in the Data Editor now has an easier to use selector for non-item resources.
- Fixed: Data Visualizer no longer hides the comment for a single-element Or/And entry.
- Fixed: Data Editor now properly handles areas without nodes.
- Removed: It's no longer possible to delete a game session.
- Removed: It's no longer possible to leave the session when closing the window.

### Metroid Prime

- Added: Start in any (uncrashed) Frigate room
- Added: 1-way cycles and 1-way anywhere elevators can lead to (uncrashed) Frigate rooms
- Added: Essence Death and Frigate Escape Cutscene teleporter destinations can now be shuffled
- Added: Artifact hints can now be configured to show area and room name, just area name, or nothing at all
- Added: Cosmetic Option - Select HUD Color
- Added: Cosmetic Option - Rotate hue of all 4 suit textures and ball glow color
- Added: Cosmetic Option - Set default in-game options like Echoes
- Added: Experimental Option - Shuffle the coordinates of items within their respective rooms. Seeds may not be completable.
- Added: Experimental Option - Add random (non-logical) items to rooms which do not usually have items.
- Added: Shuffle Power Beam
- Added: Shuffle Combat Visor
- Added: New default preset: "Moderate Challenge".
- Changed: Minimal Logic no longer checks for Plasma Beam.
- Changed: Removed "Fewest Changes" preset.
- Changed: Updated "Starter Preset" to better match community preferences.

#### Known Issues:

- Nothing.

#### Patcher Changes

- Added: Support for NTSC-U 0-01, NTSC-J and NTSC-K (Gamecube)
- Added: List of tournament winners on lore scan in Artifact Temple
- Added: QoL Game Breaking now fixes several crashes on Frigate Orpheon
- Added: QoL Game Breaking now fixes the soft-lock in hive totem by making the blocks drop sooner
- Added: Option to disable item loss in Frigate (Enabled by default)
- Added: QoL Pickup Scans - Weeds by item in Landing Site now don't have scan point
- Added: Combat/Scan/Thermal/X-Ray all have unique custom models
- Fixed: Safeguard against blowing past layer limits.
- Fixed: On Major custscene skip, Elite Quarters now stays locked until the player picks up the item. The hudmemo is now tied to the item rather than the death animation.
- Fixed: Ruined fountain not always showing the right scan.
- Fixed: Phazon Suit Small Samus Morph Ball Glow
- Fixed: Vent shaft item not being scannable on QoL Pickup Scans
- Fixed: Automatic crash screen
- Fixed: Wavesun not collecting item/unlocking door
- Fixed: Locked door on Storage Depot B (NTSC 0-02)
- Fixed: Bug in Elite Quarters where game would crash during OP death cutscene if the player changed suit during the fight
- Changed: The vines in arboretum which cover the scan panel remain in the room on the ghost layer to help aid newer players.
- Changed: Exo and Essence stay dead permanently if traversing Impact Crater multiple times
- Changed: Increased Maximum Missile/Etank/Capacity for seeds with more expansion count than is available in vanilla

#### Logic Database

- Fixed: Magma Pool - Added missing suit or heated runs trick requirement for non-grapple methods of crossing the room
- Fixed: HAT - Updated spawn node
- Fixed: Quarantine Cave - Properly model when the fight is required and when it is not
- Fixed: Bug where Biohazard Containment didn't check Power Conduit Requirements if Super Missiles were available
- Fixed: Typo in Frozen Pike - Hunter Cave Access requires Slope Jump (Advanced), not Single-Room OoB (Advanced)
- Added: New Event - Gravity Chamber Item (Lower)
- Added: New Trick Category - Infinite Speed
- Added: Magma Pool - Added standable terrain method to cross the room with a video example
- Added: Main Plaza - Hypermode Dash to get Grapple Ledge
- Added: Elite Quarters - BSJ to skip scan visor
- Added: Reactor Core - NSJ Gravityless Bomb Jumps
- Added: Cargo Freight Lift - NSJ Gravityless Boost or Bombs climbs
- Added: Flick BSJ in watery hall OoB
- Added: NSJ Bombless Lower GTH Climb (Wallboost)
- Added: NSJ Bombless Quarantine Cave Elevator Spider Skip
- Added: NSJ Bombless Gravity Chamber Escape (Gravity Wallboost)
- Added: NSJ Bombless Lower Phen's Edge
- Added: NSJ Bombless Frozen Pike (Mid-Section)
- Added: NSJ Bombless Life Grove (Wallboost)
- Added: NSJ Bombless HOTE Climb (Boost IUJs)
- Added: NSJ Bombless Elite Control Access (Wallboost)
- Added: Elite Control Access Item (Damage Boost)
- Added: Central Dynamo Item w/ Infinite Speed
- Added: Bomb jump to skip grapple in Biotech Research Area 2
- Added: Great Tree Hall - Jump Off Enemies Bomb Jump (Advanced) to reach GTC NSJ
- Added: Wallboost FCS Climb
- Added: Logic for Traversing Twin Fires Tunnel to Workstation NSJ Gravity
- Added: Logic for Traversing Twin Fires Tunnel to Workstation NSJ Bombless
- Added: Logic for Traversing Twin Fires Tunnel to Workstation Missileless Grappless
- Added: Gravityless Grappless Morphless method for crossing FCS
- Added: Waste Disposal Wallboosts
- Added: Climb Connection Elevator to Deck Beta Gravityless
- Added: Combat Requirements for Essence fight
- Added: 2 Additional NSJ methods for reaching FCS item
- Added: Lava Lake Item NSJ Combat Dash
- Added: Triclops Pit Item SJ Beginner Standable
- Added: 3 new ways to climb Tower of Light (L-Jump, R-Jump, Slope Jump)
- Added: Underwater Movement (Beginner) to get to Tower Chamber with Space Jump
- Added: Underwater Movement (Intermediate) for NSJ Tower Chamber
- Added: Frigate Crash Site climb with Space Jump and L-Jump (Intermediate) and Standable Terrain (Beginner)
- Added: More logical paths for Ice Ruins West NSJ
- Added: Ice Ruins West Middle-Left Rooftop to Item Combat/Scan Dash
- Added: Beginner L-Jump to reach Main Quarry Save Station
- Added: Main Quarry Crane Platform to Waste Disposal NSJ Advanced Combat Dash
- Added: Main Quarry Crane Platform to Item Intermediate Scan Dash
- Added: Expert Gravity Wallboost to get to Tower Chamber
- Added: Beginner Gravity Wallboost to get to Watery Hall
- Added: Expert Trick for NSJ+Boost Crossway
- Added: Movement (Intermediate) to skip Spider Ball in Crossway
- Added: L-Jump to skip SJ on 3rd tier of ore processing puzzle
- Added: NSJ Ore Processing with Spider+Bombs (Expert)
- Added: Bombless Ore Processing Puzzle with Wallboost(Advanced)
- Added: Phendrana Canyon Hypermode Boost
- Added: NSJ Combat Dash (Expert) to Temple Entryway from lower part of room
- Added: Various tricks in Uncrashed Frigate
- Added: Ore Processing Door To Elevator Access A to Storage Depot B Standable L-Jump with Power Bombs
- Added: Combat logic for Dynamo Access and Elite Control Elite Pirate fights
- Added: Intermediate/Advanced Standables to enter/escape Elite Control after/without triggering Elite Pirate
- Added: Logic now can expect players to play in just scan visor, using bombs to open doors
- Added: Knowledge/Combat (Intermediate) trick to skip needing Power Beam for Exo fight
- Changed: Renamed Misc Logic Option to "Allow Dangerous Gravity Suit Logic"
- Changed: Increased difficulty of Connection Elevator to Deck Beta DBJs to Advanced
- Changed: HAT Wallboosts can be done using Gravity at the same difficulty
- Changed: Removed under-used "Complex Movement" trick category
- Changed: All Gravityless Slope Jumps are now categorized as "Underwater Movement without Gravity", as opposed to just NSJ ones
- Changed: Knowledge (Beginner) to Traverse Magmoor Workstation without Varia
- Changed: Magma Pool - Gravity Suit lava dive difficulty was reduced to L-Jump (Intermediate) and Standable Terrain (Beginner)
- Changed: Hall of the Elders - Now properly model needing to kill the 1 ghost to leave the room. Chargeless 1 ghost fight combat difficulty reduced to beginner.
- Changed: Added requirement for X-Ray Visor or Invisible Platforms to Triclops Pit Item NSJ tricks
- Changed: Monitor Station climb to Warrior Shrine Bomb Jump difficulty changed from Advanced to Intermediate
- Changed: Monitor Station NSJ Combat Dash to Warrior Shrine lowered difficulty from Advanced to Intermediate
- Changed: Increase the difficulty of Tower of Light climb with combat dash from 'Beginner' to 'Intermediate' lowered Standable Terrain from 'Intermediate' to 'Beginner'
- Changed: Frigate Crash Site Climb Space Jump Slope Jump Standable Terrain difficulty was reduced to Standable Terrain (Beginner)
- Changed: Removed Slope Jump and Standable requirement from Ice Ruins West NSJ
- Changed: Main Quarry Save Station NSJ Movement difficulty from Beginner to Intermediate
- Changed: Main Quarry Crane Platform to Waste Disposal Standable/Slope Jumpe no longer requires L-Jump
- Changed: Main Quarry Crane Platform to Waste Disposal NSJ Scan Dash difficiulty from Advanced to Intermediate
- Changed: Ore Processing Storage Depot B to Waste Disposal NSJ Standable difficulty from Intermediate to Beginner
- Changed: Ore Processing Storage Depot B to Waste Disposal R-Jump to L-Jump
- Changed: Elite Research Spinners without Boost from Advanced to Intermediate
- Changed: Ore Processing Door To Elevator Access A to Storage Depot B Standable difficulty from Intermediate to Advanced
- Changed: Sun Tower Early Wild now requires Intermediate Knowledge on all methods
- Changed: Less damage required for Watery Hall with Gravity Suit

### Metroid Prime 2: Echoes

- Changed: Minimal Logic no longer checks for Light Suit or Agon Keys.

#### Patcher Changes

- Fixed: Exporting an ISO when Randovania is in a read-only path now works properly.
- Added: Ability to set a custom HUD color

#### Logic Database

- Changed: Shrine Access Seeker Door without Seekers is now Hypermode (from Expert).


## [3.2.2] - 2022-01-17

- Fixed: Presets for unknown games (for example, from a dev version of Randovania) are now properly ignored.

## [3.2.1] - 2021-10-23

- Fixed: The spin box for starting Energy Tanks no longer goes above 14.
- Fixed: Errors from the Prime 1 patcher are now properly displayed in error messages.
- Fixed: Converting presets from previous games should no longer cause invalid expansion ammo count.
- Fixed: Converting presets with multiple major items that give ammo no longer cause incorrect per-expansion ammo count.
- Fixed: Changing the default beam in Echoes no longer throws an error with invalid included ammo.
- Fixed: Sky Temple Keys on Guardians/Sub-Guardians are now properly counted for the item pool size.
- Fixed: Sky Temple Keys on Guardians/Sub-Guardians now appears on the preset description.
- Fixed: Safety check that there's enough available locations for all non-progression at the end of generation has been re-added.
- Changed: Improved error message for certain kinds of invalid permalinks.
- Changed: Presets with negative ammo count for expansions are invalid.

### Metroid Prime

#### Patcher Changes

- Fixed: PAL ISOs now correctly work again.

## [3.2.0] - 2021-10-16

- **Major** - Added: The Logic Database can now have comments in requirements.
- **Major** - Changed: Expansions contents are now configured directly, instead of being calculated from a target.
- Added: Files in the "Previously generated games" folder now includes the name of the games used.
- Added: Custom names for Prime 1 elevators
- Added: Support for Minimal Logic has been added for Metroid Prime and Metroid Prime 3.
- Added: New auto tracker layouts for Metroid Prime 2, with two lines and three lines.
- Changed: Force one specific certificate root when connecting to the server.
- Changed: Custom elevator names across both games now used throughout the entire UI
- Changed: Data Editor now raises an error if two Pickup Nodes share the same index.
- Changed: When changing Echoes Goals, the slider of the number of keys is now hidden when "Collect Keys" goal is not selected.
- Changed: Customizing the item pool causes permalinks to not get as long as before.
- Changed: The Qt theme was changed, as the previous one had serious issues on certain platforms and certain elements.
- Fixed: Items that include ammo are now configurable to provide up to the ammo's capacity.
- Fixed: Certain invalid permalinks are now properly recognized as invalid.
- Fixed: In connections editor, changing a requirement to "And/Or" no longer places ui elements in the wrong place.
- Removed: Metroid Prime 2: Echoes FAQ entry about the weird hint categories, as the issue has been fixed.
- Removed: Menu option to open STB's Echoes item tracker in a new window.

### Metroid Prime - Patcher Changes

- Added: New Nothing model.
- Added: Missile Expansions for yourself has a 1 in 1024 of being shiny.
- Fixed: Mine security station softlock so that defeating the purple pirates first doesn't fail to switch the room to the non-cutscene layer.
- Fixed: Qol scan for Ice Ruins West pickup.
- Fixed: Warp-to-start crash.
- Changed: Fewer forced popup alert for multiworld purpose, and popups now lasts 3s instead of 5s.

#### Cutscene Skips

- Added: Cutscene skip for arboretum gate (competitive+).
- Added: Mine Security Station now longer force switches to Combat Visor.
- Changed: Shorelines Tower cutscene skip is now Minor.
- Changed: Workstation cutscene is now Competitive.
- Changed: Wave panel cutscene in Main Quarry is now Competitive.
- Changed: Elevator leaving cutscenes back are now Major.

### Metroid Prime 2: Echoes - Patcher Changes

- Added: Cosmetic option to customize hud color.
- Fixed: Scanning hints now displays the correct, edited categories.

### Metroid Prime - Logic Database

- Added: Method of reaching pickup in Root Cave from Arbor Chamber with a Dash (Intermediate and above).
- Added: Knowledge (Beginner) trick to leave Central Dynamo without completing the maze or fighting the drone.
- Added: Additional Lower Mines NSJ logic.
- Added: Movement tricks for logical forced damage in Magmoor Caverns, Phazon Mines, and Impact Crater.
- Added: Tricks for climbing Research Lab Aether NSJ
- Added: Tricks for traversing Magmoor Workstation bombless NSJ
- Added: More detailed boss/combat logic
- Fixed: Shorelines tower item being accessible from Ruins Entryway and not Temple Entryway.
- Fixed: Backwards Lower Mines logic
- Fixed: Ice Ruins West NSJ logic now accounts for adult sheegoth layer
- Fixed: Added missing requirements for releasing the metroid in Research Lab Aether

### Metroid Prime 2: Echoes - Logic Database

- Added: Method of climbing halfpipe in Meeting Grounds with Space Jump, Screw Attack, and Standable Terrain (Beginner and above)
- Added: Method of killing Quad MBs using Bombs or Power Bombs and Combat (Beginner)
- Added: Method of killing Quad MBs using Screw Attack (Space Jump) and Knowledge (Beginner)
- Added: Requirement to either kill the Quad MBs or defeat Spider Guardian in order to collect the item in Hall of Combat Mastery in the intended way
- Fixed: A few broken Dark Forgotten Bridge paths have now been fixed.
- Changed: Simplified Meeting Grounds logic slightly, by removing the redundant Top of Halfpipe node
- Changed: Killing Quad MBs now uses a template, as it's a complex set of requirements repeated in three separate rooms

### Discord Bot (Caretaker Class Drone)

- Changed: Room images uses two-way arrows if a connection is two-way, instead of two arrows.

## [3.1.4] - 2021-09-19

- Changed: Force one specific certificate root when connecting to the server.
- Fixed: Checking for updated versions will no longer close Randovania when no internet connectivity is present.
- Fixed: The server will properly reject clients with mismatched versions.

## [3.1.3] - 2021-09-19

- Added: Dialog that shows all enabled tricks in a preset and a list of all rooms that have some combination of tricks that ends up active in that preset.
  - This dialog can be accessed by right-clicking a preset on the "Generate Game" tab, or by pressing the "..." menu in the "Game Details" window.
- Added: Multiworld Help entry regarding maximum number of players.
- Added: Metroid Prime FAQ entry regarding the forced popup alert.
- Changed: Long lines of requirements (Check for all artifacts in Artifact Temple) are now word wrapped.
- Changed: When changing Echoes Goals, the slider of the number of keys is now hidden when "Collect Keys" goal is not selected.
- Changed: In the description of Prime 1 presets, Quality of Life now comes before Game Changes.
- Changed: Clarify that only "Two-way, between areas" guarantees that all areas are accessible.
- Changed: Progress bar when generating a game now reports how many actions were taken, instead of how many items are left.
- Fixed: Nodes with no outbound connections now clearly display this in the visualizer, instead of an error.
- Fixed: Updated multiworld damage warning to mention Magmoor Caverns as well.

### Discord Bot (Caretaker Class Drone)

- Added: The bot now responds to permalinks, presets and rdvgame files sent via direct messages.
- Added: Response for permalinks now offers the permalink's presets for download.
- Changed: `/database-inspect` area responses now has a node selection.

## [3.1.2] - 2021-09-15

- Fixed: In game session, pressing the "Generate game" button no longer errors.

### Discord Bot (Caretaker Class Drone)

- Changed: The response to `.rdvgame` files now include the seed hash and permalink.
- Changed: `/database-inspect` response now includes an image of the requested room layout.

## [3.1.1] - 2021-09-12

- Added: When importing a preset in a game session, there's now an option to import directly from a file.
- Added: In game session, it's now possible to export a preset directly to a file.
- Added: In game session, there's now a "Generate game (no retries)" button. This option attempts generation only a single
time, before giving the error message of why it failed. It's useful for investigating bad presets.
- Changed: When multiworld generation fails, the error message is now clearer on which players haven't reached the end.
- Changed: Preset summaries have been split better into categories.
- Removed: The "Never" option for dangerous actions has been removed from the UI, as it currently doesn't work.

### Discord Bot (Caretaker Class Drone)

- Changed: `/database-inspect` response is now more readable and includes the name of who requested it.

## [3.1.0] - 2021-09-05

- **Major** - Added: Setting for requiring a number of actions/progression before artifacts are placed, to prevent early artifacts.
  - Default Prime 1 presets now default to 6 minimum progression for artifacts.
- **Major** - Added: Setting for controlling how dangerous checks are handled in logic.
- Added: Setting for toggling the pickup scan QOL adjustments.
- Added: The seed hash label in Game Sessions is now selectable.
- Added: One joke hint, requested in 2019.
- Added: Data Visualizer now only shows target nodes for selection that are non-impossible.
- Added: Data Visualizer now highlights nodes that have a path to the selected node.
- Added: Improved the error message when the patcher executable is somehow missing.
- Added: New entries to the Multiworld Help for collecting items and cross game.
- Fixed: Randovania no longer errors when the last selected preset is for a hidden game.
- Fixed: Quality of Life page link in Metroid Prime preset customization is now fixed.
- Fixed: The tracker now properly restores states for games other than Echoes.
- Fixed: Fixed a crash that sometimes occurs when deleting presets.
- Fixed: Generator now directly accounts for events weighting actions.
- Changed: Removed customization of Qt theme for decreasing whitespace.
- Changed: Upgrades in the tracker fills an entire column first, instead of filling rows first.
- Changed: Tracker now properly saves the preset used when persisting the state.

### Metroid Prime - Patcher Changes

- Added `Pickup Scans` option to toggle the patching of item locations so that they can always be scanned.
- Magmoor Workstation item scannable through the purple door (QoL Pickup Scan)
- Fixed shorelines tower item custom scan sometimes showing the incorrect text for certain models
- Certain pickups now always have the popup alert on collection during multiworlds.
- If there are multiple pickups for other players next to each other, these pickups are forced to have a popup alert, so Randovania can properly detect they were picked up.
- Fixed PCA crash patch not being applied when playing small samus.

#### Cutscene Skips
- Added `Competitive` cutscene skip option.
- Moved Shorelines Tower cutscene to major (it sometimes has a reposition that is sometimes useful in routing)
- Removed Main Quarry Combat Visor switch
- Speed up opening of gate in ice temple
- Speed up opening of gate in sun tower
- Fixed Thardus cutscene skip softlock

### Metroid Prime - Logic Database

- Added: Method of reaching Ruins Entryway from Plaza Walkway in Phendrana Shorelines with a Dash (Intermediate).
- Added: Easier NSJ trick to climb Ruined Courtyard using the water puzzle platforms.
- Added: Charge Beam requirements were added to the following rooms with combat trick alternatives:
    - (Beginner) Elite research - Phazon Elite
    - (Beginner) Research Entrance
    - (Intermediate) Hall of the Elders - Wave and Ice bomb slots
    - (Intermediate) Sunchamber - Ghosts fight
    - (Intermediate) Mine Security Station with >= 200 energy
    - (Advanced) Mine Security Station
- Fixed: Main Plaza door to Plaza Access is now properly a normal door, instead of a permanently locked door.
- Fixed: Sun tower now requires Knowledge (Intermediate) to collect the Sunchamber layer change event without falling down.
- Fixed: Removed broken/redudant trick for reaching Temple Entryway ledge using cutscene reposition
- Fixed: Trivial logic for Plaza Walkway to Ruins Walkway
- Fixed: Replaced Bomb Jump (Intermediate) with Dash (Beginner) trick to cross the gap to reach the Courtyard Access door in Ice Ruins West.
- Fixed: NSJ logic now accounts for stalactite in Ice Ruins West.
- Fixed: Crossing the gap by Specimen Storage door no longer sometimes requires L-Jump (Intermediate) instead of Beginner.
- Changed: Improved readability of Ruined Courtyard logic.
- Changed: Reorganized Sunchamber logic to improve usage by generator/solver.
- Changed: Picking up Sunchamber Ghosts item NSJ is now L-Jump (Beginner) instead of Intermediate.
- Changed: Crossing TFT to TF with Gravity+SJ now requires Movement (Beginner)
- Changed: FCS Item Scan Dash method is now Intermediate without SJ.
- Added: FCS Grapple strat - Movement (Beginner)

### Metroid Prime 2: Echoes - Patcher Changes

- Added: A-Kul's scan in Sky Temple Gateway now displays a list of previous tournament winners.
- Changed: Echoes now uses a different game ID when saving ISOs with menu mod enabled, preventing issues from incompatible save files.
- Changed: The elevator sound effect is never removed when elevators are vanilla, ignoring the preference.

### Metroid Prime 2: Echoes - Logic Database
- Added: Method of reaching the pickup in Reactor Core with Space Jump, Bombs, Spider Ball, and Standable Terrain (Intermediate and above).
- Fixed: Lore Scan in Meeting Grounds no longer believes that Boost is required to scan it.
- Fixed: Reactor Core has been cleaned up slightly.
- Fixed: Spawn point in Accursed Lake is now correctly set.

### Discord Bot (Caretaker Class Drone)

- Added: The `/database-inspect` command to send the logic of a room to the channel.
- Added: Messages with rdvgame files also get a reply with a summary of the preset.
- Changed: Responses with preset descriptions no longer pings the original message.

## [3.0.4] - 2021-08-10

- Added: Game Sessions now have an accessible audit log, which includes whenever a player accesses the spoiler log.
- Added: Metroid Prime 1 racetime.gg rooms are now viewable in the racetime.gg browser, with filters for each game
- Fixed: Importing a permalink from the racetime.gg browser while a race is currently in progress now selects the correct racetime.gg room

## [3.0.3] - 2021-08-08

- Fixed: "Open FAQ" in the main window now works correctly.
- Fixed: Pressing Yes to ignore invalid configuration now works correctly.
- Changed: Randovania now silently handles some invalid configuration states.
- Changed: Improved handling of corrupted repository for old preset versions.

## [3.0.2] - 2021-08-05

- Added: In-game crashes in Metroid Prime now automatically show the error screen.

- Changed: Game Sessions - The window now uses docks for the different parts, meaning you can resize, reorder and even split off.

- Changed: Use different colors for artifact hints in Metroid Prime, for better readability on both scan box and logbook.

- Fixed: Exporting a Metroid Prime ISO with Warp to Start enabled and starting at certain elevator rooms no longer fails.

## [3.0.1] - 2021-08-01

- Changed: Disabled the option to stop exporting a Prime 1 ISO to avoid crashes.

- Fixed: Server will now re-authenticate with Discord, preventing users from logging with the incorrect account.

- Fixed: Game Sessions - History entries with invalid locations no longer cause error messages.

## [3.0.0] - 2021-07-30

-   **Major** - Metroid Prime 1 is now fully supported, including multiworld and auto tracker!

-   **Major** - Presets are now presented in a tree view, with custom presets being nested under another one. They're also saved separately from Randovania data.

-   **Major** - The auto tracker now have support for different layouts, with their own assets and game support. New themes with icons similar to the game were also added, provided by MaskedKirby.

-   Added: Credits in Metroid Prime 2 now contains a list of where all non-expansions were placed, including possibly other player's for a multiworld. The credits now takes 75 seconds instead of 60 to accomodate this.

-   Added: Button to export the presets used in a game file.

-   Added: Add text description to unusual items in the Item Pool tab.

-   Added: New Help tab with information on how to read the Data Visualizer.

-   Added: In the Map Tracker, it's now possible to right-click a location to see a path from last action to it.

-   Added: A menu option to open the logs folder.

-   Added: The timeout limit is now progressively more forgiving, the more timeouts that happen.

-   Added: Button to set all gates to "Random with Unlocked' for Prime 2.

-   Changed: The items in the starting items popup is now sorted.

-   Changed: Customizing Dark Aether damage is now considered by logic.

-   Changed: Pickup visibility method is now configured in the Item Pool tab.

-   Changed: Multiworld connection is slightly more conservative when giving items.

-   Changed: Updated the Multiworld Nintendont for hopefully more stability.

-   Changed: The session history in multiworld now has different columns for the players involved, pickup and where the pickup was. It's also possible to sort the table by any of these fields.

-   Changed: The ISO prompt dialog now remembers your last used vanilla ISO, for when you delete the internal copy. When opening the file pickers, these start now with the paths from the input fields.

-   Changed: Many Spin/Combo boxes no longer react to the mouse wheel when not focused.

-   Fixed: Closing the dangerous settings warning via the X button is now properly recognized as "don't continue".

-   Fixed: Hint Item Names no longer breaks if you swap games while the table is sorted.

-   Fixed: Hint Item Names now properly list Artifacts and Energy Cells.

-   Fixed: Map Tracker now properly handles unassigned elevators.

-   Fixed: Trick names in the preset are always sorted.

### Metroid Prime 2 - Logic Database Changes

-   **Major** - "Suitless Ingclaw/Ingstorm" trick added to cover traversing rooms with either Ingclaw Vapor or Ingstorm.

#### Added

-   Method of getting over the gate in Mining Station A in reverse with Space Jump and Screw Attack (Expert and above).

-   Method of bypassing the breakable glass in Sand Processing from Main Reactor with Space Jump and Screw Attack (Expert and above).

-   Method of climbing to the top level of Main Gyro Chamber with Space Jump, Screw Attack, and Bombs, and no Scan Visor (Advanced and above).

-   Method of climbing the Sand Processing bomb slot with a Slope Jump for Bombless Bomb Slots (Advanced and above).

-   Method of leaving Dark Agon Temple by opening the gate from OoB with Single Room OoB, Slope Jump, Standable Terrain, Bomb Space Jump, Space Jump, and the Agon Keys (Expert and above).

-   Great Bridge:
    - Method of reaching Abandoned Worksite door with Space Jump and Extended Dash (Advanced and above).
    - Method of reaching Abandoned Worksite and Torvus Map Station doors from Temple Access Dark door with Boost Ball and Boost Jump (Advanced and above).
    - Method of reaching the pickup with Screw Attack and Single Room Out of Bounds (Expert and above).

-   Method of Crossing Grand Windchamber (both ways) Without Space Jump using Extended Dash (Hypermode).

-   Method of reaching the pickup in Watch Station:
    - With Space Jump, Screw Attack, and Single Room OoB (Expert and above).
    - With only Space Jump and Single Room OoB (Hypermode)

-   Alpha Blogg now has proper requirements for multiple difficulties.

-   Method of Bomb Slots without Bombs in Sanctuary Fortress/Ing Hive - Controller Access/Hive Controller Access without Space Jump (Expert and above).

-   Methods of crossing Torvus Bog - Fortress Transport Access with Gravity Boost or Bombs (No Tricks/Advanced and above).

-   Method of traversing Vault without Space Jump or Screw Attack using Extended Dashes (Advanced and above).

-   Method of reaching Windchamber Gateway item with only Scan Visor using Extended Dashes (Expert and above).

-   Method of reaching Kinetic Orb Cannon in Gathering Hall using Extended Dashes (Expert and above).

-   Method of reaching the pickup in Accursed Lake with a dash (Advanced and above).

-   Method of reaching Temple Security Access from the portal in Aerial Training Site with an Extended Dash (Hypermode).

-   Method of reaching the pickup in Mining Plaza with an Extended Dash (Hypermode).

-   Method of completing the Main Gyro Puzzle with only Space Jump and Screw Attack (Advanced and above).

#### Changed

-   Reaching the pickup in Temple Transport B with a Wall Boost is now Hypermode (from Expert).

-   Reaching the pickup in Path of Roots with only Bombs is now Expert (from Hypermode).

-   Reaching the portal in Hydrodynamo Shaft with Air Underwater and Screw Attack is now Hypermode (from Expert).

-   Reaching the pickup in Dark Torvus Arena with a Roll Jump is now Hypermode (from Expert).

-   Trial Grounds, reaching the door:
    - From the portal with Space Jump and a Slope Jump is now Beginner (from Intermediate).
    - From the left safe zone with a Dash is now Intermediate (from Expert) and without anything is now Advanced (from Expert).

-   Opening the Seeker Lock without Seekers in Mine Shaft is now Advanced (From Expert)

-   Opening the Seeker Lock without Seekers in Plain of Dark Worship is now Expert (From Hypermode).

-   Reaching the Windchamber Gateway Door from Windchamber Tunnel with a Boost Jump is now Hypermode (From Expert).

-   Reaching the pickup in Medidation Vista with a Boost Jump is now Expert (From Advanced).

-   Quadraxis and Boost Guardian now have proper health and item requirements with tricks disabled.

-   Activating Controller Access rooms Bomb Slots without Bombs is now Advanced (from Expert).

-   Reaching the Abandoned Worksite/Brooding Ground door from the bridge in Dark/Forgotten Bridge with an Extended Dash is now Hypermode (from Expert).

-   The initial Terminal Fall Abuses in Vault from the scan portal are separate from the final and are now Advanced (from Expert).

-   Catacombs NSJ dash to Transit Tunnel South has been modified to account for Scan Visor, with the original difficulty being raised to Advanced (from Intermediate).

-   Undertemple Shaft NSJ dash from bottom to top of cannon is now Intermediate (from Advanced).

-   Morph Ball is no longer required to reach the portal from the Echo Gate in Profane Path Scan Dash method.

-   Various Standable Terrain tricks (Dark Agon - Portal Site, Temple Grounds - Sacred Path) have been lowered to Beginner/Intermediate (from Advanced). This is to
    attempt to fix an old database limitation from before tricks had their own difficulty levels.

-   The dashes in Gathering Hall from Transit Tunnel South/West to the Kinetic Orb Cannon are now Intermediate (from Advanced).

-   The Bomb Space Jump NSJ to reach Abandoned Worksite in Great Bridge is now Expert (from Hypermode).

-   The dash to reach the portal in Aerial Training Site from Central Hive Transport West is now Hypermode (from Expert).

-   The dash to leave Hive Temple after Quadraxis via Security Station is now Hypermode (from Expert).

-   The dashes in Command Center (top level) and Accursed Lake without Space Jump are now Beginner (from Intermediate).

-   The dash in Mining Station A to reach Temple Access without Space Jump or Missiles is now Advanced (from Intermediate).

-   The dashes in Trial Grounds to Dark Transit Station without Space Jump are now Advanced (from Intermediate).

-   The dashes in Undertemple Shaft to reach Sacrificial Chamber Tunnel (and back) are now Advanced (from Intermediate).

-   The dash in Hall of Combat Mastery to reach the upper area after the glass is now Advanced (from Intermediate).

-   Bomb Guardian now has proper logic when shuffling Power Beam.

## [2.6.1] - 2021-05-05

-   Changed: Invalid values for the Multiworld magic item are ignored when detecting if the game is properly connected.

-   Fixed: "One-way anywhere" no longer shows up twice in preset warnings for multiworld

-   Fixed: Changing starting location to Ship or Save Stations now works again.

-   Fixed: Torvus Gate elevator is now properly hidden instead of Dark Torvus Ammo Station.

## [2.6.0] - 2021-05-02

-   **Major** - Added: New elevator randomization settings:
    * New mode: *One-way, elevator room with replacement*. One way elevator, but loops aren't guaranteed.
    * Select which elevators can be randomized.
    * Select possible destinations for *One-way, anywhere*.
    * Randomize Sky Temple Gateway, Sky Temple Energy Controller, Aerie Transport Station and Aerie elevators. *Warning*: These rooms have some details you must consider. Please read the elevators tab for more information.

-   **Major** - Added: The Energy Controllers in Agon Wastes, Torvus Bog and Sanctuary Fortress are always visible in the map, regardless if map is revealed by default. All regions are also always available for selection. This allows the light beam warps after U-Mos 2 to always be used.

-   **Major** - Added: An user preference (in *Customize in-game settings*) for the map to display names of unvisited rooms.
    When randomizing elevators, the elevator rooms are excluded to prevent spoiling their destinations. An option were added to disallow displaying names entirely, since otherwise you can use a Map Station to find the names.

-   Added: An option to disable the elevator sound effect, preventing it from playing endlessly in certain cases.

-   Added: When a crash happens, the game now displays an error screen instead of just stopping.

-   Added: The *Hint Item Names* tab now supports switching between all 3 Prime games.

-   Added: An option to use an experimental new pickup placement logic, able to place multiple pickups at once.

-   Added: Two additional joke hints. (Thanks CZeke and Geoffistopheles)

-   Added: It's now possible to add Infinite Beam Ammo, Infinite Missiles and Double Damage to the item pool.

-   Added: Player names are now colored yellow in hints.

-   Changed: Elevator names in the tracker uses their customized names, not the vanilla ones.

-   Changed: Optimized Randovania startup time and extensive logging of what's being done during it.

-   Changed: Improve scan text for expansions.

-   Changed: Some hints in multiworld games now also include the player names.

-   Changed: Missiles, Power Bombs and Ship Missiles are now only in logic after their respective main launcher, even if it's not required in game.

-   Changed: You can add up to 99 of any expansion to the pool, up from 64.

-   Fixed: The *Logic damage strictness* multipliers are no longer applied twice.

-   Fixed: *Up to* relative hints are no longer converted into *exactly* if the actual distance matches the displayed number.

-   Fixed: Dark Torvus Bog - Portal Chamber is no longer silently ignored as a starting location.

-   Fixed: Charging your beam to shoot when out of ammo now works even when customizing the ammo type required.

-   Fixed: Having the maximum number allowed of an expansion in a preset no longer causes permalink errors.

-   Fixed: Fixed the game defaulting to Combat Visor after an elevator.

-   Fixed: Multiworld spoiler logs now use 1-indexed player names for locations.

-   Removed: Using Dark Visor as the starting visor is no longer supported. (Game crashes on unmorph for unknown reasons)

### Logic Database Changes

-   Added: Method of reaching the pickup in Hive Gyro Chamber with Space Jump, Boost Ball, and a Boost Jump (Expert and above).

-   Added: Method of climbing Torvus Grove with Space Jump, Screw Attack, and Standable Terrain (Advanced and above).

-   Added: Method of reaching cannon in Great Bridge with Boost Ball and a Boost Jump (Expert and above).

-   Added: Method of reaching the main part of Hall of Combat Mastery with a Scan Dash and after blowing up the glass (Intermediate and above).

-   Added: Method of activating the portal in Portal Terminal with Screw Attack, Slope Jump, and No Bombs or Space Jump (Expert and above).

-   Added: Method of climbing Sacred Bridge with Bombs and a Bomb Space Jump (Advanced and above).

-   Changed: Logic paths that require Screw Attack without Space Jump now make sure to not have Space Jump to be valid.

-   Fixed: Spawn point of Aerie Transport Station is now the door, making DS2 required to take the elevator there.

## [2.5.2] - 2021-02-28

-   Added: The number of items in the pool is now included in the summary.

-   Fixed: Shuffling Combat Visor with item acquisition popups enabled no longer errors.

## [2.5.1] - 2021-02-26

-   Added: Drag and dropping rdvgame and rdvpreset files into the main Randovania window now imports that game file and preset, respectively.

-   Added: Discord bot now posts summary whenever a preset is attached to a message.

## [2.5.0] - 2021-02-19

-   Changed: Preset summary now only include differences from vanilla game.

-   Changed: The relative hint using an item category has been replaced with a relative hint using an area, with up to distance.

### Logic Database Changes

#### Added

-   Method of climbing Sanctuary Temple from the bottom with Bombs and Spider Ball (Intermediate and above).

-   Method of climbing Sanctuary Temple from the bottom with Screw Attack and Single Room Out of Bounds (Expert and above).

-   Method of reaching Worker's Path from the top level in Sanctuary Temple with Scan Visor and an Extended Dash (Expert and above).

-   Method of reaching Windchamber Gateway from Windchamber Tunnel in Grand Windchamber with a Boost Jump (Expert and above).

-   Method of reaching Temple Access in Mining Station A with a Boost Jump (Advanced and above).

-   Method of reaching pickup in Temple Access (Sanctuary) with Space Jump, Screw Attack, and Standable Terrain (Intermediate and above).

-   Method of climbing Temple Access (Sanctuary) with Space Jump, standing on a Rezbit, and dashing off the other Rezbit (Expert and above).

#### Changed

-   Increased weight for Energy Tanks to be selected as progression.

-   Reaching the pickup in Path of Roots from Torvus Lagoon with Gravity Boost, Space Jump, and a Slope Jump is now Intermediate (from Beginner).

-   Reaching the pickup in Grand Windchamber with Space Jump, Screw Attack, Slope Jump, Standable Terrain is now Advanced (from Intermediate).

-   Bomb Jumping over the 2nd light block heading to Hall of Eyes is now Intermediate (from Beginner).

-   Energy Tank requirements for Chykka have been lowered.

#### Fixed

-   Reliquary Grounds now has proper requirements for reaching Ing Reliquary with Light Suit.


## [2.4.2] - 2021-02-08

-   Fixed: Randovania no longer crashes if the connected Dolphin stops emulation.

## [2.4.1] - 2021-02-06

-   Added: Detect if the internal game copy was modified by a future version of Randovania, prompting for the user to press "Delete internal copy".

-   Changed: An error popup now shows up when exporting an ISO fails.

-   Removed: "Automatically track inventory" toggle, as the functionality was already removed.

-   Fixed: Randovania now considers any inventory item with amount above capacity, or capacity above the strict maximum as the game not being connected.

-   Fixed: Error message when the server rejects your client version not being displayed.

-   Fixed: Setting beam ammo expansions to 0 pickups no longer hides the boxes.

## [2.4.0] - 2021-02-01

-   **Major** - Added: The visor and beam you start the game equipped with is now configurable.

-   **Major** - Changed: In multiworld, items are now delivered at the same time as the message. It should also no longer fail to send with Nintendont.

-   Added: Additional joke hints were added.

-   Added: Method to climb to the portal Base Access with just Screw Attack (Intermediate and above).

-   Added: Method to reach the pickup in Grand Windchamber with Space Jump, Screw Attack, and a Slope Jump (Intermediate and above).

-   Added: Method to traverse Ventilation Area B from Bionenergy Production without Bombs by Screw Attacking into the tunnel and destorying the barriers with Missiles (Advanced and above).

-   Added: Method to reach the pickup in Path of Roots from Torvus Lagoon without Morph Ball (Beginner and above).

-   Added: Method to enter the tunnel in Underground Tunnel to Torvus Temple from Torvus Grove with an Instant Morph (Advanced and above).

-   Added: Method to reach the halfpipe pickup in Dark Torvus Arena with Space Jump and a Roll Jump (Expert and above).

-   Added: Method to climb to the upper level in Biostorage Station with Bomb Space Jump (Advanced and above).

-   Added: Method to reach the pickup in Grand Windchamber with a Space Jump, Bomb Space Jump, and a Scan Dash (Expert and above).

-   Added: Method to climb Mining Station B with Space Jump and a Slope Jump (Expert and above).

-   Added: Method to reach the portal in Mining Station B with Space Jump, Scan Visor, and Dashing for Single Room OoB (Expert and above).

-   Added: Method to cross Bitter Well to Phazon Site with Wall Boosts (Hypermode).

-   Added: Method to reach the bomb slot in Training Chamber with Gravity Boost and Air Underwater (Advanced and above).

-   Added: Method to open activate the Bomb Slot in Training Chamber with Darkburst or Sonic Boom (Hypermode).

-   Changed: Auto tracker internally uses a configuration file for the item positions.

-   Changed: The item pool tab when customizing presets now can edit major items directly.

-   Changed: Defeating Quadraxis with Power Bombs is now Advanced (from Beginner).

-   Changed: Bypassing the statue in Training Chamber from the back with Screw Attack and a Bomb Space Jump is now Expert (from Advanced).

-   Changed: Escaping Hive Temple without Spider Ball is now Expert (from Hypermode).

-   Changed: Bomb Space Jump in Great Bridge/Venomous Pond to reach Abandonded Worksite/Brooding Ground is now Expert (from Hypermode).

-   Changed: Using Seeker Missiles now requires either Combat Visor or Dark Visor.

-   Changed: Bomb Slots without Bombs in Sand Processing, Main Gyro Chamber, and Vault are now Advanced (from Expert).

## [2.3.0] - 2021-01-08

-   Added: Method to enter tunnels in Transit Tunnel East/Undertransit One from Catacombs/Dungeon to Training Chamber/Sacrificial Chamber with an Instant Morph (Intermediate and above).

-   Added: Method to reach the pickup on the Screw Attack wall in Aerial Training Site with a Roll Jump (Expert and above).

-   Added: Method to reach the pickup in Abandoned Worksite from the tunnel with a Boost Jump (Advanced and above).

-   Added: Method to bypass the statue in Training Chamber from the back with Screw Attack and a Bomb Space Jump (Advanced and above).

-   Added: Methods to reach the pickup in Mining Station B with Space Jump, Screw Attack, and Standable Terrain or after the puzzle with a Bomb Jump (Advanced and above).

-   Changed: In multiworld, keybearer hints now tells the player and broad category instead of just player.

-   Changed: Dark Alpha Splinter no longer strictly requires Power Beam.

-   Changed: Crossing Main Gyro Chamber with Screw Attack before stopping the gyro is now Hypermode (from Expert).

-   Changed: Phazon Grounds and Transport to Agon Wastes (Torvus) Seeker Locks without Seekers are now Expert (from Hypermode).

-   Fixed: Properly handle invalid ammo configurations in preset editor.

-   Fixed: Randovania no longer instantly crashes on macOS.

-   Fixed: Logic properly considers the Transport A gate being gone after entering from that side in Random Elevators.

## [2.2.0] - 2020-12-20

-   Added: 1 HP Mode, where all Energy Tanks and Save Stations leave you at 1 HP instead of fully healing.

-   Added: Added a detailed report of the generator's state when a game fails to generate.

-   Fixed: Generator will no longer ignore players that have no locations left. This would likely cause multiworld generation to fail more often.

-   Fixed: Error messages are properly shown if a game fails to generate.

-   Fixed: Alerts are now properly saved as displayed.

-   Fixed: Errors in the default preset no longer prevent Randovania from starting.

-   Changed: Optimized game generation, it now takes roughly 2/3 of the time.

-   Changed: Optimized game validation, it now also takes roughly 2/3 of the time.

-   Changed: Relative hints no longer cross portals.

-   Changed: In multiworld, keybearer hints now instead tells the player the item is for, instead of a category.

-   Changed: Decreased the chance of Power Bombs being late in a game.

-   Changed: Account name are updated every time you login via Discord.

-   Changed: Warning about dangerous presets in Multiworld sessions now include the player name.

-   Changed: Roll Jump in Meditation Vista to reach the pickup is now Hypermode (from Expert).

## [2.1.2] - 2020-12-05

-   Added: The Item Pool size now displays a warning if it's above the maximum.

-   Changed: The minimum random starting items is now considered for checking the pool size.

-   Fixed: Being kicked from an online session would leave the window stuck there forever.

-   Fixed: Bulk selecting areas for starting location no longer includes areas that aren't valid starting locations.

## [2.1.1] - 2020-12-02

-   Added: A prompt is now shown asking the user to install the Visual C++ Redistributable if loading the Dolphin backend fails.

-   Fixed: Changing ammo configuration breaks everything.

-   Fixed: Patching ISOs should work again.

-   Fixed: Clean installations can select presets again.

## [2.1.0] - 2020-12-02

-   Changed: Multiworld session history now auto-scrolls to the bottom

-   Changed: The lowest level for a trick is now called "Disabled" instead of "No Tricks".

-   Changed: Minimum Varia Suit Dark Aether is now 0.1, as 0 crashes the game.

-   Changed: Permalinks are now entirely different for different games.

-   Changed: Preset summary now specifies if hidden model uses ETM or random item.

-   Added: A very basic visualization of the map to the tracker.

-   Added: Trick Details can now be used with all 3 games.

-   Fixed: Changing a trick level to No Tricks no longer cause inconsistent behavior with the permalinks.

-   Removed: Intermediate path for reaching item in Main Reactor from Security Station B door without Screw Attack since it was broken and impossible.

-   Changed: Renamed "Before Pickup" to "Next to Pickup" in various locations for more clarity


## [2.0.2] - 2020-11-21

-   Added: Starting locations tab has checkboxes to easily select all locations in an area

-   Added: The map tracker now supports random elevators, translator gates and starting location.

-   Changed: The pickup spoiler in game details is now sorted.

-   Fixed: Multiworld sessions should no longer occasionally duplicate messages.

-   Fixed: Custom safe zone healing should now work in multiworld sessions.

-   Fixed: Occasional error with switching an observer into a player.

## [2.0.1] - Skipped

## [2.0.0] - 2020-11-15

This version is dedicated to SpaghettiToastBook, a great member of our community who sadly lost her life this year.

Her contributions to Randovania were invaluable and she'll be missed.

---

-   **Major** - New game mode: Multiworld. In this co-op multiplayer mode, there's one different world for each player which is filled with items for specific players.

-   **Major** - Tricks are more organized and can be customized more precisely to a player's desire.

### General

-   Removed: Presets no longer have a global trick level. Each trick is now configured separately.

-   Added: Options for configuring usage of new tricks:
    - Bomb Jump (renamed from Difficult Bomb Jump)
    - Bomb Slot without Bombs
    - Boost Jump
    - Combat
    - Difficult Movement
    - Extended Dash
    - Knowledge
    - Open Gates from Behind
    - Respawn Abuse
    - Screw Attack into Tunnels
    - Seeker Locks without Seekers
    - Single Room Out of Bounds
    - Standable Terrain

-   Changed: The following trick level difficulties were renamed:
    - Trivial -> Beginner
    - Easy -> Intermediate
    - Normal -> Advanced
    - Hard -> Expert
    - Minimal Checking -> Minimal Logic

-   Changed: Replaced Beginner Friendly with Starter Preset, which is now the default preset.

-   Fixed: Energy Tanks can now properly be used as progression.

### Hints

-   Added: Relative hints, where an item is described as being some rooms away from another item or room.

-   Added: Guaranteed hints which tells in which areas (Agon Wastes, Ing Hive, etc) contains the keys for each of your dark temples.
    These hints are placed purely randomly, similarly to the guaranteed Temple Bosses hints.

-   Added: Free hint spots after generation now prefer items from late in progression instead of pure random.

-   Removed: Hints with green item names/joke item names have been removed.

-   Removed: Temple Keys are no longer hinted by progression-based Luminoth lore hints.

-   Changed: All games now have precisely 2 joke hints, which no longer randomly replace a progression hint.

-   Changed: Hints from keybearer corpses now uses a broader category, which leaves unclear if it's an expansion or not.

### GUI

-   Added: An automatic item tracker based on a Dolphin running on the same computer or a special Nintendont build on the same Wifi.

-   Added: A dark theme has been added. It can be toggled in the Advanced menu.

-   Added: Requirements in the logic database can now use templates of requirements, allowing for easy re-use.

-   Added: Data Editor can now edit all fields of a node, from type, name and all type specific fields.

-   Added: Data Visualizer and Editor now can operate in the included database for Prime 1 and 3.

-   Added: The Data Editor now displays a warning if you're closing with unsaved changes.

-   Added: Randovania can generate a game by importing permalinks directly from a race on racetime.gg.

-   Added: Some tricks now have a description on the Trick Details popup.

-   Fixed: Some complex combination of requirements with different depths now are displayed correctly.

-   Fixed: The Data Visualizer no longer opens behind the Customize Preset window when using the Trick Details popup.

-   Changed: After generating a game, the details shows up in a new window instead of in a new tab.

-   Changed: In game details, the permalink is now placed inside a line edit, so the window doesn't stretch with long permalinks.

-   Changed: All cosmetic game changes are now configured in the same dialog as the in-game options.

### Quality of Life

-   Added: A button in the Open menu now opens the folder where previously generated games are placed.

-   Added: Charge Beam and Scan Visor now use their respective models in game instead of Energy Transfer Module.

-   Added: The rate of healing for Safe Zones is now configurable.

-   Fixed: Removed Aerie Access and Credits from possible starting locations.

-   Changed: The Mission Final screen now includes the seed hash instead of Permalink, as many permalinks are bigger than the screen.

-   Changed: The elevator scan now includes the world of the connected area.

### Internals/Developer

-   Added: Energy Tanks have doubled weight for the generator.

-   Added: It's now possible to set the default spawn point of an area.

-   Fixed: Fixed solver when an event only connects to a pickup, but that pickup has connections from other nodes.

-   Fixed: The Data Editor no longer errors when saving after creating a new node.

-   Fixed: Certain combinations of item requirements with damage requirements weren't being processed correctly.

-   Fixed: Duplicated requirements are now properly removed when simplifying requirements.

-   Fixed: Exclude from Room Randomizer is now properly set, restoring many logic paths.

-   Changed: Better error messages when there are references to unknown resources in the database.

-   Changed: The `database` command is no longer a subcommand of `echoes`. It also has the `--game` argument to choose which database to use.

-   Changed: The `_locations_internal` field is no longer needed for .rdvgame files.

### Logic Database changes

#### Added

-   General:
    - Methods to open all Seeker Missile Doors with Screw Attack (Advanced and above).
    - Method to activate most Bomb Slots without Bombs (Advanced and above).
    - Dark/Light/Annihilator doors and Dark/Light portals require either ammo or Charge Beam.

-   Sanctum, method to fight Emperor Ing without Spider Ball (Hypermode).

-   Transport A Access, method of reaching Temple Transport A door with a Wall Boost (Advanced and above).

-   Abandoned Base, method of reaching portal with Space Jump and Screw Attack (Intermediate and above).

-   Accursed Lake, method of collecting the item and leaving with Morph Ball, Light Suit, Gravity Boost, and Reverse Air Underwater (Advanced and above).

-   Hall of Honored Dead, method of leaving through the Morph tunnel without Space Jump (Expert and above).

-   Industrial Site, method of opening the gate to Hive Access Tunnel from behind with just Charge Beam (Intermediate and above).

-   Ing Windchamber, method of completing the puzzle with Power Bombs instead of Bombs (Beginner and above).

-   Landing Site, method of reaching Service Access door:
    - With Bombs and Screw Attack (Intermediate and above).
    - With Space Jump and Bomb Space Jump (Intermediate and above).

-   Meeting Grounds, method of reaching the tunnel with Space Jump and a Bomb Space Jump (Intermediate and above).

-   Temple Assembly Site:
    - Methods of reaching Dynamo Chamber door with a Bomb Jump (Beginner and above), a Dash (Intermediate and above), or a Roll Jump (Advanced and above).
    - Methods of reaching the portal without moving the light block with Single Room Out of Bounds and either Screw Attack or Space Jump (Expert and above).
    - Method of leaving from the portal with Single Room Out of Bounds and Screw Attack (Expert and above).

-   Windchamber Gateway:
    - Method of reaching the item with a Boost Jump (Advanced and above) and returning with an Extended Dash (Expert and above).
    - Method of reaching Path of Eyes door from Grand Windchamber door with an Extended Dash (Advanced and above).

-   Bioenergy Production, method to reach Storage C door or item from top level with Extended Dash (Expert and above).

-   Central Station Access/Warrior's Walk, method of climbing the ledge with an Instant Unmorph Jump (Hypermode).

-   Crossroads, method to reach the item from the half pipe with just Screw Attack (Advanced and above).

-   Dark Transit Station, method to reach the ledge from Duelling Range with a Bomb Jump (Beginner and above).

-   Portal Access, method of crossing to Judgement Pit using Screw Attack without Z-Axis (Beginner and above).

-   Doomed Entry, method to climb room with Space Jump and Screw Attack (Beginner and above).

-   Feeding Pit:
    - Method of reaching Ing Cache 1 door with Space Jump and Screw Attack (No Tricks and above).
    - Method of climbing to Watering Hole door without any items (Expert and above).
    - Method of escaping the pool using Light Suit and a Bomb Space Jump no Space Jump or Gravity Boost (Hypermode)

-   Main Reactor, method of reaching Dark Samus 1 fight from Ventilation Area A door with Space Jump, Bombs, and a Bomb Space Jump (Intermediate and above).

-   Mining Station B:
    - Method to climb to the Seeker door without Morph Ball and with Space Jump (Beginner and above).
    - Method to reach the portal without breaking the rock with Single Room Out of Bounds and Screw Attack (Expert and above).

-   Sandcanyon, method to reach the item with Space Jump and Single Room Out of Bounds (Expert and above).

-   Transport Center/Crossroads, method to climb the halfpipe with Space Jump (Advanced and above).

-   Abandoned Worksite:
    - Method of reaching the item with a Bomb Space Jump without Space Jump (Advanced and above).
    - Method of reaching the tunnel from Forgotten Bridge with a Slope Jump (Intermediate and above).

-   Catacombs:
    - Method to reach the Bomb Slot with Air Underwater and Screw Attack (Advanced and above).
    - Method to reach Transit Tunnel East with a Combat/Scan Dash (Advanced and above).
    - Method to reach the portal with Screw Attack (Intermediate and above).
    - Method to reach Transit Tunnel East/South with Morph Ball, Gravity Boost, and Reverse Air Underwater (Advanced and above).
    - Method to reach Transit Tunnel South with Jump Off Enemy (Advanced and above).

-   Dark Arena Tunnel, method of reaching either door with Screw Attack and Single Room Out of Bounds (Advanced and above).

-   Dark Forgotten Bridge:
    - Method to perform the gate clip to Dark Falls/Dark Arena Tunnel with a Ledge Clip Jump (Hypermode).
    - Method to reach Bridge Center from Putrid Alcove door with only Scan Visor (Advanced and above).
    - Method to reach Brooding Ground door from the bridge before rotating and with an Extended Dash (Expert and above).

-   Forgotten Bridge:
    - Method to reach Abandoned Worksite door from the bridge before rotating and with an Extended Dash (Expert and above).
    - Method to reach Bridge Center with Morph Ball, Gravity Boost, and Reverse Air Underwater (Advanced and above).

-   Gathering Hall:
    - Method to reach the Kinetic Orb Cannon with Gravity Boost and Bombs (Expert and above) or Gravity Boost and Space Jump (Beginner and above).
    - Method to reach Transit Tunnel South from Transit Tunnel West with Morph Ball, Gravity Boost, and Reverse Air Underwater (Advanced and above).
    - Method to reach the Spider Ball tracks with Morph Ball, Gravity Boost, and Reverse Air Underwater (Advanced and above).
    - Methods to escape the halfpipe after draining the water with Space Jump and Bomb Space Jump or Space Jump and Screw Attack (Advanced and above).

-   Great Bridge, method of reaching the lower Temple Access door from Path of Roots door with Screw Attack and Slope Jump (Intermediate and above).

-   Main Hydrochamber/Hydrodynamo Station, methods to climb rooms without Gravity Boost and with Air Underwater (Advanced and above), Space Jump, and Screw Attack (Hypermode).

-   Meditation Vista, methods of reaching the item with a Boost Jump (Advanced and above), Roll Jump (Expert and above), or Extended Dash (Hypermode).

-   Path of Roots, method of reaching the item using:
    - Morph Ball, Bombs and Space Jump (Advanced and above).
    - Morph Ball, Gravity Boost, and Reverse Air Underwater (Advanced and above).
    - Morph Ball, Bombs, and Standable Terrain (Hypermode).

-   Plaza Access, method of reaching the doors and the item with Screw Attack and Single Room Out of Bounds (Advanced and above).

-   Portal Chamber (Light World), method of reaching the portal from Torvus Lagoon door with Screw Attack and Single Room Out of Bounds (Advanced and above).

-   Putrid Alcove, method of getting the item and leaving without any items (Expert and above).

-   Sacrificial Chamber, method of crossing gap to Sacrificial Chamber Tunnel with Extended Dash (Expert and above).

-   Torvus Grove, method of climbing the room without Boost Ball (Expert and above).

-   Torvus Plaza:
    - Method of getting the item without Boost Ball and/or Spider Ball (Advanced and above).
    - Method of leaving the room with Space Jump and Bombs (Advanced and above).

-   Torvus Temple, method of reaching the pirate fight from the lower level with Screw Attack and Single Room Out of Bounds (Advanced and above).

-   Training Chamber:
    - Method to exit the spinner with Power Bombs instead of Bombs (Beginner and above).
    - Method to climb to the top of the statue with Gravity Boost and Bombs (Intermediate and above).
    - Method to climb to the top of the statue with Space Jump, Scan Dash, and Underwater Dash (Advanced and above).
    - Method to climb to the top of the statue with Space Jump and Extended Dash (Expert and Above).

-   Underground Tunnel, method to access Torvus Temple from Torvus Grove with Screw Attack (Expert and above).

-   Undertemple, method to have PB Guardian break PB door using bombs (Advanced and above).

-   Undertemple Access, method of reaching the item using Screw Attack and Jump Off Enemy (Hypermode).

-   Venomous Pond, method to reach the key from the Save Station with Screw Attack and Standable Terrain (Beginner and above).

-   Aerial Training Site, methods to cross the room from various nodes with Dashes, Roll Jumps, and Extended Dashes (Intermediate/Expert and above).

-   Aerie, method of collecting the item:
    - Without entering the Dark World (Expert and above).
    - With only Screw Attack (Beginner and above).

-   Dynamo Access, method to cross over the Spider Track with Space Jump and Standable Terrain (Beginner and above).

-   Dynamo Works:
    - Method of collecting the item with a Roll Jump and Instant Morph (Expert and above).
    - Method of reaching the upper door with a Bomb Space Jump (Beginnner and above).

-   Grand Abyss, methods of crossing the gap with Boost Jump (Advanced and above) or Extended Dash (Expert and above).

-   Hall of Combat Mastery:
    - Method of collecting the item with a Wall Boost (Expert and above).
    - Methods of reaching the item, and skipping the Spider Track to and from Central Area Transport East with Screw Attack (Intermediate and above).

-   Hive Entrance, method of reaching the Flying Ing Cache with Screw Attack and Single Room Out of Bounds (Hypermode).

-   Hive Dynamo Works:
    - Method of collecting the Flying Ing Cache item and leaving with Space Jump and Scan Visor (Advanced and above).
    - Method of reaching the Flying Ing Cache from portal side and vice versa with Screw Attack and Single Room Out of Bounds (Expert and above).

-   Hive Summit, method of reaching the portal:
    - With Space Jump and Standable Terrain (Intermediate and above).
    - With Space Jump, Boost Ball, Boost Jump, and Out of Bounds (Expert and above).

-   Hive Temple:
    - Method of fighting Quadraxis with Power Bombs instead of Bombs (Beginner and above).
    - Methods of leaving the room without Spider Ball after Quadraxis with Boost Ball or Space Jump (Hypermode).

-   Judgment Drop, method of reaching the portal with Space Jump and Single Room Out of Bounds (Expert and above).

-   Main Research, method of fighting Caretaker Drone without Bombs (Expert and above).

-   Reactor Core, method of reaching the item with only Space Jump (Expert and above).

-   Sanctuary Entrance, method to reach the cannon to the item with only Morph Ball, Spider Ball, and Power Bombs (Advanced and above).

-   Vault Attack Portal, method to cross either direction with just Screw Attack (Expert and above).

-   Watch Station, method of accessing the Spider Ball track to Watch Station Access door and Sentinel's Path door and back with an Instant Morph (Intermediate and above).

-   Watch Station Access, methods to cross the pit in either direction using:
    - Boost Ball and Boost Jump (Advanced and above).
    - Space Jump, Scan Visor, and Scan Dash (Advanced and above).

-   Workers Path, method of crossing the room from Sanctuary Temple with a Boost Jump (Advanced and above).

#### Fixed

-   Scan Visor Requirements:
    - Dash Requirements in many rooms
    - Grand Abyss Bridge terminal
    - Sand Processing item
    - Staging Area terminal
    - Torvus Lagoon terminal
    - Trooper Security Station Event coming from Communication Area
    - Various Dash Requirements

-   Dark Aether Damage Requirements have been added to every room in the Dark World.

-   Morph Ball requirements added to Morph Ball Doors and various rooms.

-   Invisible Objects and Dark Visor Requirements:
    - Screw Attack without Space Jump in Unseen Way (Intermediate and above)
    - Screw Attack without Space Jump in Phazon Grounds (Advanced and above)

-   Entrance to Agon Map Station now requires Bombs, Power Bombs, or Boost Ball if coming from either direction, or Screw Attack and Space Jump as well if coming from Mining Plaza.

-   Added Charge Beam and Beam Ammo Requirements to Profane Path and Sentinel's Path.

-   Sand Processing:
    - Now requires items to climb the room before draining the sand: Space Jump, with a Bomb Jump (Beginner and above) or with Screw Attack (Intermediate and above)
    - Screw Attacking into the tunnel is now Expert (from Hypermode).

-   Portal Site:
    - Now does not require the gate open to enter from Portal Access.
    - Now does not require the gate closed to enter from Crossroads.

-   Service Access now properly includes Wall Boost to Meeting Grounds from Landing Site on Advanced.

#### Changed

-   Many nodes with missing requirements have been updated/cleaned up.

-   Simplified nodes in many rooms for ease of logic navigation.

-   Various tricks have been changed to more accurately represent the required method.

-   Abandoned Base, Bomb Jump to transport is now Advanced (from Intermediate).

-   Accursed Lake, Dash to Safe Zone from Flying Ing Cache is now Intermediate (from Beginner).

-   Communication Area:
    - Standable Terrain to reach the item is now Beginner (from Intermediate).
    - Screw Attack without Space Jump to reach Storage Cavern A is now Beginner (from Intermediate).
    - Double Bomb Jump up Standable Terrain is now Intermediate (from Advanced).

-   GFMC Compound, Extended Dash to reach the item on the Ship without Space Jump is now Expert (from Hypermode).

-   Grand Windchamber, reaching the pickup with Terminal Fall Abuse after solving the Ing Windchamber puzzle is now Beginner (from Intermediate).

-   Path of Eyes, Bomb Jumps to get over Light blocks are now Beginner (from Intermediate).

-   Service Access, crossing upper tunnel without Boost Ball is now Advanced (from Intermediate).

-   Temple Assembly Site, method to reach the item with Screw Attack is now Beginner (from Intermediate).

-   Agon Temple, Slope Jumps to skip the fight barriers are now Beginner (from Advanced).

-   Battleground, climbing to top safe zone via Standable Terrain is now Beginner (from Intermediate).

-   Central Mining Station, Scan Dash to upper level from Central Station Access is now Expert (from Advanced).

-   Command Center Access, exiting tunnel without Space Jump is now Beginner (from Intermediate).

-   Doomed Entry, Slope Jump to reach the upper level from the portal is now Beginner (from Intermediate).

-   Double Path, crossing lower path without Space Jump is now Beginner (from Intermediate).

-   Feeding Pit, method to climb to Watering Hole with just Screw Attack is now Beginner (from Intermediate).

-   Mining Plaza, climbing the room with Screw Attack is now Beginner (from Intermediate).

-   Mining Station A, reaching Front of Lore Scan from Room Center with a Bomb Jump is now Intermediate (from Advanced).

-   Mining Station B:
    - Reaching Transit Station door from room center with Screw Attack after opening the portal is now Intermediate (from Hypermode).
    - Reaching the bomb slot to open the portal with Standable Terrain and Screw Attack is now Intermediate (from Advanced).
    - Reaching the bomb slot to open the portal with Slope Jump and Space Jump is now Advanced (from Expert).

-   Portal Access, returning from Judgment Pit without Space Jump is now Beginner (from Intermediate).

-   Trial Grounds, Standable Terrain to reach the door from the portal is now Beginner (from Intermediate).

-   Catacombs, reaching the portal with Morph Ball and Reverse Air Underwater is now Advanced (from Expert).

-   Crypt, Bomb Jump to Laser Platfrom from bottom Safe Zone is now Beginner (from Intermediate).

-   Forgotten Bridge, reaching Bridge Center with Bombs and Screw Attack is now Intermediate (from Advanced).

-   Gathering Hall:
    - Reaching Transit Tunnel South/West Doors from top door with Morph Ball and Roll Jump is now Expert (from Advanced).
    - Reaching Transit Tunnel East with Spider Ball and Boost Ball is now Beginner (from Intermediate).

-   Great Bridge:
    - Slope Jumps to reach Map Station from Bottom Level and from Map Station to Upper Level are now Beginner and Intermediate (from Intermediate and Advanced, respectively).
    - Bomb Space Jump with Space Jump to reach the Translator Gate is now Advanced (from Expert).

-   Poisoned Bog, reaching Portal Chamber door with just Screw Attack is now Advanced (from Intermediate).

-   Torvus Lagoon, reaching Portal Chamber from Temple Transport Access is now Intermediate (from Advanced).

-   Training Chamber, Standable Terrain to reach Fortress Transport Access from Top of Statue and back is now Beginner (from Intermediate).

-   Venomous Pond, reaching the key from the Save Station with Screw Attack is now Beginner (from Intermediate).

-   Aerial Training Site, Screw Attack at Z-Axis from Central Hive Area West door to the portal or Temple Security Access door is now Intermediate (from Advanced).

-   Dynamo Access, crossing over the Spider Track with a Slope Jump is now Beginner (from Intermediate).

-   Hall of Combat Mastery, Instant Morph tricks to the item and Central Area Transport East and back are now Advanced (from Intermediate).

-   Hive Dynamo Access, opening Echo Gate from behind is now Beginner (from Intermediate).

-   Hive Dynamo Works:
    - Reaching the Seeker Lock Safe Zone from Hive Dynamo Access door with Terminal Fall Abuse is now Beginner (from Intermediate).
    - Reaching the Flying Ing Cache from the tunnel with Screw Attack is now Beginner (from Intermediate).
    - Reaching the Flying Ing Cache from the tunnel and back with Standable Terrain is now Intermediate (from Advanced).
    - Opening the Seeker Lock from behind is now Beginner (from Intermediate).

-   Hive Summit, Standable Terrain to reach portal inside glass area is now Beginner (from Intermediate).

-   Hive/Temple Access, reaching the upper door with Screw Attack at Z-Axis is now Beginenr (from Intermediate).

-   Transit Station, reaching the top portal with Screw Attack is now Beginner (from Intermediate).

-   Vault:
    - Terminal Fall abuse to reach Grand Abyss door from bridge portal with Space Jump is now Beginner (from Intermediate).
    - Reaching the Bomb Slot with Screw Attack from the bridge portal is now Beginner (from Intermediate).

-   Watch Station, Screw Attack at Z-Axis from Watch Station door to Sentinel's Path door is now Beginner (from Intermediate).

-   Watch Station Access, reaching the Watch Station door from the pickup with just Screw Attack is now Beginner (from Intermediate).

## [1.2.2] - 2020-06-06

-   Changed: Re-organized the tabs in the preset customization window

-   Changed: The reset map tracker menu action is now visible on non-windows platforms.

-   Fixed: Exporting ISOs with Menu Mod should now work on macOS.

## [1.2.1] - 2020-05-30

-   Added: Randovania releases now includes a packages for macOS.

## [1.2.0] - 2020-05-25

-   *Major* - Added: The text of the scan that unlocks an elevator now includes the
    elevators destination.

-   *Major* - Added: Translator gates can be configured as Unlocked: the hologram will be invisible and can be scanned
    without any translator.

-   *Major* - Added: The default in-game options can now be configured from Randovania.

-   *Major* - Added: How much ammo each beam uses to shoot uncharged, charged and charge combos is now configurable,
    along with the ammo it uses.

-   *Major* - Changed: The database now uses a new format which allows for any combination of "Or"/"And" statements.
    The Data Visualizer and Editor were both updated to take advantage of this.

-   Added: An option to connect Sky Temple Gateway directly to the credits, skipping the final bosses.

-   Added: How much energy you get for each Energy Tank is now configurable.

-   Added: The in-game Hint System has been removed. The option for it remains, but does nothing.

-   Changed: The spoiler log now lists the order in which items where placed, with their location and hints,
    instead of a detailed playthrough for completion.

-   Changed: The logbook entries that contains hints are now named after the room they're in, with the categories
    being about which kind of hint they are.
    KNOWN ISSUE: While scanning something, the categories that show up are incorrect.

-   Added: Open -> Trick Details menu entry, similar to what's available in the
    Trick Level tab when customizing a preset.

-   Added: Play -> Import game file, to load spoiler logs.

-   Added: The "Heals?" checkbox in the database editor now works.

-   Added: The permalink import dialog now shows an error message for invalid permalinks.

-   Changed: One-way elevators now have a chance of warping to credits.

-   Changed: Clarified that the item from Space Jump Guardian and Power Bomb Guardian
    must be collected for the appropriate events to be triggered.

-   Changed: In Menu Mod, the list of rooms to warp to is now sorted.

-   Changed: The export-areas command line option now outputs details about requirements for each area.

-   Internal: A human-readable copy of the database is now kept next to the database file, for easier diffs.

-   Fixed: Debug logs can no longer be enabled for non-spoiler permalinks.

-   Added: Missile Expansions have a 1/8192 chance of using Dark Missile Trooper model.

-   Fixed: Progress bar no longer goes to an indefinite status when generation fails.

-   Added: Checkbox for automatically exporting a spoiler log next to the ISO.

-   Fixed: Only the last digit of the game id is changed, instead of the full game id.

### Logic Database changes

-   Fixed: Staging Area is now correctly considered a dark world room.

-   Fixed: The Ing Cache in Dark Oasis now requires Power Bombs.

-   Fixed: Bioenergy Production correctly requires Scan Visor for connections using the racks.

-   Added: In Bioenergy Production, method of reaching the Storage C door with Space Jump and Screw Attack (Easy and above)

-   Added: In Bioenergy Production, method of reaching the Storage C door using a roll jump (Normal and above).

-   Added: In Bioenergy Production, method of reaching the Ventilation Area B door using Screw Attack without Space Jump (Normal and above).

-   Added: In Bioenergy Production, additional upper level connections using Space Jump and Screw Attack.

-   Added: In Sandcanyon, method of reaching the center platform using a roll jump and boost ball (Hard and above).

-   Changed: In Command Center Access, the wall boosts to reach the lower Central Mining Station and Command Center doors from the morph ball tunnel are now Normal difficulty (from Hard).

-   Changed: In Portal Chamber (both light and dark Torvus) , all wall boosts are now Normal difficulty (from Hard).

-   Changed: In Undertransit Two, all wall boosts are now Easy difficulty (from Hard).

-   Changed: In Temple Security Access, all wall boosts are now Normal difficulty (from Hard).

-   Changed: In Watch Station, all wall boosts are now Normal difficulty (from Hard).

-   Added: In Watch Station, a wall boost method of reaching the Watch Station Access door from the Sentinel's Path door using Spider Ball and Boost Ball (Normal and above).

-   Changed: In Service Access, methods using a wall boost to reach the Meeting Grounds door from the upper Morph Ball tunnel are now Normal difficulty (from Hard).

-   Changed: In Great Bridge, the wall boost to reach the lower Temple Access Door from the Path of Roots door is now Easy difficulty (from Hard).

-   Changed: In Transit Tunnel East, the wall boost to reach the Training Chamber door from the Catacombs door is now Easy dififculty (from Hard).

-   Changed: In Transit Tunnel South, all wall boosts are now Easy difficulty (from Hard).

-   Added: In Hall of Honored Dead, a method of obtaining the item with Power Bombs (Trivial and above).

-   Added: Many Light Ammo/Dark Ammo/Morph Ball/Charge Beam requirements.

-   Added: In Bioenergy Production, methods of reaching the item and the door to Ventilation Area B using a Bomb Space Jump and Screw Attack without Space Jump (Hypermode).

-   Fixed: Biostorage Station now requires Space Jump or Scan Visor to reach the upper level (No Tricks and above).

-   Changed: In Sand Processing, the method of reaching the item without Boost Ball requires the Bomb Space Jump trick, and no longer requires Screw Attack.

-   Added: In GFMC Compound, a method of reaching the ship item with Screw Attack (Normal and above).

-   Added: In Main Gyro Chamber, a method of reaching the bottom of the gyro area from the middle of the room with Screw Attack (Easy and above).

-   Changed: In Workers Path, Morph Ball Bomb is no longer required.

-   Changed: In Main Reactor, unlocking the gate no longer requires Space Jump, and is now Trivial difficulty (from Easy).

-   Added: In Landing Site, a method of reaching the door to Service Access using Morph Ball Bomb and a Slope Jump (Normal and above).

-   Added: Methods of climbing Central Station Access and Warrior's Walk using Screw Attack (Hard and above) and a wall boost (Hypermode).

-   Added: A method of opening the echo gate in Hive Dynamo Access from the Hive Gyro chamber side using Sonic Boom or Darkburst (Easy and above).

-   Changed: In Reliquary Grounds, the method of reaching the door to Ing Reliquary using Screw Attack is now Normal difficulty (from Hard).

-   Added: In Reliquary Grounds, a method of reaching the door to Ing Reliquary using Morph Ball Bomb and Screw Attack without Space Jump (Easy and above).

-   Added: In Phazon Pit, a method of reaching the door to Phazon Grounds using a roll jump and boost ball (Hard and above).

-   Changed: Climbing Hall of Stairs with Space Jump is now Trivial difficulty (from Easy).

-   Added: In Transport Center, a method of reaching the elevator door from the portal using Screw Attack without Space Jump (Trivial and above).

-   Added: In Mining Station A, a method to reach the Temple Access door using Screw Attack (Trivial and above).

-   Added: In Gathering Hall, a method to reach the Transit Tunnel South from the Gathering Access door using Space Jump (Easy and above).

-   Added: In Industrial Site, a method of opening the Industrial Site gate from the wrong side using a missile (Trivial and above).

-   Fixed: Removing the Aerial Training Site barrier requires Scan Visor.



## [1.1.1] - 2020-03-11

-   Added: The preset summary now includes if menu mod is enabled.

-   Fixed: The cursor no longer snaps to the end on all changes, in the permalink
    input field.

-   Fixed: "Starting Items" is now properly implemented in the preset summary.

-   Changed: "Custom Items" is now "Item Pool" in the preset summary, and lists all
    deviations from the standard item pool.

## [1.1.0] - 2020-03-10

-   Added: The pickup notice for a locked expansion is more clear of what's going on.

-   Added: The "Save ISO" dialog now remembers the last output directory used.

-   Added: A copy of the game file is automatically saved to
    `%LOCALAPPDATA%\Randovania\game_history` whenever a game is generated. There's no
    interface in Randovania to view this history.

-   Changed: The "Save Spoiler" button now provides a default name for the game file.

-   Changed: Shortened permalinks with customized starting locations.

-   Changed: Preset are now exported to `.rdvpreset` files, to avoid Discord truncating the
    file names.

-   Fixed: When changing a preset name, the cursor no longer moves to end after any change.

### Logic Database changes

-   Fixed: The pickup in Undertransit One now requires Power Bombs, to avoid soft locks.

-   Fixed: The second Portal Chamber is now correctly considered a Dark Torvus Bog room.

## [1.0.0] - 2020-02-09

-   *Major* - Added: Support for multiple presets of options, as well as saving your own presets.

-   *Major* - Changed: The user experience for creating a new game has been changed completely.

-   Added: Three new methods of shuffling elevators: *Two-way, unchecked*, *One-way, elevator room*
    and *One-way, anywhere*. The elevators tab has more details of how these work.

-   Added: Add a setting for how strict the damage requirements are.

-   Added: It's now possible to exclude locations from having any progression on them.

-   Added: You can choose an arbitrary number of locations to choose randomly from for starting location.

-   Changed: A Luminoth Lore scan is less likely to have hints for what was already accessible
    when that scan was found.

-   Changed: Power Bombs and Progressive Grapple are now slightly more likely to appear earlier.

-   Changed: The hints randomly assigned at the end of generation are less likely to be repeats.

-   Changed: Loading a new game will automatically clear any existing one.

-   Changed: Minimal Checking now also checks of Dark Agon Temple Keys and Dark Torvus Temple Keys.

-   Removed: The Progressive Launcher has been removed.

-   Removed: The settings for fixing the translator gates have been removed for now, to be re-added
    on a future "Advanced" tab.

-   Removed: The create-permalink command line argument has been removed.

### Logic Database changes

-   Fixed: Spider Guardian fight now requires Dynamo Works Quads Gone to be triggered.

-   Fixed: Boost Guardian now properly requires Bombs.

-   Added: Escaping Dark Torvus Arena with a BSJ, for Normal. (See #581).

-   Added: Activating the Industrial Site gate backwards, using charged Annihilator Beam, for Trivial. (See #582).

## [0.29.1] - 2019-10-01

-   Fixed: Fix AttributeError preventing major/minor randomization from working.

-   Fixed: Seeds where no progression is needed to finish should no longer fail to generate.

## [0.29.0] - 2019-10-01

-   *Major* - There is now an option for a major/minor split randomization mode, in which expansions and
    non-expansion items are shuffled separately.

-   *Major* - Changed: Item hints and Sky Temple Key hints now distinguish between the light and dark worlds.
    For example, the room in which Quadraxis resides will be shown as "Ing Hive - Hive Temple" rather than
    "Sanctuary Fortress - Hive Temple".

-   *Major* - Added: the "Invisible Objects" trick in places where a visor would otherwise be used to be able to see
    something (such as an invisible platform).

-   *Major* - Added: Title screen now shows a three-word representation of the seed hash.

-   Added: As an experimental feature, it is now possible to shuffle Power Beam, Charge Beam, Scan Visor and Morph Ball.
    These items use Energy Transfer Module model in game.

-   Added: You can now place a pickup that temporarily gives Cannon Ball when collected. It uses Boost Ball's model.

-   Changed: Some item categories were given clearer names:
    - Dark Agon Keys, Dark Torvus Keys, and Ing Hive Keys are now referred to as "red Temple Keys" instead of
    "Temple Keys".
    - Items that aren't keys or expansions are collectively referred to as "major upgrades" instead of "major items".
    - Red Temple Keys and Sky Temple Keys are now collectively referred to as "Dark Temple Keys" instead of "keys".

-   Fixed: "Beam combos" are now called "charge combos".

-   Changed: The hints acquired from keybearer corpses now clarify that the item is the one contained in a Flying
    Ing Cache.

-   Changed: Each hint for the items guarded by Amorbis, Chykka, and Quadraxis now contains the corresponding
    Guardian's name.

-   Changed: The hint for the vanilla Light Suit location now has special text.

-   Changed: Item names in hints are now colored orange instead of red.

-   Changed: Some hints were added, some removed, and some modified.

-   Changed: Item scans were slightly edited.

-   Changed: The Sky Temple Key hints no longer use ordinal numbers.

-   Added: The seed hash is shown in Randovania's GUI after patching is done.

-   Changed: Generation will now be retried more times before giving up.

-   Changed: Joke hints are now used at most once each when placing hints.

-   Changed: The generator is now more likely to fill the worlds evenly.

-   Fixed: Added proper default nodes for rooms that were missing one, allowing those rooms to be selected as the
    starting room.

-   Fixed: Minimal Checking now correctly handles progressive suit and grapple.

-   Fixed: Config files with invalid JSON are now correctly dealt with.

-   Changed: Improved the performance of the resolver considerably.

-   Added: In the data visualizer, the damage requirements now have more descriptive names.

-   Added: In the data visualizer, requirements are now described with simpler to understand terms.

-   Changed: Windows releases are now created with PyInstaller 3.5.

-   Changed: The generator is now more likely to fill the worlds evenly.

### Logic Database changes

-   Changed: All NTSC-specific tricks are now in logic. These are always in logic, since the fixes from other versions
    are patched out.

-   Changed: Screw Attacking without Space Jump Boots in Hive Temple is no longer required on No Tricks.

-   Changed: In Hive Temple, scan dashing to the door to Temple Security Access is now Hypermode difficulty,
    from Hard and above.

-   Changed: The method to get the Main Research item with only Spider Ball was removed.

-   Fixed: Using charged Light Beam shots to get the item in Hazing Cliff now requires 5 or more Light Ammo.

-   Added: Method to open the gate in Main Reactor with Space Jump Boots and Screw Attack.

-   Changed: Opening the barrier in Crypt with Screw Attack is now always Easy and above.

-   Added: Method to climb to the door to Crypt Tunnel in Crypt via a Bomb Space Jump (Normal and above).

-   Added: Method to open Seeker Launcher blast shields with four missiles, Seeker Launcher, and Screw Attack (Easy
    and above). Underwater, the trick Air Underwater is also required, and the difficulty is Normal and above.

-   Fixed: Dark world damage during the Quadraxis fight is now correctly calculated.

-   Fixed: Requirements for crossing Sacred Path were added.

-   Added: Method to cross gap in the upper level of Command Center using Screw Attack without Space Jump Boots
    (Trivial and above).

-   Added: In Central Mining Station, a method to get to upper door to Command Center Access using a
    Bomb Space Jump (Easy and above) and another using Space Jump Boots and Screw Attack (Easy and above).

-   Added: Methods to climb Mining Plaza using the Morph Ball Bomb (Trivial and above) and using Screw Attack
    without Space Jump Boots (Easy and above).

-   Changed: In Forgotten Bridge, the difficulty of scan dashing to the door to Abandoned Worksite or the portal to
    Dark Forgotten Bridge was lowered to Easy, from Normal.

-   Added: In Forgotten Bridge, a method to get to the door to Grove Access from the portal to Dark Forgotten Bridge
    using only Screw Attack (Easy and above).

-   Added: In Forgotten Bridge, a method to get to the door to Abandoned Worksite via a roll jump (Easy and above).

-   Added: In Forgotten Bridge, a method to get to the bridge center from the door to Grove Access via a scan dash
    (Easy and above).

-   Added: In Hydrodynamo Station, a method to get from the room's top to the door to Save Station B with Screw Attack
    without Space Jump Boots (Trivial and above).

-   Changed: Climbing Hydrodynamo Station with only Gravity Boost and before all three locks are unlocked is now
    Trivial difficulty (from No Tricks).

-   Changed: Getting to the three doors in the middle section of Hydrodynamo Station using Air Underwater is now
    Normal difficulty (from Hard).

-   Fixed: A method to get the item in the Sunburst location by abusing terminal fall now has a damage requirement.

-   Added: A method to get to the turret in Sanctuary Entrance with only Space Jump Boots and Screw Attack, even
    after the bridge is destroyed.

-   Fixed: Lowering the portal barrier in Hive Dynamo Works now requires five missiles.

-   Added: Methods to cross Hive Dynamo Works using a roll jump (Easy and above) and using Space Jump Boots and
    Screw Attack (No Tricks).

-   Added: In Hive Dynamo Works, a method to cross the gap from the door to Hive Dynamo Access by abusing terminal
    fall (Easy and above).

-   Changed: In Hive Dynamo Works, returning from the Flying Ing Cache location using Space Jump Boots and
    Screw Attack is now Trivial difficulty (from Easy).

-   Added: Method to cross Watch Station Access from the door to Main Gyro Chamber using a Bomb Space Jump and
    Screw Attack without Space Jump Boots (Normal and above).

-   Added: In Watch Station Access, method to get from the scan post to the door to Watch Station by bomb jumping
    (Trivial and above) and by using Screw Attack without Space Jump Boots (Easy and above).

-   Fixed: The instant morph into the Morph Ball tunnel in Hall of Honored Dead now lists the Instant Morph trick.

-   Added: Method to get into the Morph Ball tunnel in Hall of Honored Dead using Space Jump Boots and Screw Attack
    (Easy and above).

-   Added: In Phazon Site, methods to get to the door to Bitter Well and to remove the barrier using Screw Attack
    without Space Jump Boots (both Easy difficulty).

-   Changed: The method to go over the Training Chamber statue from the back using Boost Ball and Spider Ball is
    now Normal difficulty (from Hard).

-   Added: In Phazon Site, a method to get to the door to Bitter Well by bomb jumping (Trivial and above).

-   Added: Many connections in Sacrificial Chamber.

-   Added: A method to get to the door to Fortress Transport Access from the top of the statue in Training Chamber
    using only Space Jump Boots (Easy and above). Morph Ball is also required if the statue hasn't been moved.

-   Added: A method to get to the doors to Transit Tunnel West/East in Training Chamber using Air Underwater (Normal
    and above).

-   Fixed: The method to get to the top of the Training Chamber statue using Gravity Boost and Spider Ball now lists
    the Instant Morph trick.

-   Added: In Training Chamber, a method of getting to the top of the statue from the door to Fortress Transport Access
    using just Space Jump Boots (Easy and above).

-   Added: Many connections in Windchamber Gateway.

-   Added: Method to get from the Kinetic Orb Cannon to the door to Transit Tunnel West via Grapple Beam in
    Gathering Hall.

-   Fixed: The slope jump in Abandoned Base now has a damage requirement.

-   Added: Method of getting the Temple Assembly Site item with Screw Attack and without Space Jump Boots.

-   Changed: The slope jump to get to the item in Temple Assembly Site is now Normal difficulty (from Hard).

-   Fixed: Requirements for crossing Dynamo Access were added.

-   Added: In Landing Site, method of reaching the door to Service Access from the Save Station using Space Jump and
    Screw Attack (No Tricks and above).

-   Fixed: The Culling Chamber item now has a damage requirement.

-   Changed: The trick to shoot the Seeker targets in Hive Dynamo Works from the wrong side is now Easy (from Trivial).

-   Fixed: The Watch Station Access roll jump now has a damage requirement.

-   Changed: The Watch Station Access roll jump is now Normal (from Easy).

-   Fixed: Added missing Space Jump Boots requirement for a Bomb Space Jump in Mining Station B.

-   Added: Method to unblock the portal in Mining Station B without Scan Visor (Normal and above).

-   Added: Method to get to the Darkburst location in Mining Station B with just Space Jump Boots and Screw Attack,
    and without using slope jumps or bomb space jumps (Hypermode difficulty).

-   Added: Method to manipulate Power Bomb Guardian into opening the Power Bomb Blast Shield on the door to
    Undertemple Access, using Boost Ball (Normal and above).

-   Fixed: The method to open the Hydrodynamo Station Seeker door using Screw Attack without Seeker Launcher now
    requires Gravity Boost to not have been collected.

-   Added: Method to get to the portal in Mining Station B with Space Jump Boots and Screw Attack (Trivial and above).

-   Fixed: Transport A Access, Collapsed Tunnel, Dynamo Chamber, Trooper Security Station, Mining Station Access, and
    Portal Access A now correctly require Morph Ball.

-   Fixed: Elevator rooms with missing Scan Visor requirements now have them.

-   Fixed: Removed erroneously added method to cross Sanctuary Entrance with Screw Attack without Space Jump Boots.

-   Fixed: Going through Sacred Bridge on No Tricks now requires Scan Visor and Morph Ball when coming from GFMC
    Compound.

-   Added: Method to skip Scan Visor and Morph Ball using Space Jump Boots in Sacred Bridge, when coming from GFMC
    Compound (Easy and above).

-   Fixed: Added Scan Visor requirement in Temple Transport Access (Sanctuary).

-   Changed: Connections in Venomous Pond were redone.

-   Changed: Getting to the door to Dark Transit Station in Trial Grounds with no items is now Hard difficulty, from
    Easy.

-   Added: Methods to get to the door to Dark Transit Station in Trial Grounds with Screw Attack without Space Jump
    Boots (Easy and above) and with a Bomb Space Jump (Normal and above).

-   Fixed: Added missing requirements for the Dark Samus 3 and 4 fight.

-   Changed: Fighting Dark Samus 2 with only Echo Visor is now Trivial difficulty, from Easy.

-   Fixed: Power Bomb doors now require Morph Ball, and Super Missile doors now require Power Beam and Charge Beam.

-   Added: Method to destroy the second web in Hive Tunnel when going through the room backwards using Sonic Boom
    (Easy and above).

## [0.28.1] - 2019-06-14

-   Fixed: Resetting settings would leave the launchers' configuration in an invalid state.

## [0.28.0] - 2019-06-12

-   *Major* - Changed: The resolver now keeps track of current energy during resolution.
    This ensures you'll always have enough Energy Tanks for trips to Dark Aether.

-   *Major* - Added: Scanning a keybearer corpse provides a hint of what is in the matching Flying
    Ing Cache.

-   Added: The tracker now persists the current state.

-   Added: Some generation failures are now automatically retried, using the same permalink.

-   Added: Buttons to see what a difficulty unlocks that doesn't involve tricks at all.

-   Changed: Increased Hint Scan value for logic to the intended value from the previous
    change.

-   Changed: There's no more hints with joke locations.

-   Changed: The lore hint in Mining Station A is now able to be scanned from the room center.

-   Added: A warning is now displayed when trying to disable validation.

-   Fixed: Seeker Missile's included missiles now respect the "needs Missile Launcher"
    option.

-   Changed: Progressive Launcher is now disabled by default.

-   Fixed: Clicking the connection's link in the Data Visualizer should now always work.

-   Changed: Hint Locations page now has a more usable UI.

-   Changed: On No Tricks, the logic will ensure that you can get Missiles, Seeker Launcher, and either
    Grapple Beam or both Space Jump Boots and Screw Attack before fighting Chykka.

-   Added: Methods to cross Workers Path with Screw Attack.

## [0.27.1] - 2019-05-30

-   Fixed: Specific trick levels are now persisted correctly across multiple sessions.

## [0.27.0] - 2019-05-28

-   *Major* - Changed: Optimized the seed generation step. It should now take roughly
    half as long or even faster.

-   *Major* - Added: It's now possible to configure the difficulty on a per-trick basis.

-   *Major* - Added: It's now possible to check where a certain trick is used on each
    difficulty.

-   Added: Hint Scans are valued more by the logic, making Translators more likely.

-   Changed: Joke item and locations now have a `(?)` added to make then slightly more
    obvious they're not serious.

-   Changed: Average ammo provided per expansion is now shown with more precision.

-   Added: `randovania echoes database list-dangerous-usage` command to list all
    paths that require a resource to not be collected.

-   Added: Methods to get to Sunburst location by reaching the platform with the cannon
    with a scan dash (Normal and above) or with just Space Jump Boots (Easy and above).

-   Added: Method to leave and enter the arena in Agon Temple with only Space Jump Boots
    (Trivial and above to enter; Easy and above to leave).

-   Added: Method to get to Darkburst location in Mining Station B via a Bomb Space Jump
    and without Screw Attack (Easy and above).

-   Fixed: In Hydrodynamo Station, going from the door to Hydrodynamo Shaft to the door to
    Save Station B now always requires all three locks in Hydrodynamo Station to be unlocked.

-   Added: Method to cross Phazon Pit using a Bomb Space Jump (Easy and above).

-   Added: Method to open the Seeker door in Hydrodynamo Station without the Seeker Launcher,
    using Screw Attack and one missile (Hard and Above).

-   Changed: The Ing Windchamber puzzle now only requires four missiles instead of five.

-   Changed: The cannon in Sanctuary Temple Access now only requires four missiles to
    activate instead of five.

-   Changed: Sanctuary Temple Access now requires a way to defeat the Quad to get through.

-   Added: Support for damage requirements without exactly one damage reduction item.

-   Changed: Seed validation should run faster and with fewer errors now.

-   Added: Another joke hint.

-   Changed: Updated credits.

-   Fixed: Crossing Sanctuary Entrance via the Spider Ball Track now requires Boost Ball.

-   Added: Method to cross Sanctuary Entrance with Screw Attack and without Space Jump Boots
    (Trivial and above).

-   Added: Method to cross Sanctuary Entrance, from the door to Power Junction to the door to
    Temple Transport Access, with Spider Ball and Power Bombs (Easy and above).

-   Fixed: The method to get the Sanctuary Entrance item without Spider Ball now requires
    Spider Guardian to not have been defeated.

-   Added: Method to get to and use the Vigilance Class Turret in Sanctuary Entrance using
    Space Jump Boots, Screw Attack, and Spider Ball. Spider Ball isn't required if Spider
    Guardian hasn't been defeated.

-   Fixed: In Sanctuary Entrance, going up the Spider Ball Track near the lore scan via the
    intended method now requires Boost Ball and the Morph Ball Bomb.

-   Added: Methods to go up the Spider Ball Track near the lore scan in Sanctuary Entrance
    with Spider Ball and only one of the following items:
    - Morph Ball Bomb (Trivial and above);
    - Boost Ball (Trivial and above);
    - Space Jump Boots (Easy and above).

-   Changed: In Sanctuary Temple, getting to the door to Controller Access via scan dashing
    is now Hard and above, from Normal and above.

-   Added: A tab with all change logs.

## [0.26.3] - 2019-05-10

-   Changed: Tracker now raises an error if the current configuration is unsupported.

-   Fixed: Tracker no longer shows an error when opening.

## [0.26.2] - 2019-05-07

-   Fixed: An empty box no longer shows up when starting a game with no
    extra starting items.

-   Fixed: A potential crash involving HUD Memos when a game is randomized
    multiple times.


## [0.26.1] - 2019-05-05

-   Fixed: The in-app changelog and new version checker now works again.

-   Fixed: Patching with HUD text on and using expansions locked by major item now works.

-   Changed: Missile target default is now 175, since Seeker Launcher now defaults to
    giving 5 missiles.


## [0.26.0] - 2019-05-05

-   **MAJOR** - Added: Option to require Missile Launcher and main Power Bombs for the
    respective expansions to work.

-   **MAJOR** - Added: Option to change which translator each translator gate in the
    game needs, including choosing a random one.

-   **MAJOR** - Added: Luminoth Lore scans now includes hints for where major items
    are located, as well as what the Temple Guardians bosses drop and vanilla Light Suit.

-   Added: Welcome tab, with instructions on how to use Randovania.

-   Added: Option to specify how many items Randovania will randomly place on your
    starting inventory.

-   Added: Option to change how much damage you take from Dark Aether when using
    Varia Suit and Dark Suit.

-   Added: Progressive Launcher: a progression between Missile Launcher and Seeker Launcher.

-   Changed: Logic considers the Translator Gates in GFMC Compound and Torvus Temple
    to be up from the start, preventing potential softlocks.

-   Changed: Escaping Main Hydrochamber after the Alpha Blogg with a Roll Jump is
    now Hard and above, from Easy and above.

-   Changed: The no-Boost return method in Dark Arena Tunnel is now Normal and above only.

-   Changed: The Slope Jump method in Great Bridge for Abandoned Worksite is now Hard
    and above, from Normal.

-   Changed: Crossing the statue in Training Chamber before it's moved with Boost and
    Spider is now Hard and above, from Hypermode.

-   Added: Option to disable the Sky Temple Key hints or to hide the Area name.

-   Changed: The location in the Sky Temple Key hint is now colored.

-   Changed: There can now be a total of 99 of any single Major Item, up from 9.

-   Changed: Improved elevator room names. There's now a short and clear name for all
    elevators.

-   Changed: The changed room names now apply for when elevators are vanilla as well.

-   Fixed: Going from randomized elevators to vanilla elevators no longer requires a
    clean unpack.

-   Added: `randovania echoes database list-resource-usage` now supports all types of
    resources.

-   Added: `list-resource-usage` and `list-difficulty-usage` now has the `--print-only-area`
    argument.

-   Changed: Areas with names starting with !! are now hidden in the Data Visualizer.

-   Added: Docks and Elevators now have usable links in the Data Visualizer. These links
    brings you to the matching node.

-   Added: The message when collecting the item in Mining Station B now displays when in
    the wrong layer.

-   Added: A warning now shows when going on top of the ship in GFMC Compound before
    beating Jump Guardian.

## [0.25.0] - 2019-03-24

-   Changed: Reworked requirements for getting the Missile in Crossroads from the doors. You can:
    - On Normal and above, with Boost, Bombs, Space Jump and Screw Attack
    - On Hard and above, with Bombs, Space Jump and Screw Attack
    - On Hypermode, with Bombs and Space Jump

-   Changed: Logic requirements for Dark Samus 2 fight are now the following:
    - On all trick levels, Dark Visor
    - On Easy and above, Echo Visor
    - On Normal and above, no items

-   Changed: The Slope Jump in Temple Assembly Site is now Hard and above, from Normal and above.

-   Changed: All occurrences of Wall Boost are now locked behind Hard or above.

-   Added: Added method to get the Power Bomb in Sanctuary Entrance with just Space Jump
    and Screw Attack. (See [#29](https://github.com/randovania/randovania/issues/29))

-   Added: Added method to cross Dark Arena Tunnel in the other direction without Boost.
    (See [#47](https://github.com/randovania/randovania/issues/47))

-   Added: Basic support for running Randovania on non-Windows platforms.

-   Added: You can now create Generic Nodes in the Data Editor.

-   Changed: Drop down selection of resources are now sorted in the Data Editor.

-   Changed: Shareable hash is now based only on the game modifications part of the seed log.

-   Fixed: Python wheel wasn't including required files due to mising \_\_init__.py

-   Fixed: error when shuffling more than 2 copies of any Major Item

-   Fixed: permalinks were using the the ammo id instead of the configured

## [0.24.1] - 2019-03-22

-    **MAJOR**: New configuration GUI for Major Items:
     - For each item, you can now choose between:
        - You start with it
        - It's in the vanilla location
        - It's shuffled and how many copies there are
        - It's missing
     - Configure how much beam ammo Light Beam, Dark Beam and Annihilator Beam gives when picked.
        - The same for Seeker Launcher and missiles.

-    **MAJOR**: New configuration GUI for Ammo:
     - For each ammo type, you choose a target total count and how many pickups there will be.

        Randovania will ensure if you collect every single pickup and every major item that gives
        that ammo, you'll have the target total count.

-    **MAJOR**: Added progressive items. These items gives different items when you collect then,
        based on how many you've already collected. There are two:
     - Progressive Suit: Gives Dark Suit and then Light Suit.
     - Progressive Grapple: Gives Grapple Beam and then Screw Attack.

-    **MAJOR**: Add option to split the Beam Ammo Expansion into a Dark Ammo Expansion and
        Light Ammo Expansion.

        By default there's 10 of each, with less missiles instead.


-    **MAJOR**: Improvements for accessibility:
     - All translator gates are now colored with the correct translator gate color they need.
     - Translators you have now show up under "Visors" in the inventory menu.
     - An option to start the game with all maps open, as if you used all map stations.
     - An option to add pickup markers on the map, that identifies where items are and if
        you've collected them already.
     - When elevators are randomized, the room name in the map now says where that elevator goes.
     - Changed the model for the Translator pickups: now the translator color is very prominent and easy to identify.

-    Added: Option to choose where you start the game

-    Added: Option to hide what items are, going from just changing the model, to including the
    scan and even the pickup text.

     You can choose to replace the model with ETM or with a random other item, for even more troll.

-    Added: Configure how many count of how many Sky Temple Keys you need to finish the game

-    Changed: Choosing "All Guardians" only 3 keys now

-    Changed: Timeout for generating a seed is now 5 minutes, up from 2.

0.24.0 was a beta only version.

## [0.23.0] - 2019-02-10

-   Added: New option to enable the "Warp to Start" feature.
-   Added: A "What's new" popup is displayed when launching a new version for the first time.
-   Fixed: changed text in Logic Settings to mention there _are_ hints for Sky Temple Keys.
-   Changed: Updated Claris' Randomizer, for the following fixes:
    -   Added the ability to warp to the starting room from save stations (-t).
    -   Major bug fix: The game will no longer immediately crash when not playing with Menu Mod.

## [0.22.0] - 2019-02-06

-   Changed: "Faster credits" and "Skip item acquisitions popups" are no longer included in permalinks.
-   Changed: Updated Claris' Randomizer, for the following fixes:
    -   Fixed an issue with two of the Sky Temple Key hints being accidentally switched.
    -   FrontEnd editing now works properly for PAL and Japanese versions.
    -   Attract video removal is now integrated directly into the Randomizer.
    -   Getting the Torvus Energy Controller item will no longer block you from getting the Torvus Temple item.

## [0.21.0] - 2019-01-31

-   **Major**: now using Claris' Randomizer version 4.0. See [Changelog](https://pastebin.com/HdK9jdps).

-   Added: Randovania now changes the game id to G2ME0R, ensuring it has different saves.
-   Added: Game name is now changed to 'Metroid Prime 2: Randomizer - SEEDHASH'. Seed hash is a 8 letter/number
      combination that identifies the seed being played.
-   Changed: the ISO name now uses the seed hash instead of the permalink. This avoids issues with the permalink containing /
-   Changed: Removed Agon Temple door lock after fighting Bomb Guardian, since this has been fixed in the Randomizer.
-   Fixed: Selecting an non-existent directory for Output Directory had inconsistent results

## [0.20.2] - 2019-01-26

-   Fixed: changed release zip to not use BZIP2. This fixes the native windows zip client being unable to extract.

0.20.1 was skipped due to technical issues.

## [0.20.0] - 2019-01-13

-   Added: an icon! Thanks to Dyceron for the icon.
-   Added: a simple Tracker to allow knowing where you can go with a given item state
-   Changed: Don't consider that Seeker Launcher give missiles for logic, so it's never
      considered a missile source.

## [0.19.1] - 2019-01-06

-   Fixed: Hydrodynamo Station's Door to Training Access now correctly needs Seekers
-   Added: New alternatives with tricks to get the pickup in Mining Plaza A.
-   Added: Trick to cross the Mining Plaza A backwards while it's closed.
-   Changed: Added a chance for Temple Keys not being always placed last.
-   Changed: Light Suit now has a decreased chance of being placed early.

0.19.0 was skipped due to technical issues.

## [0.18.0] - 2019-01-02

-   Added: Editor for Randovania's database. This allows for modifications and contributions to be made easily.
      There's currently no way to use the modified database directly.
-   Added: Options to place the Sky Temple Keys on Guardians + Sub-Guardians or just on Guardians.
-   Changed: Removed Space Jump method from Training Chamber.
-   Changed: Added Power Bomb as option for pickup in Hive Chamber B.
-   Changed: Shortened Permalinks when pickup quantities aren't customized.
-   Added: Permalinks now include the database version they were created for.
-   Fixed: Logic mistake in item distribution that made some impossible seeds.
-   Changed: For now, don't consider Chykka a "can only do once" event, since Floaty is not used.
-   Fixed: Permalinks now properly ignore the Energy Transfer Module.

## [0.17.2] - 2018-12-27

-   Fixed: 'Clear loaded game' now properly does its job.
-   Changed: Add an error message to capture potential Randomizer failures.
-   Changed: Improved README.

## [0.17.1] - 2018-12-24

-   Fixed: stray tooltips in GUI elements were removed.
-   Fixed: multiple typos in GUI elements.

## [0.17.0] - 2018-12-23

-   New: Reorganized GUI!
    -   Seed Details and Data Visualizer are now different windows opened via the menu bar.
    -   There are now three tabs: ROM Settings, Logic Settings and Item Quantities.
-   New: Option to disable generating an spoiler.
-   New: All options can now be exported and imported via a permalink.
-   Changed: Renamed "Logic" to "Trick Level" and "No Glitches" to "No Tricks". Appropriate labels in the GUI and files
    changed to match.
-   Internal: no longer using the py.path and dataset libraries

## [0.16.2] - 2018-12-01

-   Fixed: adding multiples of an item now works properly.

## [0.16.1] - 2018-11-25

-   Fixed: pressing the Reset button in the Item Quantity works properly.
-   Fixed: hiding help in Layout Generation will no longer hide the item names in Item Quantity.

## [0.16.0] - 2018-11-20

-   Updated item distribution: seeds are now less likely to have all items in the beginning, and some items less likely to appear in vanilla locations.
-   Item Mode (Standard/Major Items) removed for now.

## [0.15.0] - 2018-10-27

-   Added a timeout of 2 minutes to seed generation.
-   Added two new difficulties:
    -   Trivial: An expansion of No Glitches, where no tricks are used but some clever abuse of room layouts are used.
    -   Hypermode: The highest difficulty tricks, mostly including ways to skip Space Jump, are now exclusive to this difficulty.
-   Removed Controller Reset tricks. This trick doesn't work with Nintendont. This will return later as an additional configuration.

## [0.14.0] - 2018-10-07

-   **Major**: Added support for randomizing elevators.
-   Fixed spin boxes for item quantities changing while user scrolled the window.
    It is now needed to click on them before using the mouse wheel to change their values.
-   Fixed some texts being truncated in the Layout Generation window.
-   Fixed generation failing when adding multiple of some items.
-   Added links to where to find the Menu Mod.
-   Changed the order of some fields in the Seed Log.

## [0.13.2] - 2018-06-28

-   Fixed logic missing Amber Translator being required to pass by Path of Eyes.

## [0.13.1] - 2018-06-27

-   Fixed logic errors due to inability to reload Main Reactor after defeating Dark Samus 1.
-   Added prefix when loading resources based on type, improving logs and Data Visualizer.

## [0.13.0] - 2018-06-26

-   Added new logic: "Minimal Validation". This logic only checks if Dark Visor, Light Suit and Screw Attack won't lock each other.
-   Added option to include the Claris' Menu Mod to the ISO.
-   Added option to control how many of each item is added to the game.

## [0.12.0] - 2018-09-23

-   Improved GUI usability
-   Fixed Workers Path not requiring Cobalt Translator to enter

## [0.11.0] - 2018-07-30

-   Randovania should no longe create invalid ISOs when the game files are bigger than the maximum ISO size: an error is properly reported in that case.
-   When exporting a Metroid Prime 2: Echoes ISO if the maximum size is reached there's is now an automatic attempt to fix the issue by running Claris' "Disable Echoes Attract Videos" tool from the Menu Mod.
-   The layout log is automatically added to the game's files when randomizing.
-   Simplified ISO patching: by default, Randovania now asks for an input ISO and an output path and does everything else automatically.

## [0.10.0] - 2018-07-15

-   This release includes the capability to generate layouts from scratch and these to the game, skipping the entire searching step!

## [0.9.2] - 2018-07-10

-   Added: After killing Bomb Guardian, collecting the pickup from Agon Energy Controller is necessary to unlock the Agon Temple door to Temple Access.
-   Added a version check. Once a day, the application will check GitHub if there's a new version.
-   Preview feature: option to create item layouts, instead of searching for seeds. This is much more CPU friendly and faster than searching for seeds, but is currently experimental: generation is prone to errors and items concentrated in early locations. To use, open with randovania.exe gui --preview from a terminal. Even though there are many configuration options, only the Item Loss makes any difference.

## [0.9.1] - 2018-07-21

-   Fixed the Ing Cache in Accursed Lake didn't need Dark Visor.

## [0.9.0] - 2018-05-31

-   Added a fully featured GUI.

## [0.8.2] - 2017-10-19

-   Stupid mistake.

## [0.8.1] - 2017-10-19

-   Fix previous release.

## [0.8.0] - 2017-10-19

-   Save preferences.
-   Added Claris Randomizer to the binary release.

## [0.7.1] - 2017-10-17

-   Fixed the interactive .bat

## [0.7.0] - 2017-10-14

-   Added an interactive shell.
-   Releases now include the README.

## [0.5.0] - 2017-10-10

-   Releases now include standalone windows binaries<|MERGE_RESOLUTION|>--- conflicted
+++ resolved
@@ -103,19 +103,9 @@
 
 #### Logic Database
 
-<<<<<<< HEAD
 ##### Tallon Overworld
 
 - Changed: Artifact Temple: Ridley fight logic overhaul
-=======
-##### Phendrana Drifts
-
-- Added: Ruined Courtyard: Scan/X-Ray Beginner dash to Specimen Storage
-
-##### Tallon Overworld
-
-- Changed: Frigate Crash Site: Overgrown Cavern Climb L-Jump adjusted to Beginner
->>>>>>> e3de1148
 
 ### Metroid Prime 2: Echoes
 
