--- conflicted
+++ resolved
@@ -7,7 +7,8 @@
 
 ## [10.4.0] - 2025-12-??
 
-- Coming soon.
+### Metroid Dread
+- Changed: Energy Parts are now logical.
 
 ## [10.3.0] - 2025-11-01
 
@@ -413,10 +414,7 @@
 - Added: The generator will now check for the count of major pickups when major/minor split is enabled.
 
 ### Metroid Dread
-<<<<<<< HEAD
-
-- Changed: Energy Parts are now logical.
-=======
+
 - Fixed: A crash when attempting to fire Proto EMMI's Omega Blaster while having 0 maximum missiles.
 
 ### Metroid: Samus Returns
@@ -425,7 +423,6 @@
 - Fixed: Starting with extra Metroid DNA now counts toward the goal.
 - Fixed: Exported games will now take up to 80% less storage space when music shuffle is enabled.
 - Fixed: Shuffled music tracks now play at the correct volume in game.
->>>>>>> 03509343
 
 ## [9.3.1] - 2025-07-05
 
