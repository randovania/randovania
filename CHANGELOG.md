--- conflicted
+++ resolved
@@ -128,14 +128,13 @@
 
 -   Added: In the data visualizer, the damage requirements now have more descriptive names.
 
-<<<<<<< HEAD
 -   Fixed: Requirements for crossing Dynamo Access were added.
 
 -   Added: In Landing Site, method of reaching the door to Service Access from the Save Station using Space Jump and 
     Screw Attack (No Tricks and above).
 
 -   Fixed: The Culling Chamber item now has a damage requirement.
-=======
+
 -   Changed: Some item categories were given clearer names:
     - Dark Agon Keys, Dark Torvus Keys, and Ing Hive Keys are now referred to as "red Temple Keys" instead of
     "Temple Keys".
@@ -143,7 +142,6 @@
     - Red Temple Keys and Sky Temple Keys are now collectively referred to as "Dark Temple Keys" instead of "keys".
 
 -   Fixed: "Beam combos" are now called "Charge Combos".
->>>>>>> a54343ef
 
 ## [0.28.1] - 2019-06-14
 
