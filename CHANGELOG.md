# Change Log

All notable changes to this project will be documented in this file.

The format is based on [Keep a Changelog](https://keepachangelog.com/en/1.0.0/)
and this project adheres to [Semantic Versioning](https://semver.org/spec/v2.0.0.html).

## [10.4.0] - 2025-12-??

- Added: Integration with LiveSplit One for Async Races - after some configuration, starting, pausing and finishing in LiveSplit One will update your status in the Async Race.
- Changed: The generator and resolver now use a faster algorithm. An option was added to use the old one if needed.
- Changed: The "Verify if game is beatable after ..." option is no longer experimental.
- Changed: The "Spoiler: Playthrough" tab was adjusted slightly to improve readability.
- Changed: When hiding item models or scans, the preset summary no longer references an ETM.
- Fixed: The "Spoiler: Playthrough" tab is much faster when calculating the playthrough, especially at high verbosity.
- Fixed: Reduced the Windows install size by about 7 MB, as a regression from last release.
- Fixed: Logical Pickup placement "All pickups" and expansions with negative amount are now compatible.
- Fixed: Impossible generation cases that are caused due to walking into a point of no return that's impossible to escape from.
- Fixed: Text such as the Seed Hash in the Async Race window is now selectable via mouse.
- Fixed: Saving previous versions of presets when modififying no longer fails on certain cases.
- Fixed: Certain scenarios at the start of generation with low possible actions are now less likely to fail.
- Removed: The "Consider possible unsafe resources" experimental option has been removed and is now always enabled.
- Removed: The "Revised door solver" experimental option has been removed and is now always enabled.
- Added: Added "Create New Preset" button to preset menu to improve UX.
- Added: Added the ability to pan maps in the data visualizer by dragging with left or center click.

### Another Metroid 2 Remake

- Changed: Prime 1's Refill Pickups will now use more appropriate models.

### Factorio

- Fixed: Exporting from Flatpak now works.

### Metroid Dread

- Changed: Energy Parts are now logical.

#### Logic Database

- Changed: The energy requirements for the Corpius, Kraid, Silver Chozo Robot, Gold Chozo Robot and Gold Chozo Robot have been reduced, so that when using medium damage strictness the available energy is enough to satisfy these fights.

##### Artaria

- Changed: Minor adjustment in Arbitrary Enky Room to increase seed variety.
- Changed: Minor adjustment related to the EMMI Zone Spinner, to increase seed variety.

##### Cataris

- Changed: Minor adjustment related to Kraid to increase seed variety.

##### Ferenia

- Fixed: Removed Diffusion Abuse trick to push Wide Beam Block in Purple EMMI Arena. This one is impossible because when you want to aim you automatically enable the Omega Cannon.

### Metroid Fusion

#### Logic Database

- Fixed: Typo on "Boss Ridley Defeated" event.
- Fixed: Getting the Operations Deck Navigation Hint now requires the L1-Keycard.
- Fixed: Getting the Restricted Sector Navigation Hint now requires the L4-Keycard.

##### Main Deck

- Changed: Habitation Deck: It's now possible to move from the top right door to the top left entrance after the animals have been freed.

##### Sector 2 (TRO)

- Fixed: Oasis is now included in the "near an extendable pillar" featural hint category.

##### Sector 6

- Changed: Clogged Cavern: Going down via the Speed Booster Blocks doesn't require Charge Beam or Intermediate Shinesparking anymore.
- Changed: Nocturnal Shaft: Going from the bottom door to the topmost door is now trivial.
- Changed: Warehouse: Going from the bottom level to the top level is now trivial.

### Metroid Prime

- Changed: AM2R's Drop Pickups will now use more appropriate models.

#### Logic Database

##### Chozo Ruins

- Changed: Revised the requirements for fighting Chozo Ghosts and made them consistent. Fighting multiple of them without Charge Beam is now Intermediate Combat, fighting a single one is still Beginner Combat.
<<<<<<< HEAD
- Changed: Reflecting Pool: Jumping off of the Stone Toad has been changed from the Standable trick to the Jump Off Enemies trick.
- Fixed: Ruined Gallery: Requirements for dealing with the enemies in the room.
- Changed: Ruined Nursery: The boost into the tunnel from the standable pillar was changed from Intermediate Movement to Advanced Movement.
- Fixed: Ruined Nursery: Requirements for dealing with the enemies in the room.
- Fixed: Ruined Fountain: The NSJ Dash over to the pickup now requires a visor.
- Fixed: Ruined Fountain Access: Requirements for dealing with the enemies in the room.
=======
- Added: Ruined Shrine: Path from the Tower of Light Access Door to the Ruined Shrine Access Door via a Beginner Bomb Jump and Spider Ball.
- Added: Ruined Shrine: Multiple ways to go from the Tower of Light Access Door to the top of the Half-Pipe near the pickup:
    - Space Jump and Intermediate Standable Terrain
    - No Space Jump, Expert Standable Terrain and an Intermediate L-Jump
- Added: Ruined Shrine: An Intermediate dash from the top of the Half-Pipe to the Tower of Light Access Door with Space Jump.
- Changed: Ruined Shrine: Scan Dashing from the Ruined Shrine Access Door over the fight trigger to the Pedestal now also requires Intermediate Knowledge.
- Changed: Ruined Shrine: The NSJ escape from the pit now requires an Intermediate Dash, Intermediate L-Jump and Advanced Standable Terrain.
- Added: Ruined Shrine: Health requirements for dealing with the Beetles
- Changed: Ruined Shrine: Defeating the Beetles with only Bombs has been bumped to Expert Combat.
- Changed: Ruined Shrine: Getting the Morph Pickup after triggering the beetle fight via escaping the pit and dashing over the wall to the item now requires an Intermediate L-Jump, Advanced Standable Terrain and either an Expert Combat Dash or an Advanced Scan Dash.
- Fixed: Ruined Shrine Access: Requirements for dealing with the enemies in the room.
>>>>>>> 29779535
- Fixed: Sunchamber Access: Requirements for dealing with the enemies in the room.
- Fixed: Sunchamber Lobby: Requirements for dealing with the enemies in the room.
- Changed: Sunchamber: Jumping onto the plant after defeating the Chozo Ghosts is now trivial.
- Changed: Sunchamber: Reworked the Flaaghra fight. Key points are:
    - Killing Flaaghra with only Missiles is now Combat Beginner
    - There is now a way to kill Flaaghra with only 4 Missiles, gated behind Combat Advanced
    - Adjusted health requirements
    - Destroying the Bomb slots from outside is now Knowledge Intermediate
    - Destroying the Bomb Slots with Power Bombs is now Knowledge Beginner
    - Added a way to kill Flaaghra with Wavebuster, 20 Missiles and Ludicrous Combat
    - When fighting Flaaghra from the back, there is now an Intermediate Knowledge trick for using only 2 Power Bombs
    - When fighting Flaaghra from the back, you can now get to the platform via either an Intermediate Scan Dash, or a Beginner Scan Dash with Space Jump
- Fixed: Sun Tower: Being able to go down Sun Tower without having killed Flaaghra.
- Added: Watery Hall: Going to the Missile Expansion via an Intermediate Wall Boost without Gravity Suit.
- Changed: Watery Hall: Going to the Missile Expansion by going through Poison Water has had several changes: it is now gated behind Beginner Movement, it has slightly more accurate damage numbers now and it increases the difficulty of the tricks.
- Fixed: Watery Hall: Going to the Missile Expansion via a Bomb Jump is now possible without taking damage after Flaaghra has been defeated.
- Fixed: Watery Hall: Requirements for dealing with the enemies in the room.
- Fixed: Totem Access: Requirements for dealing with the enemies in the room.
- Fixed: Tower of Light: Climbing up the tower via an Oculus dash now requires you to have a visor.
- Removed: Tower of Light: Redundant combination of Combat Dash, L-Jump and Standable Terrain to collect the Pickup.
- Removed: Tower of Light: Redundant combination of Combat Dash, Slope Jump and Standable Terrain to collect the Pickup.

##### Tallon Overworld

- Added: Alcove: Escaping the pit with a Beginner Wallboost.

##### Phazon Mines

- Fixed: Killing Elite Pirates on Hard Mode now requires Missiles instead of Power Beams.
- Changed: Killing Elite Pirates with Beginner Combat but now requires Charge Beam or Plasma Beam, but less health.

### Metroid: Samus Returns

#### Logic Database

##### Area 2 Dam Entryway

- Fixed: Lightning Armor & Transport to Dam Exterior East: You can now logically unlock the door from the Elevator space.

## [10.3.2] - 2025-11-05

- Changed: The Multiworld Session is more responsive in sessions with many worlds.
- Changed: In a Multiworld Session with many worlds, the server now responds faster when exporting a world.

### Metroid Prime

- Fixed: Artifact Temple teleporter not working when room is reloaded and the warp cutscene is skipped.

## [10.3.1] - 2025-11-01

- Added: The Multiworld Session will now display when a world has been beaten. This is supported for the following games:
  - Another Metroid 2 Remake
  - Metroid Dread
  - Metroid Prime
  - Metroid: Samus Returns
- Added: 1 more joke hint.
- Changed: Centered the text at the top of the Hints preset settings.
- Changed: Cleaned up how Specific Pickup Hints are shown in the preset settings.
- Changed: Places that describe a preset with Specific Pickup Hints have slightly better grammar in some cases.
- Changed: The "Item Pool" tab is now called "Pickup Pool".
- Changed: Random starting items is now Random starting pickups.
- Changed: Minor pickups will not show in the credits anymore if you randomly started with them.
- Fixed: Admins can now abort a Multiworld generation again.
- Fixed: You can now abort a Multiworld generation again should you have been disconnected during the generation process.
- Fixed: HTTPS errors due to invalid certificates in certain platforms.
- Fixed: Eliminated some bias when picking hint features.

### Another Metroid 2 Remake

- Changed: When using Door Lock Rando with the Types mode, both sides will now always have the same door type.
- Changed: Renamed the "a beam upgrade" pickup category to "a beam".

### Factorio

- Fixed: A typo on the "Changes" preset page.

### Metroid Dread

#### Logic Database

##### Artaria

- Added: Extra requirements to break the blobs in Arbitrary Enky Room, to improve the quality of generated games.
- Fixed: Screw Attack Room: Using a Shinespark to reach Start Point 2 from the door to Transport to Burenia was missing a requirement on having activated the Rotatable.

### Metroid Fusion

- Added: 4 new hint location features: guarded by a Tank-Mimic, near a Geron, in a room with extreme temperatures, and activating a B.S.L. Systems Console.
- Added: 1 new pickup hint feature: Ice Related.
- Removed: "Multiple Pickups" as a hint feature.
- Fixed: "Security Shaft East" was missing from "Climbable Surface" feature hint.
- Fixed: Starting Pickups will now also show up in the credits spoiler.

#### Logic Database

##### Main Deck

- Added: Operations Deck: Reaching the top door via a Ludicrous Walljump and Ludicrous Jump Extend via Morphing.

##### Sector 2 (TRO)

- Added: Cathedral: Reaching the top part of the room from the bottom via Ludicrous Walljump and Ludicrous Jump Extend via Morphing.
- Added: Overgrown Entrance: Reaching the Tunnel from the bottom with Hi-Jump, Ludicrous Jump Bomb Jump and Ludicrous Walljump.
- Added: Level 1 Security Room: A way to reach the top left door from the top right door with Screw Attack, Ludicrous Walljump and Ludicrous Jump Extend via Morphing.
- Added: Puyo Palace: From Cathedral to top floor, a Ludicrous chain of Walljump, bomb, pause buffer morph Jump Extend back, to Walljump into Jump Bomb Jump, repeated a couple times to ascend up the left side.
- Changed: Crumble City: Collecting the upper Pickup now requires either Morph Ball or Beginner Movement to avoid softlocking.

##### Sector 3 (PYR)

- Added: Alcove: Reaching the top right door from the bottom right tunnel by ball jumping out of tunnel edge with either Spring Ball or Bombs and Advanced Walljumps.
- Added: Alcove: From the bottom right of the room, reaching the top right door with Ludicrous Walljump and Ludicrous Jump Extend via Morphing.
- Fixed: Alcove: Going from the bottom right of the room to the center with regular Bombs, now requires either Intermediate Mid-Air Morph, Beginner Mid-Air Morph with a jump upgrade, Springball or Intermediate Stand On Frozen Enemy.
- Added: Namihe's Lair: Advanced Walljump and Damage Boost to escape the Pickup area by getting hit by the Namihe's projectile.
- Added: Namihe's Lair: Expert Shinespark from Checkpoint Crossing Entrance to the Pickup.

##### Sector 4 (AQA)

- Added: Reservoir East: A Method from the room center to reach the right door using Hi-Jump, Expert Damage Boost and Expert Walljump. This is done by damage boosting off of a reformed Scizer's projectile to then Expert Walljump up to the monkey bars. If you have regular bombs, an Advanced Mid-Air Morph to break the bomb blocks and Walljump back up are also needed.
- Added: Pump Control: An Expert Jump Bomb Jump and Walljump up into the Pickup exit tunnel.

##### Sector 5 (ARC)

- Changed: Nightmare Hub: Flooded Access to Ruined Break Room, raised Jump Bomb Jump from Intermediate to Advanced.
- Changed: Gerubus Gully: Raised the Jump Bomb Jump to the Pickup from Intermediate to Advanced. In addition, you now also need to kill the Gerubus or have Combat Beginner.
- Changed: Gerubus Gully: Getting the Pickup with Screw Attack now requires either Bombs or Ludicrous Movement. This is due to the fact that the game processes item acquisition on every other frame with it coming down to luck whether you collect the item on the correct frame to escape before the Bomb Block respawns.
- Added: Gerubus Gully: Getting the Pickup with a Shinespark now requires either Bombs or Ludicrous Movement. See the explanation above as to why.
- Added: Gerubus Gully: Getting the Pickup with Powerbombs now requires either Bombs, 2 Power Bomb or Ludicrous Movement. See the explanation above as to why.
- Changed: Gerubus Gully: Raised Shinespark to Pickup trick difficulty from Beginner to Intermediate.

### Metroid Prime

- Fixed: Crash when entering Metroid Prime Lair while in Scan Visor
- Fixed: Rare crash that can happen in any room
- Fixed: Sheegoth intro cutscene not repositioning the player at the end if cutscene was not skipped in Chapel of the Elders
- Fixed: Artifact Temple totem hitbox persisting after Meta Ridley death cutscene
- Fixed: Sun Tower Access boxes being reloaded after performing Early Wild (inconsistent with vanilla)
- Fixed: Incorrect Energy Core platform behavior if cutscene skipped on wrong frame
- Fixed: Chozo music stopping upon entering Training Chamber
- Fixed: Appearance of "Remove Bars in Great Tree Hall" patch
- Changed: Charge and Charge Combo projectiles reflected from DLR doors no longer hurt the player
- Changed: Adjusted timing of the jingle and text after acquiring the item at each of the 4 vanilla Power Bomb Expansion locations
- Changed: Adjusted fit of main menu text to accommodate larger seed hashes
- Changed: Adjusted fit of DLR Blast Shields over doors
- Changed: Research Core cutscene camera angle will now be consistent regardless of the height of the placed pickup
- Changed: The Elite Pirate in Dynamo Access will now appear on the first pass rather than only after Plasma Beam has been obtained. This makes the behaviour easier to understand and fixes cases where a game becomes logically impossible.

#### Logic Database

- Changed: Going through Open Passages doesn't require to shoot a beam anymore.

##### Chozo Ruins

- Fixed: Ruined Shrine: Removed unnecessary dangerous requirements.

##### Phazon Mines

- Changed: Fighting an Elite Pirate/Phazon Elite now has consistent requirements in Dynamo Access, Elite Control and Elite Research.
- Changed: Adjusted the Requirements to fight and Elite Pirate/Phazon Elite to be more accurate.
- Fixed: Metroid Quarantine A: Jumping to the Spider Track Bridge from the Door to Quarantine Access A now requires you to be able to shoot Ice Beam in order to freeze Metroids as opposed to just having it in your inventory.
- Fixed: Metroid Quarantine A: Now correctly checks for the barrier to be lowered when going from Quarantine Access A to Front of Spider Track (Bridge).
- Fixed: Metroid Quarantine A: Now correctly checks for the Enabled Backwards Lower Mines going from Front of Spider Track (Wall) to Quarantine Access A.

##### Phendrana Drifts

- Added: Chozo Ice Temple: Documentation for reaching the Chozo Statue NSJ.
- Fixed: Chozo Ice Temple: Removed unnecessary dangerous requirements.
- Fixed: Control Tower: Removed unnecessary dangerous requirements.

### Metroid Prime 2: Echoes

- Fixed: Expansions with negative value now properly remove items in-game.
- Changed: Keybearer hints now randomly refer to a pickup feature, rather than targeting the same feature every time.
- Changed: Some hint features are now only used for lore hints, not for keybearer hints.
- Added: Some additional pickup features, used only for keybearer hints.

#### Logic Database

##### Agon Wastes

- Fixed: Security Station B: Removed unnecessary dangerous requirements and simplified connections.

##### Dark Agon Wastes

- Fixed: Portal Site: Removed unnecessary dangerous requirements.

##### Temple Grounds

- Fixed: GFMC: Removed unnecessary dangerous requirements.

##### Torvus Bog

- Fixed: Torvus Temple: Removed unnecessary dangerous requirements.
- Fixed: Training Chamber: Removed unnecessary dangerous requirements.

##### Sanctuary Fortress

- Fixed: Sanctuary Entrance: Now accounts for being able to reload the room to use the cannon.

##### Sky Temple Grounds

- Fixed: Sky Temple Gateway: Removed unnecessary dangerous requirements.

### Metroid: Samus Returns

- Added: Support for .cci rom files to use the same file for exporting and playing via Azahar.
- Added: Featural hint support, where hints may refer to various Features of a pickup or of a location. Read the Hints section for more details.
- Changed: Renamed the "Movement" Pickup category to "Jump Upgade". This was only used if a game in a Multiworld was hinting a Samus Returns pickup.
- Changed: Dropped support for Citra and switched to Azahar.
- Fixed: Reserve Tanks won't be hinted anymore.
- Removed: The Missile Related, Morph Ball Related, Beam Related and Key pickup features. These were only used if a game in a Multiworld was hinting a Samus Returns pickup.

## [10.3.0]

- Skipped for technical reasons.

## [10.2.0] - 2025-10-02

- Added: A warning when trying to generate a Multiworld game if a preset requires all Pickups to be obtainable.
- Added: Command line arguments for gathering statistics about a collection of generated games. These commands are intended for advanced uses only.
- Changed: Gave the window for viewing a Multiworld Session some slight visual readjustment
- Changed: Slightly increased the font size used in the status bar.
- Changed: Increased how long text in the status bar can be before it wraps.
- Changed: Gave the "Stop" button in the status bar an icon.


### Metroid Dread

- Added: The preset summary now lists when Flash Shift can be used without Main Flash Shift when having Flash Shift Upgrades.
- Added: The preset summary now lists when Power Bombs can be used without the Main Power Bomb when having Power Bomb Tanks.
- Changed: The preset summary lists when Power Bomb limitations is disabled instead of when it's enabled.
- Fixed: 2 Typos in the transporters preset page.

#### Logic Database

- Changed: Reworked Central Unit combat logic to reflect the increasing difficulty of later areas.

##### Elun

- Changed: Minor adjustment aimed at releasing the X parasites safer for the generator, no changes to requirements in practice.

### Metroid Fusion

- Added: Option that allows quick-morphing via the SELECT button.
- Added: 5 more joke hints.
- Added: A reference on where to play the randomizer in the credits.
- Changed: Infant Metroid hints have been reformatted for easier readability.
- Changed: Fixed formatting of locations in the credits that were incorrectly displayed if too long
- Changed: "guarded by a boss" feature hint has been reworked to "on a Core-x Parasite" for more clarity.
- Changed: Adjusted Credits to have the patching, Randovania and original team separated more clearly.
- Changed: B.O.X has been moved slightly to the left to avoid bumping immediately into him in a future setting.
- Changed: Main Deck Central Reactor Core: Moved the Door leading to Silo Tunnel back by a tile to prevent getting stuck in a future setting.
- Changed: Sector 1 Charge Core Upper Access: Moved the Door leading to Crab Rave back by a tile to prevent getting stuck in a future setting.
- Changed: Sector 1 Tourian Eastern Hub: Removed the shot blocks and remodelled the space leading to Animorphs to prevent getting stuck in a future setting.
- Changed: Sector 1 Twin Junctions Save Room: Moved the Door leading to Walljump Tutorial back by a tile to prevent getting stuck in a future setting.
- Changed: Sector 3 Security Access: Moved the Door leading to the Security Room back by a tile to prevent getting stuck in a future setting.
- Changed: Sector 4 Pump Control Save Room: Moved the Door leading to Breeding Tank Acecss back by a tile to prevent getting stuck in a future setting.
- Changed: Flooded Tower: Moved the Door leading to Mini-Fridge back by a tile to prevent getting stuck in a future setting.
- Changed: Geron's Crossing: Moved the Doors leading to the bottom side of Entrance Lobby and Vault back by a tile to prevent getting stuck in a future setting.
- Changed: Warehouse: Moved the Door leading to Zozoro's Wine Cellar back by a tile to prevent getting stuck in a future setting.
- Fixed: Typo in a joke hint.

#### Logic Database

##### Main Deck:

- Added: Operations Deck: Ludicrous JBJ to reach Operations Room using only Morph and Bombs.

##### Sector 1 (SRX)

- Added: Ridley Arena: Ludicrous JBJ to escape, having no Space Jump.

##### Sector 2 (TRO)

- Changed: Zoro Zig-Zag: Ludicrous JBJ from bottom door to break bomb blocks reduced to Expert.
- Changed: Cultivation Station: Advanced JBJ to bomb top floor blocks from beneath reduced to Intermediate.
- Changed: Puyo Corridor: Expert JBJ from right to left reduced to Advanced.
- Changed: Cathedral: Ludicrous JBJ to escape from bottom to top section reduced to Expert, accompanying ttv clip replaced by YouTube link having better input display.
- Changed: Data Courtyard: Advanced JBJ to break left block from beneath reduced to Intermediate.
- Added: Zazabi Arena: Ludicrous JBJ to escape, having no jump upgrades (besides bombs).

##### Sector 3 (PYR)

- Changed: Namihe's Lair: Expert JBJs, to both get the item and escape, reduced to Advanced.
- Changed: Processing Access: Expert JBJ off sova to top door reduced to Advanced.
- Changed: Glass Tube to Sector 5: Expert JBJ to break block reduced to Intermediate, via easier method.

##### Sector 4 (AQA)

- Changed: Security Bypass: Expert JBJ to break top floor bomb blocks from beneath reduced to Advanced.
- Added: Security Bypass: Expert JBJ to race to the top floor before bomb blocks reform.

##### Sector 5 (ARC)

- Changed: Crow's Nest: Ludicrous JBJ to break 2 reforming bomb blocks and jump through reduced to Expert.

##### Sector 6 (NOC)

- Changed: Entrance Lobby: Expert JBJ to bomb floor from beneath reduced to Advanced.
- Changed: Zozoro Wine Cellar: Expert JBJ to item reduced to Advanced.
- Changed: Twin Caverns West: Expert JBJ to tunnel reduced to Advanced.

### Metroid Prime

- Changed: Improved chance of successfully generating a game when shuffling everything on One-Way Anywhere elevator randomization.
- Changed: Disallowed shuffling the Essence Dead cutscene elevator on One-Way with Cycles and with Replacement, unless Skip Final Bosses is enabled, as otherwise that would leave no path to the Credits.

#### Logic Database

##### Chozo Ruins

- Changed: Hall of the Elders: The Bomb Jump to skip Spider Ball and Space Jump is now Expert instead of Ludicrous.
- Changed: Save Station 3: The Wall Boost to skip Morph Ball Bombs is now Expert instead of Ludicrous.
- Changed: Sunchamber: Fighting Flaahgra using Wavebuster instead of Morph Ball Bombs is now Combat Intermediate instead of Advanced.

##### Phendrana Drifts

- Removed: Frozen Pike: Logic for scaling the room from Pike Access to Transport Access without Morph Ball has been removed.
- Changed: Phendrana Canyon: The Combat Dash to obtain the item without Space Jump, Scan Visor, and Boost Ball no longer requires Damage Boosting and the Combat/Scan Dash has been changed from Advanced to Expert.
- Changed: Qurantine Cave: The Grapple Beam escape from the bottom of the room without Space Jump is now intermediate instead of advanced. With Space Jump it is now beginner instead of trickless.

##### Tallon Overworld

- Changed: Life Grove Tunnel: The Complex Bomb Jump to escape the half-pipe without Boost Ball is now Expert instead of Ludicrous.

## [10.1.0] - 2025-09-02

- Added: 7 Joke hints.
- Fixed: Hidden Pickups are not shown anymore in the "Pickup Hint Features" tab of a game.
- Fixed: A crash in Flatpak, should the default language not be set up correctly.

### AM2R

- Added: 2 Joke hints.
- Fixed: Joke hints are now always surrounded by asterisks.
- Changed: Renamed the "Misc" pickup category to "Bonus Upgrade".
- Changed: Health Drops, Speed Booster Upgrades, Flashlight and Blindfolds are not hinted as an Expansion anymore.
- Removed: Removed the "Key", "Energy Tank", "Morph Ball Related", "Beam Related" and "Missile Related" pickup categories from being hinted.

### Metroid Dread

- Changed: In Multiworld, don't send items to the game while it's not in-game.

#### Logic Database

##### Artaria

- Fixed: It is now logical to get back to the lower door in Grapple Beam Room without Grapple Beam, making it logical to escape without Grapple Beam when doors are randomized.

##### Burenia

- Added: A video for breaking the uppermost blob in Burenia Hub to Dairon with a pseudo-wave.

##### Cataris

- Fixed: An oversight where one would be expected to Ledge Warp out of the Diffusion Beam Room after collecting the Diffusion Beam, but in order to do so, one would need any bombs. And that bomb would be in that room.

##### Ghavoran

- Changed: Flipper Room: The Morph Ball Launcher now connects to the door to Navigation Station and is trivial, instead ot connecting to the door to Elun Transport Access and requiring that the Flipper has been rotated.
- Changed: Flipper Room: Spinning the Flipper with the ledge warp from below now connects from the door to Elun Transport Access instead of from the Tunnel to Spider Magnet Elevator. It is now also logical to perform the ledge warp from below when Transport Randomizer is disabled.

##### Ferenia

- Added: More ways to reach Space Jump Room Access from Underwater Bottom in Space Jump Room.

### Metroid: Samus Returns

- Changed: In Multiworld, don't send items to the game while it's not in-game.

### Metroid Fusion

- Added: The title screen will now display the Randovania and patcher version, as well as the Seed Hash.
- Added: 5 joke hints.
- Added: Racetime integration with category https://racetime.gg/mfr-rdv
- Fixed: Incorrect exporting behaviour, if the option to hide text of pickups was enabled.
- Fixed: Unable to export a randomized game, in case the input file could not be read.
- Removed: The "Anti-Softlock" option and instead made the following permanent changes:
  - Sector 2 Ripper Tower: The Crumble Block is moved one tile up to make it easier to Screw Attack the Bomb Block.
  - Sector 2 Crumble City: On the far left of the tunnel, the Shot Block has been changed into a Crumble Block.
  - Sector 2 Cultivation Station: The Bomb Block leading into the space with the Zoros has been changed into a Shot Block.
  - Sector 4 Reservoir East: The initial Bomb Block and the Shot Blocks leading up to the lower Pickup now never respawn.
  - Sector 4 Security Bypass: Collision in the dead-end puzzles has been changed to allow not softlocking when exploring without Bombs or Power Bombs.
  - Sector 6 Zozoro Wine Cellar: The Bomb Block that guards the item always respawns.

#### Logic Database

##### Main Deck:

- Changed: Yakuza Arena: Going up to the exit now requires either Yakuza to be killed or Beginner Knowledge.

##### Sector 1 (SRX)

- Fixed: Atmospheric Stabilizer Northeast - Fixed an edge case where a Shinespark trick from another room could be required even with obtaining Speedbooster in the same room
- Changed: Atmospheric Stabilizer Northeast - Changed the Shinespark trick from Advanced to Expert

##### Sector 2 (TRO)

- Changed: Ripper Tower: Due to removal of the "Anti-Softlock" option, breaking the block with Screw Attack now requires Beginner Knowledge instead of Intermediate.

##### Sector 4 (AQA)

- Changed: Reservoir East: Due to removal of the "Anti-Softlock" option, collecting the Pickup with only Power Bombs now always requires 2 Power Bombs.
- Fixed: Security Access - Fixed a trick video appearing incorrectly on the website.
- Added: Breeding Tank - Added an Advanced Movement trick with Space Jump to cross the tank
- Added: Breeding Tank - Added the Underwater Wall Jump trick videos

##### Sector 6 (NOC)

- Changed: Geron's Crossing: Going through the Super Missile Geron after defeating Varia Core-X now additionally requires Intermediate Knowledge.
- Changed: Clogged Cavern: Going through the Speed Booster Blocks after defeating Varia Core-X now additionally requires Intermediate Knowledge.

### Metroid Prime

#### Logic Database

##### Tallon Overworld

- Changed: Climbing Reactor Core with Bomb Jumps is now classified as Complex Bomb Jump(s) (Ludicrous).

##### Magmoor Caverns

- Changed: Twin Fires Tunnels - removed the L-Jump requirement for the Expert Bomb Jump towards Twin Fires.
- Fixed: Twin Fire Tunnels - corrected the damage required to escape the lava with Bombs only towards Tallon Transport West from 60 to 110.


### Metroid Prime 2: Echoes

- Added: 14 joke hints.

#### Logic Database

##### Dark Agon Wastes

- Changed: Minor adjustment aimed at making Amorbis safer for the generator, no changes to requirements in practice.

##### Sanctuary Fortress

- Changed: Minor adjustment aimed at making Aerie safer for the generator, no changes to requirements in practice.

## [10.0.1] - 2025-08-03

### Generator

- Fixed: Random transports in mode "One-way, anywhere", only supported in Metroid Prime and Metroid Prime 2 Echoes, being unable to generate.

## [10.0.0] - 2025-08-01

- **Major** - Added: Metroid Fusion has been added with full single player support. Includes random starting locations, some toggleable patches, and more.
- Added: 10 more joke hints.
- Changed: In the Multiworld Session window, renamed "Generate without spoiler" to "Generate for Race".
- Fixed: An error when the computer shuts down unexpectedly or crashes during a multiworld that corrupts some files and prevents Randovania from starting.

### Generator
- Added: The generator will now check for the count of major pickups when major/minor split is enabled.

### Metroid Dread

- Fixed: A crash when attempting to fire Proto EMMI's Omega Blaster while having 0 maximum missiles.

### Metroid: Samus Returns

- Added: 10 more joke hints.
- Fixed: Starting with extra Metroid DNA now counts toward the goal.
- Fixed: Exported games will now take up to 80% less storage space when music shuffle is enabled.
- Fixed: Shuffled music tracks now play at the correct volume in game.

## [9.3.1] - 2025-07-05

### AM2R

- Fixed: Exporting games now work.

## [9.3.0] - 2025-07-02

### Generator

- Fixed: Some cases where weights from certain actions would not be calculated correctly.
- Fixed: Pre placed pickups now avoid using locations configured as non-progression.

### Metroid Dread

#### Logic Database

##### Ghavoran

- Fixed: The door between EMMI Zone Exit Southeast and Blue EMMI Introduction is now considered as a Plasma Beam Door on both sides.

### Metroid Prime

- Added: Experimental option to pre-place Artifacts and/or Phazon Suit before generation.

### Metroid Prime 2: Echoes

- Added: "Captain" is now included as a possible word for the seed hash.

#### Logic Database

##### Agon Wastes

- Added: In Transport Center, added an Instant Morph + Bomb Space Jump (Advanced) method of climbing the half-pipe.

## [9.2.0] - 2025-06-02

- Added: 1 more Joke hint.
- Fixed: A rare division-by-zero error during generation when placing hints.
- Fixed: An error where turning off specific location hints would still consume that locations pickup as a viable hint target for regular hints.
- Fixed: The experimental option called Logical Pickup Placement is now respected by the resolver. It also now checks for items configured to be placed in their vanilla location.
- Added: The preset summary now displays a count of excluded locations, if there are any.

### Resolver

- Fixed: Bug that could lead to timeouts or longer resolving time in some cases.

### Metroid Dread

- Added: A 4 line non-progressive tracker layout.

#### Logic Database

- Changed: All instances of the Cross Bomb Skip trick that were previously rated as Beginner or Intermediate are now rated one level higher.
- Changed: All instances of the Single Wall Jump trick are now rated one level higher.

##### Artaria

- Changed: A small adjustment that should decrease the frequency of placing Morph Ball in the first accessible location in standard presets.

### Metroid Prime

- Added: Blast Shield Lock-On preset option.
- Added: Patch to fix Kerry Ann Odem's name in the credits on game version(s) where it is incorrectly spelled.
- Fixed: Main Plaza vault ledge door is now affected by door lock rando.
- Fixed: Elite Research Phazon Elite getting stuck on frame perfect cutscene skip.
- Fixed: Minor music transition fixes.
- Fixed: Chaos option export error when submerging rooms.
- Changed: [PAL] Remove extra door lock in Central Dynamo.
- Changed: [PAL] Load Hunter Metroid in Frost Cave.

### Metroid Prime 2: Echoes

- Changed: "Cheater's delight" pickups are now less likely to be hinted.

#### Logic Database

##### Sky Temple Grounds

- Added: Half pipe hint feature on War Ritual Grounds.

### Metroid: Samus Returns

- Changed: Display the number of remaining DNA in the DNA message before entering the final boss.
- Fixed: If Metroid Queen is the final boss and you don't have all DNA, the DNA message now appears.
- Fixed: For tanks with non required main option, the jingle of the tank item is played instead of the jingle of the main object.

## [9.1.1] - 2025-05-03

- Fixed: Duplicating a session now also duplicates the admin settings for Co-op and "Everyone can claim worlds".

### Cave Story

- Fixed: A regression introduced in 9.1.0 that made all received pickups in multiworld behave as Nothings.

## [9.1.0] - 2025-05-01

- Added: After clicking the "Login with Discord" button, a link and a QR Code are displayed instead of opening the default browser directly.
- Changed: The relative time to start/finish in Async Race rooms now update as time passes, and the window reacts appropriately when the race starts and finishes.
- Changed: The default and minimum size for the area view in the data visualizer has been increased.
- Fixed: A server issue that caused async race exporting of AM2R and MSR to let you easily view the spoiler.
- Fixed: When submitting proof for an async race, it is now clearer that it's only providing a proof URL is not required if submission notes were given.
- Fixed: Clicking links to the Data Visualizer should now open all links succesfully.
- Removed: The initial Randovania screen no longer contains the list of supported games.

### Generator

- Fixed: Bugs where the generator would collect dangerous resources too early, leading to generation failure in some cases.
- Fixed: Bug where the requirements that apply beyond a point of no return weren't considered correctly.
- Improved: Try a little harder to check if seemingly unsafe options are actually safe.

### AM2R

- Fixed: Long Beam, Infinite Bomb Propulsion and Walljump Boots now show up in the credits spoiler log.

### Cave Story

- Changed: Outer Wall is now a separate region.

### Factorio

- Fixed: Random recipes can no longer have multiples of Modular Armor, Power Armor and Power Armor Mk2 as ingredients, as the game doesn't allow these to stack even on the assembler input.

### Metroid Dread

- Changed: The maximum number of Speed Booster Upgrade items that will have an effect is now 4 instead of 5 (any further upgrades have no effect). This is to prevent a quirk with inconsistent Speed Booster activation with very short charge times.
- Fixed: The patching data being exported on race seeds.
- Fixed: Speed Booster Upgrade items will no longer be hinted or included in the credits.

#### Logic Database

##### Artaria

- Added: In EMMI Zone Hub, it's now logical to climb to the Dock to EMMI Zone Exit South by using Flash Shift.

### Metroid Prime

#### Logic Database

- Fixed: Fix the Door Lock Rando misc resource being called Dock Rando.

##### Phendrana Drifts

- Fixed: Observatory: Logic will now properly reflect the fact that you can activate the Observatory even after collecting the item in Research Core.

### Metroid Prime 2: Echoes

- Changed: The Light and Dark regions are now properly different regions for Randovania.
- Fixed: Booting the game using the included Nintendont should no longer hang with a black screen.

### Metroid: Samus Returns

- Fixed: The patching data being exported on race seeds.

## [9.0.0] - 2025-04-01

- **Major** - Added: Factorio has been added. Shuffle the tech tree, recipes for science packs. The native multiplayer is fully supported, while Multiworld isnt'.
- **Major** - Added: Featural Hints. Echoes and Cave Story now use a brand new hint system, where hints may refer to various Features of a pickup or of a location. Read the Hints section for more details.
- **Major** - Added: Co-op as an additional Multiworld Mode. In Co-op, multiple people can share Worlds together, which means that they will share their inventory. This works for all games that support Multiworld.
- **Major** - Changed: The trick level "Hypermode" has been renamed to "Ludicrous". This new name is game agnostic and more properly describes the difficulty of this category.
- Added: Async Races can now be hosted and joined directly from Randovania.
- Changed: Updated included Nintendont to a newer version that includes the latest changes from the official Nintendont. This also means that the Nintendont configuration was reset to what it is by default.
- Changed: The "Spoiler: Playthrough" tab is significantly easier to read and follow along with.
- Fixed: The "Spoiler: Playthrough" tab is much faster when calculating the playthrough.
- Fixed: Typo in dialog about generated game hash being different from expected.
- Fixed: The map tracker now correctly accounts for door locks that have been modified statically by settings such as unlocked Save Station doors.

### Door Lock Randomizer

- Added: Hint placement for seeds with individual door lock randomization now uses the resolver to help determine what to hint. This should result in significantly more useful hints in these seeds.
- Changed: When checking doors that are completely unreachable (such as uncrashed Frigate in most Metroid Prime presets), the resolver is no longer run. This should improve generation time slightly.
- Changed: The lists of weaknesses in the Door Locks preset settings tab are now sorted more naturally, and aligned with each other.
- Fixed: Bug in the revised door solver that would result in permanently locked doors being placed when they shouldn't.
- Fixed: Minor edge case where damage wasn't considered when placing permanently locked doors.

### Generator

- Added: Experimental option under Generation -> Logic Settings that improves the results of generation but increases generation time.
- Fixed: Generator action weights were being incorrectly calculated.
- Fixed: When calculating reach with unsafe resources, the generator no longer ignores some valid options.

### Hints

- **Major** - Changed: Hints are now placed after pickup placement, rather than during. This should result in more interesting hints in all games.
- Added: Games with hints now share a unified Hints tab in the preset editor window. New settings have been added to disable various kinds of hints.
- Added: Every game now has a "Pickup Hint Features" tab where you can view which Features apply to which pickups.
- Added: Cave Story and Echoes now have a "Pickup Location Features" tab where you can view which Features apply to which locations.
- Added: Location Features can be viewed in the Database Viewer.
- Added: 3 more generic joke hints.
- Added: The Hints Spoiler tab now indicates which location a hint is pointing to.
- Changed: The Hints Spoiler tab sorts its entries in a more helpful manner.
- Changed: Some joke hints are now shared between all games that use them.
- Changed: Hints now prioritize non-progression major items rather than progression minor items.
- Fixed: It is now properly impossible for multiple hints to point to the same location.

### Resolver

- Fixed: Some seeds being considered impossible when finding a progressive item in an area where a later item in the progressive chain is required to leave.
- Fixed: Minor edge case where a seed might be considered impossible due to missing consideration of damage.
- Fixed: Some seeds being considered impossible in cases where damage requirements are spread between multiple connections.
- Fixed: A recent regression in the resolver that made it significantly slower has been fixed.

### Metroid Dread

- Fixed: GUI formatting on the game page.
- Fixed: Starter Preset now has a proper description.

#### Logic Database

- Changed: The Silver Robot fight now have higher health requirements when doing the fights without Power Bomb or Screw Attack
  - This list replaces `Flash Shift or Combat (Beginner)` from the previous set of requirements
  - Without Combat tricks: Requires Flash Shift or Spin Boost, and 499HP
  - On Combat Beginner: Either Flash Shift or Spin Boost, and 399HP; Or 299HP
  - On Combat Intermediate: 199HP
  - Or simply Combat Advanced
- Changed: The Gold Robot fight have the same upgrade to the requirements as the Silver version, except all HP requirements are 100 higher.
- Changed: The Twin Robot fights have the same upgrade to the requirements as the Gold version, except all HP requirements are 100 higher again.

##### Artaria

- Added: Accessing the top pickup in Screw Attack Room with a Shinespark by going down through the water basin. Requires either Screw Attack or Morph Ball and Gravity Suit.
- Added: Logically flipping the Screw Attack Room Spinner and using Shinespark to immediately reach the left side platform. Requires Highly Dangerous Logic or Screw Attack.
- Added: Accessing Start Point 2 in Screw Attack Room using a Shinespark. Requires either Screw Attack or Morph Ball and Slide.
- Added: Damage Boost with Spin Boost to get Missile Tank 1 in Melee Tutorial Room, before X are released, using Highly Dangerous Logic.
- Changed: Flipping the spinner in Screw Attack Room when by going from the door to the transport is now logically possible also after having flipped the spinner, unless Highly Dangerous Logic is enabled.
- Changed: All other connections in Screw Attack Room that are only open before flipping the spinner are now only logical when Highly Dangerous Logic is enabled.
- Changed: The conditions that depends on not having blown up the blob in Screw Attack Room are now only logical when Highly Dangerous Logic is enabled.
- Changed: In White EMMI Arena: Reaching Door to EMMI Zone Spinner (Middle) from Door to Central Unit Access (Charge) with Spin Boost now requires Wall Jump (Beginner).
- Changed: In EMMI First Chase End: Reaching Door to Teleport to Dairon (Top) with Spin Boost now requires Wall Jump (Beginner).
- Changed: In Screw Attack Room: Reaching Next to Upper Tank from Total Recharge with Spin Boost no longer requires a Wall Jump trick.
- Changed: It is now logical to access the Chain Reaction Device after ending the Chain Reaction sequence. This also means climbing the Chain Reaction Room later has slightly fewer requirements.
- Changed: Using the Stand On Frozen Enemies trick to get Missile Tank 1 in Melee Tutorial Room now requires Highly Dangerous Logic.
- Changed: Fighting Corpius without tricks now requires 198 damage, down from 199. This makes the fight logical on Strict Damage strictness with 1 Energy Tank.
- Changed: The connection in Arbitrary Enky Room directly from Start Point to Dock to Teleport to Dairon is now always logical when having Morph Ball.
- Changed: The two Blobs in Arbitrary Enky Room now use the same event for logical purposes.
- Fixed: Using Speed Booster to Shinespark to the top pickup in Screw Attack Room now requires Door Lock Rando to be Disabled.

##### Burenia

- Added: In Main Hub Tower Bottom: Reach from Alcove Across Grapple Block to Ledge above Grapple Block using Spin Boost.
- Added: In Main Hub Tower Bottom: Reach from Water Space Jump Platform to Door to Save Station South Access (Lower) using Gravity Suit, Spin Boost and Movement (Beginner).
- Changed: In Main Hub Tower Bottom: Reaching Door to Save Station South Access (Lower) from Above Screw Attack Blocks with Spin Boost now requires Wall Jump (Beginner).
- Changed: In Main Hub Tower Bottom: Reaching Ledge above Grapple Block from Water Space Jump Platform using Spin Boost now requires either the Grapple Block Event or Wall Jump (Beginner).

##### Cataris

- Added: The pillar in Moving Magnet Walls (Small) can now be crossed with Spin Boost and Wall Jump (Intermediate).
- Changed: The Energy Part pickup in Thermal Device Room North no longer requires the Varia Suit if the "Cataris - Lower Lava Button" event has been triggered.
- Changed: The blob in Z-57 Heat Room West (Right) now requires the Varia Suit to be destroyed.
- Changed: Using Spin Boost in conjunction with the Slide Jump to reach the upper part of the Experiment-Z57 room now requires Wall Jump (Intermediate).
- Changed: Using Spin Boost to do the First Blob event in Z-57 Heat Room West (Left) now requires Movement (Beginner).

##### Dairon

- Changed: Reaching the tunnel at the top of Central Unit Access with Spin Boost now requires Movement (Beginner), but remains trickless with Space Jump.

##### Elun

- Changed: Using Cross Bombs to get past the Fan in Fan Room left to right has been increased from Movement Beginner to Intermediate, and a video has been added to the database.

##### Ferenia

- Changed: Using Cross Bombs to get past the Fan in Fan Room right to left has been increased from Movement Beginner to Intermediate, and a video has been added to the database.

##### Ghavoran

- Fixed: The connections to fight the Golden Robot no longer require the X to not be released when doing the fight normally. This doesn't change what is logical, but makes it easier for the generator and resolver to release the X.

### Metroid Prime

- Fixed: A very precise situation that could lead to pickups not being sent properly.

#### Logic Database

##### Phazon Mines

- Fixed: Metroid Quarantine A: Getting the Missile Expansion via using the Spider Ball Track now requires Morph Ball.
- Fixed: Ore Processing: Getting from Door to Elevator Access A to Door to Storage Depot B via Power Bombs, Space Jump and L-Jumps now requires Morph Ball.

### Metroid Prime 2: Echoes

- Removed: Relative hints will no longer be placed.
- Changed: Legacy multiworld sessions where an Echoes hint points to a Cave Story item may have very slightly altered wording.
- Changed: A legacy relative hint pointing to a Nothing will now always refer to it by name.
- Changed: Keybearer hints may refer to pickups using different categories than before.
- Fixed: Seeds with individual Door Lock Randomizer enabled should see more door variety in the lategame.
- Fixed: When using the new experimental generator setting to consider possible unsafe resources, the Starter Preset can once again see Missile Launcher placed in the GFMC Compound crate.
- Fixed: Translators will no longer be hinted by hints of their own color.
- Fixed: Cannon Ball and the multiplayer pickups can no longer be selected as starting pickups, since they did not work in-game when doing so.
- Fixed: A very precise situation that could lead to pickups not being sent properly.

#### Logic Database

##### Agon Wastes

- Changed: Mining Plaza: Climbing the room with Screw Attack and no Space Jump bumped up to intermediate movement.
- Changed: Trial Grounds: Climbing the room with Screw Attack and no Space Jump bumped up to intermediate movement.

##### Temple Grounds

- Changed: Temple Assembly Site: Reaching the pickup location with Screw Attack and no Space Jump lowered to beginner movement.

### Metroid: Samus Returns

- Fixed: One Area 8 theme from not being included in music shuffle.
- Removed: Enabling the automatic item tracker is no longer a cosmetic option, as it is now forced to always be enabled.

#### Logic Database

#### Area 4 Central Caves

- Fixed: Starting in Spazer Beam Chamber now places Samus in the correct room.

#### Area 4 Crystal Mines

- Fixed: Renamed the room "Gamma Arena" to "Gamma+ Arena".
- Fixed: The Gamma+ Metroid being classified as a Gamma Metroid, thus having the wrong requirements.

#### Area 5 Tower Exterior

- Fixed: Starting in Screw Attack Chamber or Zeta Arena Access now places Samus in the correct room.

##### Area 5 Tower Interior

- Fixed: Grapple Shuffler - Coming back up from the pickup if it was reached via a Melee Clip.

## [8.9.0] - 2025-02-02

- Added: It is now possible to focus the game images in the "Games" tab via a Keyboard.
- Added: Experimental option under Generation -> Logic Settings that makes an early check if the game is unbeatable due to options such as starting location, transports etc.
- Changed: Wording on the Door Locks preset tab to be clearer.
- Changed: The main Randovania window now doesn't have an unnecessary border.
- Changed: The highlighted button in the cosmetic options is now `Accept` instead of `Reset to Defaults`.
- Changed: Node details in the Data Visualizer now have word wrap.

### AM2R

#### Logic Database

##### Main Caves

- Added: Mining Facility Alpha Nest Access now has a Spider Ball method of crossing the room from either side.
- Added: Mining Facility Gamma Nest Access now has a Spider Ball method of crossing the room from either side.

### Metroid Dread

- Added: There is now a preset option for each region that will remove all of its light sources when enabled, making the game very dark.

#### Logic Database

- Fixed: A typo in the event name Artaria - Prepare Speedboost in Map Station has been changed from Prepare Speeboost in Map Station.
- Changed: Various locations listed below are altered in ways that improve the quality of generation and resolution. What is and isn't in logic should remain unchanged.

##### Artaria

- Added: In White EMMI Introduction: Climb from  Door to Teleport to Dairon (Lower) to Door to Teleport to Dairon (Thermal) by grapple-jumping on the falling magnet platform.
- Added: It is now logical to blow up the Proto EMMI blob in Melee tutorial from the right, with Wave Beam, Diffusion beam or a Pseudo Wave Beam (Intermediate) using Morph Ball, Wide Beam and Charge Beam.
- Changed: The logic surrounding the Single Use Slide in EMMI Zone Dome now makes it so that the event nodes remain logically accessible after collecting the event.
- Changed: It is now logical to go back to the event node for blowing up the Proto EMMI Blob from the right.

##### Cataris

- Changed: It is now considered logical to go back into Kraid's area using the normal entrance after defeating Kraid, if all the blobs necessary to go around have been blown up.

##### Dairon

- Changed: The logic in the Freezer is changed so that traversing the right part of the room ignores the dangerousness of turning on the Freezer generator. Meanwhile, all connections in the left part of the room that can be used before turning on the generator now require Highly Dangerous Logic.

##### Ghavoran

- Changed: It is now logical to go back to the event node for flipping the Super Missile Rotatable from the tunnel under it.
- Changed: It is now logical to go back to the event node for lowering the Super Missile Spider Magnet from the tunnel under it.

### Metroid Prime 2: Echoes

- Changed: Double Damage is now classified as a Beam instead of a Suit.
- Fixed: Typo in the Differences tab.
- Added: FAQ entry for light beam transport requirements.

#### Logic Database

##### Agon Wastes

- Added: Mining Station B: Hypermode method to open the portal without Space Jump Boots or Morph Ball Bombs.

##### Torvus Bog

- Added: Torvus Grove: Two expert difficulty methods to cross the upper part of this room without Space Jump Boots.
- Added: Torvus Plaza: Using Boost Ball and standables to reach the pickup without Spider or Screw Attack.

##### Sanctuary Fortress

- Added: Worker's Path: Advanced bomb jumps to get to the cannon platforms NSJ.
- Added: Grand Abyss: Expert extended dashes and standables to cross from the Vault side to the Watch Station side.

##### Ing Hive

- Added: Hive Dynamo Works: Advanced/Expert NSJ Extended Dashes to go across the gap with the grapple point.
- Added: Hive Entrance: Expert inbounds method to get to the item without Light Suit.
- Changed: Temple Security Access: Crossing the room after the gates have been triggered with only Screw Attack no longer requires Screw Attack at Z-Axis.

### Metroid: Samus Returns

- **Major** - Added: Split beams and suits. When playing with non-progressive beams or suits, each individual upgrade provides a unique effect instead of providing the effects of all previous upgrades. For suits, protection against lava requires having both suits, whereas Gravity on its own just provides reduced damage and free movement.
- Changed: The hinted item after collecting the last required DNA is now dependent on the final boss. The Baby Metroid is hinted for Proteus Ridley, the Ice Beam for Metroid Queen and the Bomb for Diggernaut.
- Fixed: Prevented the block with a hidden item in Area 4 Central Caves - Transit Tunnel from being destroyed from another area, causing the item disappear.
- Fixed: Incorrect rotation of a progressive item if the previous stage of the progressive item was received without leaving the area.
- Fixed: Once you have collected all Metroid DNA, when traveling from Surface West to Surface East, a message will always appear asking if you want to fight Proteus Ridley or not. Canceling the message will load Surface East like normal. This is to prevent Surface East from being potentially inaccessible if the only entry point is from Surface West.
- Fixed: Issue where reloading an area would retain the disconnected status regardless if the disconnect message was displayed or not.

#### Logic Database

##### Area 4 Central Caverns

- Added: Transport to Area 3 and Crystal Mines: A beginner Spider Ball Clip to reach the elevator to Crystal Mines from the bottom Chozo Seal with Space Jump.

##### Area 5 Tower Exterior

- Added: Tower Exterior Spider Ball Clip added to traverse from Next to Teleporter to Pickup (Super Missile Tank Bottom).

## [8.8.0] - 2025-01-02

- Added: Experimental preset option to place all majors or pickups logically. This makes sure pickups that are not required can be collected.
- Fixed: The map tracker no longer opens if the starting location prompt was cancelled.

### Metroid Prime

- Changed: The refill pickups don't show the irrelevant explanation about how much underlying ammo will be provided.

#### Logic Database

##### Tallon Overworld

- Fixed: Artifact Temple - Using the Artifact Temple Transport now expects Ridley to be defeated first.

### Metroid Prime 2: Echoes

- Fixed: Error when splitting or unsplitting Beam Ammo Expansions when there are a total 0 Beam Ammo expansions.

### Metroid: Samus Returns

#### Logic Database

##### Area 2 Dam Exterior

- Added: Spike Ravine - Collecting the pickup from below with High Jump Boots, Super Jump (Expert), and Unmorph Extend (Advanced).

##### Area 5 Tower Exterior

- Fixed: Starting in Screw Attack Chamber now places Samus in the correct room.

## [8.7.1] - 2024-12-05

### Cave Story

- Fixed: Curly's item in Plantation is now always sent in multiworld
- Changed: Loading a save in Jail no. 1 will now remove the block if the chest has been opened
- Changed: The helper block in Grasstown to return from east to west has been lowered by one block to make the jump easier
- Fixed: The helper block in Grasstown always spawns when it is supposed to
- Fixed: Freeware no longer crashes when alt-tabbing in fullscreen mode
- Fixed: Teleporter icons in Arthur's House now always appear in the correct order
- Fixed: Music randomization in Outer Wall now works regardless of which way you entered the room
- Added: Ikuyo and kl3cks7r have been added to the ingame credits

## [8.7.0] - 2024-12-02

- Added: When exporting a game fails, for certain cases Randovania will now verify your input files for bad files. This is supported by Metroid Prime and Metroid Prime 2: Echoes.
- Added: Drag and dropping a preset file into the main window now imports it.
- Added: Options to alert the user via flashing the taskbar/playing a sound when generation completes in the Preferences menu.
- Added: Show confirmation dialog when deleting a world in Multiworld.
- Added: Show confirmation dialog when closing the main window or multiplayer session window while generation is in progress.
- Fixed: When editing the preset description after another change in a preset, the cursor position is now retained.
- Fixed: Closing the multiplayer session window while generation is in progress will now abort the generation.

### Door Lock Randomizer

- Added: Experimental option that changes Door Lock Rando so that when determining which types a door can be randomized into, the algorithm searches for either side of the door using the resolver. This means some doors are more likely to have locks on them. Generation will also be faster.

### AM2R

- Changed: DNA hints are now sorted. If the DNA is for your own world, it is sorted based on the region, otherwise alphabetically based on the World name.

### Metroid Dread

#### Logic Database

##### Burenia

- Added: In Main Hub Tower Bottom: Get from Water Space Jump Platform to Alcove Across Grapple Block with just Gravity Suit and Movement (Beginner).
- Added: In Main Hub Tower Bottom: Get from Alcove Across Grapple Block to Door to Energy Recharge South with Gravity Suit, Morph Ball and Single-wall Wall Jump (Intermediate).

##### Dairon

- Changed: In Early Grapple Room: The second Slide Jump has been upgraded from Beginner to Advanced.
- Changed: In Early Grapple Room: Using Cross Bomb to cross the right gap is now under Movement (Beginner).
- Changed: In Early Grapple Room: It is now logical to get from the Door to Transport to Artaria to Door to Early Grapple Access by using just Movement (Beginner) to jump off the slope and into the tunnel, then jump into the tunnel at the end.

##### Ferenia

- Added: Wall Jump (Beginner) to get from Cold Room (Storm Missile Gate) to Wave Beam Tutorial.
- Changed: Opening the Storm Missile Gate in Cold Room now requires Screw Attack.
- Changed: Getting back to the door to Energy Recharge Station after opening the Storm missile Gate now accounts for needing two units of Power Bomb ammo.

### Metroid Prime

- Added: A feature that removes the Boost Ball bars obstacle in Tallon Overworld's Great Tree Hall, allowing free movement between the lower and upper levels of the room.
- Changed: Damage Reduction for Starter Preset and Moderate Challenge is now set to Additive.
- Changed: Missile Blast Shields have received some Quality of Life changes: they now automatically open the door when broken, even from behind, as well as being two-way if the opposite side was a normal door.
- Fixed: Setting Screen Brightness in the cosmetic settings mismatching with what appears in-game.

#### Logic Database

- Changed: The Varia-only heat reduction is now done via a miscellaneous resource rather than being patched at runtime.
- Changed: Going through Morph Ball Doors doesn't require the ability to shoot a beam anymore.

##### Tallon Overworld

- Added: Reverse Frigate now requires Knowledge (Beginner) in every room where the door usually requires activating Thermal Conduits from the other side.

### Metroid Prime 2: Echoes

- Removed: The "Fewest Changes" preset was removed.

#### Logic Database

- Fixed: All Seeker Doors without Seekers tricks have been moved into the dock override section thus allowing the corresponding doors to get shuffled in door type rando. To find the requirements of a seeker skip, look in the description of the corresponding dock node in the data visualiser.

### Metroid: Samus Returns

- Fixed: When Arachnus is configured to be the final boss, logic now requires collecting all DNA.

## [8.6.1] - 2024-11-03

- Fixed: Exporting Metroid Prime 2: Echoes games when the "Coin Chest" model is used now works.

## [8.6.0] - 2024-11-01

- Changed: The "Customize Preset" window has been given a visual overhaul.
- Changed: Filtering in the Generation Order tab is now case-insensitive.
- Changed: The Area View of the Data Visualizer now always has a dark gray background to help with readability.
- Changed: The progress bar in the Main Window and Game Details window is now in a status bar and only displayed when relevant.
- Fixed: When an error during exporting occurs, the progress bar will now reset.

### Resolver

- Fixed: Some seeds being considered impossible when finding a progressive item in an area where a later item in the progressive chain is required to leave.

### AM2R

- Changed: Adjusted the spacing of the Hints and Goal entries to be more consistent with other entries.
- Fixed: An error appearing when going to the Pipe rando preset page with the Depths pipes disabled.

#### Logic Database

- Fixed: The Hideout<->Bubble lair Depths pipes being on the wrong layer.

##### Golden Temple

- Fixed: Guardian Arena: IBJing up to Guardian Storage now requires Morph Ball.

##### Hydro Station

- Fixed: Breeding Grounds Entrance: Using Mid Air Morph to get to the upper part now requires Morph Ball.

##### Industrial Complex

- Fixed: Senjoo Settlement: Using Morph Glides to go from the Gamma Nest to the exterior now requires Morph Ball.

##### The Tower

- Fixed: Tower Exterior South East: Getting to the upper Gamma Nest ledge with Shinesparking and Morph Ball now requires a Beginner Morph Glide instead of an Intermediate Mid Air Morph and also requires Morph Ball.
- Fixed: Tower Exterior North East: Getting to the Plasma Beam Chamber Access door from below with Morph is now correctly classified as a Morph Glide instead of a Mid Air Morph and also requires Morph Ball.
- Fixed: Tower Exterior North East: Getting to the Save Station from the Zeta tunnel with Morph is now correctly classified as a Morph Glide instead of a Mid Air Morph and also requires Morph Ball.
- Fixed: Exterior Zeta Nest East Access: IBJing to the ceiling to get across from the Zeta Nest to the Exterior requires Infinite Bomb Propulsion.

##### Distribution Center

- Fixed: Distribution Center Exterior East: Climbing the room with High Jump and Morph Gliding now requires Morph Ball.
- Fixed: Distribution Facility Tower East: Morph Gliding over the little gap at the top now requires Morph Ball.
- Fixed: Distribution Facility Tower East: Walljumping and Morph Gliding from the bottom pipe to the middle pipe now requires Morph Ball.
- Fixed: Ice Beam Chamber Access: Mid Air Morphing into the pipe now requires Morph Ball.

##### The Depths

- Fixed: Bubble Lair Shinespark Cave: Climbing the upper part of the room with Walljumps and Morph Glides now requires Morph Ball.

##### Genetics Laboratory

- Fixed: Laboratory Entrance: Climbing the room with Walljumps and Morph Glides now requires Morph Ball.
- Fixed: Laboratory Spiked Hall: Morph Gliding across the room now requires Morph Ball.

### Cave Story

- Changed: The Objective preset entry doesn't enforce a minimum size anymore.
- Changed: Adjust spacing on the HP preset entry.

### Metroid Dread

- Fixed: Common case where an invalid input RomFS was considered valid.

### Metroid Dread

#### Logic Database

##### Ferenia

- Changed: The trick to pull the Grapple Block in Energy Recharge Station (Gate) using only Power Bombs to break the Bomb Blocks has been upgraded to Movement (Intermediate).
- Changed: The trick to pull the Grapple Block in Energy Recharge Station (Gate) using only Normal Bombs to break the Bomb Blocks has been upgraded to Movement (Advanced).

### Metroid Prime
- Added: The Data Visualizer now shows an Area View.
- Changed: Artifact, Phazon Suit, and Missile Expansion generation weights adjusted resulting in more even item-location probability distribution.

#### Logic Database

- Added: 3 Videos added to the logic database.

##### Chozo Ruins

- Added: In Furnace: Add comments that the standable climb up the spider track does not work on PAL.
- Added: In Furnace: Add Bomb Space Jump method for climbing the spider track on the West Furnace side.

##### Impact Crater

- Added: In Metroid Prime Lair: Require Combat Visor for Essence fight unless Invisible Objects is set to Advanced.

##### Tallon Overworld

- Added: In Tallon Canyon: Climb to the top of the half-pipe via one of the following: Intermediate Standable, Beginner BSJ, Intermediate Dash, or Intermediate Slope Jump.
- Added: In Tallon Canyon: Beginner Knowledge to break blocks with Power Bombs.
- Added: In Tallon Canyon: Advanced Wall Boost to climb the room from Gully.
- Added: In Gully: Beginner Standables to climb the room.

### Metroid Prime 2: Echoes

- Added: Colorblind-friendly textures for Main Gyro Chamber.
- Changed: Updated tournament winners scan text for Echoes 2024.

### Metroid: Samus Returns

- Added: Multiworld and item tracker support for console.
- Fixed: Rare case of the connector not being able to reconnect until Randovania is restarted.
- Fixed: Speed Booster offworld not displaying correctly for Metroid Dread.
- Fixed: Map tracker could not be opened if the final boss is Ridley.
- Changed: The preset entry for Aeion and Energy are now combined into one.
- Changed: The preset entries for the Goal and Hints don't enforce a minimum size anymore.
- Changed: Adjust spacing on the Elevator preset entry.
- Changed: Instead of a path to the RomFS, you now need to provide a decrypted 3ds, cia, cxi or app rom file.
- Removed: Requirement to provide the ExHeader for multiworld.
- Removed: Selection of PAL or NTSC region. This is automatically determined by the provided rom file.

## [8.5.0] - 2024-10-01

- Fixed: Improved server performance when importing/generating games with a huge number of worlds.

### AM2R

- Added: 1 more joke hint
- Fixed: A joke hint showing as two joke hints.

### Metroid Dread

#### Logic Database

##### Artaria

- Added: Various individual means of using Speed Booster to climb EMMI Zone Spinner from the Tunnel to White EMMI Area, using Speed Booster Conservation, and a choice between Normal Bombs, Cross Bombs and Spin Boost.
- Fixed: Logic now accounts for the need to escape through the doors after pulling open the EMMI Zone Spinner with Grapple Beam.
- Removed: Using Speed Booster to climb the EMMI Zone Spinner Room from the Door to White EMMI Arena (Power).

##### Ghavoran

- Added: In Super Missile Room: Intermediate Single-wall Wall Jump to reach Tunnel to Super Missile Room Access.

### Metroid: Samus Returns

- Added: Option to change the final boss to be Arachnus, Diggernaut, Metroid Queen, or Proteus Ridley (default).
- Changed: The DNA counter on the HUD now counts down to 0 from the amount DNA that is required to access the final boss instead of counting up to 39.
- Changed: The automatic item tracker now shows the collected DNA out of the required DNA.

## [8.4.0] - 2024-09-04

- Changed: When replacing a preset in a multiworld session, the user playing the world will now be unmarked from being ready.
- Fixed: The "Last Activity" text on the Multiplayer Session window is not aligned properly.

### AM2R

- Changed: The preset settings have been reordered to be more sensible.
- Changed: Flipping the game horizontally/vertically is not an unsupported option anymore.
- Fixed: Damage Reduction now functions correctly when more than 1 copy of a suit or more than 2 progressive suits are shuffled in the pool.
- Fixed: The seed hash on the ending screen will not clip anymore

### Cave Story

- Fixed: The explanation text in the objective tab no longer refers to a 100% objective that does not exist.

### Metroid Dread

- Added: Freesink can be enabled in a preset's Game Modifications -> Other tab. A more detailed description of this change can be found in the description. This option is **not** accounted for in logic.

#### Logic Database

##### Artaria

- Changed: The door that is locked by both Super Missile and Charge Beam is now using lock overrides. This ensures that the requirements of these locks are both respected by logic when randomizing Doors and this door is unchanged.

##### Cataris

- Added: Pseudo Wave Beam (Intermediate) to break the Blob above Blue Teleportal with Diffusion Beam.
- Added: Breaking the Blob above Blue Teleportal from the bottom of the lava, Knowledge (Beginner)
- Fixed: The Power Bomb requirement to reach the Blue Teleportal from above was circumvented when breaking the Blob from the left side of the wall.

##### Ferenia

- Removed: Getting the Missile Tank Pickup in Space Jump Room using Normal Bombs and Speed Booster.

### Metroid Prime

- Fixed: Underwater screen effect persisting after traversing backwards through Biotech Research Area 1
- Fixed: [JP/PAL] Reverse Lower Mines setting impassible at Metroid Quarantine B
- Fixed: [Experimental] Item Position Rando fixes: Scan visibility through walls and Artifact Temple/Burn Dome positions
- Changed: Cosmetic improvements to Impact Crater's dead bosses 2nd pass layer

### Metroid: Samus Returns

- Added: Changing the volume of the music and background ambience is now possible via cosmetic options.
- Added: Option to have more Metroid DNA placed than required.
- Changed: Area 6 - The Door to Chozo Seal West Intersection Terminal from Crumbling Stairwell is excluded from Door Lock Rando.
- Changed: The Gullugg next to the DNA Chozo Seal in Area 6 - Crumbling Stairwell has been removed.
- Fixed: The spawn point in Area 1 - Spider Ball chamber not working correctly.

#### Area 3 Metroid Caverns

- Fixed: The Grapple block between Letum Shrine and Gravitt Garden can now be removed from both sides.

## [8.3.0] - 2024-08-02

- Changed: Reduced some visual noise in the main window and customize preset window.
- Changed: Don't show unnecessary lines on Door Lock and Teleporter rando customization tabs.
- Changed: Clarified the description for the "Two way, between regions" transporter mode.
- Fixed: In multiworld sessions, creating a new world with a preset with unsupported features is now properly rejected.
- Fixed: The "Users and Worlds" tab on the Multiworld Session window is now easier to select.

### AM2R

- Added: 10 more joke hints have been added.
- Added: Progressive pickups can now be configured to be placed vanilla.
- Added: The first log entry in the game now displays a history of the collected items.
- Added: Multiworld generation now warns when chaos settings are enabled.
- Added: Cosmetic option to randomly color shift tilesets or backgrounds.
- Added: Configurable Damage Reduction for suits.
- Added: The seed hash will be displayed on the clear screen as well.
- Added: Options for flipping the gameplay vertically and horizontally.
- Added: The following offworld sprites have been added: Charge Beam, Energy Tank and Missile Expansion for Prime 1, Missile Launcher for Samus Returns.
- Changed: The offworld sprite for Prime 1 Bombs has been changed to better fit with the existing artstyle.
- Changed: When "Skip Gameplay cutscenes" is on, the Tower activation cutscene will also be skipped.
- Changed: On the Starter Preset, Screw Attack's priority has been changed to be `Low`.
- Changed: The Septogg in Breeding Grounds 3 South Gamma will now spawn instantly after defeating the Gamma.
- Changed: A warning will be shown when having Queen Metroid-Locked Doors as a target in Multiworlds.
- Changed: In a generated game, every joke hint will now be unique.
- Changed: When the DNA hint setting is set to `No hints`, joke hints will now also be shown, instead of the same generic text.
- Fixed: The Tower - Dark Maze now has the correct light level.
- Fixed: Industrial Complex - Breeding Grounds Fly Stadium Access now has the correct light level.
- Fixed: Exporting a game after a Music Rando game now properly deletes all randomized songs.
- Fixed: The Baby now requires all DNA in order to be collected again.
- Fixed: When using Door Lock rando, doors in boss rooms will not close instantly when stepping into the room, but instead stay open until the proper event starts.
- Fixed: Doors in boss rooms will not lock again when reentering the boss room after the boss was defeated.
- Fixed: In Door Lock Rando, when doors unlock in Genetic Laboratory rooms, they will now properly switch to ammo doors rather than switching to blue doors.
- Fixed: The softlock prevention in Super Missile Chamber now doesn't have a shot block overlapping with a crumble block.
- Fixed: In Door Lock Rando, if another Water Turbine has been destroyed, it will now not cause the original Water Turbine in Hydro Station to get destroyed.

#### Logic Database

##### The Tower

- Added: Ext. Zeta Nest East Access now has an IBJ (intermediate) + Knowledge (Beginner) + Spider method of crossing the room from the right.
- Added: Gamma Nest West Access now has an IBJ (intermediate) + Knowledge (Beginner) + Spider method of crossing the room from center to right.
- Fixed: Ext. Zeta Nest East Access now has corrected Morph Ball requirements and trick types.
- Fixed: Ext. Zeta Nest West Access now has corrected Morph Ball requirements and trick types.
- Fixed: Ext. Gamma Nest NE Access now has corrected Morph Ball requirements and trick types.
- Fixed: Ext. Zeta Nest West Access now has corrected Morph Ball requirements and trick types.

### Metroid Dread

- Fixed: The option to hide scans with Nothing data now behaves as expected.
- Fixed: Seeds with more than 3 starting Energy Parts can be exported and played.
- Fixed: The "start the game with the X released" option now also mentions Experiment Z-57.

#### Logic Database

##### Burenia

- Added: Use Pseudo Wave Beam (Intermediate) with Diffusion Beam to break the Early Gravity Blob through the wall.
- Fixed: The Early Gravity Speed Booster puzzle now correctly requires Speed Booster Conservation set to Beginner.
- Removed: Using Water Bomb Jumps to reach the Blob Alcove in Gravity Suit Tower.

##### Cataris

- Changed: The fight with Experiment Z-57 now requires more resources
  - Charge Beam changes
    - Using just Charge Beam has been upgraded to Combat (Intermediate)
    - Using Charge Beam with beams dealing at least 75 damage satisfies Combat (Beginner)
    - Using Charge Beams with beams dealing at least 120 damage is in logic with no tricks.
  - Health changes
    - When dodging the later attack without Flash Shift or a Spin Jump, 250 Energy is required
    - The fan phase requires a Spin Jump or Combat (Intermediate) with 300 Energy.

### Metroid Prime

- Changed: Updated tournament winners scan text
- Fixed: Crash in Central Dynamo/Quarantine Access A due to the memory from extra blast shields
- Fixed: Crash in Deck Beta Security Hall due to the memory from extra blast shields and auto-loads
- Fixed: Non-NTSC 0-00 Ruined Courtyard thermal conduit patch exploit where Super Missiles could be skipped
- Fixed: Upper Research Core door forcefield having the wrong color/vulnerability when a custom blast shield is placed
- Fixed: Upper Research Core door opening if a custom blast shield is destroyed while the door is unpowered
- Fixed: Export error when using (deprecated) Major cutscene skips
- Fixed: Shorelines lighthouse cutscene skip not working if the player had visited the save station
- Fixed: Missing black bars in the Elite Research bottom platform activation cutscene
- Fixed: Black bars sometimes disappearing prematurely in the Chozo Ice Temple cutscene
- Fixed: Missing screen fade-in from Arrival cutscenes in Transport to Chozo Ruins East and Transport to Tallon Overworld South when skipped
- Fixed: Ghost music in Furnace not playing when coming from Energy Core

#### Logic Database

- Fixed: When elevators are shuffled one-way (cycles/replacement/anywhere), and an elevator leads into the Ship on uncrashed Frigate Orpheon, coming back now properly needs Parasite Queen defeated.

##### Chozo Ruins

- Added: Ruined Shrine NSJ climb now has both NTSC and non-NTSC versions documented.

##### Phazon Mines

- Fixed: Added back the item requirements to Mines Security Station Barrier after they were accidentally removed.

### Metroid Prime 2: Echoes

- Added: FAQ for Sanctuary Entrance Kinetic Orb Cannon.

#### Logic Database

##### Temple Grounds

- Added: Great Wind Chamber terminal fall to the morph cannon now has standable terrain (beginner) and is documented.

##### Torvus Bog

- Fixed: Transit Tunnel East: Getting from Door to Training Chamber to Door to Catacombs without Gravity Boost now requires Morph Ball.

### Metroid: Samus Returns

- Added: Cosmetic option to shuffle music either by song type or full shuffle.
- Added: More starting locations have been added for all areas.
- Added: Progressive pickups can now be configured to be placed vanilla.
- Added: New generic offworld items for Missiles, Beams, and Suits in multiworld.
- Added: A unique icon for major items on the map.
- Changed: Room Names on the HUD are now enabled by default.
- Changed: Power Bomb drop rates have been bumped to 20% from 10-15% for nearly all enemies.
- Changed: The music in Surface West now plays the Surface East - Landing Site theme if you do not have the Baby and all DNA collected.
- Changed: The Aeion orbs after collecting major upgrades has been restored.
- Changed: Beams have been rebalanced against Diggernaut.
- Fixed: The hidden area in Area 7 - Spider Boost Tunnel South not being removed fully.
- Fixed: Negative Metroid count if defeating the Larva Metroids in reverse.
- Fixed: Visual bug where Samus would display incorrectly after reloading to checkpoint from a boss fight.
- Fixed: The pickup from Arachnus no longer faces the screen when it spawns.

#### Logic Database

##### Area 1

- Added: Destroyed Armory - Reach the pickup by doing a Damage Boost (Advanced) off the Gullugg, along with Precise Aiming (Beginner), Single-Wall Wall Jump (Intermediate), and Unmorph Extend (Advanced).
- Added: Temple Exterior
    - Video for the Melee Clip to access Exterior Alpha Arena from the tunnel.
    - Methods to climb the right side of the room to the door and to the top:
        - High Jump Boots, Damage Boost (Advanced), Super Jump (Hypermode).
        - High Jump Boots, Super Jump (Expert), Unmorph Extend (Advanced).
        - Single-Wall Wall Jump/Wall Jump (Intermediate) and either High Jump Boots, Ice Beam (Intermediate), or Damage Boosts (Advanced).
- Fixed: Inner Temple West Hall - Reaching Door to Inner Temple Save Station properly requires Morph Ball on the Unmorph Extend paths.

##### Area 4 Central Caves

- Added: Amethyst Altars - Reach the pickup with Spider Ball, Single-Wall Wall Jumps (Expert), and Movement (Advanced).

##### Area 5 Tower Exterior

- Added: Tower Exterior
    - Reach the door to Zeta Arena Access with High Jump Boots, Single-Wall Wall Jumps (Beginner) and either Super Jump (Intermediate) or Unmorph Extend (Intermediate).
    - Reach the center top of the tower with High Jump Boots, Single-Wall Wall Jump (Intermediate), Super Jump (Advanced), Unmorph Extend (Advanced), and Movement (Advanced).
    - Reach the top ledge to Gamma+ Arena Access with High Jump Boots and Ice Beam, and either Charge Beam (Intermediate), Phase Drift (Advanced), or nothing extra (Expert).

##### Area 7

- Added: Omega Arena South Access
    - Reach the pickup with Bombs and a Bomb Launch (Diagonal Bomb Jump (Advanced)).
    - Reach the door to Omega Arena South by freezing the Gullugg and using High Jump Boots or Super Jump (Advanced).

## [8.2.1] - 2024-07-05

### AM2R

- Fixed: The Tower is now properly unlit when it hasn't been activated, and lit when it has been activated.

### Metroid Dread

- Fixed: Added missing dependency for Storm Missile Doors, which could crash the game when visiting a region where there was no other door that used the Super Missile Door as a base.

### Metroid: Samus Returns

- Changed: The hidden area obstruction before Diggernaut in Area 6 has been removed.
- Fixed: Hidden area obstructions not being properly removed.
- Fixed: An issue where items collected in Surface West weren't being sent in Multiworld.

## [8.2.0] - 2024-07-03

- Added: When generating for a multiworld, certain error messages now mention the names of relevant worlds.
- Added: When generating for a multiworld, all mentions of a world now use the world's name.
- Added: "Export all presets" option under multiworld session Advanced Options.
- Added: Credits spoiler log now mention if one of the items was randomly placed as a starting item.
- Added: Warn when generating a game with Door Lock Randomizer in Types Mode and Permanently Locked doors are set as a valid option.
- Added: Rdvgame files now contain a checksum, in order to detect if invalid files were user-modified.
- Added: Metroid Samus Returns racetime.gg rooms are now viewable in the racetime.gg browser.
- Changed: Significantly improved the performance of uploading a game to multiworld session, as well as downloading the spoiler.
- Changed: The Receiver/Provider world selector in the History tab is now sorted.
- Changed: The dropdown to select a connector is now sorted alphabetically.
- Fixed: When opening the window to select a preset for Multiworld sessions, it will not show placeholder text anymore.

### AM2R

- Added: Chaos Options to randomly make a room dark, submerged in water or submerged in lava.
- Added: 10 Videos added to the logic database.
- Fixed: Dread's Wide Beam will now show as a Wide Beam sprite instead of a Spazer Beam sprite.
- Fixed: A crash when in Door Lock Rando, a Research Site Hatch was shuffled to become a Research Site Hatch.

#### Logic Database

##### Distribution Center

- Added: Facility Storage Spiked Path: It is now possible to cross the rooms with Wall Jumps and Intermediate Zips.
- Fixed: Pipe Hub Access: Solving the EMP Puzzle is not possible to do with Power Bombs anymore.
- Fixed: Zipping across in Serris Arena now requires Morph Ball.

##### Hydro Station

- Changed: Breeding Grounds Entrance: The Walljump that's used to get to Breeding Grounds Save Station with a Damage Boost is now Intermediate instead of Expert.

##### Industrial Complex

- Fixed: Spiky Shaft: It is now not trivial anymore to go between the top left door and the top right door.

##### The Depths

- Added: Bubble Lair Shinespark Cave: Expert Walljump and Intermediate Morph Glide option to climb the room as well as a video demonstration.
- Changed: Hideout Omega Nest: Getting past the Omega is now Movement Intermediate with Space Jump, and Movement Advanced with Spider Ball.

### Metroid Dread

- Added: Progressive pickups can now be configured to be placed vanilla.
- Changed: The water in Early Cloak Room in Artaria will disappear after the blob is broken, instead of flooding the lower section with the tunnel.
- Changed: Water will no longer appear in First Tutorial after using the water device in EMMI Zone Hub in Artaria.
- Changed: Prime 1's Missile Launcher now shows up as a Missile Tank.
- Fixed: Entering Intro Room in Artaria will no longer cause long loads or crash the game.
- Fixed: The Navigation Station in Itorash now has a map icon.
- Fixed: The Thermal Gate blocking the Morph Launcher to Experiment Z-57 now has a map icon.
- Fixed: The transport in Ghavoran - Flipper now shows the destination on the minimap icon.

#### Logic Database

##### Cataris

- Fixed: Moving Magnet Walls (Tall) now uses the correct lava button event for the magnet surfaces.

##### Hanubia

- Changed: The Door to Orange EMMI Introduction is excluded from Door Lock Rando.

### Metroid Prime

- Fixed: Typo on the Quality of Life preset tab.
- Changed: Open Map can be used with Elevator Randomization (Unvisited rooms do not reveal their name. Unvisited Elevators do not reveal their destination.)

#### Logic Database

##### Chozo Ruins

- Fixed: Removed redundant connection to Hive Totem.

##### Tallon Overworld

- Fixed: Overgrown Cavern now has the correct node marked as player spawn.

### Metroid Prime 2: Echoes

- Added: Progressive pickups can now be configured to be placed vanilla.

### Metroid: Samus Returns

- **Major** - Added: Multiworld and automatic item tracker support for Citra.
- Added: New door types: `Access Open` and `Lightning Armor`. Access Open adds new doors to most 3-Tile high open transitions, which can then be shuffled. Lightning Armor doors can be opened with a Melee while having Lightning Armor enabled.
- Added: Option to configure if heated rooms or lava deals constant instead of scaled damage.
- Added: If you don't have the Baby Metroid, a configurable hint is now displayed in the textbox after collecting all DNA.
- Changed: The popup when collecting an item has been removed, and has been replaced with a message that does not interrupt gameplay.
- Changed: Item icons on the map will now show the icon of the pickup instead of the open circles. Powerups and Nothings currently share the same icon. Hidden Pickups will still show up as open circles.
- Changed: When collecting a Reserve Tank, the HUD will now properly update instead of disabling the bottom screen.
- Changed: Some "hidden area" obstructions have been removed in the following areas to improve visibility in certain sections: Area 1, Area 3 Factory Exterior, Area 4 Central Caves, Area 7.
- Changed: Area 1 - Inner Temple East Hall: The top crumble block no longer respawns to help prevent a possible softlock in Door Lock Rando.
- Changed: Area 4 Crystal Mines: The upper door in Mines Entrance can now be shuffled in Door Lock Rando.
- Changed: The description for the `Missile Reserve Tank` is now more explicit about when it can be used.
- Fixed: When exporting a new seed, any leftover data from previous seeds will be deleted.
- Fixed: If progressives are enabled, the models for Wave Beam and High Jump Boots now face right to be more recognizable.
- Fixed: Beam Doors are no longer mismatched with the door they are attached to, which would prevent certain doors from being opened.
- Fixed: Crash when defeating the Larva Metroids in reverse.
- Fixed: Typos in `Patches` tab regarding area names.

#### Logic Database

##### Area 5 Tower Exterior

- Fixed: Picking up `Missile Tank (Top)` from the top of the room now requires Bombs.

## [8.1.1] - 2024-06-08

### Metroid Prime

- Fixed: Arboretum - Gate not staying open on room reload if the gate cutscene was skipped
- Fixed: Sunchamber - Artifact unveil cutscene black bars not going away

## [8.1.0] - 2024-06-04

- Changed: In Item Pool tab, improved the presentation for configuring ammo.
- Changed: Error messages have been made more detailed if Randovania is unable to connect to Dolphin.
- Fixed: Events followed by pickups are now better weighted during generation.
- Fixed: During generation, the starting health is now properly accounted for when deciding how many Energy Tanks (and similar) are needed for a requirement.
- Fixed: Text in the Customize Preset window's Randomizer Logic > Generation tab is now game-neutral.
- Fixed: Items placed before standard generation now respect vanilla item placement settings to not assign two items to one location.
- Fixed: The Spoiler Playthrough tab is now hidden when creating a game with minimal logic, as it's not a reliable source on determining whether a seed is beatable.
- Fixed: Locked/Disabled Doors will, in addition to checking if you can reach the backside of the door, also check if you can leave from there.
- Fixed: Games that support randomisation of any type of transport with the "Two-way, between regions" mode now ensure that all regions are reachable.

### AM2R

- **Major** - Added: Transport Pipe randomizer. If enabled, it will change where Transport Pipes lead to.
- **Major** - Added: Long Beam, Walljump Boots and Infinite Bomb Propulsion have been added as items.
- Added: It is now possible to have a seperate shuffled amount and required amount of DNA.
- Added: Exposed Metroid Queen-Locked doors for Door Lock Rando.
- Added: Exposed Open Transitions for Door Lock Rando. Shuffling these in, will place Doors on all 4-Tile high transitions.
- Added: All Bosses now drop Power Bombs.
- Added: The following sprites have been added: Spider Ball for Prime 1, Missile Launcher, Speed Booster Upgrades and Super Missile Launcher for Dread.
- Changed: The following sprites were changed in order to fit more with AM2R's art style: Ice Missiles and Storm Missiles for Dread, Annihilator Beam, Dark Suit, Dark Visor, Echo Visor, Light Suit and Progressive Suit for Echoes, Gravity Suit, Phazon Suit and Varia Suit for Prime 1.
- Changed: The hints are now in color.
- Changed: The sprites for the EMP doors have been changed to be more distinct.
- Changed: When Doors are shuffled over Research Site Hatches, they are now not obscured by the rock background.
- Changed: The Starter Preset now has `Unlock Genetics Laboratory Doors` enabled.
- Changed: The Starter Preset now has Progressive Jumps and Progressive Suits enabled.
- Fixed: When Research Site Hatches are shuffled to Ammo doors (Missile, Super Missile, Power Bomb), they will now get unlocked automatically when going through them.

#### Logic Database

##### Distribution Center

- Changed: Dual Gammas: Fighting them without Gravity Suit now requires intermediate combat instead of beginner.
- Changed: Dual Gammas: Fighting them with Charge Beam now requires you to be able to climb the platforms in the room.
- Fixed: Gravity Area Trapdoor: Shinesparking up is now impossible on Door Lock Rando.
- Fixed: Gravity Area Shaft: Shinesparking up is now impossible on Door Lock Rando and also properly accounts for Missiles.

##### Genetics Laboratory

- Added: Waterfalls Exterior: Hypermode option of climbing the room with Walljumps and Morph Glides.
- Fixed: Hatchling Room Underside: Shinesparking up is now impossible on Door Lock Rando.

##### Industrial Complex

- Changed: Upper Factory Gamma Nest: Leaving to the top with Spider Ball or IBJ now requires the Gamma to be dead first.
- Changed: Upper Factory Gamma Nest: Leaving to the top with only Walljump is now an Expert Walljump instead of Advanced.
- Changed: Upper Factory Gamma Nest: Leaving to the top with Walljumps and the Septoggs is now an Intermediate Walljump instead of Beginner.
- Changed: Fighting Torizo without any Beam Upgrades is now Advanced Combat.

##### GFS Thoth

- Changed: Fighting Genesis without any Beam Upgrades is now Expert Combat.

##### Golden Temple

- Added: Golden Temple Exterior: A video for the Walljump to Exterior Alpha Nest.

##### The Tower

- Changed: Tower Exterior South East: Shinesparking up to the cliff near the Gamma Nest has been changed from a beginner shinespark to an intermediate one.

### Cave Story

- Added: 60fps can be enabled for Freeware by setting the appropriate value in the `settings.ini` file next to the executable after an export.
- Changed: When playing a Multiworld, Windows will not show a Firewall prompt anymore to allow the game.
- Fixed: Cave Story Tweaked now runs on the Steam Deck.

### Discord Bot

- Changed: The website command now points to `https://randovania.org` rather than `https://randovania.github.io`.

### Metroid Dread

- Changed: The Morph Launcher leading to Experiment Z-57 will no longer cause Thermal Doors to temporarily be closed.
- Changed: The exporting dialog now links to a guide that explains how to dump the RomFS.
- Changed: In the preset energy tab, the explanation of environmental damage being non-logical is now less misleading.
- Changed: When transports are randomized, the room names will now always be displayed on the HUD for rooms containing transports, regardless of cosmetic settings.
- Fixed: Typo on the exporting dialog.
- Removed: The `Ryujinx (Legacy)` option for exporting has been removed. The `Ryujinx` option should be used instead.

#### Logic database

- Added: New trick: Climb Sloped Surfaces.

#### Artaria

- Added: Wall Jump (Beginner) is now an option for reaching the bottom part of the slope in EMMI Zone Spinner.
- Added: In Waterfall: Getting from Tower Middle to Door to Behind Waterfall with Phantom Cloak and Climb Sloped Surfaces (Advanced).
- Changed: Climbing the slope in EMMI Zone Spinner with Spin Boost has been reclassified from Movement to Climb Sloped Surfaces.
- Changed: Using Speed Booster to climb the slope in EMMI Zone Spinner has been reclassified to Speed Booster Conservation.
- Changed: In Waterfall: Getting from Tower Middle to Door to Behind Waterfall with no items has been reclassified from Movement (Advanced) to Climb Sloped Surfaces (Expert).
- Changed: In Waterfall: Getting from Right of Rotatable to Tower Middle  with Spin Boost now requires Climb Sloped Surfaces (Beginner).

#### Burenia

- Changed: Using Flash Shift to get the Missile Tank Pickup in Main Hub Tower Top now requires tricks, either Movement (Beginner) with 3 Flash charges, Climb Sloped Surfaces (Intermediate) with 2 Flash chargers, or Wall Jump (Beginner) and Climb Sloped Surfaces (Beginner) with 1 Flash Charge.

##### Dairon

- Added: Door Types for the two Dairon Power Events for future-proofing (not the Missile or Wide doors) and updated the relevant connections.
- Added: Using Stand on Frozen Enemies trick to get the item in Big Hub, using either Flash Shift or Spin Boost.

##### Ferenia

- Added: Climb Sloped Surfaces (Intermediate) with Flash Shift to reach the pickup in Pitfall Puzzle Room, with 2 Flash Charges.
- Added: Climb Sloped Surfaces (Beginner) with Flash Shift to climb the slope at the bottom of Speedboost Slopes Maze, with 1 Flach Charge.

##### Ghavoran

- Changed: Climbing to the pickup at the top of Spin Boost Tower using Flash Shift has been reclassified from Climb Sloped Tunnels to Climb Sloped Surfaces.
- Changed: Climbing to the pickup at the top of Spin Boost Tower Using Flash Shit, the Wall Jump has been reduced from Advanced to Intermediate.

### Metroid Prime

- Fixed: The artifact totems now break during the Meta-Ridley fight if less artifacts were required than shuffled
- Fixed: Crashes in several rooms when pressing start to skip cutscene exactly 1 second from the end of cutscene
- Fixed: Crash in certain elevator rooms when warping the moment connecting room(s) finish loading
- Fixed: Incorrect shield texture for vertical **Power Beam Only** doors
- Fixed: Elite Research - Stuttering when loading the room
- Fixed: Mine Security Station - Wave Pirates not dropping down if the player didn't skip the cutscene immediately
- Fixed: Reactor Core - Escape music restarting when leaving the room after Parasite Queen has been killed
- Fixed: Furnace - Ghost elements re-appearing when re-entering the room from East Furnace Access
- Fixed: Main Plaza - Door background texture not rendering on the correct side
- Fixed: Hive Totem - Skipping the cutscene now behaves more accurately as if the cutscene wasn't skipped
- Fixed: Ruined Courtyard - Skipping the cutscene now behaves more accurately as if the cutscene wasn't skipped
- Fixed: Phendrana Shorelines - The item behind the ice can now be collected again with Infinite Speed
- Fixed: Control Tower - Flying Pirates incorrectly flying away from the player when skipping the cutscene
- Fixed: Research Core - Combat Visor being forced after grabbing the pickup on Competitive Cutscene mode
- Fixed: Research Entrance - Softlock if the player kills the pirates before touching the cutscene trigger
- Fixed: Research Entrance - Fog disappearing after clearing the 1st Pass Pirates and before the 2nd Pass Shadow Pirates
- Fixed: Energy Core - Underwater sound incorrectly playing when the player was not underwater
- Fixed: Energy Core - Puzzle music not playing again if the player re-enters the room during the countdown
- Fixed: Ruined Shrine - Beetle music incorrectly continues playing after leaving towards Main Plaza
- Fixed: Save Station B - Incorrectly playing save station music instead of Phendrana music if the player leaves too quickly
- Fixed: Observatory - Projector activation cutscene skip activating the projector twice if the cutscene was skipped late
- Fixed: Observatory - Fixed incorrect music playing when the projector is active
- Fixed: Observatory - Panel activation cutscene incorrectly playing on 2nd Pass when the projector is already active
- Added: New option for suit damage reduction: "Additive", where each suit provides a specific amount of damage reduction
- Changed: The map tracker uses the same names for elevators as when editing a preset
- Changed: Updated tournament winners scan
- Changed: Ventilation Shaft: Cutscene skip no longer waits for nearby rooms to load
- Changed: Mine Security Station: The Wave Pirates now get activated with the same timing, regardless of what death animation the Shadow Pirates play
- Changed: Mine Security Station: Adjusted cutscene trigger so it can't be accidentally skipped
- Changed: Ruined Shrine - Adjusted position of the cutscene skip lock-on point
- Changed: Control Tower - "Doors Unlocked" HUD Memo now shows in Control Tower once the fight is done on Competitive Cutscene mode
- Changed: Ruined Fountain - Morph Ball can no longer get stuck at the bend on the Spider Track
- Changed: Energy Core - Increased the size of the Load Trigger to Furnace Access
- Changed: Hive Totem - Adjusted the Hive Totem scan position to match how it is on PAL
- Changed: Sun Tower Elevator - Cutscene now shows Samus facing the correct direction
- Changed: Observatory - Restored an unused particle effect for the projector
- Changed: Observatory - The projector is now activated on room load, instead of activating immediately after the room loaded
- Changed: Research Entrance - 2nd Pass Shadow Pirates can longer interrupt 1st Pass fight music if they die too slowly
- Changed: Omega Research - Ambient music now resumes when the pirates die instead of when they fully despawn
- Changed: Geothermal Core - The previously invisible ledge connected to Plasma Processing is now always visible

#### Logic Database

##### Magmoor Caverns

- Fixed: Geothermal Core: Various Puddle Spore requirements now require Before Storage Depot B instead of After.

##### Phazon Mines

- Changed: Central Dynamo: Infinite Speed trick no longer requires Knowledge (Advanced)
- Changed: Fungal Hall Access now appropriately requires Plasma
- Added: Mine Security Station: Combat logic for getting Storage Depot A
- Changed: Mine Security Station: Adjusted combat logic to have stricter requirements

##### Phendrana Drifts

- Changed: Temple Entryway: Breaking ice properly requires Plasma/Wave/Power

##### Tallon Overworld

- Changed: Root Cave: NSJ climb connects to a skybox which connects to the item and Arbor Chamber
- Changed: Root Cave: NSJ climb to item no longer needs Standable Terrain and Invisible Objects has been nerfed to Beginner for the item
- Changed: Root Cave: NSJ climb now appropriately requires Door Lock Rando to be off
- Changed: Root Cave: Combat Dash from Arbor Chamber to item no longer requires X-Ray/Invisible Objects
- Added: Root Cave: NSJ climb now has comments to explain methodology
- Added: Root Cave: Advanced Combat Dash to Arbor Chamber from item that does not need X-Ray/Invisible Objects

### Metroid Prime 2: Echoes

- Fixed: A small typo with "immune" in the energy preset tab.
- Fixed: Seeker Locks without Seeker now properly show all usages when asked for.

### Metroid: Samus Returns

- **Major** - Added: Door Lock randomizer has been added, along with new door types.
- **Major** - Added: Elevator randomizer has been added.
- Changed: DNA hints now just say "DNA" instead of "Metroid DNA".
- Fixed: If no seed was exported at a previous start of Randovania, the export window now shows the correct title ID in the output path for NTSC without having to switch to PAL and back to NTSC.
- Fixed: Removed an incorrect start location from Area 4 Central Caves, which failed when exporting the game.
- Fixed: Typo on the exporting dialog.
- Fixed: Common case where a modified input RomFS was considered being unmodified.
- Fixed: Starting at Area 3 Factory Exterior - Beam Burst Chamber & Tsumuri Station no longer spawns Samus out of bounds.
- Fixed: The Laser Aim cosmetic options UI no longer exports the wrong colors and has been simplified.
- Fixed: The item in Area 7 - Omega Arena South Access no longer disappears after defeating the Omega in Area 7 - Omega Arena South.
- Fixed: Case where Power Bombs would not be disabled when fighting Diggernaut.

#### Logic Database

##### Area 1

- Fixed: Metroid Caverns Hub: Dock to Metroid Caverns Save Station -> Tunnel to Metroid Caverns Save Station now has the correct grouping for the logical paths.

##### Area 3 Metroid Caverns

- Added: Caverns Teleporter East - Reaching the pickup now has correct requirements with High Jump Boots, requiring either a Super Jump (Advanced), Unmorph Extend (Intermediate), or Freezing the Moheek (Intermediate).

## [8.0.0] - 2024-05-01

- **Major** - Added: Metroid Samus Returns has been added with full single player support. Includes random starting locations, some toggleable patches, and more.
- Added: Highlighting nodes in the Map view of the Map tracker will now update the current location.
- Changed: The output after verifying the installation has been made less misleading.
- Changed: Show better errors on Linux and macOS when something goes wrong while trying to open a directory.
- Changed: Improve error handling when exporting presets.
- Fixed: The Map view on the Map tracker will not show doors and generic nodes as being inaccessible if only resources were shown on the Text Map view.

### Resolver

- Fixed: Some cases of seeds being wrongly considered as impossible.

### Discord Bot

- Added: The Discord bot now mentions the game when describing a preset.
- Changed: Experimental games are now only available in the development bot.

### AM2R

- Added: 1 joke hint.
- Changed: All ammo tanks are now consistently being referred to as "Tanks" rather than "Expansions".

#### Logic Database

- Changed: Zipping from destroyable objects with Missiles is now rated as Expert.

##### Hydro Station

- Fixed: Varia Chamber Access: Logic will not expect you to Infinite Bomb Jump with only Power Bombs to get to the item anymore.
- Fixed: Inner Alpha Nest South: It's not logical anymore to get the Missile tank with only Walljumps and Mid-Air Morphs.
- Added: Inner Alpha Nest South: A video link to get the Missile Tank with a Morph Glide.

### Cave Story

- Fixed: If the objective has been set to the bad ending, then the Explosive will be in its vanilla location, rather than not being shuffled at all.
- Fixed: King does not have a third ear anymore when using him as a player sprite.

##### Sand Zone

- Fixed: Sand Zone: Breaking the blocks now properly accounts for having either Missile Launcher or Super Missile Launcher.
- Fixed: Sand Zone: Breaking the blocks to go from the Sunstones to before the omega fight now properly accounts for killing enemies to farm Missiles.
- Fixed: Sand Zone: Reaching the Storehouse now expects you to have a weapon on trickless instead of the ability to fly.
- Added: Sand Zone: Breaking the blocks near the Storehouse is now accounted for with Missiles/Bubbler.
- Added: Sand Zone: Collecting the running puppy now expects you to either kill the Armadillos, or avoid them via intermediate Pacifist strats.

### Metroid Dread

- Added: Linux and macOS now have the Ryujinx exporting option available.
- Changed: The Missile Tank pickup in Invisible Corpius Room in Artaria has been moved to the left so that it won't overlap with the door in Door Lock Rando.
- Changed: There is now a thermal gate preventing players from entering the Experiment Z-57 fight without activating the nearby thermal first.
- Fixed: The `Hints Location` tab no longer refers to Prime 2 when describing where the hints are placed.
- Fixed: Customizing a preset where EMMI and Bosses were turned off for DNA placement won't have the DNA slider be initially enabled.
- Fixed: A `drive letter` typo in the exporting window.
- Removed: The FAQ entry stating that only the English language is supported has been removed, as all languages are patched since version 7.4.0.

#### Logic database

##### Cataris

- Added: Pseudo Wave Beam (Beginner) to break the blob above Blue Teleportal to Artaria, from the left side of the wall.

### Metroid Prime

- Added: FAQ Entry about non-Superheated rooms
- Added: Exposed "Power Beam Only"-Doors for Door Lock Rando.

#### Logic Database

##### Chozo Ruins

- Changed: Main Plaza: The R-Jump and L-Jump to reach the Grapple Ledge Missile Expansion have been lowered to beginner.

##### Frigate Orpheon

- Added: Biotech Research Area 2 can now be crossed with a Hypermode Wall Boost

##### Magmoor Caverns

- Added: The Sloped R-Jump in Geothermal Core to get to the door to Plasma Processing (commonly referred to as Eagle Jump) is now in logic.

##### Phendrana Drifts

- Added: The jump to the upper pickup in Gravity Chamber now requires an intermediate R-Jump or an Advanced L-Jump alongside the Advanced Slope Jump requirement.

### Metroid Prime 2: Echoes

#### Logic Database

- Fixed: Normal Doors now account for having a beam or Morph Ball Bombs to open.

##### Agon Wastes

- Added: Movement (Intermediate) to get from the center platforms in Central Mining Station to the cannons using Space Jump Boots.
- Added: Screw Attack from the cannons to get the item in Central Mining Station before the Pirate fight.
- Added: Mining Station B - Room Center to Transit Station with Boost Ball, Bombs, BSJ (Intermediate), and Standable Terrain (Intermediate).
- Fixed: The video link for the Expert Slope Jump in Central Mining Station now links to a working video.
- Fixed: Mining Station B - Room Center to Transit Station now properly requires Boost Ball and Standable Terrain (Intermediate) for the No Space Jump Post-Puzzle path.

## [7.5.0] - 2024-04-01

- Added: Command line arguments for exporting games. These commands are intended for advanced uses only.
- Fixed: During generation, actions that involves multiple progressive pickups are now properly considered.

### AM2R

- Fixed: Hitting Zetas with Charge Beam works again.

#### Logic Database

##### Distribution Center

- Added: Gravity Area Corridor: Getting the item is now logical via a Charge Bomb Spread. This requires Knowledge Beginner and Movement Intermediate.
- Fixed: Gravity Chamber Access: Going from right to left is now logical with Gravity and Bombs.
- Fixed: Gravity Chamber Access: Going from right to left is not logical anymore with walljumping.

##### Hydro Station

- Changed: Shinesparking from Breeding Grounds Alpha Nest West to Breeding Grounds Overgrown Alley now requires an intermediate Shinespark.
- Fixed: Hydro Station Exterior: It's now impossible for the Water Turbine to shuffle to a Spider Ball door or a Screw Attack door.

##### Industrial Complex

- Added: Industrial Complex Exterior: It is now possible to get from the right building to the left building. It's an Intermediate Morph Glide with High Jump, and an Advanced without.

##### Main Caves

- Fixed: Drill Excavation: Logic does not expect you to need bombs anymore to break the crystal if Cutscene Skips are enabled.

##### The Tower

- Fixed: Plasma Chamber: It is now logical to escape the room through the left tunnel if the Softlock Prevention option is enabled.

### Cave Story

- Fixed: Cave Story exports with CS:Tweaked now prioritize the mod-specific files over Freeware's. This solves several issues with missing graphics when exporting over a Freeeware game.
- Fixed: Missing graphical assets for rando-exclusive inventory entries in Cave Story: Tweaked exports

#### Logic Database

##### Ruined Egg Corridor

- Added: Health requirements to the Sisters.
- Fixed: Breaking the blocks in `Cthulhu's Abode?` now properly accounts for Super Missile Launcher

### Metroid Dread

- Fixed: DNA placement respects vanilla item placement settings to not assign two items to one location

#### Logic Database

- Added: New trick, Cross Bomb Launch.
- Changed: The Shinesink Clip and Aim Down Clip tricks are now a single Floor Clip trick.

##### Artaria

- Added: Video: Ballsparking into Speed Hallway from the right, charging speed from Energy Recharge Station South.

##### Burenia

- Added: Crossing the gap in Underneath Drogyga with Cross Bomb Launch; Intermediate with Spin Boost, Advanced without.
- Added: Reaching the Missile Tank Pickup in Main Hub Tower Top using Cross Bomb Launch (Advanced).
- Added: Video: Morph Ball Movement Jump in Main Hub Tower Middle.

##### Cataris

- Added: Reaching the Pickup in EMMI Zone Item Tunnel using Cross Bomb Launch (Advanced).
- Changed: The Cross Bomb Skip to reach the Pickup in EMMI Zone Item Tunnel has been reduced from HyperMode to Expert.

##### Dairon

- Added: Getting across the right gap in Early Grapple Room with Cross Bomb.

##### Elun

- Changed: Releasing the X without Bombs or Cross Bombs now requires Knowledge (Beginner).

##### Ferenia

- Changed: Getting across the water in EMMI Zone Exit East with Cross Bombs now additionally requires Cross Bomb Launch (Advanced).
- Changed: Path to Escue: Getting from Door to Save Station Southeast to Dock to EMMI Zone Exit East is now trivial.

##### Ghavoran

- Added: Cross Bomb Launch (Advanced) to get to the Save Station Door in Golzuna Tower from the Missile Tank Pickup.
- Added: Cross Bomb Launch (Beginner) to get the Missile Tank Pickup in Golzuna Tower.
- Added: Video showing the Climb Sloped Tunnels trick to get from the Missile Tank Pickup to the Save Station Door in Golzuna Tower.
- Added: Wall Jump using Spin Boost in Left Entrance.
- Added: Water Space Jump (Intermediate) in Energy Recharge Station, getting up through the Screw Attack Blocks.
- Changed: Using Cross Bomb to get the Missile Tank Pickup in Golzuna Tower now requires Movement (Beginner).
- Changed: The Floor Clip into Golzuna Arena has been reduced from Expert to Intermediate.
- Changed: The Cross Bomb Skip to get across the Pitfall blocks in Cross Bomb Tutorial has been reduced from Expert to Advanced.

### Metroid Prime

#### Logic Database

##### Phendrana Drifts

- Added: Ruined Courtyard: Scan/X-Ray Beginner dash to and from Specimen Storage

##### Tallon Overworld

- Changed: Frigate Crash Site: Overgrown Cavern Climb L-Jump adjusted to Beginner

### Metroid Prime 2: Echoes

- Added: Updated A-Kul's scan with the 2023 CGC Tournament winners.

#### Logic Database

##### Torvus Bog

- Added: The reverse air underwater in Training Chamber now has a method with and without Space Jump (Advanced and Expert respectively). This can be used to get to the bomb slot as well as the door to Fortress Transport Access.

## [7.4.2] - 2024-03-13

This release is identical to 7.4.0 and was released to revert 7.4.1.

## [7.4.1] - 2024-03-13

### AM2R
- Fixed: Hitting Zetas with Charge Beam works again.

### Cave Story
- Fixed: Cave Story exports with CS:Tweaked now prioritize the mod-specific files over Freeware's. This solves several issues with missing graphics when exporting over a Freeeware game.
- Fixed: Missing graphical assets for rando-exclusive inventory entries in Cave Story: Tweaked exports


## [7.4.0] - 2024-03-08

- Added: A warning will be shown when trying to generate a game where more items are in the pool than the maximum amount of items.
- Added: When a game is exported via ftp, a message is displayed indicating that an attempt is being made to connect to the ftp server instead of the patcher's misleading "Done" message.
- Changed: Improved how requirement templates are simplified, improving generation and resolver performance.
- Fixed: Generating a game after customizing a preset will not completely freeze Randovania anymore.
- Fixed: The collection text displayed when mixing Hide All model style with Random models and a cross-game multiworld is now always a generic message when your own pickup is disguised as a pickup of another game.
- Fixed: In the Item Pool tab, selecting Shuffled now works properly for non-progressive entries with multiple copies and certain other items.
- Fixed: Changelog window properly displays images.
- Fixed: Cancelling connecting to the server is better handled now.

### Resolver

- Fixed: Some cases of resolver timeout.

### AM2R
- Added: A popup helping the player to inform how Missile-less Metroid combat works
- Added: The following sprites were added for Dread Multiworld: Energy Tanks, Missile Tanks, Missile Tank+, Power Bomb Launcher, Power Bomb Tank, Varia Suit
- Changed: The following Multiworld sprites were changed in order to fit more with AM2R's art style: Dread's Energy Part, Dread's Wide Beam, Echoes' Amber Translator, Echoes' Cobalt Translator, Echoes' Dark Agon Key, Echoes' Darkburst, Echoes' Dark Torvus Key, Echoes' Emerald Translator, Echoes' Ing Hive Key, Echoes' Sky Temple Key, Echoes' Super Missiles, Echoes' Violet Translator
- Fixed: Rare crash when receiving a flashlight/blindfold in a Multiworld session.
- Fixed: AM2R Speed Booster Upgrades now show properly instead of using the default offworld model.

### Cave Story
- **Major** - Cave Story: Tweaked is now supported as an export platform and included with Randovania.

#### Logic Database

##### Egg Corridor

- Added: Health requirements for the Igor boss fight.

##### Grasstown

- Fixed: Grasstown: Accessing the Jellyfish field from the east side of Chaco's House now properly accounts for weapons/pacifist strats instead of being trivial.
- Added: Health requirements for the Balrog 2 boss fight.
- Added: Health requirements for the Balfrog boss fight.
- Changed: Shelter: Accessing the Save Point and Refill is now logically possible when entering from the teleporter.

##### Mimiga Village

- Added: Health requirements for the Balrog 1 boss fight.

### Metroid Dread

- Added: "Access Permanently Closed" doors can be used in Door Lock Randomizer. This includes new default and alternate textures in cosmetic options.
- Added: New Missile Launcher model for Prime, Echoes, and AM2R multiworld pickups.
- Added: New Super Missile Expansion model for AM2R multiworld pickups.
- Fixed: Wide Beam shields now require the Wide Beam to break, and cannot be cheesed with Wave or Plasma beam.
- Fixed: Saves from a different world in the same multiworld session are correctly handled as incompatible.
- Fixed: Text is patched in all languages, not just English.

#### Logic Database

##### Ghavoran

- Added: In Spin Boost Tower: Expert Speed Booster Conservation from Ledge Below PB Tank to Pickup (PB Tank), as well as a video for this trick.

### Metroid Prime

#### Logic Database

- Added: 35 new Videos to the Database

##### Chozo Ruins

- Changed: Vault: NSJ Bombless Wall Boost lowered to Expert
- Changed: Ruined Nursery: bombless Standable Terrain NSJ lowered to Advanced and w/ SJ lowered to Intermediate
- Changed: Hive Mecha: Fight skip via walkway lowered to Intermediate Movement
- Added: Hive Mecha: Fight skip NSJ Advanced Movement bunny hop
- Added: Furnace: Spider track climb trick description
- Added: Furnace: Bombless Intermediate Movement to West Furnace Access
- Added: Burn Dome Access: Advanced Movement and Wallboost bombless escape
- Added: Hall of the Elders: Advanced Complex Bomb Jump wave slot skip

##### Phazon Mines

- Added: Elite Research: Advanced IUJ scanless climb
- Added: Main Quarry: Advanced BSJ to Waste Disposal
- Added: Metroid Quarantine B: Hypermode Single Room OOB NSJ bombless
- Added: Elevator Access A: Hypermode bombless spiderless climb from Elevator A
- Added: Elevator Access A: Expert Movement logic for climbing without Wave Beam
- Changed: Phazon Processing Center: Item to Maintenance Tunnel L-Jump now has proper X-Ray logic
- Changed: Phazon Processing Center: Item to Maintenance Tunnel Complex Bomb Jump has been properly replaced with Bomb Jump

##### Phendrana Drifts

- Added: Frozen Pike NSJ Bombless Climb from Frost Cave Access now has proper Charge Beam, Scan Visor, and Combat logic
- Added: Hypermode Frozen Pike NSJ Bombless Climb from bottom to top
- Added: Frozen Pike Hypermode BSJ to Transport Access
- Added: Frozen Pike NSJ Hunter Cave to Frost Cave Intermediate Slope Jump
- Changed: Transport Access Single Room OOB lowered to expert and advanced tricks
- Added: Ice Ruins West Courtyard Entryway to middle platform NSJ Hypermode BSJ and NSJ damage boost
- Added: Ice Ruins East Expert Single Room OOB ice item heist
- Added: Ice Ruins East Advanced Single Room OOB and Hypermode Movement spiderless bombless spider track item
- Added: Ruined Courtyard Advanced Movement bunny hop to Save Station A
- Added: New hash words

## [7.3.2] - 2024-02-??

- TODO: fill out or remove.

## [7.3.1] - 2024-02-07

### AM2R

- Fixed: Receiving a suit in a Multiworld session will not place you in the most upper-left position of a room anymore.

## [7.3.0] - 2024-02-07

- Added: Ability to turn off changing "to" Normal Doors in Door Type dock rando.
- Fixed: For Linux and macOS, the auto tracker tooltip will not show black text on black background anymore.
- Fixed: Searching for your own pickup in multiworld sessions will now show only pickups which match *exactly* the name, instead of showing pickups which start with that name.
- Fixed: The import in a multiworld session is blocked if it contains an unsupported game.
- Fixed: Opening the webbrowser for Discord Login doesn't fail on Linux anymore.
- Changed: Scanning ammo in the Prime games will now show nicer text for items that provide negative ammo or multiple positive ammo.
- Fixed: For Windows, the game select tooltip will not render as grey text on grey background in dark mode.
- Added: Games display a banner if they are multiworld compatible.

### Resolver

- Fixed: Some cases of resolver timeout.

### AM2R

- **Major** - Added: Multiworld support for AM2R.
- Added: Auto-Tracker functionality.
- Added: A "Hints"-tab, which describes the hint system used in AM2R in detail.
- Added: A "Hint Item Names"-tab, which describes which names are used to describe the items in offworld hints.
- Changed: Minimal Logic has been adjusted. It now also checks for Morph Ball, Missile Launcher, the DNA and the Baby collection.
- Changed: The Baby now checks for all DNA being collected and will display a message if not.
- Changed: Progressive Suits and Progressive Jumps now display custom sprites instead of Space Jump / Gravity Suit sprites in order to make them more distinct.
- Changed: The yams.json file will not be present anymore for race seeds.
- Fixed: The shell script after exporting works now on Flatpak environments.
- Fixed: Typos in FAQ.

#### Logic Database

- Added: 20 Videos to the Logic Database.

##### Main Caves

- Fixed: In Surface Hi-Jump Challenge: Now correctly uses normal damage instead of lava damage for damage boost.
- Fixed: In Drivel Drive: Intended Ballspark now requires Gravity.
- Changed: In Drivel Drive: Bumped mockball method to Expert.
- Changed: In Western Cave Shaft: Bumped health requirement for the descent to require an Energy Tank in trickless.

##### Golden Temple

- Added: In Guardian Arena: Now accounts for Speed Booster quick kill with Intermediate Knowledge.

##### Hydro Station

- Fixed: In Breeding Grounds Entrance: Activating the EMP Slot now properly accounts for Missiles.

##### Industrial Complex

- Fixed: Renamed the room `Spazer Beam` to `Spazer Beam Chamber`.
- Changed: Upper Factory Gamma Nest: Shinesparking from the room below to get the top item is now an intermediate shinesparking trick.

##### The Tower

- Changed: In Tester Arena, the fight requirements have been restructured with more thorough combat and health requirements.

##### Distribution Center

- Changed: In Dual Gamma Nest, the fight now requires Gravity suit on Trickless Combat. Health requirements adjusted around this change.
- Changed: Distribution Center Exterior West: Shinesparking to get the top Missile Tank is now an intermediate shinesparking trick.
- Changed: Bullet Hell Room Access: Shinesparking to get from `Door to Bullet Hell Room` to `Door to Distribution Facility Intersection` now requires an intermediate shinesparking trick.

### Cave Story

- Fixed: The name for Puppy locations and Labyrinth Shop locations will now be shown correctly on the Location Pool tab.

### Metroid Dread

- Added: Changing the volume of the music, SFX and background ambience is now possible via cosmetic options.
- Changed: Speed Booster Upgrades and Flash Shift Upgrades are now considered minor items instead of major.

#### Logic Database

- Removed: It's no longer logical to push Wide Beam Blocks with Wave Beam without Wide Beam.
- Fixed: All usages of Missiles now require the Missile Launcher.
  - Affects:
    - Fighting Corpius with Normal Missiles.
    - The part of the Z57 fight where you use Storm Missiles to stop the healing.
    - Breaking the Missile Blocks in Dairon - Transport to Artaria.
    - Fighting Escue with Normal Missiles.
    - Fighting Golzuna with Storm Missiles and Normal Missiles.
    - Fighting Central Units.

##### Artaria

- Added: Single Wall Jump (Beginner) to cross the pillar left to right in White EMMI Introduction.
- Added: Using Speed Booster in White EMMI Introduction to get over the pillar left to right, from the BallSpark Hallway Room, also available in Door Lock Rando.
- Fixed: Using Speed Booster in White EMMI Introduction to get over the pillar left to right, from the Teleport to Dairon Room now requires Door Lock Rando to be disabled.

##### Cataris

- Added: The Wide Beam Block in Dairon Transport Access can now be traversed with a Diffusion Abuse trick from below.

##### Ferenia

- Changed: Using Speed Booster to reach the item at the top of Purple EMMI Introduction now requires Speed Booster Conservation (Intermediate).
- Fixed: Energy Recharge Station (Gate): Clearing the Grapple Block from the Upper Bomb Ledge now additionally requires the Main Power Bomb instead of only Power Bomb Ammo.
  - All the other usages of Power Bombs in this area also now require the Main Power Bomb.

##### Ghavoran

- Added: Bomb Jump in Right Entrance, out of the water to the Grapple Block Alcove. Requires Diagonal Bomb Jump and either Out of Water Bomb Jump or Gravity Suit.
- Added: Video showing the Grapple Movement trick in Right Entrance.

### Metroid Prime

- Added: It is now possible to have a seperate total amount and required amount of Artifacts.
- Changed: Minimal Logic now also checks for the Ridley event.
- Fixed: Rare softlock/glitches regarding Central Dynamo maze

### Metroid Prime 2: Echoes

- Added: Having Double Damage no longer causes the morph ball to glow.
- Added: 7 more joke hints.
- Changed: Minimal Logic now also checks for the Emperor Ing event.

#### Logic Database

- Added: 12 videos to the database

##### Torvus Bog

- Added: In Great Bridge: Rolljump method to reach Abandoned Worksite from Temple Access (Top)

## [7.2.0] - 2024-01-05

- **Major** - Added: Rebranded Randovania icons.
- Fixed: Bug where tooltips did not show uncollected item names in the autotracker.
- Changed: Update to the Database Video Directory site to eliminate lag and add modern styling.
- Changed: Autotracker tooltips now display text in black instead of gray.

### Metroid Dread

#### Logic Database

##### Artaria

- Added: In Screw Attack Room: Break the blob with Slide Turnaround Pseudo Wave Beam, requires Gravity Suit. Beginner from the left and Intermediate from the right.
- Fixed: The Advanced Pseudo Wave Beam to break the Blob in Screw Attack Room from the right now handles it not working with Gravity Suit.
- Fixed: Add Slide as a requirement for the Pseudo Wave Beam usages in Melee Tutorial Room and Early Cloak Room.

##### Burenia

- Added: Pseudo Wave Beam to break the bottom right blob in Burenia Hub to Dairon. Requires Slide and Gravity Suit or Diffusion Beam.
- Fixed: When using Power Bomb to break the bottom right blob in Burenia Hub to Dairon, also require the ability to shoot a beam.
- Fixed: Burenia Hub to Dairon: Getting the item in the fan with only Flash Shift now requires at least one Flash Shift Upgrade as well, and also only requires Intermediate movement (instead of Advanced).
- Changed: Main Hub Tower Middle: Climbing out of the water from Left of Central Grapple Block without any items now requires Advanced Movement, up from Intermediate.

##### Ferenia

- Added: In Space Jump Room: Use Grapple Beam to jump out of water above Underwater Ledge Left, and use Single Wall Jump, Spin Boost or Flash Shift to reach Dock to Transport to Ghavoran. Video included.
- Changed: In Space Jump Room: Can traverse from Underwater Ledge Left to Dock to Transport to Ghavoran using Spider Magnet, with either Flash Shift and Wall Jump or Morph Ball and Single Wall Jump.
- Changed: In Space Jump Room: Added a video for reaching the Missile Tank with only Morph Ball and Bombs
- Changed: In Space Jump Room: Added a video traversing from Underwater Bottom to Underwater Ledge Left with only Grapple Beam.

##### Ghavoran

- Fixed: Getting the Energy Part Pickup in Golzuna Tower using Spin Boost and Shinespark Conservation Beginner now correctly requires Morph Ball.
- Changed: Opening the door to Orange Teleportal directly from below, in Golzuna Tower, requires Diffusion Beam.
- Added: The door to Orange Teleportal can be opened from inside the tunnel left after breaking the Speed Booster Blocks, in Golzuna Tower. This requires Charge Beam and either Wave Beam or Pseudo Wave Beam Beginner.

### AM2R

- Added: Research Site Open Hatches as available doors for Door Lock Rando.
- Added: New option to place DNA anywhere.
- Added: New option to force Save Station doors to be normal doors.
- Added: New option to force doors in Genetics Laboratory to be normal doors.
- Added: If the user starts with random items, then an item collection screen will now be shown, telling the player which items they start with.
- Added: Clearer GUI symbols, when expansions have been collected, but not their corresponding launcher.
- Added: When softlock prevention is active, then the first two crumble blocks in Super Missile Chamber will be shoot blocks instead.
- Changed: "Distribution Center - Energy Distribution Emergency Exit" has updated behavior when 'Softlock Prevention' is enabled. Before, only the bottom row of Speed Booster blocks were removed. Now, all of them have been removed, except for the leftmost pillar.
- Fixed: When spinjumping into a progressive Space Jump, the spinjump SFX is not being infinitely looped anymore.
- Fixed: Entering "Hatchling Room Underside" will now show the Metroid scan notification only once.

#### Logic Database

- Added: 15 Videos to the Logic Database.

##### Main Caves

- Added: In Surface Hi-Jump Challenge: Shinespark conservation method to reach item.

##### Hydro Station

- Added: In Inner Alpha Nest South: IBJ method to reach item.
- Changed: In Arachnus Arena: New health and dodging requirements for fighting Arachnus.

##### Industrial Complex

- Added: In Lower Factory Intersection: Can now climb the room by shinesparking after a short charge.
- Added: In Treadmill Room: Going from right to left is now possible via a beginner Shinespark or an intermediate Morph Glide.
- Fixed: In Lower Factory Intersection: Climbing the room now correctly needs a damage boost for wall jumps.
- Fixed: In Shirk Prisons: Going from right to left, now requires Morph Ball, or 4 (Super) Missiles.
- Fixed: In Treadmill Room: Going from right to left via Movement is now impossible.
- Changed: In Torizo Arena: New weapon, health, and dodging requirements for fighting Torizo.

##### Genetics Labratory

- Changed: In Queen Arena: Additional Beam requirements and dodging requirements for fighting Queen trickless.

### Metroid Prime 2: Echoes

#### Logic Database

##### Dark Agon Wastes

- Added: Requirements to trigger the Amorbis fight from below: Spacejump, NSJ Z-Axis Screw Attack or BSJ, and bomb jumps or standable terrain with the energy taken.
- Added: Advanced combat to fight Amorbis after the energy has been taken.
- Changed: Revised Amorbis combat requirements (trickless requires a good weapon + 2 E, beginner requires a weapon and 1 E, intermediate neither)
- Changed: Skipping the Amorbis trigger, or touching it to trigger the fight from below, requires Knowledge set to Intermediate.

### Metroid Prime

#### Logic Database

##### Tallon Overworld

- Added: Advanced Single Room OoB to reach Landing Site item without Morph Ball

## [7.1.1] - 2023-12-26

### Metroid Prime

- Added: A more stream-friendly autotracker layout
- Fixed: Reverted Warrior Shrine -> Monitor Station loading improvement which could sometimes cause crashes
- Fixed: Export compatibility with legacy cutscene skip options
- Fixed: Music issues in Frigate Orpheon, Artifact Temple, Arboretum, Sunchamber Lobby, Burn Dome and Lava Lake
- Fixed: [PAL] Issue with the Artifact Temple teleporter arrival cutscene
- Fixed: Non-NTSC text issues
  - Seed hash not showing on main menu
  - Credits not showing seed spoiler
  - [JP] Font size
- Added: `qolGeneral` improvements
  - Ice wall in Phendrana Shorelines now shatters instead of melting when shot
  - Better Save Station load trigger in Phendrana Shorelines
  - Better door open triggers in Arboretum
- Changed: Back-to-back cutscenes in Artifact Temple now skip as one

### Metroid Prime 2: Echoes

- Added: A more stream-friendly autotracker layout

## [7.1.0] - 2023-12-01

- Fixed: Bug with progressive suits in the autotracker always highlighting first suit
- Changed: "Remove redundant pickup alternatives" and "Stagger placement of pickups" are no longer experimental options and will be included in all presets moving forwards.

### AM2R

- Added: Shell script to make launching randomized games easier on Flatpak.
- Added: Plasma Beam Chamber's crumble blocks will be gone when the softlock prevention setting is turned on.
- Fixed: Visual time of day discrepancy with Septoggs and the tileset if started at GFS Thoth.
- Fixed: A flipped water turbine if the vanilla water turbine was set to be changed to one.
- Fixed: Crash when starting the game and loading a save room which contains a destroyed water turbine.
- Fixed: "Cancel" button not working properly on "Toggle" Missile-Mode.

#### Logic Database

- Changed: Zeta and Omegas combat rebalanced for lower difficulties.

### Metroid Dread

- Added: Power Bomb Limitations now shows up on the Preset Summary when enabled.

#### Logic Database

##### Artaria

- Added: In Screw Attack Room: Get from Door to Freezer(Power) to Start Point 2 by sliding.
- Added: In Screw Attack Room: Get from Start Point 2 to Early SA Platform with Space Jump.
- Added: In Screw Attack Room: Get from Door to Freezer(Power) to Screw Attack Pickup by using Shinespark. Requires Speed Booster Conservation Beginner and Disabled Door Lock Randomizer.
- Added: In EMMI Zone Hub: Get to the item pickup and the top left door from Door to Ballspark Hallway, using Shinespark, Speed Booster Conservation Beginner.
- Added: In EMMI Zone Hub: Get to the item pickup from Door to Ballspark Hallway using Speed Booster and Spider Magnet.
- Fixed: In EMMI Zone Hub: Getting to the item pickup from Door to Ballspark Hallway using Flash Shift and Single Wall Jump is now separated from the Grapple Movement alternative.
- Fixed: In EMMI Zone Hub: Getting to the item pickup from Door to Ballspark Hallway using Flash Shift and Single Wall Jump now requires a Flash Shift Upgrade.
- Fixed: In EMMI Zone Hub: Getting to the item pickup from the lower door to Wide Beam Block Room using a Shinespark now requires Door Lock Rando to be disabled.
- Removed: In EMMI Zone Hub: Redundant option: getting from the lower to the upper Door to EMMI Zone Exit Southwest using Speed Booster when Door Lock Rando is disabled.

##### Burenia

- Added: In Gravity Suit Tower: Getting from the Lower door to Ammo Station South to the Upper door to Gravity Suit Room is in logic with either Power Bombs or after breaking the floor.
- Changed: In Gravity Suit Tower: Getting from the Lower door to Ammo Station South to the Lower door to Gravity Suit Room is now locked behind Highly Dangerous Logic

##### Cataris
- Added: In Underlava Puzzle Room 2: Use Speed Booster with at least one upgrade to shinespark through the speed blocks from the right.

##### Ferenia

- Added: In EMMI Zone Exit Middle: Use Wave Beam and Charge Beam or Power Bombs to open the Upper Door to EMMI Zone Exit West, then traverse through that room to get to the upper door.
- Added: In Purple EMMI Arena: Use Water Space Jump (Intermediate) to jump out of the water to reach the door.
- Changed: In EMMI Zone Exit Middle: Going from the Dock to Map Station to the Door to EMMI ZONE Exit West (Lower) is now trivial.
- Changed: In Purple EMMI Arena: Jumping out of the Water to reach the door using Cross Bombs now requires Water Bomb Jump Beginner. Using Normal Bombs no longer requires Spin Boost.

##### Ghavoran

- Changed: Golzuna logic has been overhauled to include Storm Missiles, Bombs, or Cross Bombs to fight it and forcing Flash Shift, Spin Boost, or Space Jump to dodge its attacks if not using shinesparks to defeat it.
- Fixed: Missing check on PB limitations to get to Orange Teleportal by opening the door from the tunnels below.

### Metroid Prime

- Fixed: Some rooms not appearing on map when "Open map from start" export option is selected
- Fixed: Parasite Queen permadeath when skipping death cutscene
- Fixed: Black bar in Control Tower cutscene
- Fixed: Minor PAL issues regarding Skippable Cutscenes in Exterior Docking Hangar and Sunchamber
- Added: Preset option to force Normal or Hard difficulty in the Main Menu
- Added: More Base QoL
  - All rooms now automatically play music appropriate to the area, even if the original music trigger has not been touched
  - The bomb blocks in Lava Lake and Chapel Tunnel are gone forever once destroyed
  - Fix Arboretum rune scan not always appearing when vines are retracted
  - Fix broken load trigger in Aether Lab Entryway
  - Tweaked the size of some door open and loading triggers
  - Sun Tower Access Ghost can now be seen after performing Early Wild
  - Better music timing of Elite Pirate breakout
  - Fix Chapel of the Elder's item platform not rising up all the way
  - Removed more "flashbang" effects
- Changed: Research Core item acquisition cutscene removed in Competitive Skippable Cutscenes
- Changed: Reintroduce and improve loading trigger optimization in Warrior Shrine
- Changed: Update in-game text when refilling PBs at missile stations
- Changed: The Missile Launcher's broad category is now "missile system" instead of "missile-related upgrade".

#### Logic Database

- Added: Database logic for Hard Mode

##### Chozo Ruins

- Added: Vault NSJ with Wallboosts
- Changed: Decreased Difficulty of Tower of Light NSJ Slope Jump

##### Magmoor Caverns

- Added: Fiery Shores wallcrawl to reach Upper Item

##### Phazon Mines

- Added: Difficult HBJ in MQB Phazon Pit
- Added: Elite Research Single Room OOB to Item
- Added: Upper Elite Research Dash to Reach Item NSJ

##### Phendrana Drifts

- Changed: Thardus Thermaless with Bombs and w/o adjusted
- Added: Phendrana Canyon NSJ Scanless Damage Boost
- Added: Phendrana's Edge NSJ Grappleless BSJ
- Added: Ruined Courtyard NSJ Climb UBJ
- Added: Thardus Skip NSJ from North Quarantine Tunnel

##### Tallon Overworld

- Added: Great Tree Hall Lower NSJ Climb BSJ
- Added: Landing Site B Hop to Reach Gully NSJ

### Metroid Prime 2: Echoes

#### Logic Database

- Changed: Climbing Transport A Access using slope jump + NSJ SA no longer incorrectly requires SJ as well

## [7.0.1] - 2023-11-??

- To be decided if it will be necessary.

## [7.0.0] - 2023-11-03

- **Major** - Added: AM2R has been added with full single player support. Includes Door Lock Rando, some toggleable patches and more.
- Changed: The Changelog window has received a slight overhaul. The date of each release is shown, hyperlinks are fixed, and patch notes are now accessed through a drop-down box (previously used vertical tabs).
- Changed: Trick level sliders ignore mouse scroll inputs, preventing unintended preset changes.
- Changed: The Trick Details list in the menu bar no longer displays tricks that shouldn't be visible in the UI.
- Changed: For Multiworld, sending collected locations to the server can no longer fail if there's an error encoding the inventory.
- Changed: The directory layout has now changed, moving everything that isn't the executable to an `_internal` folder.
- Changed: When verifying the installation, missing files and modified files are listed in the console and log.
- Changed: An explicit error is now displayed when a preset has minimum random starting items higher than the maximum.
- Fixed: Map tracker selects the correct start location if the preset has only one start location that is not the default.
- Fixed: When verifying the installation, the title of the popup now properly says "Verifying installation".
- Fixed: Exporting with hidden item models in a multiworld now works properly.

### Resolver

- Fixed: Bug where damage constraints in chains were not understood correctly.
- Fixed: Damage reductions from multiple suits are no longer multiplied together.
- Improved: The output from the resolver now includes the node with the victory condition.
- Improved: When using verbosity level High or above, the energy is displayed in the output.
- Improved: Speed up resolving of hard seeds by allowing skipping of more kinds of unsatisfied requirements.

### Cave Story

- **Major** - Added: Multiworld support. Currently only supports the version of freeware provided by Randovania.
- Fixed: Exporting Cave Story no longer causes a runtime error.
- Fixed: Presets that start in Camp no longer error in generation.
- Changed: The bookshelf in Prefab House now returns you to Prefab Building, before the boss rush.
- Fixed: Alt-tabbing while in fullscreen no longer crashes the game.
- Fixed: You can no longer select a negative weapon slot from the inventory.
- Fixed: The teleporter menu no longer flickers.

### Metroid Dread

- Fixed: Custom shields now use the correct shader and texture effects and no longer a black background
- Fixed: Issues with negative amount for ammo items. The current amount was set to a wrong value and you had to use a ammo refill station. This also caused issues with the auto tracker and multiworld.

#### Logic Database

- Fixed: The "Power Bomb Limitations" setting is now respected for opening Charge Beam Doors.

##### Artaria

- Changed: Going to Transport to Dairon with Speed Booster now requires the Speed Booster Conservation trick set to Beginner.
- Changed: The item above Proto EMMI now requires Speed Booster Conservation set to Beginner when reaching it with Speed from the top.
- Changed: Using Speed Booster to reach the pickup in EMMI Zone First Entrance now requires either the EMMI defeated or Speed Booster Conservation set to Beginner.

##### Burenia

- Added: Use Spin Boost with Wall Jump to climb from left to right at the top of Gravity Suit Tower.
- Changed: The Early Gravity sequence now requires the Speed Booster Conservation trick set to Beginner.

##### Cataris

- Added: Ledge warp out of the Diffusion Beam Room to avoid being trapped by the one way door and the blob.
- Changed: The item in Dairon Transport Access now requires the Speed Booster Conservation trick set to Beginner.
- Changed: The speed blocks leading to Underlava Puzzle Room 2 now require the Speed Booster Conservation trick set to Beginner or Power Bombs.

##### Dairon

- Changed: The lower item in the Freezer now requires the Speed Booster Conservation trick set to Beginner.
- Changed: The item in Ghavoran Transport Access now requires the Speed Booster Conservation trick set to Beginner when using Space Jump.
- Changed: The item in Storm Missile Gate Room now requires the Speed Booster Conservation trick set to Beginner when coming from above.

##### Elun

- Added: Elun's Save Station is now a valid starting room.
- Changed: The item in Fan Room now requires the Speed Booster Conservation trick set to Beginner.

##### Ferenia

- Added: Emmi Zone West Exit now has a Damage Boost trick to move from the center platform to the west door.
- Changed: The item in Fan Room now requires the Speed Booster Conservation trick set to Beginner or Gravity Suit with door lock rando disabled.
- Changed: The item in Speedboost Slopes Maze now requires the Speed Booster Conservation trick set to Beginner.
- Changed: The Missile+ Tank in Space Jump Room now requires the Speed Booster Conservation trick set to Beginner.

##### Ghavoran

- Changed: Going up Right Entrance with Speed Booster now requires the Speed Booster Conservation trick set to Beginner.
- Changed: The upper item in Golzuna Tower now requires the Speed Booster Conservation trick set to Beginner when using Spin Boost from the top.

### Metroid Prime

- Changed: In the Auto-Tracker Pixel Theme, visors are now pilled, Boost Ball icon with a proper trail, improvements to Power Bomb icon.
- Fixed: Counting normal damage reductions from suits twice.
- Fixed: Item position randomizer not being random.
- Fixed: Foreign object in ruined shrine
- Fixed: Room rando + cutscene skip compatibility
- Fixed: Crash when exporting a seed with a blast shield in phazon infusion chamber and essence death teleporter
- Fixed: [PAL/JP] Restored Missile and Charge shot stun in one hit on Ridley
- Fixed: [PAL/JP] Restored Wavebuster cheese on Ridley
- Fixed: When customizing cosmetic options, the labels are now properly updated.

### Metroid Prime 2: Echoes

- Added: One new Joke Hint referring to Raven Beak added to the pool
- Changed: In the Auto-Tracker Pixel Theme, visors are now pilled, Boost Ball icon with a proper trail, Screw Attack icon now faces clockwise, dedicated Power Beam icon.
- Changed: Damage Requirements for Warrior's Walk Item Pickup has been lowered from 80 to 60 dmg in total (30 energy getting the item and 30 energy going back)

## [6.4.1] - 2023-10-12

### Metroid Dread

- Removed: The "Power Bomb Limitations" has been disabled due to issues. This will be re-added in the future.

## [6.4.0] - 2023-10-05

### Metroid Dread

- Fixed: The "Power Bomb Limitations" setting is now accounted for by logic.

### Metroid Prime:

- Fixed: When room rando is enabled, cutscenes are no longer skippable to avoid a bug with elevators. This will be properly fixed in the future.

## [6.3.0] - 2023-10-02

- Added: During generation, if no alternatives have a non-zero weight, try weighting by how many additional Nodes are reachable.
- Added: Data Visualizer now has a very visible checkbox to quickly toggle if the selected trick filters are enabled.
- Added: When trick filters are enabled, a line is added indicating how many requirements are being filtered.
- Changed: The generator will now consider placing Energy Tanks, if there's a damage requirement that's exactly high enough to kill the player.
- Fixed: The menu option for viewing all Randovania dependencies and their licenses has been restored.
- Fixed: The generator should now handle cases with negative requirements a little better.
- Fixed: Map tracker works again for Metroid Dread and Metroid Prime.

### Resolver

- Fixed: Bug where nested requirements were combined wrongly.
- Improved: Order of exploring certain dangerous events.

### Metroid Dread

- Added: Enky and Charge Beam Doors can be made immune to Power Bombs. This is enabled in the Starter Preset, and can be toggled in Preset -> Game Modifications -> Other -> Miscellaneous -> Power Bomb Limitations.
- Added: Warning in the FAQ about custom text not displaying if the game is played in languages other than English.
- Changed: Exporting games is now significantly faster.

#### Logic Database

- Added: 3 videos to the logic the database for a diagonal bomb jump in Ghavoran, a single-wall jump in Cataris, and a diffusion abuse trick in Artaria.

##### Artaria

- Changed: EMMI Zone Spinner: The connection to the pickup that is available before flipping the spinner now also requires door lock rando and Highly Dangerous Logic to be enabled.

##### Burenia

- Changed: Teleport to Ferenia: Using Speed Booster to get past the Shutter Gate now requires Speed Booster Conservation Beginner.

##### Cataris

- Changed: Thermal Device Room South: The connections to the thermal door that closes after using the thermal device now logically remains open when door lock rando is disabled and the "Can Slide" and "Shoot Beam" templates are satisfied. This is a handwave that makes the thermal device no longer a dangerous resource.
- Changed: Single-wall Jump trick in Cataris Teleport to Artaria (Blue) now requires a slide jump.
- Changed: Exclude Door above First Thermal Device from Door Randomization. Effectively making the First Thermal Device a safe action also when doors are randomized.

##### Dairon

- Changed: Yellow EMMI Introduction: Using Speed Booster to go through the Shutter Gate, right to left, no longer requires Flash Shift Skip.

##### Ferenia

- Changed: Purple EMMI Introduction: Using Speed Booster to get past the Shutter Gate now requires Speed Booster Conservation Intermediate instead of Flash Shift Skip Beginner.

##### Ghavoran

- Changed: The connection of EMMI Zone Exit Southeast and EMMI Zone Exit West is now a proper door. This enables it to now be shuffled in door lock rando.
- Changed: Going backwards through the Eyedoor now requires having first destroyed it, Flash Shift and Intermediate Movement, or being able to tank the damage.

### Metroid Prime

- Fixed: Door from Quarantine Access A to Central Dynamo being inoperable with Reverse Lower Mines enabled.
- Fixed: Minor issues with new skippable cutscenes option.
- Fixed: PAL export with skippable cutscenes
- Fixed: Flaahgra crash with skippable cutscenes (fingers crossed)
- Fixed: Warrior shrine loading behavior
- Changed: Remove white screen flash effect when crates explode.
- Changed: Skippable cutscene modes are no longer experimental. Skippable is the new default. Competitive cutscene mode has been updated appropriately.
- Changed: Update tournament winner scan in Artifact Temple
- Changed: Improve loading times when leaving MQB
- Changed: Parasite Queen no longer respawns on 2nd pass
- Changed: The post-Parasite Queen layer in Biotech Research Area 1 now prevents backtracking through Emergency Evacuation Area (1-way door)
- Removed: Major/Minor Cutscene Mode (Major hidden behind experimental options)

#### Logic Database

##### Impact Crater

- Added: The Metroid Prime Exoskeleton fight has full combat logic.

##### Chozo Ruins

- Added: Sun Tower Sessamoharu Complex Bomb Jump to Skip Super Missiles/Scan Visor

##### Phazon Mines

- Added: Phazon Processing Center between Pickup and Maintenance Tunnel Door
- Fixed: Traversing from the Spider Track Bridge to the Quarantine Access A door in Metroid Quarantine A now properly requires the barrier to be removed or `Backwards Lower Mines` to be enabled.

##### Phendrana Drifts

- Added: New Thardus Skip Method from Room Center
- Added: Quarantine Monitor to North Quarantine Tunnel Thardus Skip
- Added: Phendrana Shorelines Spider Track item without spider ball out of bounds trick

### Metroid Prime 2: Echoes

- Changed: When Progressive Grapple is enabled, it will now show `2 shuffled copies` rather than `Shuffled` for better consistency.
- Changed: A proper error message is displayed when mono is not found, when exporting a game on macOS and Linux.

#### Logic Database

- Added: 22 videos to the logic database. see the [Video Directory]
(https://randovania.github.io/Metroid%20Prime%202%20Echoes/) for the full collection
- Added: Comments to some Beginner Bomb Jump tricks
- Changed: The trick setting "Suitless Ingclaw/Ingstorm" got renamed to "Suitless Dark Aether" with the intention to cover more tight Dark Aether energy requirements outside of Ingclaw or Ingstorm related checks.

##### Sky Temple Grounds:

- Changed: War Ritual Grounds, Shrine Access, Lake Access, Accursed Lake, Phazon Pit and Phazon Grounds will now require a Suit on trickless settings

##### Agon Wastes:

- Added: Main Reactor: Scan Dash (Advanced) to reach the Luminoth Corpse which allows to reach the item through Slope Jumps and Standable Terrain (Advanced).
- Added: Main Reactor: It is now possible to get to the item with only Spider Ball, Morph Ball Bombs, Standable Terrain (Intermediate) and Bomb Space Jump (Expert) without Space Jump.

##### Dark Agon Wastes:

- Added: Hall of Stairs: Bomb Space Jump (Advanced) to reach Save Station 3 Door without Space Jump

##### Dark Torvus Bog:

- Added: Portal Chamber (Dark): It is now possible to reach the Portal with a Slope Jump (Intermediate) and Screw Attack without Space Jump.

##### Sanctuary Fortress:

- Added: Main Gyro Chamber: Instant Morph (Hypermode) into boost, to destroy the glass to Checkpoint Station
- Added: Reactor Core Item pickup now possible with just Spider Ball and Morph Ball Bombs via Standable Terrain (Intermediate) and Bomb Jump (Intermediate)
- Added: Vault: Extended Dash (Expert) and Boost Jump (Expert) Method to reach the Spinner Side
- Added: Accessing the portal in Watch Station with a Bomb Space Jump (Advanced) to reach the Spider Track, Standable Terrain (Advanced) to reach the Bomb Slot, and an Instant Morph (Advanced)

##### Ing Hive:

- Added: Hive Temple Access: Slope Jump (Expert) into Screw Attack to skip Hive Temple Key Gate
- Changed: Temple Security Access: Z-Axis Screw Attack Trick is changed into Screw Attack into Tunnels (Advanced)
- Changed: Culling Chamber and Hazing Cliff will now require a Suit on trickless settings

## [6.2.0] - 2023-09-02

- Added: "Help -> Verify Installation" menu option, to verify that your Randovania installation is correct. This is only present on Windows.
- Changed: Game generation is now up to 150% faster.
- Changed: The resolver now tries otherwise safe actions behind a point of no return before it tries actions that give dangerous resources. This makes the solve faster by avoiding some cases of backtracking.
- Changed: Comments no longer prevent And/Or requirements from being displayed as short form.
- Fixed: Auto Tracker icons that were supposed to be always visible no longer show as disabled.
- Fixed: Opening race rdvgame files from older Randovania versions now works properly.
- Fixed: Exporting games with hidden Nothing models don't crash during the exporting process anymore.
- Fixed: For macOS, exporting Metroid Prime 2: Echoes games does not require you to run Randovania from within a terminal anymore to see the Mono installation.

### Metroid Dread

- **Major** - Added: Elevator and Shuttle randomizer. The destination is shown on the elevator/shuttle's minimap icon and in the room name, if enabled. This will show different area names to the logic database for some items.
- **Major** - Added: Split beams and missiles. When playing with non-progressive beams or missiles, each individual upgrade provides a unique effect instead of providing the effects of all previous upgrades.
- Added: An in-game icon will appear if the player becomes disconnected from the multiworld server.
- Changed: The Starter Preset and April Fools 2023 preset now have non-progressive beams and missiles, instead of progressive.
- Changed: Bomb Shields are no longer vulnerable to Cross Bombs.
- Fixed: The door model for certain door types now uses the intended textures correctly.
- Fixed: The save file percentage counter and the per-region percentage counter are now all updated correctly.

#### Logic Database

- Added: Diagonal Bomb Jump in Ferenia - Speedboost Slopes Maze.
- Added: Diagonal Bomb Jump in Burenia - Main Hub Tower Top, to the Missile Tank, using either Gravity Suit or an out of water bomb jump.
- Added: In Dairon - West Transport to Ferenia, use Wave Beam to push the Wide Beam Block from above, without Wide Beam.
- Added: Logic to handle having Ice Missiles without Super Missile.
- Added: In Ghavoran - Teleport to Burenia, Cross Bomb Skip using just Morph Ball to get to and from the Pickup. Rated one level higher than the corresponding usage with Flash Shift or Spin Boost.
- Added: Ledge Warp usage to flip the spinner in Ghavoran next the Transport to Elun, and in Elun to release the X.
- Added: All Chozo-X encounters now have energy requirements.
- Changed: Added Wide Beam to missile farming during Kraid's fight.
- Changed: Fighting Kraid in Phase 2 without going up is moved from Beginner Combat to Intermediate.
- Changed: Fighting Kraid with no energy is now Intermediate Combat. Fighting with 1 Energy Tank is Beginner.
- Changed: Dodging in all Chozo-X fights now has Flash Shift as trivial, Spin Boost with Beginner Combat, and nothing with Intermediate.
- Changed: In Dairon - Teleport to Artaria, breaking the speed blocks is no longer "dangerous". This is done by removing the "Before Event" condition on breaking the blocks from above.
- Changed: In Artaria - Water Reservoir, breaking the blob is no longer "dangerous", as long as Slide is not randomized. This was previously dangerous because there's a connection in EMMI Zone Exit Southwest that makes use of Speed Booster, however, by simply adding a "Can Slide" option on the same condition, the logic now sees the blob as safe.
- Changed: In Burenia: Fighting Drogyga is now only "dangerous" if Highly Dangerous Logic is enabled. This is achieved by adding a Highly Dangerous Logic constraint on all instances where the logic uses "Before Drogyga" on connections in the Underneath Drogyga room.
- Changed: Move victory condition to after Raven Beak, and encode all requirements to finish the escape sequence to that connection. This avoids having a "dangerous" resource at the end of the game.
- Changed: In Burenia - Main Hub Tower Middle, lowering the Spider Magnet Wall is now "dangerous" only when Highly Dangerous Logic is enabled. The connection from the bottom of the room to the Pickup Platform that uses Grapple Movement requires the Spider Magnet Wall to not be lowered now requires Highly Dangerous Logic. The randomizer currently doesn't have the necessary options to make this connection mandatory in any seeds anyway.
- Changed: Most instances of pushing Wide Beam Blocks by using Wave Beam through walls now no longer need Wide Beam. Notable exception is Dairon - West Transport to Ferenia, from below.
- Changed: Boss fight logic using Ice Missile without Super Missile is no longer an option, and effectively requires as many missiles as with normal Missiles.
- Changed: Boss fight logic now understands how damage values work with Split Beams behavior.
  - Affected bosses: Robot Chozo fights, Chozo X fights and Raven Beak.
  - Having only Plasma Beam or only Wave Beam is only used to fight the Robot Chozos, at Combat Intermediate.
  - Having both Plasma Beam and Wave Beam is considered as the same bracket as only Wide Beam.
  - Having Wide Beam and Wave Beam is considered as the same bracket as Wide Beam and Plasma Beam.
- Changed: Exclude Ghavoran door between Flipper Room and Elun Transport Access from being shuffled as a Grapple Beam door in Door Lock rando. This is to enable a Ledge Warp to flip the Spinner from below.
- Changed: In Ghavoran - Flipper Room, rotating the flipper the normal way can now be in logic before having pulled the Grapple Block at Right Entrance or having turned on Power Switch 2 in Dairon, if Transport Randomizer is enabled.
- Changed: Revised logic for fighting Corpius
  - When using missiles without an ammo requirement, the X must not have been released.
  - Using Cross Bomb is moved to Combat Beginner
  - For Missiles, Super Missiles and Ice Missiles, the number of required missiles is reduced by 1, which matches the pre-existing comments. These alternatives remain Combat Intermediate.
  - For Missiles, Super Missiles and Ice Missiles, these can now also be used without combat tricks, but you need 1.5x as many units of Missiles ammo as the combat trick version.
  - Added Storm Missiles.
- Fixed: A typo in the room name Ferenia - East Transport to Dairon has been changed from East Transport to Darion.
- Fixed: In Burenia - Teleport to Ghavoran, to open the Plasma Beam door from below, add requirement to have Plasma Beam. This becomes relevant with Separate Beam Behavior.
- Fixed: In Artaria - Teleport to Dairon, to enter the teleport itself using Wave Beam, add requirements to have Wide Beam and Door Lock Rando being disabled. The former becomes relevant with Separate Beam Behavior.
- Fixed: In Cataris - Kraid Area, when using Wave Beam to fight Kraid from behind, you now also need the rest of the rest of the requirements to fight Kraid.

### Metroid Prime

- Fixed: One-way elevator mode not able to generate
- Fixed: Doors openable underneath blast shields
- Fixed: Doors and Blast shields hurting the player with reflected shots
- Fixed: Starting items getting  ignored when starting in Connection Elevator to Deck Alpha
- Fixed: Skipping the cutscene in Connection Elevator to Deck Alpha also skips item loss
- Fixed: Doors in Omega Research not locking
- Fixed: Elite Control entry Barrier activating again
- Fixed: Hall of the Elders "New Path Opened" HUD Memo not appearing
- Fixed: Some unskippable cutscenes
- Fixed: Removed HUD Memos in Emergency Evacuation Area
- Fixed: Timing of Metroids in Metroid Quarantine A
- Fixed: Stuck camera in control tower
- Fixed: Timing of flying pirates in control tower
- Fixed: Echoes Unlimited Missiles model now appears larger
- Added: More Quality of life improvements over vanilla
  - Colorblind friendlier flamethrower model
  - Power Bombs now have a heat signature
  - Power Conduits activate even if only 1 of 3 wave particles hit
  - Main Quarry power conduit no longer reflects charged wave
  - Added lock to top door during Phazon Elite fight
  - Doors unlock from picking up the artifact item instead of the Phazon Elite dying

#### Logic Database

##### Chozo Ruins

- Added: Reverse Flaahgra in Sun Tower is now logical
- Added: Furnace E Tank Wall Boost Escape
- Added: Transport Access North Wallboost to Hive Totem from Elevator
- Added: Trigger Ghosts from Sun Tower Access without Bombs or Spider

##### Phazon Mines

- Added: Fungal Hall A now has Energy and Combat Logic
- Added: Fungal Hall A SJ Scan Dash Grapple Skip
- Added: Fungal Hall Access NSJ Bombless Escape to Fungal Hall A

##### Phendrana Drifts

- Changed: Phendrana Canyon Pickup NSJ Bombless Triple Boost Adjustments
- Changed: Control Tower Plasma Skip is now Beginner
- Added: Hunter Cave Bunny Hop to reach Hunter Cave Access from Lower Edge Tunnel
- Added: Hunter Cave Slope Jump to reach Chamber Access from Lake Tunnel

##### Tallon Overworld

- Added: Root Cave Climb NSJ Boost Strat

### Metroid Prime 2: Echoes

- Added: New cosmetic suit options. Please note that these suits require the experimental patcher to be enabled.
- Added: The internal game copy is automatically deleted when exporting a game fails in certain situations.

#### Logic Database

- Added: 307 videos to the logic database. see the [Video Directory]
(https://randovania.github.io/Metroid%20Prime%202%20Echoes/) for the full collection.

##### Temple Grounds

- Added:  NSJ Extended Dash (Expert) to cross Grand Windchamber through the middle platform.

##### Sky Temple Ground

- Removed: Phazon Grounds NSJ, No SA -> Invisibil Objects (Hypermode) or Movement (Expert) and Dark Visor. Doesn't exist.

##### Agon Wastes

- Added: NSJ Extended Dash (Advanced) to reach Temple Access Door in Mining Station A.

##### Sanctuary Fortress

- Added: Extended Dash (Expert) to reach the Scan Post in Watch Station Access from Main Gyro Chamber Door.
- Added: Extended Dash (Expert) to reach Main Gyro Chamber Door in Watch Station Access from the Scan Post Side.
- Added: Workers Path - Screw Attack from Z-Axis (Intermediate) now requires Bomb Space Jump (Intermediate) from Dynamo Works
- Added: Workers Path - Bomb Jump (Advanced) method added to reach cannon NSJ from landing platform

## [6.1.1] - 2023-08-07


- Changed: Improve performance significantly when opening a Multiworld session with long history.
- Changed: Slightly improve performance when opening game details.
- Fixed: The correct error is displayed when the incorrect password is provided for Multiworld Sessions.

### Metroid Dread

- Fixed: The progress bar when exporting no longer reaches 100% earlier than intended in some situations.
- Added: Racetime seeds can now be directly imported into Randovania

## [6.1.0] - 2023-08-02

- **Major** - Removed: Starting sessions is no longer necessary and has been removed as an option. It's now always possible to clear a generated game.
- Added: Importing permalinks and rdvgames in a multiworld session now creates new worlds if missing.
- Added: The Generation Order spoiler now has a field to filter it.
- Added: An "Export Game" button has been added to "Session and Connectivity" tab as a shortcut to export any of your worlds.
- Added: It's now possible to filter the history tab in a Multiworld session.
- Added: Add Ready checkbox for Multiworld sessions.
- Added: A new tool was added to the Pickup tab of Game Details that lets you quickly find in which worlds your pickups are.
- Added: The time a world last had any activity is now displayed in the Multiworld session.
- Added: A toggle for allowing anyone to claim worlds in a Multiworld session.
- Added: Sending pickups to an offline world now updates the auto tracker.
- Added: Warnings now show up in Multiworld sessions if you're not connected to any of your worlds.
- Changed: The popup when replacing a preset for a Multiworld Session now has the same features as the solo game interface.
- Changed: Text prompts now default to accepting when pressing enter.
- Changed: Reorganized the top menu bar. The Advanced menu is now called Preferences, with an Advanced sub-menu. Opening the Login window is now in the Open menu.
- Changed: The handling for presets that can't be loaded have been improved.
- Changed: Finishing a session is now called hiding a session, and now can be undone.
- Fixed: Multiworld now properly respects major/minor configuration of each world.
- Fixed: The generation order for multiworld session now correctly handles any kind of names.
- Fixed: Any buttons for changing presets or deleting worlds are properly disabled when a game is being generated.
- Fixed: Import rdvgames for games that uses certain features, like Sky Temple Keys on Bosses or Metroid DNA in Dread, now works properly.
- Fixed: Session Browser now properly sorts by creation date and user count. It also now properly defaults to showing recent sessions first.
- Fixed: Tracking another user's inventory now properly keeps working after a connection loss.
- Fixed: Sorting the session history and audit log now works properly.
- Fixed: In Multiworld session, the Claim world button is now properly disabled when you don't have permissions.
- Fixed: Changing a preset no longer causes it to lose its position in the tree.
- Removed: Connecting to Dolphin on Linux executable builds is now hidden on known situations that it doesn't work properly.

### Metroid Dread

- **Major** - Added: Multiworld support for Dread.
- Changed: Ryujinx (Legacy) is disabled when auto-tracker support is on, or in a multiworld.
- Fixed: Dairon - Navigation Station North can no longer be assigned a hint, which would then be replaced with DNA Hints.
- Added: A new auto-tracker layout featuring progressive items.
- Added: Custom shields now have alternate and more accessible models, which can be toggled per-shield in Cosmetic Options.

#### Logic Database

- Added: 2 videos to the database
- Added: Slide from right to left in Cataris - Total Recharge Station South.
- Added: Grapple Movement to get from Lower Door to Wide Beam Block Room to Upper Door in Artaria - EMMI Zone Hub.
- Added: Crossing the water gap in Ferenia EMMI Zone Exit East with just Bombs (Hypermode IBJ and DBJ) or Cross Bombs and a Slide Bomb Boost (currently Movement Advanced).
- Added: Use Speed Booster and Gravity Suit to escape Cataris - Kraid Arena after fighting Kraid.
- Added: Using Wall Jump to get past the Flash Shift gate in Burenia - Teleport to Ferenia.
- Changed: Make it possible to get to the Diffusion Beam location without Morph Ball.
- Fixed: Entering Hanubia Orange EMMI Introduction from the right now requires having beaten the Red Chozo.
- Fixed: The Pseudo Wave Beam in Burenia - Burenia Hub to Dairon now correctly requires Wide Beam.
- Fixed: Logic issues surrounding ending the Chain Reaction sequence in Artaria, aka the Vanilla Varia Suit area.
- Removed: In Cataris - Green EMMI Introduction, the advanced Pseudo Wave Beam to break the blob from below is removed.
- Removed: In Ghavoran - Blue EMMI Introduction, the trickless Ballspark to climb the room has been removed.

### Metroid Prime

- Added: Experimental Option - `Skippable` Cutscene Mode. Keeps all cutscenes in the game but makes it so they can be skipped with the START button
- Added: Experimental Option - `Competitive (Experimental)` Cutscene Mode Removes some cutscenes from the game which hinder the flow of competitive play. All others are skippable. This will eventually replace the existing Competitive implementation.
- Added: Introduction of non-critical fixes and improvements to the base game such as fixed sound effects and removed tutorial popups. Those wanting an untainted experience of the vanilla game may still do so at their own risk by activating "Legacy Mode". For technical description of what's changed, see [qol.jsonc](https://github.com/toasterparty/randomprime/blob/randovania/generated/json_data/qol.jsonc)
- Added: Completely overhauled how custom Blast Shields and Doors look
- Added: Morph Ball Bomb and Charge Beam door locks now use Blast Shields so that they only need to be opened once with that weapon
- Added: New "Gamecube" pickup model which acts as a placeholder for all non-nothing items without a suitable model which can be displayed natively
- Added: The "Hints" page in the "Game" window now lists the location of the Phazon Suit hint.
- Changed: Non-NTSC enemies now have their health reset to match NTSC 0-00
- Changed: Blast Shields are much more visible in dark rooms
- Fixed: Random Elevators settings should no longer have mismatches between the UI and the preset regarding which elevators are excluded.
- Fixed: HoTE statue door can now handle a blast shield cover
- Fixed: Old scan points lingering in Door Lock Rando
- Fixed: Door Lock Rando shields now make explosion sounds

#### Logic Database

- Added: 52 videos to logic database, bringing the total available via the [Video Directory](https://randovania.github.io/Metroid%20Prime/) to 276

##### Chozo Ruins

- Added: The Hall of the Elders Ghost Skip from Reflecting Pool Access to reach Crossway Access South, using advanced level tricks.
- Added: Knowledge (Intermediate) for reaching Elder Chamber without fighting the Chozo Ghost.
- Added: Main Plaza - Tree item OoB logic.
- Added: Crossway - Easier boost only method for item.
- Changed: Tower of Light - Reduced gravityless SJ slope jump to tower chamber to Beginner.
- Fixed: Ice Beam has been removed from the connection to Elder Chamber in Hall of the Elders.
- Fixed: The Door in Tower of Light Access that leads to Ruined Shrine is now a normal Door instead of a Wave Beam Door.
- Changed: Ruined Nursery Bombless Standables Logic Adjustments
- Added: Ruined Nursery Bombless w/ Boost strat
- Added: Training Chamber Ghost Skip

##### Phendrana Drifts

- Changed: Quarantine Cave - Various cleanup with Thardus fight logic. Reworked visor requirements. Added Missile strategy (allows Ice Beam only fight logically).
- Added: Added Quarantine Cave NSJ Scan Dash to Q-Mon Tunnel
- Added: Dash to Q Mon from Room Center with SJ
- Added: Reverse Thardus Skip Logic (Scan and Scanless)
- Added: Thardus Hop
- Changed: Ice Ruins West Baby Sheegoth Jump Damage Requirements and Trick Adjustments
- Added: Gravity Chamber Pickup (Missile) NSJ w/o Grapple/Plasma Dash Method and Bombu Method

##### Phazon Mines

- Added: Metroid Hop to reach Missile from Quarantine Access A
- Changed: Various Metroid Quarantine A logic adjustments
- Fixed: NSJ Phazon Processing Center having too few requirements

### Metroid Prime 2: Echoes

- Added: Tracker layout "Debug Info", which also shows details useful for investigating errors.
- Added: The Coin Chest model from multiplayer is now used for offworld items instead of the ETM model.
- Changed: The Power Beam and the Morph Ball now use the Coin Chest model when shuffled, instead of the ETM model.
- Added: 4 new joke hints in the pool.
- Fixed: The gate in Command Center now opens correctly when using the new patcher.
- Fixed: Doors in Venomous Pond can no longer become blast shields.
- Fixed: The door from Sacrificial Chamber Tunnel to Sacrificial Chamber has been excluded from door lock rando.
- Fixed: Random Elevators settings should no longer have mismatches between the UI and the preset regarding which elevators are excluded.

#### Logic Database

- Added: 4 videos to logic database, see the [Video Directory](https://randovania.github.io/Metroid%20Prime%202%20Echoes/) for the full collection

## [6.0.1] - 2023-07-04

- Added: Option for disabling crash reporting and monitoring.
- Added: In multiworld sessions, you're prevented from selecting a preset that is incompatible with multiworld.
- Added: In multiworld sessions, world names must now be unique.
- Changed: The Privacy Policy has been updated to mention crash reporting and monitoring.
- Changed: Tweaked the error reporting for generating and exporting games.
- Fixed: Importing permalinks and spoilers in multiworld no longer fails.
- Fixed: Generation order is no longer hidden when Door Lock is enabled with Types mode.
- Fixed: Pickups providing negative resources can now be sent in multiworld games.
- Fixed: The prompt for a session name no longer deletes spaces at the end, making it easier to split words.
- Fixed: In multiworld sessions, the copy permalink button is properly disabled before a game is available.

## [6.0.0] - 2023-07-03

- **Major** - Multiworld support has been significantly changed! New features include:
  *  Sessions now have Worlds instead of rows with users, and users can be associated with any number of Worlds.
     * This means it's now possible to play a Multiworld entirely solo.
  *  You can connect to one Dolphin and any number of Nintendont at the same time.
  *  Multiple sessions can be opened at the same time.
  *  A session window is no longer required to be kept open. As long as Randovania is connected to a game, the server communication works.
- Added: It's now possible to drag presets directly into the root of the presets.
- Added: The order you place presets when drag and dropping is now saved.
- Added: New command line arguments `--local-data` and `--user-data` to allow configuring where Randovania saves its data.
- Added: New Door Lock rando mode - Types. In this mode, every single door of a type is swapped with another type. Generation times should be fast and be compatible with multiworld.
- Added: Interface to customize preset description.
- Added: It's now possible to save rdvgame files for race games. This is not available for multiworld.
- Added: When editing a Pickup Node, there's now a button to find an unused pickup index.
- Added: When viewing the spoiler log in a Multiworld session, it will now display the names for each world rather than "Player 1", "Player 2", etc.
- Changed: Discord login is now performed via your browser, instead of the Discord client.
- Changed: Door Lock mode Two-way is now named Doors. The functionality is unchanged.
- Changed: Improved preset descriptions, making them significantly simpler.
- Changed: Some preset options which are not ready for wide consumption have been hidden by default. To show all preset options, please select `Advanced > Show Experimental Settings`.
- Changed: In the Data Visualizer, requirements are now displayed using a tree widget, which allows for collapsing the and/or blocks.
- Changed: Optimized the solver by allowing more resources as additional resources, allowing more actions to be skipped until the necessary resources are found.
- Changed: For Multiworld, it's now preferred to have an additional pickups than placing it in another player's game, when there's no locations left in your game.
- Changed: Randovania now internally uses the term `Region` for what used to be called a `World`. This is mostly an internal change.
- Changed: Connecting to Dolphin is now hidden on macOS, as it never was supported.
- Changed: Door Lock rando generation is now up to 50% faster.
- Fixed: Issue where the resolver didn't find the paths that lead to taking the least damage.
- Fixed: The resolver no longer allows events as additional requirements. This fixes a problem that could lead to an event locking itself.
- Fixed: The `database render-region-graph` command now works properly.

### Cave Story

- Nothing.

### Metroid Dread

- **Major** - Added: Random Starting Locations is now supported. This enables all Save Stations, Navigation Stations, and Map Stations as possible starting options.
- Added: New cosmetic option to display Randovania's area names on the HUD, either always or after room transitions.
- Added: Door Lock Randomizer can randomize doors to be weak to Ice Missile, Storm Missile, Diffusion Beam, Bombs, Cross Bombs, Power Bombs.
- Added: New option under "Game Modifications" to choose how inconsistencies in Raven Beak's damage resistance are handled.
- Added: Auto tracker is now supported via a new game connection choice.
- Added: Exporting now checks if the RomFS folder has some required files.
- Changed: The doors in Itorash are now excluded from being shuffled in Door Lock Randomizer.

#### Patcher Changes

- Added: Belated April Fools 2023 preset. Enables door rando by default, as well as some surprise changes to the item pool. Make sure to see what advice ADAM has to give!
- Changed: Pickups can be configured to take away some of an item instead of giving more (e.g. missile tanks could take away missiles when collected).
- Fixed: Using Morph Ball in Proto Emmi sequence no longer crashes the game.

#### Logic Database

- Added: Grapple Movement (Beginner) for going up the left side of Burenia - Main Hub Tower Middle.
- Added: Movement (Intermediate) and Water Bomb Jump (Intermediate) for getting out of the water at the same spot.
- Added: Grapple Movement (Beginner) for the Grapple only method of reaching the Missile Tank in Main Hub Tower Top.
- Added: Use Speed Booster to skip breaking the blob submerged in water in Artaria Early Cloak room, requires Speed Booster Conservation (Beginner).
- Added: Use Flash Shift to go right after getting the pickup in Artaria EMMI Zone Spinner.
- Added: Use Flash Shift and Slide Jump to go from Artaria White EMMMI Arena to the top door to EMMI Zone Spinner.
- Added: A new way to reach the tunnel in EMMI Hub Zone with Spider Magnet, Flash Shift and Single-wall Wall Jump (Advanced).
- Added: Use a Shinespark to climb up from Above Screw Attack Blocks in Burenia Main Hub Tower Bottom with only Gravity Suit.
- Added: Use a Shinespark to climb up from Alcove Across Grapple Block in Burenia Main Hub Tower Bottom with only Speed Booster using Speed Booster Conservation Beginner.
- Added: Use a Shinespark with Gravity Suit to reach Ammo Recharge South at the bottom of Burenia Gravity Suit Tower before the Destroy Gravity Suit Floor event.
- Added: Use Spin Boost And Gravity Suit with different trick strategies to cross the big gap in Burenia Main Hub Tower Middle.
- Added: Use a Shinespark with Gravity Suit to reach the Spider Magnet wall in Burenia Main Hub Tower Middle from the bottom of the room.
- Added: Climb up to the Charge Beam Door in Burenia Main Hub Tower Middle using Gravity Suit and Flash Shift.
- Added: Climb up from the Charge Beam Door in Burenia Main Hub Tower Middle using Gravity Suit, a Slide Jump, Spin Boost and a Wall Jump.
- Added: Allow using Shinesparks in Gravity Suit Tower by storing speed in the upper part of Gravity Suit Room, also when Door Lock rando is enabled.
- Added: Pseudo-Wave Beam to break the blob in Ferenia Wave Beam Tutorial, from the right.
- Added: Use Spider Magnet with Grapple Beam in Ghavoran Spider Magnet Elevator.
- Added: Use Speed Booster to get past the pool of water in Dairon Freezer before turning on the power.
- Added: Various trick alternatives to get past the pool of water in Dairon Freezer with Bomb Jumps.
- Added: Water Bomb Jump in Burenia Underneath Drogyga to get up to the left ledge with Normal Bomb, rated as Intermediate.
- Changed: Wall Jump from Flash Shift for reaching the left Dock to Main Hub Tower Top in Main Hub Tower Middle has been removed; it is now trickless.
- Changed: Wall Jump from Flash Shift for reaching the left Dock to Main Hub Tower Top in Main Hub Tower Middle has been removed; it is now trickless.
- Changed: Avoid treating Gravity Suit as a dangerous resource, by removing the "No Gravity Suit" constraint from the "Perform WBJ" template.
- Changed: Going through Artaria Lower Path to Cataris using Damage Boost no longer requires Morph Ball.
- Changed: Reduced the difficulty of the Wall Jump in Dairon Teleporter to Artaria, to reach the pickup from the teleporter, from Advanced to Intermediate.
- Changed: Using Wall Jump Advanced to climb across Moving Magnet Walls (Small) in Cataris, aka Adam Skip, now correctly requires Spider Magnet.
- Changed: The Upper Tunnel from Burenia Teleport to Ghavoran to Main Hub Tower Middle has been converted from a Morph Ball Tunnel to a Slide Tunnel. In order to use this tunnel with Slide, Gravity Suit is also required.
- Changed: In Burenia Teleport to Ghavoran, using Power Bombs to get back up from Early Gravity Speedboost Room now requires 2 ammo units of Power Bomb. The purpose is to account for using one unit on the way down in the first place.
- Changed: Water Bomb Jump in Artaria First Tutorial, after adding the water has been changed to Infinite Bomb Jump.
- Changed: Infinite Bomb Jump in Artaria Screw Attack Room to jump out of the water under the Recharge Station has been changed to Water Bomb Jump.
- Changed: Water Bomb Jump in Burenia Underneath Drogyga to get the pickup is now Beginner with Cross Bombs.
- Changed: Water Bomb Jump in Burenia Underneath Drogyga to get up to the left ledge with Cross Bomb is now Beginner.
- Changed: Bomb Jumping to the upper part of Ghavoran Map Station Access now requires Water Bomb Jump Intermediate with Normal Bomb and Beginner with Cross Bomb. This was previously trivial with both of those.
- Changed: Bomb Jumping to the upper part of Ghavoran EMMI Zone Exit Southeast with Cross Bombs is changed from trivial to Water Bomb Jump Intermediate.
- Changed: Bomb Jumping to the upper part of Ghavoran EMMI Zone Exit Southeast with Normal Bombs is changed from Infinite Bomb Jump Intermediate to both Water Bomb Jump Intermediate and Diagonal Bomb Jump Intermediate.
- Fixed: Correctly require breaking the blob in Burenia Teleport to Ghavoran to be able to go from Main Hub Tower Middle to Teleport to Ghavoran through the upper Tunnel.
- Fixed: Burenia Hub to Dairon Transport Blob from Below giving the wrong event resource.
- Removed: Use Cross Bombs to skip the blob submerged in water in Artaria Early Cloak room. The point of this connection is to skip breaking the blob, which is no longer dangerous when you have the Morph Ball.

### Metroid Prime

- Changed: Divided the "Other" tab into "Quality of Life" and "Chaos".
- Changed: QoL Game Breaking, QoL Cosmetic, QoL pickup scans, Varia-only Heat Protection and Deterministic RNG settings are now always enabled. A new chaos option "Legacy Mode" has been added as a catch-all replacement, including the PB Refill from 5.8.0.
- Changed: Pickups can be configured to take away some of an item instead of giving more (e.g. missile tanks could take away missiles when collected).
- Removed: One-Way door lock randomizer has been removed. This has actually been the case since 5.3.0!
- Fixed: The "Unlock Save Station doors" option should now correctly unlock them.

#### Logic Database

##### Chozo Ruins

- Changed: Reorganized Morph Ball pickup in Ruined Shrine to better fit database good practices.

### Metroid Prime 2: Echoes

- **Major** - Added: Door Lock randomizer has been added. Note that this feature requires enabling the new patcher.
- Added: New random elevators mode: Shuffle Regions. In this mode, we keep the game world consistent by shuffling the regions around Temple Grounds, and then changing the elevators to match. See [this map](randovania/data/gui_assets/echoes_elevator_map.png) for reference.
- Added: When the new patcher is enabled, Security Station B starts in the post-Dark Samus appearance. This change is supported by logic.
- Changed: Pickups can be configured to take away some of an item instead of giving more (e.g. missile tanks could take away missiles when collected).
- Changed: When the new patcher is enabled, some cosmetic effects are removed from Torvus Temple in an attempt to make it crash less.
- Changed: For Multiworld ISOs, the game name now mentions the session name and world name.
- Removed: The elevator sound effect removal is no longer an option and is now automatically enabled in the appropriate circumstances.
- Fixed: The progress bar when exporting a seed is now much more accurate.

#### Logic Database

- Fixed: Re-Added Vanilla Method to access Storage C to logic.
- Changed: Movement trick level for reaching the door to Security Station B from Bioenergy Production with a NSJ Screw jump extension from Advanced to Beginner.
- Changed: Combat/Scan Dash trick level for reaching the door to Security Station B from Bioenergy Production with a Scan Dash from Expert to Intermediate.
- Added: 142 videos to the logic database
- Added: Method to climb Forgotten Bridge with Jump Off Enemy (Advanced)
- Added: Scan Dash to grab the half pipe item in Dark Torvus Arena with Combat/Scan Dash (Intermediate)
- Added: Method to collect the pickup in Reactor Core using the top Rezbit, Bombs, Bomb Space Jump (Advanced), Standable Terrain (Advanced), Movement (Advanced), and Jump Off Enemies (Expert).
- Added: Method to reach the top cannon in Sanctuary Entrance using Bombs, Space Jump Boots, Bomb Space Jump (Advanced), and Standable Terrain (Advanced).
- Added: Method to collect the pickup in Abandoned Worksite using just Screw Attack, and Screw Attack into Tunnels/Openings (Advanced).
- Added: Method to collect the pickup in Bioenergy Production using Boost Ball, Spider Ball, Screw Attack, and Movement (Advanced).

## [5.8.0] - 2023-06-05

- Added: It's now possible to save rdvgame files for race games. This is not available for multiworld.
- Changed: Use the user's new discord display name instead of their username, for users that migrated.
- Fixed: Batch generation now properly prevents Windows from going to sleep.

### Metroid Prime

- Fixed: Generator unable to pass through one-way permanently locked doors such as the ones in uncrashed Frigate
- Fixed: Exporting games with both Door Lock Rando and Room Rando will now preserve both modifications
- Added: Missile Stations refill Power Bomb. In this version, this is always enabled.

#### Logic Database

- Added: 55 videos to logic database, bringing the total available via the [Video Directory](https://randovania.github.io/Metroid%20Prime/) to 224

##### Tallon Overworld

- Added: Biotech Research Area 1 - Easier gravityless NSJ method from room center to Deck Beta Security Hall
- Added: Root Cave - L-Jump method to reach upper area

#### Magmoor Caverns

- Added: Twin Fires Tunnel - Transport to Talon -> Twin Fires, NSJ & SJ dashes now require standable terrain

##### Phendrana Drifts

- Added: Hunter Cave - Lower Edge Tunnel -> Hunter Cave Access, NSJ requires a slope jump or bomb jump after the grapple point to reach the platform with the doors.
- Added: Hunter Cave - Hunter Cave Access -> Lower Edge Tunnell, NSJ requires an L-Jump to reach the platforms across the water without falling in. Added Gravity logic if falling in (matches Lake Tunnel -> Lower Edge Tunnel).

##### Phazon Mines

- Fixed: Fungal Hall B - Scan dash method now requires scan visor
- Fixed: Ventillation Shaft - Combat dash to climb room now requires door lock rando to be off

## [5.7.0] - 2023-05-05

- Added: Skip usual Door Lock randomizer logic when the only valid lock option is unlocked doors.
- Added: When major/minor mode is enabled, the count of majors and minors is also displayed next to how many items are the in the pool.
- Fixed: Unsupported features are now disallowed from use in Multiworld sessions.

### Cave Story

- Fixed: Exporting on Linux no longer fails due to Rest Area in Plantation using "lounge" instead of "Lounge".

### Metroid Dread

- Fixed: All pickups in the pool are now correctly assigned major or minor.

#### Logic Database

- Fixed: Experiment Z-57's pickup is now a major item location in Major/Minor split.

### Metroid Prime

- Added: Selecting an ISO that isn't for Metroid Prime is now explicitly refused when exporting.
- Fixed: All pickups in the pool are now correctly assigned major or minor.
- Fixed: Room Rando no longer overrides the results of Door Lock Rando when exporting.

#### Logic Database

- Fixed: The Artifact of Truth pickup is now a major location for Major/Minor split.

### Metroid Prime 2: Echoes

- Added: Selecting an ISO that isn't for Metroid Prime 2 is now explicitly refused when exporting.
- Fixed: Energy Tanks are now considered major items in Major/Minor split.

## [5.6.1] - 2023-04-??

- Nothing.

## [5.6.0] - 2023-04-02

- Added: Trick Details popup now lists the usages in each area.
- Added: Opening the Data Visualizer from the Trick Details while customizing a preset now automatically configured the trick filters based on the preset being edited.
- Changed: Setting trick filters in the Data Visualizer based on a preset now sets all tricks, even those at disabled.
- Changed: Optimize Solver by choosing actions in a smarter order. Prefer actions of types that are likely to progress th. Postpone dangerous actions. This should make the solver able to validate seeds where it previously timed out. Solving should in general be faster in general.
- Fixed: Solver bug that made it unable to detect dangerous actions, which could result in some possible seeds being considered impossible.
- Fixed: Searching for Multiworld sessions by name is no longer case sensitive.

### Metroid Prime 2: Echoes

#### Logic Database

- Added: Proper combat requirements for the Amorbis fight.
- Removed: Incorrect and improper connections to and from the Amorbis fight.

### Metroid Prime

#### Logic Database

- Added: 48 videos to logic database, bringing the total available via the [Video Directory](https://randovania.github.io/Metroid%20Prime/) 216

### Metroid Dread

#### Logic Database

- Added: Use Flash Shift and Spin Boost with Wall Jump (Beginner) in Burenia Main Hub Tower Bottom to reach the tunnel.
- Changed: The logic for Spin Boost Room in Ghavoran now requires either the template to fight the Chozo X or Highly Dangerous logic to climb out of the room.
- Changed: Simplified various database connections.
- Changed: All three kinds of Chozo X fights now consider Use Spin Boost a valid means of dodging.
- Fixed: Missile ammo requirement when fighting Chozo X with Storm Missile. The numbers were previously too high and the numbers with and without the combat trick were swapped.
- Fixed: Resolve bug with fighting the Twin Robots fights, where to fight them using only missiles for damage always required both the expert level combat trick and the 153 missiles that are intended for trickless.
- Fixed: Add missing fight requirement to fight the Chozo X in Elun when entering the arena from the left.
- Fixed: Add missing requirement to release the X before leaving Elun.

## [5.5.1] - 2023-02-28

- Added: Game Details now contains a tab describing all door locks, when Door Lock rando is enabled.
- Changed: Certain spoiler tabs in Game Details now only show up when relevant, such as Elevators spoiler only when elevators are shuffled.
- Changed: Generation Order in Game Details is now hidden when there's incompatible settings, such as Door Lock rando.
- Changed: A nicer error message is now given when generating with a preset with configuration errors, such as no starting locations.
- Changed: A nicer error message is now given when an error occurs when loading a game layout file.
- Fixed: Customizing an included preset should properly place the resulting preset nested to that preset.
- Fixed: Customizing a preset should no longer reset where it's been placed at.
- Fixed: Generated games now keep track of extra starting pickups instead of starting items, fixing some cases you'd start with the middle of a progressive chain.
- Fixed: Changing trick filters in the Data Visualizer no longer resets the selected connection.
- Fixed: Using trick filters in the Data Visualizer no longer unnecessarily expands templates or remove comments.
- Fixed: Using trick filters in the Data Visualizer now properly removes extra requirements when tricks are removed.
- Fixed: Hiding the pickup collection message now correctly works for other player's pickups in a multiworld.

### Metroid Prime

#### Patcher Changes

- Fixed: Several soft-locks and janky cutscenes when shuffling the Essence elevator
- Fixed: Research Lab Aether wall not breaking when approached from behind (QoL Game Breaking)
- Fixed: Watery Hall lore scan being replaced with QoL Scan Point text
- Fixed: Escape sequence counting up instead of down
- Fixed: Small Samus spawning in ship instead of on top
- Added: Ridley shorelines, biotech research 2, and exterior docking hangar actors now scale with boss size

#### Logic Database

##### Tallon Overworld

- Fixed: Landing Site - PAL SJF is now only logical if Dock Rando is disabled
- Added: Life Grove - Alternate method to skip Bombs and SJ (Scan Dash Expert) to reach item *Found by Vertigo*
- Added: Life Grove - Trick to skip wallboosts when also skipping SJ and Bombs *Found by Vertigo*

##### Chozo Ruins

- Changed: Main Plaza - Lowered Half-Pipe roll-in to Expert ([See Video](https://youtu.be/ne8ap0xa_UE))
- Changed: Ruined Shrine - Wave door to half-pipe item is now L-Jump instead of R-Jump
- Added: Hive Totem - Fight Skip Intermediate Combat Dash
- Added: Hive Totem - Fight Skip "TAS Walk" Advanced Movement+Knowledge
- Added: Crossway Access West - Advanced Standable Terrain (Skips Morph) *Found by toasterparty*

##### Magmoor Caverns

- Fixed: Twin Fires Tunnel - Combat dash is now only logical if Dock Rando is disabled
- Added: Monitor Station - NSJ Heat Run Expert *Found by JustinDM*
- Added: Twin Fires Tunnel - NSJ Bunny Hop Expert Movement *Found by JustinDM*

##### Phendrana Drifts

- Changed: Quarantine Cave - More detailed Thardus Fight requirements (e.g. Plasma Beam, PBs, Boost)
- Changed: Labs - More detailed combat requirements
- Added: Chozo Ice Temple - Expert NSJ Bombless Climb *Found by MeriKatt*
- Added: Quarantine Cave - Thardus Skip Hypermode Slope Jump *Found by JustinDM*
- Added: Quarantine Cave - Expert R-Jumps to skip grapple *Found by toasterparty*
- Added: Control Tower - SJ/DBJ/BSJ/Wallboost tricks(s) to skip fight both ways
- Added: Transport to Magmoor Caverns South - Alternate NSJ Spider Skip BSJ Advanced *Found by Cyberpod*

##### Phazon Mines

- Fixed: Mine Security Station - Starting Room/Elevator doesn't account for doors locking
- Fixed: Mine Security Station - Entering from Storage Depot A doesn't check for lowered barrier
- Fixed: Metroid Quarantine A - Wallboost doesn't require Spider Ball
- Added: Main Quarry - Intermediate Wallboost to skip Bombs for item
- Added: Main Quarry - Intermediate Knowledge+Movement to skip Bombs for item *Found by toasterparty*
- Added: Metroid Quarantine A - Advanced Dashes to skip PBs
- Added: Metroid Quarantine A - Alternate R-Jump from item to door
- Added: Metroid Quarantine A - NSJ Expert Dashes from item to door
- Added: Fungal Hall Access - NSJ Advanced BSJs *Found by JustinDM*

### Metroid Prime 2: Echoes

- Added: Updated A-Kul's scan with the 2022 Echoes Randomizer tournament winner.
- Added: When the experimental patcher is enabled, Dynamo Chamber and Trooper Security Station now start in post-layer change state.

### Metroid Dread

- **Major** - Added: Door Lock randomizer has been added. In this mode, the weapons needed to open doors in the game are also changed, with full support of our logic database.
- Added: A new cosmetic option for adding an in-game death counter to the HUD.
- Added: Exporting with a custom path now checks for conflicts with the input path.
- Fixed: Ryujinx no longer hangs when stopping emulation.

## [5.5.0] - Skipped

## [5.4.1] - 2023-02-16

- Added: Linux releases are now also published to Flathub.
- Fixed: Canceling the prompt from "View previous versions" no longer causes an error.

## [5.4.0] - 2023-02-06

- Added: Experimental generation setting for staggering the placement of selected pickups.
- Added: Experimental generation setting for removing redundant possible actions.
- Added: Automatic reporting of exceptions for the client, and monitoring for requests to the server.
- Added: New pixel icons for Prime 1 & 2 autotracker
- Added: New 8x3 layouts for all Prime 1 & 2 autotracker styles
- Fixed: The minor/major split setting is obeyed much more accurately by the generator.
- Fixed: Starting with ammo no longer causes all requirements for that ammo to be ignored.
- Fixed: The generator no longer attempts placing pickups based on alternatives to satisfied requirements, such as Missile Expansions for Quadraxis while already having Light Beam.
- Fixed: Minor typos in the UI are fixed.
- Fixed: Canceling certain actions will no longer cause the UI to react as if it were an error.
- Changed: Unsupported features are now restricted to dev builds.
- Changed: Requirements where different amount of the same item, such as both Missile = 5 and Missile = 1, are expected are now properly simplified.

  This results in certain pickup combinations no longer being considered for placement in the generator, such as Sunburst for unlocking the Industrial Site from behind.

### Metroid Prime

- Changed: All included presets now have "Unlocked Save Station doors" enabled.
- Changed: "Unlocked Save Station doors" no longer remove the lock in Chozo Ruins - Save Station 3.

#### Patcher Changes

- Added: CGC Tournament Winners to Artifact Temple lore scan
- Fixed: Chapel IS giving the player lightshow on 2nd pass
- Fixed: Items in every room incompatibility with shuffled essence elevator
- Changed: Always apply Elite Quarters item softlock patch regardless of cutscene skip mode

#### Logic Database

- Fixed: Collecting the Missile Expansion in Burn Dome before the fight no longer causes the generation to fail.

### Metroid Prime 2: Echoes

- Changed: Inverted Aether is now an unsupported feature.

### Metroid Dread

- Fixed: Energy Parts are now considered minor items, and Missile+ Tanks are now considered major items.

#### Patcher Changes

- Changed: Main Power Bomb has a different color than Power Bomb tanks
- Changed: Cutscene in Hanubia - Tank Room was removed because it teleports the player to the lower section, which can softlock the player
- Fixed: You now retain Drogyga's and Corpius's item if you reload checkpoint after defeating them. This eliminates a way of rendering a seed impossible to complete.

#### Logic Database

- Added: New trick "Flash Shift Skip" to account for skipping Flash Shift gates.
- Added: Traverse to the bottom of Ferenia: Space Jump Room Access with some more options.
- Added: Pseudo-Wave Beam (Beginner) for the two blobs in Cataris - Teleport to Dairon.
- Added: Water Bomb Jump to reach the item in Cataris - Teleport to Dairon without Gravity Suit.
- Added: Flash Shift (Intermediate), Morph Ball (Intermediate), and Spin Boost (Beginner) wall jumps for climbing up Experiment Z-57's arena.
- Added: Spin Boost and Slide Jump (Beginner) for climbing the upper part of Experiment Z-57's room.
- Added: Speed Booster Conservation (Intermediate) for climbing to either the top platform or Double Obsydomithon Room in Cataris - Teleport to Artaria (Blue).
- Added: Grapple Movement (Beginner) to climb Cataris - Moving Magnet Walls (Tall).
- Added: Flash Shift (Intermediate), Morph Ball (Advanced), and Spin Boost with Spider Magnet wall jumps to climb Cataris - Moving Magnet Walls (Tall).
- Added: Speed Booster Conservation (Beginner) to collect the lower item in Cataris - Teleport to Ghavoran without Gravity Suit.
- Added: Damage Boost (Intermediate) for reaching the teleport in Cataris - Teleport to Ghavoran with Spider Magnet.
- Added: "Adam Skip" added to logic as Wall Jump (Advanced) in Cataris - Moving Magnet Walls (Small).
- Added: Space Jump method of Cross Bomb Skip (Hypermode) to skip needing Speed for the item in Cataris - EMMI Zone Item Tunnel.
- Added: Spin Boost Movement (Intermediate) and Speed Booster Conservation (Beginner) for getting up Hanubia - Central Unit without Space Jump or Infinite Bomb Jump.
- Added: Spin Boost method to climb Hanubia - Escape Room 3.
- Added: Morph Ball Single-Wall Wall Jumps to get to the Nav Station in Itorash - Transport to Hanubia.
- Added: Flash Shift Skip (Intermediate) with Bombs to skip the Flash Shift gate in Teleport to Ferenia.
- Added: Aim Down Clips (Intermediate/Advanced) to go to and from Storm Missile Gate Room without Morph Ball.
- Added: Shine Sink Clip/Aim Down Clip (Intermediate) and Speed Booster Conservation (Advanced) to reach the bottom of Teleport to Ghavoran from the top level.
- Added: Aim Down Clip (Expert) to reach the blobs in Gravity Suit Tower from the top level.
- Added: Aim Down Clip (Intermediate) in Main Hub Tower Middle to Main Hub Tower Bottom.
- Added: Shine Sink Clip/Aim Down Clip (Intermediate) in Gravity Suit room top door to bottom door.
- Added: Climb Golzuna Tower using Spin Boost and Flash Shift using Wall Jump (Intermediate).
- Added: Movement (Intermediate), Simple IBJ, or Spin Boost to reach top tunnel in Vertical Bomb Maze.
- Added: Flash Shift Skip (Beginner) in Purple EMMI Introduction; (Intermediate) with normal bombs.
- Added: Moving from Ferenia - Transport to Ghavoran to Pitfall Puzzle Room with Spin Boost, Flash Shift, or Speed Booster.
- Added: Using Normal Bomb Jump with a Cross Bomb at the top, for sideways movement, to reach the item in Artaria Proto EMMI Introduction.
- Changed: Increased difficulty of Flash Shift Wall Jump to reach the Raven Beak elevator from Intermediate to Advanced.
- Changed: Simplified many room nodes and connections.
- Changed: Shine Sink Clip in Main Hub Tower Middle to Main Hub Tower Bottom is now Intermediate (from Expert).
- Changed: Using Flash Shift to collect the fan pickup in Burenia Hub to Dairon is now Advanced (from Beginner).
- Changed: All three fan skips are now classified as Movement instead of Infinite Bomb Jump.
- Changed: Convert most of the harder IBJ instances to new Diagonal Bomb Jump trick.
- Changed: Increase difficulty of the few harder IBJs that weren't changed to Diagonal Bomb Jumps. This should better reflect the fact that Intermediate IBJ is applied for performing Simple IBJ with Normal Bombs.
- Fixed: Correctly require Morph Ball in all cases where Power Bombs are used.
- Fixed: Replace some instances of Beginner Infinite Bomb Jump in Ferenia with the Simple Infinite Bomb Jump template. This ensures that the missing bomb or cross bomb item is required.
- Fixed: Reaching the upper tunnel in Ferenia - Speedboost Slopes Maze properly accounts for the ability to destroy the beamblocks using Wave Beam, Diffusion Beam, explosives, or Movement (Beginner)
- Fixed: Usage of Infinite Bomb Jump in Ferenia Separate Tunnels Room now correctly requires the respective Bomb type. The trick is now set at different difficulty depending on which bomb type is being used.
- Removed: Infinite Bomb Jump for reaching Wave Beam Tutorial from the cold rooms.
- Removed: Shinespark in Ghavoran Total Recharge Station North. This one requires either short boost or charging speed in the room to the left. Removing this for now.

## [5.3.0] - 2023-01-05

- Added: You can now open a tracker for other player's inventories in a multiworld session.
- Changed: LogbookNodes are now called HintNodes.

### Metroid Prime

#### Patcher Changes

- Fixed: Spring ball has been nerfed to prevent abusing steep terrain marked as standable.
- Fixed: Spring ball cooldown is now properly reset when morphing/unmorphing.
- Fixed: Vanilla blast shields not being removed in door lock randomizer.

### Metroid Prime 2: Echoes

- Changed: The Auto Tracker icon for Spider Ball now uses the Dark Suit model instead of the Prime 1 model.

#### Logic Database

- Changed: Sand Processing - Screw Attack clip to access the halfpipe from Main Reactor side without Missiles is now Intermediate and without Space Jump (from Expert).
- Fixed: Main Gyro now properly accounts for solving the puzzles.

### Metroid Dread

#### Patcher Changes

- Fixed: Incorrect color during animation of killing an EMMI.

#### Logic Database

- Added: Climbing Z-57 Arena with Spin Boost and Ice Missiles (Beginner).
- Changed: Major/Minor Item Location Updates: Energy Tanks -> Major, Energy Parts -> Minor, Drogyga -> Major, Missile+ Tanks -> Major
- Removed: Water Bomb Jump in Ghavoran - Map Station Access Secret.

## [5.2.1] - 2022-12-01

- Fixed: Exporting Metroid Prime 2 when converting Metroid Prime models now works.
- Fixed: Experimental Metroid Prime 2 patcher no longer errors with some settings.

## [5.2.0] - 2022-12-01

- Added: Help -> Dependencies window, to see all dependencies included in Randovania, including their versions and licenses.
- Added: A warning is now displayed when using presets with unsupported features enabled. These features are not present in the UI.
- Added: When the generated game fails due to the solver, you're now offered to retry, cancel or keep the generated game.
- Changed: Experimental games are no longer available on stable versions.
- Fixed: Solver debug now contains previously missing rollback instances.

### Cave Story

- Nothing.

### Metroid Dread

- Added: The Power Beam tiles in the Artaria EMMI Zone Speed Boost puzzle have been changed to Speed Boost tiles to prevent softlocks.
- Added: Entering Golzuna's arena without releasing the X displays a message explaining why the boss won't spawn.
- Added: All doors locked while fighting an EMMI now unlock immediately upon defeating it.
- Changed: Exporting for Ryujinx now also utilizes the Dread Depackager, for a smaller mod size. This requires an up to date Ryujinx.
- Fixed: You now retain Kraid's item if you reload checkpoint after defeating him. This eliminates a way of rendering a seed impossible to complete.

#### Logic Database

- Added: New Highly Dangerous Logic setting for enabling situations that may be unrecoverable upon saving.
- Added: Cross Bomb alternative for crossing Flash Gates.
- Added: Pseudo-wave beam trick for destroying the bottom blob in Cataris' Central Unit Access.
- Added: Traversal through Ghavoran Total Recharge Station North without Morph Ball, before pulling the grapple block, by destroying the left Enky.
- Changed: Cataris' Thermal Device Room North now forces picking the Energy Tank pickup and the Magnet Wall Thermal Device event before going to the Final Thermal Device, or uses Highly Dangerous Logic.
- Changed: Removed the Cataris EMMI Zone Door Trigger event now that the door remains unsealed.
- Fixed: Going to the red teleporter in Cataris no longer forces needing to use bombs.

### Metroid Prime

- Fixed: The infinite scanning bug has been fixed.

### Metroid Prime 2: Echoes

- Added: A new experimental option, Inverted Aether. In this mode, it's the Light Aether atmosphere that is dangerous! All safe zones are moved to Light Aether, but that's not enough so it's still extremely dangerous. This mode has no logic.

#### Logic Database

- Added: Intermediate Slope Jump and Intermediate Wall Boost to get next to the pickup in Communication Area.
- Added: Beginner Movement for crossing Hall of Combat Mastery from the Portal Side with NSJ Screw Attack after the tunnel is destroyed.
- Changed: Standable Terrain to reach the upper Command Center Access door in Central Mining Station with Space Jump and Screw Attack has had its difficulty decreased from Intermediate to Beginner.

## [5.1.0] - 2022-10-01

- Added: You can now view past versions of the presets and revert your preset to it.
- Added: A Playthrough tab where you can run the validator has been added to the Game Details window.
- Added: Deleting a preset now has a confirmation dialog.
- Added: A development mode for permalinks, to help investigate issues.
- Changed: Discord slash command for FAQ has better usability on mobile.
- Changed: The parent for a preset is now stored in your preferences, instead of in the preset itself.
- Fixed: The solver can no longer consider collecting a location a requirement to collecting itself. This is a regression from 4.3.0.

### Discord Bot

- Added: `/website` command that gives instructions to where Randovania's website is.
- Changed: `/randovania-faq` is now just `/faq`.
- Changed: `/database-inspect` is now just `/database`.

### Cave Story

- Nothing.

### Metroid Dread

- Fixed: The target DNA count is no longer limited to 6 when modifying an existing preset, or changing tabs.
- Fixed: Exporting multiple games at once is not properly prevented with an error message. It was never possible and fail in unclear ways.

#### Logic Database

- Added: Event in Underlava Puzzle Room 2 for breaking the speed blocks so that going between the two parts can be accounted for
- Added: Event for the trigger that reopens the door to Central Unit Access, allowing it logical to go back through
- Added: Other various methods of going through rooms
- Added: New Diffusion Abuse trick for pushing Wide Beam blocks and activating the lava buttons in Cataris.
- Added: Cross Bomb Skip (Advanced) for Dairon's Cross Bomb Puzzle Room item
- Added: Power Bombs method for the Speed Booster Conservation for Dairon's Cross Bomb Puzzle Room item
- Changed: Separated the First Tunnel Blob event into two to account for Diffusion/Wave not needing to be in the tunnel
- Changed: Deleted some unnecessary tile nodes
- Changed: Various instances of Wall Jump (Beginner) to trivial
- Changed: Some Grapple options to include Grapple Movement
- Changed: Some Movement tricks to Climb Sloped Tunnels
- Changed: Some Movement tricks to Skip Cross Bomb
- Changed: Rotating the spinner in Ghavoran - Flipper Room now requires either pulling the grapple block in Right Entrance, or activating the Freezer in Dairon.
- Changed: Allow pickup in Ghavoran Elun Transport Access by charging speed via navigation room
- Changed: Help solver by adding Morph Ball requirment on connections to event to flip the spinner in Ghavoran Flipper Room
- Changed: Shooting occluded objects requires at least Intermediate Knowledge
- Fixed: Accounted for whether the player could have Varia or not when trudging through lava
- Fixed: Accounted for the upper parts of Thermal Device Room North being heated without pressing the lava button
- Fixed: Ghavoran Orange backdoor properly connects to Above Pulse Radar
- Fixed: Purple EMMI Arena properly accounting for Gravity Suit to climb the tower.
- Fixed: Ferenia - Space Jump Room Access properly requires a way of destroying the blocks to get to the lower door.
- Changed: Collecting the item in Burenia - Underneath Drogyga before flooding the room by defeating Drogyga now requires Highly Dangerous Logic to be enabled.

### Metroid Prime

- Fixed: Shuffle Item Position is now properly randomized, along with other things shuffled patcher-side.
- Added: You may now force all Save Station doors to be blue, improving QOL for both random start and door lock rando.

### Metroid Prime 2: Echoes

- Fixed: Exporting multiple games at once is not properly prevented with an error message. It was never possible and fail in unclear ways.
- Added: The winners of the Cross-Game Cup have been added to A-Kul's scan.

## [5.0.2] - 2022-09-19

### Metroid Dread

- Fixed: Exporting Metroid Dread games on the Linux builds no longer causes an error.
- Added: FAQ entry about Speed Booster/Phantom Cloak/Storm Missile not working.
- Added: FAQ entry about Golzuna and Experiment Z-57 spawn conditions.
- Added: FAQ entry about the Wide Beam door in Dairon - Teleport to Cataris.

## [5.0.1] - 2022-09-12

- Fixed: The README and front page now lists Metroid Dread as a supported game.

### Metroid Dread

- Fixed: The differences tab no longer mentions Kraid and Corpius checkpoints being removed, as that's not a thing.
- Fixed: Missing credits in Randovania itself for SkyTheLucario's new map icons.

## [5.0.0] - 2022-09-10

- **Major** - Added: Metroid Dread has been added with full single-player support.
- **Major** - Added: An installer is now provided for Windows. With it rdvgame files are associated to open with Randovania, for ease of use. A shortcut for opening just the auto tracker is also provided.
- **Major** - Changed: The UI has been significantly revamped, with each game having their own section and an easy to use selector.
- Changed: The multi-pickup placement, using the new weighting, is now the default mode. The old behavior has been removed.
- Changed: Error messages when a permalink is incompatible have been improved with more details.
- Changed: The Customize Preset dialog now creates each tab as you click then. This means the dialog is now faster to first open, but there's a short delay when opening certain tabs.
- Changed: Progressive items now have their proper count as the simplified shuffled option.
- Fixed: Hints can now once again be placed during generation.
- Fixed: Exceptions when exporting a game now use the improved error dialog.
- Fixed: Gracefully handle unsupported old versions of the preferences file.
- Fixed: Excluding all copies of a progressive item, or the non-progressive equivalent, no longer hides them from the editor.
- Fixed: Changing the selected backend while it's being used should no longer cause issues.
- Fixed: Unexpected exceptions during generation now properly display an error message.
- Fixed: Trick usage in preset summary now ignores tricks that are hidden from the UI.
- Fixed: /database-inspect command no longer shows EventPickup nodes.
- Fixed: Data Editor is now correctly named Data Editor instead of Data Visualizer.

### Cave Story

- The hints fix affects Cave Story.

### Metroid Prime

- **Major** - Added: Enemy Attribute Rando. Enemy stat values such as speed and scale can be randomized within a range you specify.

### Metroid Prime 2: Echoes

- The hints fix affects Metroid Prime 2: Echoes.

## [4.5.1] - 2022-08-03

- Fixed: The History and Audit Log are now properly updated when joining a game session.
- Fixed: Your connection state is properly updated when joining a game session.

## [4.5.0] - 2022-08-01

- Added: Preferences are now saved separately for each version. This means newer Randovania versions don't break the preferences of older versions.
- Added: Exporting presets now fills in default file name.
- Added: Logging messages when receiving events from the server.
- Changed: Internal changes to server for hopefully less expired sessions.
- Fixed: The discord bot no longer includes the lock nodes.

### Cave Story

- Nothing.

#### Patcher Changes

- Nothing.

#### Logic Database

- Nothing.

### Metroid Prime

- **Major** - Added: Door lock rando. Door locks can now be randomized, with many options to fine-tune your experience. This feature is incompatible with multiworld.
- **Major** - Added: Option to show icons on the map for each uncollected item in the game under "Customize Cosmetic Options..."

#### Patcher Changes

- Fixed: Exporting with `QoL Cosmetic` disabled
- Fixed: Zoid's deadname appearing in credits
- Changed: Patches now consume fewer layers on average

#### Logic Database

- Fixed: Phazon Mining Tunnel now accounts only for Bombs when coming from Fungal Hall B
- Fixed: The Central Dynamo drone event is now accounted for to go through Dynamo Access
- Added: Beginner Wall Boost to lock onto the spider track in Metroid Quarantine A
- Added: Advancing through rooms containing Trooper Pirates now requires either the proper beam(s), basic defensive capabilities (varies slightly by room), or Combat (Intermediate) where appropriate
- Added: Advancing through rooms containing Scatter Bombus now requires Morph Ball, Wave Beam, Movement tricks, or basic defensive capabilities

### Metroid Prime 2: Echoes

- Nothing.

#### Patcher Changes

- Nothing.

#### Logic Database

- Nothing.

## [4.4.2] - 2022-06-05

- Fixed: Generating multiworld games where one Prime 1 player has item in every room while another Prime 1 player doesn't now works properly.
- Fixed: It's no longer possible to configure more than 99 shuffled copies of a major item, as that causes errors.
- Fixed: Using a trick to break a door lock is now properly displayed in the UI.
- Fixed: The description for expansions now mention they can be logical with multi-pickup placement.
- Fixed: The change log tab no longer causes the window to have absurd sizes on macOS.
- Removed: The broken option for enabling required mains for Metroid Prime 1. It was non-functional and incorrectly displayed.

## [4.4.1] - 2022-06-04

- **Major** - Added: When using multi-pickup placement, expansions are now considered for logic.
- Added: New experimental option for a different algorithm for how the generator weights locations for multi-pickup placement.
- Added: "Generate Game" tab now remembers which games and presets were expanded or collapsed.
- Added: The Game Session Window now has a counter for how many pickups it's currently trying to send to the server.
- Changed: Considerable more effort is made to keep hints relevant if there isn't enough things to be hinted in a game.
- Changed: Reduced the lag you get the first time you open the Games tab.
- Changed: Optimized the game generation. As example, Echoes' Starter Preset is 45% faster.
- Changed: Optimized the game validation. As example, Echoes' Starter Preset is 91% faster.
- Changed: The algorithm for how locations lose value over generation has changed. This should have bigger impact in big multiworlds.
- Changed: It's now possible to login again directly in the Game Session Window.
- Removed: The server and discord bot are entirely removed from the distributed executables, reducing its size.
- Removed: Metroid Dread is no longer available in releases, as it was never intended to be considered stable.
- Removed: All auto trackers based on pixel art style were removed by request of their artist.
- Fixed: The "Spoiler: Pickups" tab no longer shows locations that aren't present in the given preset.
- Fixed: The Game Session Window now better handles getting disconnected from the server.

### Cave Story

- Fixed: Hint Locations tab in Help no longer has an empty column named "2".

#### Patcher Changes

- Nothing.

#### Logic Database

- Nothing.

### Metroid Prime

- Added: "Cosmetic" option to force Fusion Suit
- Changed: Converting models from Echoes now always needs to be provided with an ISO.

#### Patcher Changes

- **Major** - Added: Models for Echoes' translators and split beam ammo are now also converted to Prime.
- Fixed: Spawning in Elite Quarters after killing OP no longer spawns the player OoB
- Fixed: Ridley boss random size on PAL/NTSC-J and Trilogy
- Fixed: Many rooms which, when submerged, the water box would be misaligned with the bounding box
- Fixed: Certain rooms where item position randomizer biased towards one side or OoB entirely
- Added: Results screen now shows Randovania version and seed hash

#### Logic Database

- Fixed: Gravityless SJ strat for Cargo Freight Lift to Deck Gamma is no longer dangerous
- Fixed: Main Plaza NSJ Grapple Ledge dash now correctly uses the Wasp damage boost method
- Fixed: Hall of the Elders Boost IUJ typos- BSJ is now IUJ and Combat is now Combat/Scan Dash
- Added: Thardus is now logical if you only have Thermal Visor with the Invisible Objects trick set to Intermediate
- Added: Flaghra now accounts for defeating it both before and after triggering the fight
- Added: Method to reach Main Quarry's crane platform with just Grapple Beam and Beginner Movement
- Added: Method to reach Main Quarry's crane platform with Expert Wall Boosts and Slope Jumps
- Added: Method of getting Crossway with only Boost Ball and Xxpert Movement
- Added: Method of climbing Connection Elevator to Deck Beta gravityless NSJ with Advanced Bomb Jump and Expert Slope Jump
- Added: NSJ/bombless strat of getting Gathering Hall's item with a Hypermode dash
- Added: Method of getting Crossway item with Advanced Bomb Jump and Expert BSJ, Scan Dash, and Standable Terrain
- Added: Method of climbing Reflecting Pool using the Stone Toad's wacky physics as Advanced Movement
- Added: Gravityless NSJ method of leaving Gravity Chamber with Advanced Wall Boost and Expert Slope Jumps and Underwater Movement
- Changed: Increased Elite Quarters BSJ to Advanced
- Changed: Increase lower Great Tree Hall Wall Boost to Hypermode
- Changed: Chozo Ruins Save Station 3 boostless/bombless strat to go through the tunnel has had its difficulty decreased to Advanced Movement and Intermediate Standable Terrain
- Changed: Hive Totem NSJ Slope Jump now uses Beginner Underwater Movement
- Changed: Monitor Station dash to Warrior Shrine is now Beginner with SJ

### Metroid Prime 2: Echoes

- Nothing.

#### Patcher Changes

- Nothing.

#### Logic Database

- Nothing.

## [4.4.0] - Not released

This release was skipped.

## [4.3.2] - 2022-05-13

### Metroid Prime

- Fixed: Lightshow during Chapel IS after Chapel item has been obtained and room has been reloaded

### Metroid Prime 2: Echoes

- Fixed: Significantly reduced lag spikes when loading a room containing Prime1 models.

## [4.3.1] - 2022-05-08

- Added: Phazon Suit hints are now included in the preset description.
- Fixed: Exporting Prime 1 games that have no Phazon Suit no longer fails if it's configured to have a hint.

## [4.3.0] - 2022-05-01

- Added: Destroying door locks is now properly tracked. In Echoes, this means removing a door lock from the back allows for logical access to where you were.
- Added: In Data Visualizer, it's now possible to set tricks to a certain level and simplify all visible connections based on that.
- Fixed: Maximum values for certain preset fields, such as Energy Tank capacity and Superheated Room Probability, can now properly be used.
- Fixed: A race condition with Randovania connected to Nintendont, where Randovania could incorrectly assume the game was idle if memory was read while it was executing the last sent task.
- Fixed: The map tracker now properly handles when multiple nodes gives the same resource/event.
- Changed: Online game list by default only shows 100 sessions, for performance reasons. Press "Refresh" to get all.

### Cave Story

- Nothing.

#### Patcher Changes

- Nothing.

#### Logic Database

- Nothing.

### Metroid Prime

- Added: Option to specify hint for Phazon Suit in Impact Crater (default=Show only area name)
- Added: April Fools Preset
- Added: Map images are now generated and written in the same folder as output ISO when generating room rando seeds and exporting them with spoilers enabled.
- Fixed: Random Superheated, Random Submerged and Dangerous Gravity Suit logic now trigger dialog warning in Multiword sessions
- Fixed: Adjusted min/max boss sizes to prevent softlocks
- Fixed: Default setting for screen Y offset now works
- Changed: The "Items in Every Room" Chaos Option now uses items from the Randovania pool (shows n/293 items when enabled). This means multiworld items can now appear at extra locations, and item text is now consistent with the rest of item placement.
- Changed: Two-way room rando now ensures that all rooms are part of the same network

#### Patcher Changes

- Fixed: Specifying custom heat-damage-per-second now properly affects non-vanilla superheated rooms
- Fixed: Some akward cutscene timing when playing skipped cutscenes in realtime
- Added: Random boss sizes now affects Flaahgra, Plated Beetle and Cloaked Drone
- Changed: Random boss sizes now affects bosses in cutscenes, additionally Omega Pirate's armor plates now scale properly
- Changed: When creating a new save file, the default selection is now "Normal" to help prevent accidentally starting the game on Hard mode
- Changed: Artifacts which do have no need to be collected are removed from the logbook

##### Room Rando
- Added: Include Square Frigate doors and morph ball tunnels during randomization
- Fixed: Crash when opening the map near certain rooms
- Fixed: Crashes due to two large rooms being connected.
- Fixed: Crash when rolling through some doors in morph ball
- Fixed: Central Dynamo reposition soft-lock
- Fixed: Inability to scan vertical doors
- Fixed: Incompatability with "No Doors" + "Room Rando"
- Changed: The door immediately behind the player is unlocked when teleporting to a new room. This gives the player one chance to backtrack before commiting to the warp.

#### Logic Database

- Nothing.

### Metroid Prime 2: Echoes

- Added: Preset descriptions now list custom beam ammo configuration.
- Changed: Optimized how long it takes to export a game that uses Prime 1 models.

#### Patcher Changes

- Nothing.

#### Logic Database

- Nothing.

## [4.2.1] - 2022-04-01

- Fixed: Popup for new changes fixed.

## [4.2.0] - 2022-04-01

- Added: Experimental option to force first progression to be local.
- Added: New pixel icons for the auto tracker.
- Changed: Standard tracker layouts for Prime, Echoes and Corruption now include a few more items.
- Changed: Auto tracker game icons for Echoes beams now use the HUD icons instead of the pickup models.
- Changed: Update to Qt 6.
- Changed: The import preset menu in game sessions now has the presets of a game sorted by name, with the default presets on top.
- Fixed: Randovania no longer hangs on start if there's a loop in the hierarchy of presets.
- Fixed: Generation no longer fails when one player has no pickups assigned during logic.

### Cave Story

- Nothing.

#### Patcher Changes

- Nothing.

#### Logic Database

- Nothing.

### Metroid Prime

- **Major** - Added: In multiworld, pickups from an Echoes player now uses the correct model from Echoes.
- **Major** - Added: **April Fool's Day Special!** New game modification category "Chaos Options" in "Other" tab. Chaos options are patcher-side only, and thus are not accounted for by the seed generator logic.
    - Enable Large Samus
    - Random Boss Sizes
    - Remove Doors
    - Random Superheated Rooms
    - Random Submerged Rooms
    - One-way Room Rando
- Added: Deterministic Maze RNG option for fairer racing
- Fixed: Echoes Combat Visor placed in a Prime player's world now uses the new Combat Visor model.
- Fixed: Deterministic Incinerator Drone RNG setting staying on even when checkbox was unchecked.

#### Patcher Changes

- Fixed: Soft-lock in Artifact Temple with Major Cutscene skips (players could leave during ghost cutscene and abort the layer change)
- Fixed: Items Anywhere could delete Artifact hints in rare cases
- Changed: Updated [Quality of Life documentation](https://github.com/toasterparty/randomprime/blob/randovania/doc/quality_of_life.md)
- Changed: Nerfed "Items in Every Room" (Extra items more likely to be missiles)

#### Logic Database

- Nothing.

### Metroid Prime 2: Echoes

- **Major** - Added: In multiworld, pickups from a Prime player now uses the correct model from Prime.

#### Patcher Changes

- Nothing.

#### Logic Database

- Nothing.

## [4.1.1] - 2022-03-12

- Added: The game details window now displays the Randovania version the game was generated with.
- Added: You can now import a game layout/spoiler file in multiworld sessions.
- Changed: A popup shows up while waiting for the game session list.
- Fixed: The error message when the client is incompatible is now properly displayed.
- Fixed: Player inventory is now properly sent to the server in multiworld sessions.


### Metroid Prime

#### Patcher Changes

- Fixed: Scan visor and X-Ray not displaying properly after taking an elevator when combat visor is shuffled.
- Fixed: Some users receiving OS error when exporting ISO with non-vanilla suit colors.


## [4.1.0] - 2022-03-01

- Added: /randovania-faq command was added to the Discord bot, which sends FAQ messages.
- Added: Randovania now checks if the entire database is strongly connected, allowing for manual exceptions.
- Added: You can now configure the priority given to each major item. Higher values are more likely show up earlier in the progression chain.
- Added: Generation failures now have a lot more details on what was missing for progression, facilitating finding issues with your preset.
- Added: The item pool screen now explicitly tells you expansions are not used for logic.
- Added: Implemented support for changing the title for a game session.
- Added: A button for duplicating a session, including the generated game and all rows.
- Added: Multiworld sessions can now be generated without spoilers.
- Added: Preset descriptions now include if some item has a different number of copies shuffled.
- Changed: Multiworld damage logic incompatibility warning now displays every time.
- Changed: On generation failure, a count of how many nodes are accessible is now displayed.
- Changed: Data Editor now lets you save non-experimental databases with integrity errors.
- Changed: Most command line arguments have been renamed.
- Changed: Simplified the item pool tab, with the usual case now having only a single line per item.
- Changed: Improved the text for quantities for ammo in the item pool tab.
- Changed: Experimental games are only shown in the menu if the option for experimental games is enabled.
- Changed: Only session admins are allowed to copy the permalink of a session.
- Changed: Modified how ConfigurableNodes (In Echoes, the Translator Gates) are handled in logic. This should have no visual differences, other than speeding up generation.
- Changed: Great internal changes were done to how hints are applied to the game. This should have no visible impact.
- Changed: The UI for 1HP Mode now only shows up for Echoes.
- Fixed: Map Tracker now properly handles multiple copies of pickups in all cases.
- Removed: The Database Editor can only be open when running from source. In releases, use `Open -> (Game) -> Data Visualizer` instead.
- Removed: All auto trackers based on pixel art style were removed over concerns about asset licensing.

### Cave Story

- Nothing.

#### Patcher Changes

- Nothing.

#### Logic Database

- Nothing.

### Metroid Prime 1

- Added: Option to use deterministic Incinerator Drone RNG for fairer racing
- Added: Spring Ball. Enable in preset configuration. Must have bombs in inventory to work.

#### Patcher Changes

- Added: QoL Game Breaking - Reserach Lab Aether Pirate now guaranteed to jump through glass when doing room backwards
- Fixed: Players could unmorph in Magmoor Workstation where they should not be able to
- Fixed: Abuse of QoL Game Breaking in Central Dynamo to skip the maze/drone
- Fixed: Exclude Phazon Elite Item from QoL Pickup Scans
- Fixed: Wavesun when playing with shuffled item positions
- Fixed: Main Plaza etank ledge door shield was slightly misaligned
- Fixed: Cannon remaining holstered after grapple when shuffling combat visor
- Fixed: Cannon remaining holstered after a specific type of R-Jump when shuffling combat visor
- Fixed: Unmorphing now returns you to your previous visor instead of default visor when shuffling combat visor for quality of life purposes

#### Logic Database

- Changed: Reduce difficulty of Monitor Station -> Warrior Shrine NSJ/No Bombs to intermediate dash and standable terrain (from advanced dash and expert standable) and included a video.

### Metroid Prime 2: Echoes

- When checking details for a game, the hint spoiler tab now includes the correct text for Dark Temple keys hints.

#### Patcher Changes

- Nothing.

#### Logic Database

- Added: Using Screw Attack as a trickless means to obtain Grand Windchamber item after seeker puzzles

## [4.0.1] - 2022-01-30

- Changed: The UI for 1HP Mode now only shows up for Echoes.
- Fixed: Support for non-NTSC Metroid Prime 1 ISOs restored.

## [4.0.0] - 2022-01-30

- **Major** - Added: Cave Story has been added with full single-player support.
- **Major** - Added: Data Visualizer/Editor now contains a visual representation of the nodes in the area.
This feature comes with plenty of quality of life functionality for editing the database.
- Added: A new tab has been added to the preset editor, Generation Settings, consolidating various settings such as minimal logic, multi-pickup placement, dangerous actions, etc.
- Added: The Logic Database can now have descriptions for nodes.
- Added: Game Details window can now spoil the item order, elevators, translator gates and hints.
- Added: Data Editor can now edit area names.
- Added: Data Editor can now view and edit resources.
- Added: Items now have tooltips in the Auto-Tracker.
- Added: One joke hint.
- Added: Descriptions for Minimal Logic for each game, with a better definition of what Minimal Logic is.
- Added: Randovania is now able to identify for what version of Randovania a given permalink is, if they're similar enough versions.
- Added: Permalinks now contain the seed hash, so Randovania can detect if there's a hash mismatch when importing.
- Changed: In the Game Session Window, the observers tab is now visible by default.
- Changed: The rdvgame file is now considerably more technical in order to require less game-specific code.
- Changed: Editing connections in the Data Editor now has an easier to use selector for non-item resources.
- Fixed: Data Visualizer no longer hides the comment for a single-element Or/And entry.
- Fixed: Data Editor now properly handles areas without nodes.
- Removed: It's no longer possible to delete a game session.
- Removed: It's no longer possible to leave the session when closing the window.

### Metroid Prime

- Added: Start in any (uncrashed) Frigate room
- Added: 1-way cycles and 1-way anywhere elevators can lead to (uncrashed) Frigate rooms
- Added: Essence Death and Frigate Escape Cutscene teleporter destinations can now be shuffled
- Added: Artifact hints can now be configured to show area and room name, just area name, or nothing at all
- Added: Cosmetic Option - Select HUD Color
- Added: Cosmetic Option - Rotate hue of all 4 suit textures and ball glow color
- Added: Cosmetic Option - Set default in-game options like Echoes
- Added: Experimental Option - Shuffle the coordinates of items within their respective rooms. Seeds may not be completable.
- Added: Experimental Option - Add random (non-logical) items to rooms which do not usually have items.
- Added: Shuffle Power Beam
- Added: Shuffle Combat Visor
- Added: New default preset: "Moderate Challenge".
- Changed: Minimal Logic no longer checks for Plasma Beam.
- Changed: Removed "Fewest Changes" preset.
- Changed: Updated "Starter Preset" to better match community preferences.

#### Known Issues:

- Nothing.

#### Patcher Changes

- Added: Support for NTSC-U 0-01, NTSC-J and NTSC-K (Gamecube)
- Added: List of tournament winners on lore scan in Artifact Temple
- Added: QoL Game Breaking now fixes several crashes on Frigate Orpheon
- Added: QoL Game Breaking now fixes the soft-lock in hive totem by making the blocks drop sooner
- Added: Option to disable item loss in Frigate (Enabled by default)
- Added: QoL Pickup Scans - Weeds by item in Landing Site now don't have scan point
- Added: Combat/Scan/Thermal/X-Ray all have unique custom models
- Fixed: Safeguard against blowing past layer limits.
- Fixed: On Major custscene skip, Elite Quarters now stays locked until the player picks up the item. The hudmemo is now tied to the item rather than the death animation.
- Fixed: Ruined fountain not always showing the right scan.
- Fixed: Phazon Suit Small Samus Morph Ball Glow
- Fixed: Vent shaft item not being scannable on QoL Pickup Scans
- Fixed: Automatic crash screen
- Fixed: Wavesun not collecting item/unlocking door
- Fixed: Locked door on Storage Depot B (NTSC 0-02)
- Fixed: Bug in Elite Quarters where game would crash during OP death cutscene if the player changed suit during the fight
- Changed: The vines in arboretum which cover the scan panel remain in the room on the ghost layer to help aid newer players.
- Changed: Exo and Essence stay dead permanently if traversing Impact Crater multiple times
- Changed: Increased Maximum Missile/Etank/Capacity for seeds with more expansion count than is available in vanilla

#### Logic Database

- Fixed: Magma Pool - Added missing suit or heated runs trick requirement for non-grapple methods of crossing the room
- Fixed: HAT - Updated spawn node
- Fixed: Quarantine Cave - Properly model when the fight is required and when it is not
- Fixed: Bug where Biohazard Containment didn't check Power Conduit Requirements if Super Missiles were available
- Fixed: Typo in Frozen Pike - Hunter Cave Access requires Slope Jump (Advanced), not Single-Room OoB (Advanced)
- Added: New Event - Gravity Chamber Item (Lower)
- Added: New Trick Category - Infinite Speed
- Added: Magma Pool - Added standable terrain method to cross the room with a video example
- Added: Main Plaza - Hypermode Dash to get Grapple Ledge
- Added: Elite Quarters - BSJ to skip scan visor
- Added: Reactor Core - NSJ Gravityless Bomb Jumps
- Added: Cargo Freight Lift - NSJ Gravityless Boost or Bombs climbs
- Added: Flick BSJ in watery hall OoB
- Added: NSJ Bombless Lower GTH Climb (Wallboost)
- Added: NSJ Bombless Quarantine Cave Elevator Spider Skip
- Added: NSJ Bombless Gravity Chamber Escape (Gravity Wallboost)
- Added: NSJ Bombless Lower Phen's Edge
- Added: NSJ Bombless Frozen Pike (Mid-Section)
- Added: NSJ Bombless Life Grove (Wallboost)
- Added: NSJ Bombless HOTE Climb (Boost IUJs)
- Added: NSJ Bombless Elite Control Access (Wallboost)
- Added: Elite Control Access Item (Damage Boost)
- Added: Central Dynamo Item w/ Infinite Speed
- Added: Bomb jump to skip grapple in Biotech Research Area 2
- Added: Great Tree Hall - Jump Off Enemies Bomb Jump (Advanced) to reach GTC NSJ
- Added: Wallboost FCS Climb
- Added: Logic for Traversing Twin Fires Tunnel to Workstation NSJ Gravity
- Added: Logic for Traversing Twin Fires Tunnel to Workstation NSJ Bombless
- Added: Logic for Traversing Twin Fires Tunnel to Workstation Missileless Grappless
- Added: Gravityless Grappless Morphless method for crossing FCS
- Added: Waste Disposal Wallboosts
- Added: Climb Connection Elevator to Deck Beta Gravityless
- Added: Combat Requirements for Essence fight
- Added: 2 Additional NSJ methods for reaching FCS item
- Added: Lava Lake Item NSJ Combat Dash
- Added: Triclops Pit Item SJ Beginner Standable
- Added: 3 new ways to climb Tower of Light (L-Jump, R-Jump, Slope Jump)
- Added: Underwater Movement (Beginner) to get to Tower Chamber with Space Jump
- Added: Underwater Movement (Intermediate) for NSJ Tower Chamber
- Added: Frigate Crash Site climb with Space Jump and L-Jump (Intermediate) and Standable Terrain (Beginner)
- Added: More logical paths for Ice Ruins West NSJ
- Added: Ice Ruins West Middle-Left Rooftop to Item Combat/Scan Dash
- Added: Beginner L-Jump to reach Main Quarry Save Station
- Added: Main Quarry Crane Platform to Waste Disposal NSJ Advanced Combat Dash
- Added: Main Quarry Crane Platform to Item Intermediate Scan Dash
- Added: Expert Gravity Wallboost to get to Tower Chamber
- Added: Beginner Gravity Wallboost to get to Watery Hall
- Added: Expert Trick for NSJ+Boost Crossway
- Added: Movement (Intermediate) to skip Spider Ball in Crossway
- Added: L-Jump to skip SJ on 3rd tier of ore processing puzzle
- Added: NSJ Ore Processing with Spider+Bombs (Expert)
- Added: Bombless Ore Processing Puzzle with Wallboost(Advanced)
- Added: Phendrana Canyon Hypermode Boost
- Added: NSJ Combat Dash (Expert) to Temple Entryway from lower part of room
- Added: Various tricks in Uncrashed Frigate
- Added: Ore Processing Door To Elevator Access A to Storage Depot B Standable L-Jump with Power Bombs
- Added: Combat logic for Dynamo Access and Elite Control Elite Pirate fights
- Added: Intermediate/Advanced Standables to enter/escape Elite Control after/without triggering Elite Pirate
- Added: Logic now can expect players to play in just scan visor, using bombs to open doors
- Added: Knowledge/Combat (Intermediate) trick to skip needing Power Beam for Exo fight
- Changed: Renamed Misc Logic Option to "Allow Dangerous Gravity Suit Logic"
- Changed: Increased difficulty of Connection Elevator to Deck Beta DBJs to Advanced
- Changed: HAT Wallboosts can be done using Gravity at the same difficulty
- Changed: Removed under-used "Complex Movement" trick category
- Changed: All Gravityless Slope Jumps are now categorized as "Underwater Movement without Gravity", as opposed to just NSJ ones
- Changed: Knowledge (Beginner) to Traverse Magmoor Workstation without Varia
- Changed: Magma Pool - Gravity Suit lava dive difficulty was reduced to L-Jump (Intermediate) and Standable Terrain (Beginner)
- Changed: Hall of the Elders - Now properly model needing to kill the 1 ghost to leave the room. Chargeless 1 ghost fight combat difficulty reduced to beginner.
- Changed: Added requirement for X-Ray Visor or Invisible Platforms to Triclops Pit Item NSJ tricks
- Changed: Monitor Station climb to Warrior Shrine Bomb Jump difficulty changed from Advanced to Intermediate
- Changed: Monitor Station NSJ Combat Dash to Warrior Shrine lowered difficulty from Advanced to Intermediate
- Changed: Increase the difficulty of Tower of Light climb with combat dash from 'Beginner' to 'Intermediate' lowered Standable Terrain from 'Intermediate' to 'Beginner'
- Changed: Frigate Crash Site Climb Space Jump Slope Jump Standable Terrain difficulty was reduced to Standable Terrain (Beginner)
- Changed: Removed Slope Jump and Standable requirement from Ice Ruins West NSJ
- Changed: Main Quarry Save Station NSJ Movement difficulty from Beginner to Intermediate
- Changed: Main Quarry Crane Platform to Waste Disposal Standable/Slope Jumpe no longer requires L-Jump
- Changed: Main Quarry Crane Platform to Waste Disposal NSJ Scan Dash difficiulty from Advanced to Intermediate
- Changed: Ore Processing Storage Depot B to Waste Disposal NSJ Standable difficulty from Intermediate to Beginner
- Changed: Ore Processing Storage Depot B to Waste Disposal R-Jump to L-Jump
- Changed: Elite Research Spinners without Boost from Advanced to Intermediate
- Changed: Ore Processing Door To Elevator Access A to Storage Depot B Standable difficulty from Intermediate to Advanced
- Changed: Sun Tower Early Wild now requires Intermediate Knowledge on all methods
- Changed: Less damage required for Watery Hall with Gravity Suit

### Metroid Prime 2: Echoes

- Changed: Minimal Logic no longer checks for Light Suit or Agon Keys.

#### Patcher Changes

- Fixed: Exporting an ISO when Randovania is in a read-only path now works properly.
- Added: Ability to set a custom HUD color

#### Logic Database

- Changed: Shrine Access Seeker Door without Seekers is now Hypermode (from Expert).


## [3.2.2] - 2022-01-17

- Fixed: Presets for unknown games (for example, from a dev version of Randovania) are now properly ignored.

## [3.2.1] - 2021-10-23

- Fixed: The spin box for starting Energy Tanks no longer goes above 14.
- Fixed: Errors from the Prime 1 patcher are now properly displayed in error messages.
- Fixed: Converting presets from previous games should no longer cause invalid expansion ammo count.
- Fixed: Converting presets with multiple major items that give ammo no longer cause incorrect per-expansion ammo count.
- Fixed: Changing the default beam in Echoes no longer throws an error with invalid included ammo.
- Fixed: Sky Temple Keys on Guardians/Sub-Guardians are now properly counted for the item pool size.
- Fixed: Sky Temple Keys on Guardians/Sub-Guardians now appears on the preset description.
- Fixed: Safety check that there's enough available locations for all non-progression at the end of generation has been re-added.
- Changed: Improved error message for certain kinds of invalid permalinks.
- Changed: Presets with negative ammo count for expansions are invalid.

### Metroid Prime

#### Patcher Changes

- Fixed: PAL ISOs now correctly work again.

## [3.2.0] - 2021-10-16

- **Major** - Added: The Logic Database can now have comments in requirements.
- **Major** - Changed: Expansions contents are now configured directly, instead of being calculated from a target.
- Added: Files in the "Previously generated games" folder now includes the name of the games used.
- Added: Custom names for Prime 1 elevators
- Added: Support for Minimal Logic has been added for Metroid Prime and Metroid Prime 3.
- Added: New auto tracker layouts for Metroid Prime 2, with two lines and three lines.
- Changed: Force one specific certificate root when connecting to the server.
- Changed: Custom elevator names across both games now used throughout the entire UI
- Changed: Data Editor now raises an error if two Pickup Nodes share the same index.
- Changed: When changing Echoes Goals, the slider of the number of keys is now hidden when "Collect Keys" goal is not selected.
- Changed: Customizing the item pool causes permalinks to not get as long as before.
- Changed: The Qt theme was changed, as the previous one had serious issues on certain platforms and certain elements.
- Fixed: Items that include ammo are now configurable to provide up to the ammo's capacity.
- Fixed: Certain invalid permalinks are now properly recognized as invalid.
- Fixed: In connections editor, changing a requirement to "And/Or" no longer places ui elements in the wrong place.
- Removed: Metroid Prime 2: Echoes FAQ entry about the weird hint categories, as the issue has been fixed.
- Removed: Menu option to open STB's Echoes item tracker in a new window.

### Metroid Prime - Patcher Changes

- Added: New Nothing model.
- Added: Missile Expansions for yourself has a 1 in 1024 of being shiny.
- Fixed: Mine security station softlock so that defeating the purple pirates first doesn't fail to switch the room to the non-cutscene layer.
- Fixed: Qol scan for Ice Ruins West pickup.
- Fixed: Warp-to-start crash.
- Changed: Fewer forced popup alert for multiworld purpose, and popups now lasts 3s instead of 5s.

#### Cutscene Skips

- Added: Cutscene skip for arboretum gate (competitive+).
- Added: Mine Security Station now longer force switches to Combat Visor.
- Changed: Shorelines Tower cutscene skip is now Minor.
- Changed: Workstation cutscene is now Competitive.
- Changed: Wave panel cutscene in Main Quarry is now Competitive.
- Changed: Elevator leaving cutscenes back are now Major.

### Metroid Prime 2: Echoes - Patcher Changes

- Added: Cosmetic option to customize hud color.
- Fixed: Scanning hints now displays the correct, edited categories.

### Metroid Prime - Logic Database

- Added: Method of reaching pickup in Root Cave from Arbor Chamber with a Dash (Intermediate and above).
- Added: Knowledge (Beginner) trick to leave Central Dynamo without completing the maze or fighting the drone.
- Added: Additional Lower Mines NSJ logic.
- Added: Movement tricks for logical forced damage in Magmoor Caverns, Phazon Mines, and Impact Crater.
- Added: Tricks for climbing Research Lab Aether NSJ
- Added: Tricks for traversing Magmoor Workstation bombless NSJ
- Added: More detailed boss/combat logic
- Fixed: Shorelines tower item being accessible from Ruins Entryway and not Temple Entryway.
- Fixed: Backwards Lower Mines logic
- Fixed: Ice Ruins West NSJ logic now accounts for adult sheegoth layer
- Fixed: Added missing requirements for releasing the metroid in Research Lab Aether

### Metroid Prime 2: Echoes - Logic Database

- Added: Method of climbing halfpipe in Meeting Grounds with Space Jump, Screw Attack, and Standable Terrain (Beginner and above)
- Added: Method of killing Quad MBs using Bombs or Power Bombs and Combat (Beginner)
- Added: Method of killing Quad MBs using Screw Attack (Space Jump) and Knowledge (Beginner)
- Added: Requirement to either kill the Quad MBs or defeat Spider Guardian in order to collect the item in Hall of Combat Mastery in the intended way
- Fixed: A few broken Dark Forgotten Bridge paths have now been fixed.
- Changed: Simplified Meeting Grounds logic slightly, by removing the redundant Top of Halfpipe node
- Changed: Killing Quad MBs now uses a template, as it's a complex set of requirements repeated in three separate rooms

### Discord Bot (Caretaker Class Drone)

- Changed: Room images uses two-way arrows if a connection is two-way, instead of two arrows.

## [3.1.4] - 2021-09-19

- Changed: Force one specific certificate root when connecting to the server.
- Fixed: Checking for updated versions will no longer close Randovania when no internet connectivity is present.
- Fixed: The server will properly reject clients with mismatched versions.

## [3.1.3] - 2021-09-19

- Added: Dialog that shows all enabled tricks in a preset and a list of all rooms that have some combination of tricks that ends up active in that preset.
  - This dialog can be accessed by right-clicking a preset on the "Generate Game" tab, or by pressing the "..." menu in the "Game Details" window.
- Added: Multiworld Help entry regarding maximum number of players.
- Added: Metroid Prime FAQ entry regarding the forced popup alert.
- Changed: Long lines of requirements (Check for all artifacts in Artifact Temple) are now word wrapped.
- Changed: When changing Echoes Goals, the slider of the number of keys is now hidden when "Collect Keys" goal is not selected.
- Changed: In the description of Prime 1 presets, Quality of Life now comes before Game Changes.
- Changed: Clarify that only "Two-way, between areas" guarantees that all areas are accessible.
- Changed: Progress bar when generating a game now reports how many actions were taken, instead of how many items are left.
- Fixed: Nodes with no outbound connections now clearly display this in the visualizer, instead of an error.
- Fixed: Updated multiworld damage warning to mention Magmoor Caverns as well.

### Discord Bot (Caretaker Class Drone)

- Added: The bot now responds to permalinks, presets and rdvgame files sent via direct messages.
- Added: Response for permalinks now offers the permalink's presets for download.
- Changed: `/database-inspect` area responses now has a node selection.

## [3.1.2] - 2021-09-15

- Fixed: In game session, pressing the "Generate game" button no longer errors.

### Discord Bot (Caretaker Class Drone)

- Changed: The response to `.rdvgame` files now include the seed hash and permalink.
- Changed: `/database-inspect` response now includes an image of the requested room layout.

## [3.1.1] - 2021-09-12

- Added: When importing a preset in a game session, there's now an option to import directly from a file.
- Added: In game session, it's now possible to export a preset directly to a file.
- Added: In game session, there's now a "Generate game (no retries)" button. This option attempts generation only a single
time, before giving the error message of why it failed. It's useful for investigating bad presets.
- Changed: When multiworld generation fails, the error message is now clearer on which players haven't reached the end.
- Changed: Preset summaries have been split better into categories.
- Removed: The "Never" option for dangerous actions has been removed from the UI, as it currently doesn't work.

### Discord Bot (Caretaker Class Drone)

- Changed: `/database-inspect` response is now more readable and includes the name of who requested it.

## [3.1.0] - 2021-09-05

- **Major** - Added: Setting for requiring a number of actions/progression before artifacts are placed, to prevent early artifacts.
  - Default Prime 1 presets now default to 6 minimum progression for artifacts.
- **Major** - Added: Setting for controlling how dangerous checks are handled in logic.
- Added: Setting for toggling the pickup scan QOL adjustments.
- Added: The seed hash label in Game Sessions is now selectable.
- Added: One joke hint, requested in 2019.
- Added: Data Visualizer now only shows target nodes for selection that are non-impossible.
- Added: Data Visualizer now highlights nodes that have a path to the selected node.
- Added: Improved the error message when the patcher executable is somehow missing.
- Added: New entries to the Multiworld Help for collecting items and cross game.
- Fixed: Randovania no longer errors when the last selected preset is for a hidden game.
- Fixed: Quality of Life page link in Metroid Prime preset customization is now fixed.
- Fixed: The tracker now properly restores states for games other than Echoes.
- Fixed: Fixed a crash that sometimes occurs when deleting presets.
- Fixed: Generator now directly accounts for events weighting actions.
- Changed: Removed customization of Qt theme for decreasing whitespace.
- Changed: Upgrades in the tracker fills an entire column first, instead of filling rows first.
- Changed: Tracker now properly saves the preset used when persisting the state.

### Metroid Prime - Patcher Changes

- Added `Pickup Scans` option to toggle the patching of item locations so that they can always be scanned.
- Magmoor Workstation item scannable through the purple door (QoL Pickup Scan)
- Fixed shorelines tower item custom scan sometimes showing the incorrect text for certain models
- Certain pickups now always have the popup alert on collection during multiworlds.
- If there are multiple pickups for other players next to each other, these pickups are forced to have a popup alert, so Randovania can properly detect they were picked up.
- Fixed PCA crash patch not being applied when playing small samus.

#### Cutscene Skips
- Added `Competitive` cutscene skip option.
- Moved Shorelines Tower cutscene to major (it sometimes has a reposition that is sometimes useful in routing)
- Removed Main Quarry Combat Visor switch
- Speed up opening of gate in ice temple
- Speed up opening of gate in sun tower
- Fixed Thardus cutscene skip softlock

### Metroid Prime - Logic Database

- Added: Method of reaching Ruins Entryway from Plaza Walkway in Phendrana Shorelines with a Dash (Intermediate).
- Added: Easier NSJ trick to climb Ruined Courtyard using the water puzzle platforms.
- Added: Charge Beam requirements were added to the following rooms with combat trick alternatives:
    - (Beginner) Elite research - Phazon Elite
    - (Beginner) Research Entrance
    - (Intermediate) Hall of the Elders - Wave and Ice bomb slots
    - (Intermediate) Sunchamber - Ghosts fight
    - (Intermediate) Mine Security Station with >= 200 energy
    - (Advanced) Mine Security Station
- Fixed: Main Plaza door to Plaza Access is now properly a normal door, instead of a permanently locked door.
- Fixed: Sun tower now requires Knowledge (Intermediate) to collect the Sunchamber layer change event without falling down.
- Fixed: Removed broken/redudant trick for reaching Temple Entryway ledge using cutscene reposition
- Fixed: Trivial logic for Plaza Walkway to Ruins Walkway
- Fixed: Replaced Bomb Jump (Intermediate) with Dash (Beginner) trick to cross the gap to reach the Courtyard Access door in Ice Ruins West.
- Fixed: NSJ logic now accounts for stalactite in Ice Ruins West.
- Fixed: Crossing the gap by Specimen Storage door no longer sometimes requires L-Jump (Intermediate) instead of Beginner.
- Changed: Improved readability of Ruined Courtyard logic.
- Changed: Reorganized Sunchamber logic to improve usage by generator/solver.
- Changed: Picking up Sunchamber Ghosts item NSJ is now L-Jump (Beginner) instead of Intermediate.
- Changed: Crossing TFT to TF with Gravity+SJ now requires Movement (Beginner)
- Changed: FCS Item Scan Dash method is now Intermediate without SJ.
- Added: FCS Grapple strat - Movement (Beginner)

### Metroid Prime 2: Echoes - Patcher Changes

- Added: A-Kul's scan in Sky Temple Gateway now displays a list of previous tournament winners.
- Changed: Echoes now uses a different game ID when saving ISOs with menu mod enabled, preventing issues from incompatible save files.
- Changed: The elevator sound effect is never removed when elevators are vanilla, ignoring the preference.

### Metroid Prime 2: Echoes - Logic Database
- Added: Method of reaching the pickup in Reactor Core with Space Jump, Bombs, Spider Ball, and Standable Terrain (Intermediate and above).
- Fixed: Lore Scan in Meeting Grounds no longer believes that Boost is required to scan it.
- Fixed: Reactor Core has been cleaned up slightly.
- Fixed: Spawn point in Accursed Lake is now correctly set.

### Discord Bot (Caretaker Class Drone)

- Added: The `/database-inspect` command to send the logic of a room to the channel.
- Added: Messages with rdvgame files also get a reply with a summary of the preset.
- Changed: Responses with preset descriptions no longer pings the original message.

## [3.0.4] - 2021-08-10

- Added: Game Sessions now have an accessible audit log, which includes whenever a player accesses the spoiler log.
- Added: Metroid Prime 1 racetime.gg rooms are now viewable in the racetime.gg browser, with filters for each game
- Fixed: Importing a permalink from the racetime.gg browser while a race is currently in progress now selects the correct racetime.gg room

## [3.0.3] - 2021-08-08

- Fixed: "Open FAQ" in the main window now works correctly.
- Fixed: Pressing Yes to ignore invalid configuration now works correctly.
- Changed: Randovania now silently handles some invalid configuration states.
- Changed: Improved handling of corrupted repository for old preset versions.

## [3.0.2] - 2021-08-05

- Added: In-game crashes in Metroid Prime now automatically show the error screen.

- Changed: Game Sessions - The window now uses docks for the different parts, meaning you can resize, reorder and even split off.

- Changed: Use different colors for artifact hints in Metroid Prime, for better readability on both scan box and logbook.

- Fixed: Exporting a Metroid Prime ISO with Warp to Start enabled and starting at certain elevator rooms no longer fails.

## [3.0.1] - 2021-08-01

- Changed: Disabled the option to stop exporting a Prime 1 ISO to avoid crashes.

- Fixed: Server will now re-authenticate with Discord, preventing users from logging with the incorrect account.

- Fixed: Game Sessions - History entries with invalid locations no longer cause error messages.

## [3.0.0] - 2021-07-30

-   **Major** - Metroid Prime 1 is now fully supported, including multiworld and auto tracker!

-   **Major** - Presets are now presented in a tree view, with custom presets being nested under another one. They're also saved separately from Randovania data.

-   **Major** - The auto tracker now have support for different layouts, with their own assets and game support. New themes with icons similar to the game were also added, provided by MaskedKirby.

-   Added: Credits in Metroid Prime 2 now contains a list of where all non-expansions were placed, including possibly other player's for a multiworld. The credits now takes 75 seconds instead of 60 to accomodate this.

-   Added: Button to export the presets used in a game file.

-   Added: Add text description to unusual items in the Item Pool tab.

-   Added: New Help tab with information on how to read the Data Visualizer.

-   Added: In the Map Tracker, it's now possible to right-click a location to see a path from last action to it.

-   Added: A menu option to open the logs folder.

-   Added: The timeout limit is now progressively more forgiving, the more timeouts that happen.

-   Added: Button to set all gates to "Random with Unlocked' for Prime 2.

-   Changed: The items in the starting items popup is now sorted.

-   Changed: Customizing Dark Aether damage is now considered by logic.

-   Changed: Pickup visibility method is now configured in the Item Pool tab.

-   Changed: Multiworld connection is slightly more conservative when giving items.

-   Changed: Updated the Multiworld Nintendont for hopefully more stability.

-   Changed: The session history in multiworld now has different columns for the players involved, pickup and where the pickup was. It's also possible to sort the table by any of these fields.

-   Changed: The ISO prompt dialog now remembers your last used vanilla ISO, for when you delete the internal copy. When opening the file pickers, these start now with the paths from the input fields.

-   Changed: Many Spin/Combo boxes no longer react to the mouse wheel when not focused.

-   Fixed: Closing the dangerous settings warning via the X button is now properly recognized as "don't continue".

-   Fixed: Hint Item Names no longer breaks if you swap games while the table is sorted.

-   Fixed: Hint Item Names now properly list Artifacts and Energy Cells.

-   Fixed: Map Tracker now properly handles unassigned elevators.

-   Fixed: Trick names in the preset are always sorted.

### Metroid Prime 2 - Logic Database Changes

-   **Major** - "Suitless Ingclaw/Ingstorm" trick added to cover traversing rooms with either Ingclaw Vapor or Ingstorm.

#### Added

-   Method of getting over the gate in Mining Station A in reverse with Space Jump and Screw Attack (Expert and above).

-   Method of bypassing the breakable glass in Sand Processing from Main Reactor with Space Jump and Screw Attack (Expert and above).

-   Method of climbing to the top level of Main Gyro Chamber with Space Jump, Screw Attack, and Bombs, and no Scan Visor (Advanced and above).

-   Method of climbing the Sand Processing bomb slot with a Slope Jump for Bombless Bomb Slots (Advanced and above).

-   Method of leaving Dark Agon Temple by opening the gate from OoB with Single Room OoB, Slope Jump, Standable Terrain, Bomb Space Jump, Space Jump, and the Agon Keys (Expert and above).

-   Great Bridge:
    - Method of reaching Abandoned Worksite door with Space Jump and Extended Dash (Advanced and above).
    - Method of reaching Abandoned Worksite and Torvus Map Station doors from Temple Access Dark door with Boost Ball and Boost Jump (Advanced and above).
    - Method of reaching the pickup with Screw Attack and Single Room Out of Bounds (Expert and above).

-   Method of Crossing Grand Windchamber (both ways) Without Space Jump using Extended Dash (Hypermode).

-   Method of reaching the pickup in Watch Station:
    - With Space Jump, Screw Attack, and Single Room OoB (Expert and above).
    - With only Space Jump and Single Room OoB (Hypermode)

-   Alpha Blogg now has proper requirements for multiple difficulties.

-   Method of Bomb Slots without Bombs in Sanctuary Fortress/Ing Hive - Controller Access/Hive Controller Access without Space Jump (Expert and above).

-   Methods of crossing Torvus Bog - Fortress Transport Access with Gravity Boost or Bombs (No Tricks/Advanced and above).

-   Method of traversing Vault without Space Jump or Screw Attack using Extended Dashes (Advanced and above).

-   Method of reaching Windchamber Gateway item with only Scan Visor using Extended Dashes (Expert and above).

-   Method of reaching Kinetic Orb Cannon in Gathering Hall using Extended Dashes (Expert and above).

-   Method of reaching the pickup in Accursed Lake with a dash (Advanced and above).

-   Method of reaching Temple Security Access from the portal in Aerial Training Site with an Extended Dash (Hypermode).

-   Method of reaching the pickup in Mining Plaza with an Extended Dash (Hypermode).

-   Method of completing the Main Gyro Puzzle with only Space Jump and Screw Attack (Advanced and above).

#### Changed

-   Reaching the pickup in Temple Transport B with a Wall Boost is now Hypermode (from Expert).

-   Reaching the pickup in Path of Roots with only Bombs is now Expert (from Hypermode).

-   Reaching the portal in Hydrodynamo Shaft with Air Underwater and Screw Attack is now Hypermode (from Expert).

-   Reaching the pickup in Dark Torvus Arena with a Roll Jump is now Hypermode (from Expert).

-   Trial Grounds, reaching the door:
    - From the portal with Space Jump and a Slope Jump is now Beginner (from Intermediate).
    - From the left safe zone with a Dash is now Intermediate (from Expert) and without anything is now Advanced (from Expert).

-   Opening the Seeker Lock without Seekers in Mine Shaft is now Advanced (From Expert)

-   Opening the Seeker Lock without Seekers in Plain of Dark Worship is now Expert (From Hypermode).

-   Reaching the Windchamber Gateway Door from Windchamber Tunnel with a Boost Jump is now Hypermode (From Expert).

-   Reaching the pickup in Medidation Vista with a Boost Jump is now Expert (From Advanced).

-   Quadraxis and Boost Guardian now have proper health and item requirements with tricks disabled.

-   Activating Controller Access rooms Bomb Slots without Bombs is now Advanced (from Expert).

-   Reaching the Abandoned Worksite/Brooding Ground door from the bridge in Dark/Forgotten Bridge with an Extended Dash is now Hypermode (from Expert).

-   The initial Terminal Fall Abuses in Vault from the scan portal are separate from the final and are now Advanced (from Expert).

-   Catacombs NSJ dash to Transit Tunnel South has been modified to account for Scan Visor, with the original difficulty being raised to Advanced (from Intermediate).

-   Undertemple Shaft NSJ dash from bottom to top of cannon is now Intermediate (from Advanced).

-   Morph Ball is no longer required to reach the portal from the Echo Gate in Profane Path Scan Dash method.

-   Various Standable Terrain tricks (Dark Agon - Portal Site, Temple Grounds - Sacred Path) have been lowered to Beginner/Intermediate (from Advanced). This is to
    attempt to fix an old database limitation from before tricks had their own difficulty levels.

-   The dashes in Gathering Hall from Transit Tunnel South/West to the Kinetic Orb Cannon are now Intermediate (from Advanced).

-   The Bomb Space Jump NSJ to reach Abandoned Worksite in Great Bridge is now Expert (from Hypermode).

-   The dash to reach the portal in Aerial Training Site from Central Hive Transport West is now Hypermode (from Expert).

-   The dash to leave Hive Temple after Quadraxis via Security Station is now Hypermode (from Expert).

-   The dashes in Command Center (top level) and Accursed Lake without Space Jump are now Beginner (from Intermediate).

-   The dash in Mining Station A to reach Temple Access without Space Jump or Missiles is now Advanced (from Intermediate).

-   The dashes in Trial Grounds to Dark Transit Station without Space Jump are now Advanced (from Intermediate).

-   The dashes in Undertemple Shaft to reach Sacrificial Chamber Tunnel (and back) are now Advanced (from Intermediate).

-   The dash in Hall of Combat Mastery to reach the upper area after the glass is now Advanced (from Intermediate).

-   Bomb Guardian now has proper logic when shuffling Power Beam.

## [2.6.1] - 2021-05-05

-   Changed: Invalid values for the Multiworld magic item are ignored when detecting if the game is properly connected.

-   Fixed: "One-way anywhere" no longer shows up twice in preset warnings for multiworld

-   Fixed: Changing starting location to Ship or Save Stations now works again.

-   Fixed: Torvus Gate elevator is now properly hidden instead of Dark Torvus Ammo Station.

## [2.6.0] - 2021-05-02

-   **Major** - Added: New elevator randomization settings:
    * New mode: *One-way, elevator room with replacement*. One way elevator, but loops aren't guaranteed.
    * Select which elevators can be randomized.
    * Select possible destinations for *One-way, anywhere*.
    * Randomize Sky Temple Gateway, Sky Temple Energy Controller, Aerie Transport Station and Aerie elevators. *Warning*: These rooms have some details you must consider. Please read the elevators tab for more information.

-   **Major** - Added: The Energy Controllers in Agon Wastes, Torvus Bog and Sanctuary Fortress are always visible in the map, regardless if map is revealed by default. All regions are also always available for selection. This allows the light beam warps after U-Mos 2 to always be used.

-   **Major** - Added: An user preference (in *Customize in-game settings*) for the map to display names of unvisited rooms.
    When randomizing elevators, the elevator rooms are excluded to prevent spoiling their destinations. An option were added to disallow displaying names entirely, since otherwise you can use a Map Station to find the names.

-   Added: An option to disable the elevator sound effect, preventing it from playing endlessly in certain cases.

-   Added: When a crash happens, the game now displays an error screen instead of just stopping.

-   Added: The *Hint Item Names* tab now supports switching between all 3 Prime games.

-   Added: An option to use an experimental new pickup placement logic, able to place multiple pickups at once.

-   Added: Two additional joke hints. (Thanks CZeke and Geoffistopheles)

-   Added: It's now possible to add Infinite Beam Ammo, Infinite Missiles and Double Damage to the item pool.

-   Added: Player names are now colored yellow in hints.

-   Changed: Elevator names in the tracker uses their customized names, not the vanilla ones.

-   Changed: Optimized Randovania startup time and extensive logging of what's being done during it.

-   Changed: Improve scan text for expansions.

-   Changed: Some hints in multiworld games now also include the player names.

-   Changed: Missiles, Power Bombs and Ship Missiles are now only in logic after their respective main launcher, even if it's not required in game.

-   Changed: You can add up to 99 of any expansion to the pool, up from 64.

-   Fixed: The *Logic damage strictness* multipliers are no longer applied twice.

-   Fixed: *Up to* relative hints are no longer converted into *exactly* if the actual distance matches the displayed number.

-   Fixed: Dark Torvus Bog - Portal Chamber is no longer silently ignored as a starting location.

-   Fixed: Charging your beam to shoot when out of ammo now works even when customizing the ammo type required.

-   Fixed: Having the maximum number allowed of an expansion in a preset no longer causes permalink errors.

-   Fixed: Fixed the game defaulting to Combat Visor after an elevator.

-   Fixed: Multiworld spoiler logs now use 1-indexed player names for locations.

-   Removed: Using Dark Visor as the starting visor is no longer supported. (Game crashes on unmorph for unknown reasons)

### Logic Database Changes

-   Added: Method of reaching the pickup in Hive Gyro Chamber with Space Jump, Boost Ball, and a Boost Jump (Expert and above).

-   Added: Method of climbing Torvus Grove with Space Jump, Screw Attack, and Standable Terrain (Advanced and above).

-   Added: Method of reaching cannon in Great Bridge with Boost Ball and a Boost Jump (Expert and above).

-   Added: Method of reaching the main part of Hall of Combat Mastery with a Scan Dash and after blowing up the glass (Intermediate and above).

-   Added: Method of activating the portal in Portal Terminal with Screw Attack, Slope Jump, and No Bombs or Space Jump (Expert and above).

-   Added: Method of climbing Sacred Bridge with Bombs and a Bomb Space Jump (Advanced and above).

-   Changed: Logic paths that require Screw Attack without Space Jump now make sure to not have Space Jump to be valid.

-   Fixed: Spawn point of Aerie Transport Station is now the door, making DS2 required to take the elevator there.

## [2.5.2] - 2021-02-28

-   Added: The number of items in the pool is now included in the summary.

-   Fixed: Shuffling Combat Visor with item acquisition popups enabled no longer errors.

## [2.5.1] - 2021-02-26

-   Added: Drag and dropping rdvgame and rdvpreset files into the main Randovania window now imports that game file and preset, respectively.

-   Added: Discord bot now posts summary whenever a preset is attached to a message.

## [2.5.0] - 2021-02-19

-   Changed: Preset summary now only include differences from vanilla game.

-   Changed: The relative hint using an item category has been replaced with a relative hint using an area, with up to distance.

### Logic Database Changes

#### Added

-   Method of climbing Sanctuary Temple from the bottom with Bombs and Spider Ball (Intermediate and above).

-   Method of climbing Sanctuary Temple from the bottom with Screw Attack and Single Room Out of Bounds (Expert and above).

-   Method of reaching Worker's Path from the top level in Sanctuary Temple with Scan Visor and an Extended Dash (Expert and above).

-   Method of reaching Windchamber Gateway from Windchamber Tunnel in Grand Windchamber with a Boost Jump (Expert and above).

-   Method of reaching Temple Access in Mining Station A with a Boost Jump (Advanced and above).

-   Method of reaching pickup in Temple Access (Sanctuary) with Space Jump, Screw Attack, and Standable Terrain (Intermediate and above).

-   Method of climbing Temple Access (Sanctuary) with Space Jump, standing on a Rezbit, and dashing off the other Rezbit (Expert and above).

#### Changed

-   Increased weight for Energy Tanks to be selected as progression.

-   Reaching the pickup in Path of Roots from Torvus Lagoon with Gravity Boost, Space Jump, and a Slope Jump is now Intermediate (from Beginner).

-   Reaching the pickup in Grand Windchamber with Space Jump, Screw Attack, Slope Jump, Standable Terrain is now Advanced (from Intermediate).

-   Bomb Jumping over the 2nd light block heading to Hall of Eyes is now Intermediate (from Beginner).

-   Energy Tank requirements for Chykka have been lowered.

#### Fixed

-   Reliquary Grounds now has proper requirements for reaching Ing Reliquary with Light Suit.


## [2.4.2] - 2021-02-08

-   Fixed: Randovania no longer crashes if the connected Dolphin stops emulation.

## [2.4.1] - 2021-02-06

-   Added: Detect if the internal game copy was modified by a future version of Randovania, prompting for the user to press "Delete internal copy".

-   Changed: An error popup now shows up when exporting an ISO fails.

-   Removed: "Automatically track inventory" toggle, as the functionality was already removed.

-   Fixed: Randovania now considers any inventory item with amount above capacity, or capacity above the strict maximum as the game not being connected.

-   Fixed: Error message when the server rejects your client version not being displayed.

-   Fixed: Setting beam ammo expansions to 0 pickups no longer hides the boxes.

## [2.4.0] - 2021-02-01

-   **Major** - Added: The visor and beam you start the game equipped with is now configurable.

-   **Major** - Changed: In multiworld, items are now delivered at the same time as the message. It should also no longer fail to send with Nintendont.

-   Added: Additional joke hints were added.

-   Added: Method to climb to the portal Base Access with just Screw Attack (Intermediate and above).

-   Added: Method to reach the pickup in Grand Windchamber with Space Jump, Screw Attack, and a Slope Jump (Intermediate and above).

-   Added: Method to traverse Ventilation Area B from Bionenergy Production without Bombs by Screw Attacking into the tunnel and destorying the barriers with Missiles (Advanced and above).

-   Added: Method to reach the pickup in Path of Roots from Torvus Lagoon without Morph Ball (Beginner and above).

-   Added: Method to enter the tunnel in Underground Tunnel to Torvus Temple from Torvus Grove with an Instant Morph (Advanced and above).

-   Added: Method to reach the halfpipe pickup in Dark Torvus Arena with Space Jump and a Roll Jump (Expert and above).

-   Added: Method to climb to the upper level in Biostorage Station with Bomb Space Jump (Advanced and above).

-   Added: Method to reach the pickup in Grand Windchamber with a Space Jump, Bomb Space Jump, and a Scan Dash (Expert and above).

-   Added: Method to climb Mining Station B with Space Jump and a Slope Jump (Expert and above).

-   Added: Method to reach the portal in Mining Station B with Space Jump, Scan Visor, and Dashing for Single Room OoB (Expert and above).

-   Added: Method to cross Bitter Well to Phazon Site with Wall Boosts (Hypermode).

-   Added: Method to reach the bomb slot in Training Chamber with Gravity Boost and Air Underwater (Advanced and above).

-   Added: Method to open activate the Bomb Slot in Training Chamber with Darkburst or Sonic Boom (Hypermode).

-   Changed: Auto tracker internally uses a configuration file for the item positions.

-   Changed: The item pool tab when customizing presets now can edit major items directly.

-   Changed: Defeating Quadraxis with Power Bombs is now Advanced (from Beginner).

-   Changed: Bypassing the statue in Training Chamber from the back with Screw Attack and a Bomb Space Jump is now Expert (from Advanced).

-   Changed: Escaping Hive Temple without Spider Ball is now Expert (from Hypermode).

-   Changed: Bomb Space Jump in Great Bridge/Venomous Pond to reach Abandonded Worksite/Brooding Ground is now Expert (from Hypermode).

-   Changed: Using Seeker Missiles now requires either Combat Visor or Dark Visor.

-   Changed: Bomb Slots without Bombs in Sand Processing, Main Gyro Chamber, and Vault are now Advanced (from Expert).

## [2.3.0] - 2021-01-08

-   Added: Method to enter tunnels in Transit Tunnel East/Undertransit One from Catacombs/Dungeon to Training Chamber/Sacrificial Chamber with an Instant Morph (Intermediate and above).

-   Added: Method to reach the pickup on the Screw Attack wall in Aerial Training Site with a Roll Jump (Expert and above).

-   Added: Method to reach the pickup in Abandoned Worksite from the tunnel with a Boost Jump (Advanced and above).

-   Added: Method to bypass the statue in Training Chamber from the back with Screw Attack and a Bomb Space Jump (Advanced and above).

-   Added: Methods to reach the pickup in Mining Station B with Space Jump, Screw Attack, and Standable Terrain or after the puzzle with a Bomb Jump (Advanced and above).

-   Changed: In multiworld, keybearer hints now tells the player and broad category instead of just player.

-   Changed: Dark Alpha Splinter no longer strictly requires Power Beam.

-   Changed: Crossing Main Gyro Chamber with Screw Attack before stopping the gyro is now Hypermode (from Expert).

-   Changed: Phazon Grounds and Transport to Agon Wastes (Torvus) Seeker Locks without Seekers are now Expert (from Hypermode).

-   Fixed: Properly handle invalid ammo configurations in preset editor.

-   Fixed: Randovania no longer instantly crashes on macOS.

-   Fixed: Logic properly considers the Transport A gate being gone after entering from that side in Random Elevators.

## [2.2.0] - 2020-12-20

-   Added: 1 HP Mode, where all Energy Tanks and Save Stations leave you at 1 HP instead of fully healing.

-   Added: Added a detailed report of the generator's state when a game fails to generate.

-   Fixed: Generator will no longer ignore players that have no locations left. This would likely cause multiworld generation to fail more often.

-   Fixed: Error messages are properly shown if a game fails to generate.

-   Fixed: Alerts are now properly saved as displayed.

-   Fixed: Errors in the default preset no longer prevent Randovania from starting.

-   Changed: Optimized game generation, it now takes roughly 2/3 of the time.

-   Changed: Optimized game validation, it now also takes roughly 2/3 of the time.

-   Changed: Relative hints no longer cross portals.

-   Changed: In multiworld, keybearer hints now instead tells the player the item is for, instead of a category.

-   Changed: Decreased the chance of Power Bombs being late in a game.

-   Changed: Account name are updated every time you login via Discord.

-   Changed: Warning about dangerous presets in Multiworld sessions now include the player name.

-   Changed: Roll Jump in Meditation Vista to reach the pickup is now Hypermode (from Expert).

## [2.1.2] - 2020-12-05

-   Added: The Item Pool size now displays a warning if it's above the maximum.

-   Changed: The minimum random starting items is now considered for checking the pool size.

-   Fixed: Being kicked from an online session would leave the window stuck there forever.

-   Fixed: Bulk selecting areas for starting location no longer includes areas that aren't valid starting locations.

## [2.1.1] - 2020-12-02

-   Added: A prompt is now shown asking the user to install the Visual C++ Redistributable if loading the Dolphin backend fails.

-   Fixed: Changing ammo configuration breaks everything.

-   Fixed: Patching ISOs should work again.

-   Fixed: Clean installations can select presets again.

## [2.1.0] - 2020-12-02

-   Changed: Multiworld session history now auto-scrolls to the bottom

-   Changed: The lowest level for a trick is now called "Disabled" instead of "No Tricks".

-   Changed: Minimum Varia Suit Dark Aether is now 0.1, as 0 crashes the game.

-   Changed: Permalinks are now entirely different for different games.

-   Changed: Preset summary now specifies if hidden model uses ETM or random item.

-   Added: A very basic visualization of the map to the tracker.

-   Added: Trick Details can now be used with all 3 games.

-   Fixed: Changing a trick level to No Tricks no longer cause inconsistent behavior with the permalinks.

-   Removed: Intermediate path for reaching item in Main Reactor from Security Station B door without Screw Attack since it was broken and impossible.

-   Changed: Renamed "Before Pickup" to "Next to Pickup" in various locations for more clarity


## [2.0.2] - 2020-11-21

-   Added: Starting locations tab has checkboxes to easily select all locations in an area

-   Added: The map tracker now supports random elevators, translator gates and starting location.

-   Changed: The pickup spoiler in game details is now sorted.

-   Fixed: Multiworld sessions should no longer occasionally duplicate messages.

-   Fixed: Custom safe zone healing should now work in multiworld sessions.

-   Fixed: Occasional error with switching an observer into a player.

## [2.0.1] - Skipped

## [2.0.0] - 2020-11-15

This version is dedicated to SpaghettiToastBook, a great member of our community who sadly lost her life this year.

Her contributions to Randovania were invaluable and she'll be missed.

---

-   **Major** - New game mode: Multiworld. In this co-op multiplayer mode, there's one different world for each player which is filled with items for specific players.

-   **Major** - Tricks are more organized and can be customized more precisely to a player's desire.

### General

-   Removed: Presets no longer have a global trick level. Each trick is now configured separately.

-   Added: Options for configuring usage of new tricks:
    - Bomb Jump (renamed from Difficult Bomb Jump)
    - Bomb Slot without Bombs
    - Boost Jump
    - Combat
    - Difficult Movement
    - Extended Dash
    - Knowledge
    - Open Gates from Behind
    - Respawn Abuse
    - Screw Attack into Tunnels
    - Seeker Locks without Seekers
    - Single Room Out of Bounds
    - Standable Terrain

-   Changed: The following trick level difficulties were renamed:
    - Trivial -> Beginner
    - Easy -> Intermediate
    - Normal -> Advanced
    - Hard -> Expert
    - Minimal Checking -> Minimal Logic

-   Changed: Replaced Beginner Friendly with Starter Preset, which is now the default preset.

-   Fixed: Energy Tanks can now properly be used as progression.

### Hints

-   Added: Relative hints, where an item is described as being some rooms away from another item or room.

-   Added: Guaranteed hints which tells in which areas (Agon Wastes, Ing Hive, etc) contains the keys for each of your dark temples.
    These hints are placed purely randomly, similarly to the guaranteed Temple Bosses hints.

-   Added: Free hint spots after generation now prefer items from late in progression instead of pure random.

-   Removed: Hints with green item names/joke item names have been removed.

-   Removed: Temple Keys are no longer hinted by progression-based Luminoth lore hints.

-   Changed: All games now have precisely 2 joke hints, which no longer randomly replace a progression hint.

-   Changed: Hints from keybearer corpses now uses a broader category, which leaves unclear if it's an expansion or not.

### GUI

-   Added: An automatic item tracker based on a Dolphin running on the same computer or a special Nintendont build on the same Wifi.

-   Added: A dark theme has been added. It can be toggled in the Advanced menu.

-   Added: Requirements in the logic database can now use templates of requirements, allowing for easy re-use.

-   Added: Data Editor can now edit all fields of a node, from type, name and all type specific fields.

-   Added: Data Visualizer and Editor now can operate in the included database for Prime 1 and 3.

-   Added: The Data Editor now displays a warning if you're closing with unsaved changes.

-   Added: Randovania can generate a game by importing permalinks directly from a race on racetime.gg.

-   Added: Some tricks now have a description on the Trick Details popup.

-   Fixed: Some complex combination of requirements with different depths now are displayed correctly.

-   Fixed: The Data Visualizer no longer opens behind the Customize Preset window when using the Trick Details popup.

-   Changed: After generating a game, the details shows up in a new window instead of in a new tab.

-   Changed: In game details, the permalink is now placed inside a line edit, so the window doesn't stretch with long permalinks.

-   Changed: All cosmetic game changes are now configured in the same dialog as the in-game options.

### Quality of Life

-   Added: A button in the Open menu now opens the folder where previously generated games are placed.

-   Added: Charge Beam and Scan Visor now use their respective models in game instead of Energy Transfer Module.

-   Added: The rate of healing for Safe Zones is now configurable.

-   Fixed: Removed Aerie Access and Credits from possible starting locations.

-   Changed: The Mission Final screen now includes the seed hash instead of Permalink, as many permalinks are bigger than the screen.

-   Changed: The elevator scan now includes the world of the connected area.

### Internals/Developer

-   Added: Energy Tanks have doubled weight for the generator.

-   Added: It's now possible to set the default spawn point of an area.

-   Fixed: Fixed solver when an event only connects to a pickup, but that pickup has connections from other nodes.

-   Fixed: The Data Editor no longer errors when saving after creating a new node.

-   Fixed: Certain combinations of item requirements with damage requirements weren't being processed correctly.

-   Fixed: Duplicated requirements are now properly removed when simplifying requirements.

-   Fixed: Exclude from Room Randomizer is now properly set, restoring many logic paths.

-   Changed: Better error messages when there are references to unknown resources in the database.

-   Changed: The `database` command is no longer a subcommand of `echoes`. It also has the `--game` argument to choose which database to use.

-   Changed: The `_locations_internal` field is no longer needed for .rdvgame files.

### Logic Database changes

#### Added

-   General:
    - Methods to open all Seeker Missile Doors with Screw Attack (Advanced and above).
    - Method to activate most Bomb Slots without Bombs (Advanced and above).
    - Dark/Light/Annihilator doors and Dark/Light portals require either ammo or Charge Beam.

-   Sanctum, method to fight Emperor Ing without Spider Ball (Hypermode).

-   Transport A Access, method of reaching Temple Transport A door with a Wall Boost (Advanced and above).

-   Abandoned Base, method of reaching portal with Space Jump and Screw Attack (Intermediate and above).

-   Accursed Lake, method of collecting the item and leaving with Morph Ball, Light Suit, Gravity Boost, and Reverse Air Underwater (Advanced and above).

-   Hall of Honored Dead, method of leaving through the Morph tunnel without Space Jump (Expert and above).

-   Industrial Site, method of opening the gate to Hive Access Tunnel from behind with just Charge Beam (Intermediate and above).

-   Ing Windchamber, method of completing the puzzle with Power Bombs instead of Bombs (Beginner and above).

-   Landing Site, method of reaching Service Access door:
    - With Bombs and Screw Attack (Intermediate and above).
    - With Space Jump and Bomb Space Jump (Intermediate and above).

-   Meeting Grounds, method of reaching the tunnel with Space Jump and a Bomb Space Jump (Intermediate and above).

-   Temple Assembly Site:
    - Methods of reaching Dynamo Chamber door with a Bomb Jump (Beginner and above), a Dash (Intermediate and above), or a Roll Jump (Advanced and above).
    - Methods of reaching the portal without moving the light block with Single Room Out of Bounds and either Screw Attack or Space Jump (Expert and above).
    - Method of leaving from the portal with Single Room Out of Bounds and Screw Attack (Expert and above).

-   Windchamber Gateway:
    - Method of reaching the item with a Boost Jump (Advanced and above) and returning with an Extended Dash (Expert and above).
    - Method of reaching Path of Eyes door from Grand Windchamber door with an Extended Dash (Advanced and above).

-   Bioenergy Production, method to reach Storage C door or item from top level with Extended Dash (Expert and above).

-   Central Station Access/Warrior's Walk, method of climbing the ledge with an Instant Unmorph Jump (Hypermode).

-   Crossroads, method to reach the item from the half pipe with just Screw Attack (Advanced and above).

-   Dark Transit Station, method to reach the ledge from Duelling Range with a Bomb Jump (Beginner and above).

-   Portal Access, method of crossing to Judgement Pit using Screw Attack without Z-Axis (Beginner and above).

-   Doomed Entry, method to climb room with Space Jump and Screw Attack (Beginner and above).

-   Feeding Pit:
    - Method of reaching Ing Cache 1 door with Space Jump and Screw Attack (No Tricks and above).
    - Method of climbing to Watering Hole door without any items (Expert and above).
    - Method of escaping the pool using Light Suit and a Bomb Space Jump no Space Jump or Gravity Boost (Hypermode)

-   Main Reactor, method of reaching Dark Samus 1 fight from Ventilation Area A door with Space Jump, Bombs, and a Bomb Space Jump (Intermediate and above).

-   Mining Station B:
    - Method to climb to the Seeker door without Morph Ball and with Space Jump (Beginner and above).
    - Method to reach the portal without breaking the rock with Single Room Out of Bounds and Screw Attack (Expert and above).

-   Sandcanyon, method to reach the item with Space Jump and Single Room Out of Bounds (Expert and above).

-   Transport Center/Crossroads, method to climb the halfpipe with Space Jump (Advanced and above).

-   Abandoned Worksite:
    - Method of reaching the item with a Bomb Space Jump without Space Jump (Advanced and above).
    - Method of reaching the tunnel from Forgotten Bridge with a Slope Jump (Intermediate and above).

-   Catacombs:
    - Method to reach the Bomb Slot with Air Underwater and Screw Attack (Advanced and above).
    - Method to reach Transit Tunnel East with a Combat/Scan Dash (Advanced and above).
    - Method to reach the portal with Screw Attack (Intermediate and above).
    - Method to reach Transit Tunnel East/South with Morph Ball, Gravity Boost, and Reverse Air Underwater (Advanced and above).
    - Method to reach Transit Tunnel South with Jump Off Enemy (Advanced and above).

-   Dark Arena Tunnel, method of reaching either door with Screw Attack and Single Room Out of Bounds (Advanced and above).

-   Dark Forgotten Bridge:
    - Method to perform the gate clip to Dark Falls/Dark Arena Tunnel with a Ledge Clip Jump (Hypermode).
    - Method to reach Bridge Center from Putrid Alcove door with only Scan Visor (Advanced and above).
    - Method to reach Brooding Ground door from the bridge before rotating and with an Extended Dash (Expert and above).

-   Forgotten Bridge:
    - Method to reach Abandoned Worksite door from the bridge before rotating and with an Extended Dash (Expert and above).
    - Method to reach Bridge Center with Morph Ball, Gravity Boost, and Reverse Air Underwater (Advanced and above).

-   Gathering Hall:
    - Method to reach the Kinetic Orb Cannon with Gravity Boost and Bombs (Expert and above) or Gravity Boost and Space Jump (Beginner and above).
    - Method to reach Transit Tunnel South from Transit Tunnel West with Morph Ball, Gravity Boost, and Reverse Air Underwater (Advanced and above).
    - Method to reach the Spider Ball tracks with Morph Ball, Gravity Boost, and Reverse Air Underwater (Advanced and above).
    - Methods to escape the halfpipe after draining the water with Space Jump and Bomb Space Jump or Space Jump and Screw Attack (Advanced and above).

-   Great Bridge, method of reaching the lower Temple Access door from Path of Roots door with Screw Attack and Slope Jump (Intermediate and above).

-   Main Hydrochamber/Hydrodynamo Station, methods to climb rooms without Gravity Boost and with Air Underwater (Advanced and above), Space Jump, and Screw Attack (Hypermode).

-   Meditation Vista, methods of reaching the item with a Boost Jump (Advanced and above), Roll Jump (Expert and above), or Extended Dash (Hypermode).

-   Path of Roots, method of reaching the item using:
    - Morph Ball, Bombs and Space Jump (Advanced and above).
    - Morph Ball, Gravity Boost, and Reverse Air Underwater (Advanced and above).
    - Morph Ball, Bombs, and Standable Terrain (Hypermode).

-   Plaza Access, method of reaching the doors and the item with Screw Attack and Single Room Out of Bounds (Advanced and above).

-   Portal Chamber (Light World), method of reaching the portal from Torvus Lagoon door with Screw Attack and Single Room Out of Bounds (Advanced and above).

-   Putrid Alcove, method of getting the item and leaving without any items (Expert and above).

-   Sacrificial Chamber, method of crossing gap to Sacrificial Chamber Tunnel with Extended Dash (Expert and above).

-   Torvus Grove, method of climbing the room without Boost Ball (Expert and above).

-   Torvus Plaza:
    - Method of getting the item without Boost Ball and/or Spider Ball (Advanced and above).
    - Method of leaving the room with Space Jump and Bombs (Advanced and above).

-   Torvus Temple, method of reaching the pirate fight from the lower level with Screw Attack and Single Room Out of Bounds (Advanced and above).

-   Training Chamber:
    - Method to exit the spinner with Power Bombs instead of Bombs (Beginner and above).
    - Method to climb to the top of the statue with Gravity Boost and Bombs (Intermediate and above).
    - Method to climb to the top of the statue with Space Jump, Scan Dash, and Underwater Dash (Advanced and above).
    - Method to climb to the top of the statue with Space Jump and Extended Dash (Expert and Above).

-   Underground Tunnel, method to access Torvus Temple from Torvus Grove with Screw Attack (Expert and above).

-   Undertemple, method to have PB Guardian break PB door using bombs (Advanced and above).

-   Undertemple Access, method of reaching the item using Screw Attack and Jump Off Enemy (Hypermode).

-   Venomous Pond, method to reach the key from the Save Station with Screw Attack and Standable Terrain (Beginner and above).

-   Aerial Training Site, methods to cross the room from various nodes with Dashes, Roll Jumps, and Extended Dashes (Intermediate/Expert and above).

-   Aerie, method of collecting the item:
    - Without entering the Dark World (Expert and above).
    - With only Screw Attack (Beginner and above).

-   Dynamo Access, method to cross over the Spider Track with Space Jump and Standable Terrain (Beginner and above).

-   Dynamo Works:
    - Method of collecting the item with a Roll Jump and Instant Morph (Expert and above).
    - Method of reaching the upper door with a Bomb Space Jump (Beginnner and above).

-   Grand Abyss, methods of crossing the gap with Boost Jump (Advanced and above) or Extended Dash (Expert and above).

-   Hall of Combat Mastery:
    - Method of collecting the item with a Wall Boost (Expert and above).
    - Methods of reaching the item, and skipping the Spider Track to and from Central Area Transport East with Screw Attack (Intermediate and above).

-   Hive Entrance, method of reaching the Flying Ing Cache with Screw Attack and Single Room Out of Bounds (Hypermode).

-   Hive Dynamo Works:
    - Method of collecting the Flying Ing Cache item and leaving with Space Jump and Scan Visor (Advanced and above).
    - Method of reaching the Flying Ing Cache from portal side and vice versa with Screw Attack and Single Room Out of Bounds (Expert and above).

-   Hive Summit, method of reaching the portal:
    - With Space Jump and Standable Terrain (Intermediate and above).
    - With Space Jump, Boost Ball, Boost Jump, and Out of Bounds (Expert and above).

-   Hive Temple:
    - Method of fighting Quadraxis with Power Bombs instead of Bombs (Beginner and above).
    - Methods of leaving the room without Spider Ball after Quadraxis with Boost Ball or Space Jump (Hypermode).

-   Judgment Drop, method of reaching the portal with Space Jump and Single Room Out of Bounds (Expert and above).

-   Main Research, method of fighting Caretaker Drone without Bombs (Expert and above).

-   Reactor Core, method of reaching the item with only Space Jump (Expert and above).

-   Sanctuary Entrance, method to reach the cannon to the item with only Morph Ball, Spider Ball, and Power Bombs (Advanced and above).

-   Vault Attack Portal, method to cross either direction with just Screw Attack (Expert and above).

-   Watch Station, method of accessing the Spider Ball track to Watch Station Access door and Sentinel's Path door and back with an Instant Morph (Intermediate and above).

-   Watch Station Access, methods to cross the pit in either direction using:
    - Boost Ball and Boost Jump (Advanced and above).
    - Space Jump, Scan Visor, and Scan Dash (Advanced and above).

-   Workers Path, method of crossing the room from Sanctuary Temple with a Boost Jump (Advanced and above).

#### Fixed

-   Scan Visor Requirements:
    - Dash Requirements in many rooms
    - Grand Abyss Bridge terminal
    - Sand Processing item
    - Staging Area terminal
    - Torvus Lagoon terminal
    - Trooper Security Station Event coming from Communication Area
    - Various Dash Requirements

-   Dark Aether Damage Requirements have been added to every room in the Dark World.

-   Morph Ball requirements added to Morph Ball Doors and various rooms.

-   Invisible Objects and Dark Visor Requirements:
    - Screw Attack without Space Jump in Unseen Way (Intermediate and above)
    - Screw Attack without Space Jump in Phazon Grounds (Advanced and above)

-   Entrance to Agon Map Station now requires Bombs, Power Bombs, or Boost Ball if coming from either direction, or Screw Attack and Space Jump as well if coming from Mining Plaza.

-   Added Charge Beam and Beam Ammo Requirements to Profane Path and Sentinel's Path.

-   Sand Processing:
    - Now requires items to climb the room before draining the sand: Space Jump, with a Bomb Jump (Beginner and above) or with Screw Attack (Intermediate and above)
    - Screw Attacking into the tunnel is now Expert (from Hypermode).

-   Portal Site:
    - Now does not require the gate open to enter from Portal Access.
    - Now does not require the gate closed to enter from Crossroads.

-   Service Access now properly includes Wall Boost to Meeting Grounds from Landing Site on Advanced.

#### Changed

-   Many nodes with missing requirements have been updated/cleaned up.

-   Simplified nodes in many rooms for ease of logic navigation.

-   Various tricks have been changed to more accurately represent the required method.

-   Abandoned Base, Bomb Jump to transport is now Advanced (from Intermediate).

-   Accursed Lake, Dash to Safe Zone from Flying Ing Cache is now Intermediate (from Beginner).

-   Communication Area:
    - Standable Terrain to reach the item is now Beginner (from Intermediate).
    - Screw Attack without Space Jump to reach Storage Cavern A is now Beginner (from Intermediate).
    - Double Bomb Jump up Standable Terrain is now Intermediate (from Advanced).

-   GFMC Compound, Extended Dash to reach the item on the Ship without Space Jump is now Expert (from Hypermode).

-   Grand Windchamber, reaching the pickup with Terminal Fall Abuse after solving the Ing Windchamber puzzle is now Beginner (from Intermediate).

-   Path of Eyes, Bomb Jumps to get over Light blocks are now Beginner (from Intermediate).

-   Service Access, crossing upper tunnel without Boost Ball is now Advanced (from Intermediate).

-   Temple Assembly Site, method to reach the item with Screw Attack is now Beginner (from Intermediate).

-   Agon Temple, Slope Jumps to skip the fight barriers are now Beginner (from Advanced).

-   Battleground, climbing to top safe zone via Standable Terrain is now Beginner (from Intermediate).

-   Central Mining Station, Scan Dash to upper level from Central Station Access is now Expert (from Advanced).

-   Command Center Access, exiting tunnel without Space Jump is now Beginner (from Intermediate).

-   Doomed Entry, Slope Jump to reach the upper level from the portal is now Beginner (from Intermediate).

-   Double Path, crossing lower path without Space Jump is now Beginner (from Intermediate).

-   Feeding Pit, method to climb to Watering Hole with just Screw Attack is now Beginner (from Intermediate).

-   Mining Plaza, climbing the room with Screw Attack is now Beginner (from Intermediate).

-   Mining Station A, reaching Front of Lore Scan from Room Center with a Bomb Jump is now Intermediate (from Advanced).

-   Mining Station B:
    - Reaching Transit Station door from room center with Screw Attack after opening the portal is now Intermediate (from Hypermode).
    - Reaching the bomb slot to open the portal with Standable Terrain and Screw Attack is now Intermediate (from Advanced).
    - Reaching the bomb slot to open the portal with Slope Jump and Space Jump is now Advanced (from Expert).

-   Portal Access, returning from Judgment Pit without Space Jump is now Beginner (from Intermediate).

-   Trial Grounds, Standable Terrain to reach the door from the portal is now Beginner (from Intermediate).

-   Catacombs, reaching the portal with Morph Ball and Reverse Air Underwater is now Advanced (from Expert).

-   Crypt, Bomb Jump to Laser Platfrom from bottom Safe Zone is now Beginner (from Intermediate).

-   Forgotten Bridge, reaching Bridge Center with Bombs and Screw Attack is now Intermediate (from Advanced).

-   Gathering Hall:
    - Reaching Transit Tunnel South/West Doors from top door with Morph Ball and Roll Jump is now Expert (from Advanced).
    - Reaching Transit Tunnel East with Spider Ball and Boost Ball is now Beginner (from Intermediate).

-   Great Bridge:
    - Slope Jumps to reach Map Station from Bottom Level and from Map Station to Upper Level are now Beginner and Intermediate (from Intermediate and Advanced, respectively).
    - Bomb Space Jump with Space Jump to reach the Translator Gate is now Advanced (from Expert).

-   Poisoned Bog, reaching Portal Chamber door with just Screw Attack is now Advanced (from Intermediate).

-   Torvus Lagoon, reaching Portal Chamber from Temple Transport Access is now Intermediate (from Advanced).

-   Training Chamber, Standable Terrain to reach Fortress Transport Access from Top of Statue and back is now Beginner (from Intermediate).

-   Venomous Pond, reaching the key from the Save Station with Screw Attack is now Beginner (from Intermediate).

-   Aerial Training Site, Screw Attack at Z-Axis from Central Hive Area West door to the portal or Temple Security Access door is now Intermediate (from Advanced).

-   Dynamo Access, crossing over the Spider Track with a Slope Jump is now Beginner (from Intermediate).

-   Hall of Combat Mastery, Instant Morph tricks to the item and Central Area Transport East and back are now Advanced (from Intermediate).

-   Hive Dynamo Access, opening Echo Gate from behind is now Beginner (from Intermediate).

-   Hive Dynamo Works:
    - Reaching the Seeker Lock Safe Zone from Hive Dynamo Access door with Terminal Fall Abuse is now Beginner (from Intermediate).
    - Reaching the Flying Ing Cache from the tunnel with Screw Attack is now Beginner (from Intermediate).
    - Reaching the Flying Ing Cache from the tunnel and back with Standable Terrain is now Intermediate (from Advanced).
    - Opening the Seeker Lock from behind is now Beginner (from Intermediate).

-   Hive Summit, Standable Terrain to reach portal inside glass area is now Beginner (from Intermediate).

-   Hive/Temple Access, reaching the upper door with Screw Attack at Z-Axis is now Beginenr (from Intermediate).

-   Transit Station, reaching the top portal with Screw Attack is now Beginner (from Intermediate).

-   Vault:
    - Terminal Fall abuse to reach Grand Abyss door from bridge portal with Space Jump is now Beginner (from Intermediate).
    - Reaching the Bomb Slot with Screw Attack from the bridge portal is now Beginner (from Intermediate).

-   Watch Station, Screw Attack at Z-Axis from Watch Station door to Sentinel's Path door is now Beginner (from Intermediate).

-   Watch Station Access, reaching the Watch Station door from the pickup with just Screw Attack is now Beginner (from Intermediate).

## [1.2.2] - 2020-06-06

-   Changed: Re-organized the tabs in the preset customization window

-   Changed: The reset map tracker menu action is now visible on non-windows platforms.

-   Fixed: Exporting ISOs with Menu Mod should now work on macOS.

## [1.2.1] - 2020-05-30

-   Added: Randovania releases now includes a packages for macOS.

## [1.2.0] - 2020-05-25

-   *Major* - Added: The text of the scan that unlocks an elevator now includes the
    elevators destination.

-   *Major* - Added: Translator gates can be configured as Unlocked: the hologram will be invisible and can be scanned
    without any translator.

-   *Major* - Added: The default in-game options can now be configured from Randovania.

-   *Major* - Added: How much ammo each beam uses to shoot uncharged, charged and charge combos is now configurable,
    along with the ammo it uses.

-   *Major* - Changed: The database now uses a new format which allows for any combination of "Or"/"And" statements.
    The Data Visualizer and Editor were both updated to take advantage of this.

-   Added: An option to connect Sky Temple Gateway directly to the credits, skipping the final bosses.

-   Added: How much energy you get for each Energy Tank is now configurable.

-   Added: The in-game Hint System has been removed. The option for it remains, but does nothing.

-   Changed: The spoiler log now lists the order in which items where placed, with their location and hints,
    instead of a detailed playthrough for completion.

-   Changed: The logbook entries that contains hints are now named after the room they're in, with the categories
    being about which kind of hint they are.
    KNOWN ISSUE: While scanning something, the categories that show up are incorrect.

-   Added: Open -> Trick Details menu entry, similar to what's available in the
    Trick Level tab when customizing a preset.

-   Added: Play -> Import game file, to load spoiler logs.

-   Added: The "Heals?" checkbox in the database editor now works.

-   Added: The permalink import dialog now shows an error message for invalid permalinks.

-   Changed: One-way elevators now have a chance of warping to credits.

-   Changed: Clarified that the item from Space Jump Guardian and Power Bomb Guardian
    must be collected for the appropriate events to be triggered.

-   Changed: In Menu Mod, the list of rooms to warp to is now sorted.

-   Changed: The export-areas command line option now outputs details about requirements for each area.

-   Internal: A human-readable copy of the database is now kept next to the database file, for easier diffs.

-   Fixed: Debug logs can no longer be enabled for non-spoiler permalinks.

-   Added: Missile Expansions have a 1/8192 chance of using Dark Missile Trooper model.

-   Fixed: Progress bar no longer goes to an indefinite status when generation fails.

-   Added: Checkbox for automatically exporting a spoiler log next to the ISO.

-   Fixed: Only the last digit of the game id is changed, instead of the full game id.

### Logic Database changes

-   Fixed: Staging Area is now correctly considered a dark world room.

-   Fixed: The Ing Cache in Dark Oasis now requires Power Bombs.

-   Fixed: Bioenergy Production correctly requires Scan Visor for connections using the racks.

-   Added: In Bioenergy Production, method of reaching the Storage C door with Space Jump and Screw Attack (Easy and above)

-   Added: In Bioenergy Production, method of reaching the Storage C door using a roll jump (Normal and above).

-   Added: In Bioenergy Production, method of reaching the Ventilation Area B door using Screw Attack without Space Jump (Normal and above).

-   Added: In Bioenergy Production, additional upper level connections using Space Jump and Screw Attack.

-   Added: In Sandcanyon, method of reaching the center platform using a roll jump and boost ball (Hard and above).

-   Changed: In Command Center Access, the wall boosts to reach the lower Central Mining Station and Command Center doors from the morph ball tunnel are now Normal difficulty (from Hard).

-   Changed: In Portal Chamber (both light and dark Torvus) , all wall boosts are now Normal difficulty (from Hard).

-   Changed: In Undertransit Two, all wall boosts are now Easy difficulty (from Hard).

-   Changed: In Temple Security Access, all wall boosts are now Normal difficulty (from Hard).

-   Changed: In Watch Station, all wall boosts are now Normal difficulty (from Hard).

-   Added: In Watch Station, a wall boost method of reaching the Watch Station Access door from the Sentinel's Path door using Spider Ball and Boost Ball (Normal and above).

-   Changed: In Service Access, methods using a wall boost to reach the Meeting Grounds door from the upper Morph Ball tunnel are now Normal difficulty (from Hard).

-   Changed: In Great Bridge, the wall boost to reach the lower Temple Access Door from the Path of Roots door is now Easy difficulty (from Hard).

-   Changed: In Transit Tunnel East, the wall boost to reach the Training Chamber door from the Catacombs door is now Easy dififculty (from Hard).

-   Changed: In Transit Tunnel South, all wall boosts are now Easy difficulty (from Hard).

-   Added: In Hall of Honored Dead, a method of obtaining the item with Power Bombs (Trivial and above).

-   Added: Many Light Ammo/Dark Ammo/Morph Ball/Charge Beam requirements.

-   Added: In Bioenergy Production, methods of reaching the item and the door to Ventilation Area B using a Bomb Space Jump and Screw Attack without Space Jump (Hypermode).

-   Fixed: Biostorage Station now requires Space Jump or Scan Visor to reach the upper level (No Tricks and above).

-   Changed: In Sand Processing, the method of reaching the item without Boost Ball requires the Bomb Space Jump trick, and no longer requires Screw Attack.

-   Added: In GFMC Compound, a method of reaching the ship item with Screw Attack (Normal and above).

-   Added: In Main Gyro Chamber, a method of reaching the bottom of the gyro area from the middle of the room with Screw Attack (Easy and above).

-   Changed: In Workers Path, Morph Ball Bomb is no longer required.

-   Changed: In Main Reactor, unlocking the gate no longer requires Space Jump, and is now Trivial difficulty (from Easy).

-   Added: In Landing Site, a method of reaching the door to Service Access using Morph Ball Bomb and a Slope Jump (Normal and above).

-   Added: Methods of climbing Central Station Access and Warrior's Walk using Screw Attack (Hard and above) and a wall boost (Hypermode).

-   Added: A method of opening the echo gate in Hive Dynamo Access from the Hive Gyro chamber side using Sonic Boom or Darkburst (Easy and above).

-   Changed: In Reliquary Grounds, the method of reaching the door to Ing Reliquary using Screw Attack is now Normal difficulty (from Hard).

-   Added: In Reliquary Grounds, a method of reaching the door to Ing Reliquary using Morph Ball Bomb and Screw Attack without Space Jump (Easy and above).

-   Added: In Phazon Pit, a method of reaching the door to Phazon Grounds using a roll jump and boost ball (Hard and above).

-   Changed: Climbing Hall of Stairs with Space Jump is now Trivial difficulty (from Easy).

-   Added: In Transport Center, a method of reaching the elevator door from the portal using Screw Attack without Space Jump (Trivial and above).

-   Added: In Mining Station A, a method to reach the Temple Access door using Screw Attack (Trivial and above).

-   Added: In Gathering Hall, a method to reach the Transit Tunnel South from the Gathering Access door using Space Jump (Easy and above).

-   Added: In Industrial Site, a method of opening the Industrial Site gate from the wrong side using a missile (Trivial and above).

-   Fixed: Removing the Aerial Training Site barrier requires Scan Visor.



## [1.1.1] - 2020-03-11

-   Added: The preset summary now includes if menu mod is enabled.

-   Fixed: The cursor no longer snaps to the end on all changes, in the permalink
    input field.

-   Fixed: "Starting Items" is now properly implemented in the preset summary.

-   Changed: "Custom Items" is now "Item Pool" in the preset summary, and lists all
    deviations from the standard item pool.

## [1.1.0] - 2020-03-10

-   Added: The pickup notice for a locked expansion is more clear of what's going on.

-   Added: The "Save ISO" dialog now remembers the last output directory used.

-   Added: A copy of the game file is automatically saved to
    `%LOCALAPPDATA%\Randovania\game_history` whenever a game is generated. There's no
    interface in Randovania to view this history.

-   Changed: The "Save Spoiler" button now provides a default name for the game file.

-   Changed: Shortened permalinks with customized starting locations.

-   Changed: Preset are now exported to `.rdvpreset` files, to avoid Discord truncating the
    file names.

-   Fixed: When changing a preset name, the cursor no longer moves to end after any change.

### Logic Database changes

-   Fixed: The pickup in Undertransit One now requires Power Bombs, to avoid soft locks.

-   Fixed: The second Portal Chamber is now correctly considered a Dark Torvus Bog room.

## [1.0.0] - 2020-02-09

-   *Major* - Added: Support for multiple presets of options, as well as saving your own presets.

-   *Major* - Changed: The user experience for creating a new game has been changed completely.

-   Added: Three new methods of shuffling elevators: *Two-way, unchecked*, *One-way, elevator room*
    and *One-way, anywhere*. The elevators tab has more details of how these work.

-   Added: Add a setting for how strict the damage requirements are.

-   Added: It's now possible to exclude locations from having any progression on them.

-   Added: You can choose an arbitrary number of locations to choose randomly from for starting location.

-   Changed: A Luminoth Lore scan is less likely to have hints for what was already accessible
    when that scan was found.

-   Changed: Power Bombs and Progressive Grapple are now slightly more likely to appear earlier.

-   Changed: The hints randomly assigned at the end of generation are less likely to be repeats.

-   Changed: Loading a new game will automatically clear any existing one.

-   Changed: Minimal Checking now also checks of Dark Agon Temple Keys and Dark Torvus Temple Keys.

-   Removed: The Progressive Launcher has been removed.

-   Removed: The settings for fixing the translator gates have been removed for now, to be re-added
    on a future "Advanced" tab.

-   Removed: The create-permalink command line argument has been removed.

### Logic Database changes

-   Fixed: Spider Guardian fight now requires Dynamo Works Quads Gone to be triggered.

-   Fixed: Boost Guardian now properly requires Bombs.

-   Added: Escaping Dark Torvus Arena with a BSJ, for Normal. (See #581).

-   Added: Activating the Industrial Site gate backwards, using charged Annihilator Beam, for Trivial. (See #582).

## [0.29.1] - 2019-10-01

-   Fixed: Fix AttributeError preventing major/minor randomization from working.

-   Fixed: Seeds where no progression is needed to finish should no longer fail to generate.

## [0.29.0] - 2019-10-01

-   *Major* - There is now an option for a major/minor split randomization mode, in which expansions and
    non-expansion items are shuffled separately.

-   *Major* - Changed: Item hints and Sky Temple Key hints now distinguish between the light and dark worlds.
    For example, the room in which Quadraxis resides will be shown as "Ing Hive - Hive Temple" rather than
    "Sanctuary Fortress - Hive Temple".

-   *Major* - Added: the "Invisible Objects" trick in places where a visor would otherwise be used to be able to see
    something (such as an invisible platform).

-   *Major* - Added: Title screen now shows a three-word representation of the seed hash.

-   Added: As an experimental feature, it is now possible to shuffle Power Beam, Charge Beam, Scan Visor and Morph Ball.
    These items use Energy Transfer Module model in game.

-   Added: You can now place a pickup that temporarily gives Cannon Ball when collected. It uses Boost Ball's model.

-   Changed: Some item categories were given clearer names:
    - Dark Agon Keys, Dark Torvus Keys, and Ing Hive Keys are now referred to as "red Temple Keys" instead of
    "Temple Keys".
    - Items that aren't keys or expansions are collectively referred to as "major upgrades" instead of "major items".
    - Red Temple Keys and Sky Temple Keys are now collectively referred to as "Dark Temple Keys" instead of "keys".

-   Fixed: "Beam combos" are now called "charge combos".

-   Changed: The hints acquired from keybearer corpses now clarify that the item is the one contained in a Flying
    Ing Cache.

-   Changed: Each hint for the items guarded by Amorbis, Chykka, and Quadraxis now contains the corresponding
    Guardian's name.

-   Changed: The hint for the vanilla Light Suit location now has special text.

-   Changed: Item names in hints are now colored orange instead of red.

-   Changed: Some hints were added, some removed, and some modified.

-   Changed: Item scans were slightly edited.

-   Changed: The Sky Temple Key hints no longer use ordinal numbers.

-   Added: The seed hash is shown in Randovania's GUI after patching is done.

-   Changed: Generation will now be retried more times before giving up.

-   Changed: Joke hints are now used at most once each when placing hints.

-   Changed: The generator is now more likely to fill the worlds evenly.

-   Fixed: Added proper default nodes for rooms that were missing one, allowing those rooms to be selected as the
    starting room.

-   Fixed: Minimal Checking now correctly handles progressive suit and grapple.

-   Fixed: Config files with invalid JSON are now correctly dealt with.

-   Changed: Improved the performance of the resolver considerably.

-   Added: In the data visualizer, the damage requirements now have more descriptive names.

-   Added: In the data visualizer, requirements are now described with simpler to understand terms.

-   Changed: Windows releases are now created with PyInstaller 3.5.

-   Changed: The generator is now more likely to fill the worlds evenly.

### Logic Database changes

-   Changed: All NTSC-specific tricks are now in logic. These are always in logic, since the fixes from other versions
    are patched out.

-   Changed: Screw Attacking without Space Jump Boots in Hive Temple is no longer required on No Tricks.

-   Changed: In Hive Temple, scan dashing to the door to Temple Security Access is now Hypermode difficulty,
    from Hard and above.

-   Changed: The method to get the Main Research item with only Spider Ball was removed.

-   Fixed: Using charged Light Beam shots to get the item in Hazing Cliff now requires 5 or more Light Ammo.

-   Added: Method to open the gate in Main Reactor with Space Jump Boots and Screw Attack.

-   Changed: Opening the barrier in Crypt with Screw Attack is now always Easy and above.

-   Added: Method to climb to the door to Crypt Tunnel in Crypt via a Bomb Space Jump (Normal and above).

-   Added: Method to open Seeker Launcher blast shields with four missiles, Seeker Launcher, and Screw Attack (Easy
    and above). Underwater, the trick Air Underwater is also required, and the difficulty is Normal and above.

-   Fixed: Dark world damage during the Quadraxis fight is now correctly calculated.

-   Fixed: Requirements for crossing Sacred Path were added.

-   Added: Method to cross gap in the upper level of Command Center using Screw Attack without Space Jump Boots
    (Trivial and above).

-   Added: In Central Mining Station, a method to get to upper door to Command Center Access using a
    Bomb Space Jump (Easy and above) and another using Space Jump Boots and Screw Attack (Easy and above).

-   Added: Methods to climb Mining Plaza using the Morph Ball Bomb (Trivial and above) and using Screw Attack
    without Space Jump Boots (Easy and above).

-   Changed: In Forgotten Bridge, the difficulty of scan dashing to the door to Abandoned Worksite or the portal to
    Dark Forgotten Bridge was lowered to Easy, from Normal.

-   Added: In Forgotten Bridge, a method to get to the door to Grove Access from the portal to Dark Forgotten Bridge
    using only Screw Attack (Easy and above).

-   Added: In Forgotten Bridge, a method to get to the door to Abandoned Worksite via a roll jump (Easy and above).

-   Added: In Forgotten Bridge, a method to get to the bridge center from the door to Grove Access via a scan dash
    (Easy and above).

-   Added: In Hydrodynamo Station, a method to get from the room's top to the door to Save Station B with Screw Attack
    without Space Jump Boots (Trivial and above).

-   Changed: Climbing Hydrodynamo Station with only Gravity Boost and before all three locks are unlocked is now
    Trivial difficulty (from No Tricks).

-   Changed: Getting to the three doors in the middle section of Hydrodynamo Station using Air Underwater is now
    Normal difficulty (from Hard).

-   Fixed: A method to get the item in the Sunburst location by abusing terminal fall now has a damage requirement.

-   Added: A method to get to the turret in Sanctuary Entrance with only Space Jump Boots and Screw Attack, even
    after the bridge is destroyed.

-   Fixed: Lowering the portal barrier in Hive Dynamo Works now requires five missiles.

-   Added: Methods to cross Hive Dynamo Works using a roll jump (Easy and above) and using Space Jump Boots and
    Screw Attack (No Tricks).

-   Added: In Hive Dynamo Works, a method to cross the gap from the door to Hive Dynamo Access by abusing terminal
    fall (Easy and above).

-   Changed: In Hive Dynamo Works, returning from the Flying Ing Cache location using Space Jump Boots and
    Screw Attack is now Trivial difficulty (from Easy).

-   Added: Method to cross Watch Station Access from the door to Main Gyro Chamber using a Bomb Space Jump and
    Screw Attack without Space Jump Boots (Normal and above).

-   Added: In Watch Station Access, method to get from the scan post to the door to Watch Station by bomb jumping
    (Trivial and above) and by using Screw Attack without Space Jump Boots (Easy and above).

-   Fixed: The instant morph into the Morph Ball tunnel in Hall of Honored Dead now lists the Instant Morph trick.

-   Added: Method to get into the Morph Ball tunnel in Hall of Honored Dead using Space Jump Boots and Screw Attack
    (Easy and above).

-   Added: In Phazon Site, methods to get to the door to Bitter Well and to remove the barrier using Screw Attack
    without Space Jump Boots (both Easy difficulty).

-   Changed: The method to go over the Training Chamber statue from the back using Boost Ball and Spider Ball is
    now Normal difficulty (from Hard).

-   Added: In Phazon Site, a method to get to the door to Bitter Well by bomb jumping (Trivial and above).

-   Added: Many connections in Sacrificial Chamber.

-   Added: A method to get to the door to Fortress Transport Access from the top of the statue in Training Chamber
    using only Space Jump Boots (Easy and above). Morph Ball is also required if the statue hasn't been moved.

-   Added: A method to get to the doors to Transit Tunnel West/East in Training Chamber using Air Underwater (Normal
    and above).

-   Fixed: The method to get to the top of the Training Chamber statue using Gravity Boost and Spider Ball now lists
    the Instant Morph trick.

-   Added: In Training Chamber, a method of getting to the top of the statue from the door to Fortress Transport Access
    using just Space Jump Boots (Easy and above).

-   Added: Many connections in Windchamber Gateway.

-   Added: Method to get from the Kinetic Orb Cannon to the door to Transit Tunnel West via Grapple Beam in
    Gathering Hall.

-   Fixed: The slope jump in Abandoned Base now has a damage requirement.

-   Added: Method of getting the Temple Assembly Site item with Screw Attack and without Space Jump Boots.

-   Changed: The slope jump to get to the item in Temple Assembly Site is now Normal difficulty (from Hard).

-   Fixed: Requirements for crossing Dynamo Access were added.

-   Added: In Landing Site, method of reaching the door to Service Access from the Save Station using Space Jump and
    Screw Attack (No Tricks and above).

-   Fixed: The Culling Chamber item now has a damage requirement.

-   Changed: The trick to shoot the Seeker targets in Hive Dynamo Works from the wrong side is now Easy (from Trivial).

-   Fixed: The Watch Station Access roll jump now has a damage requirement.

-   Changed: The Watch Station Access roll jump is now Normal (from Easy).

-   Fixed: Added missing Space Jump Boots requirement for a Bomb Space Jump in Mining Station B.

-   Added: Method to unblock the portal in Mining Station B without Scan Visor (Normal and above).

-   Added: Method to get to the Darkburst location in Mining Station B with just Space Jump Boots and Screw Attack,
    and without using slope jumps or bomb space jumps (Hypermode difficulty).

-   Added: Method to manipulate Power Bomb Guardian into opening the Power Bomb Blast Shield on the door to
    Undertemple Access, using Boost Ball (Normal and above).

-   Fixed: The method to open the Hydrodynamo Station Seeker door using Screw Attack without Seeker Launcher now
    requires Gravity Boost to not have been collected.

-   Added: Method to get to the portal in Mining Station B with Space Jump Boots and Screw Attack (Trivial and above).

-   Fixed: Transport A Access, Collapsed Tunnel, Dynamo Chamber, Trooper Security Station, Mining Station Access, and
    Portal Access A now correctly require Morph Ball.

-   Fixed: Elevator rooms with missing Scan Visor requirements now have them.

-   Fixed: Removed erroneously added method to cross Sanctuary Entrance with Screw Attack without Space Jump Boots.

-   Fixed: Going through Sacred Bridge on No Tricks now requires Scan Visor and Morph Ball when coming from GFMC
    Compound.

-   Added: Method to skip Scan Visor and Morph Ball using Space Jump Boots in Sacred Bridge, when coming from GFMC
    Compound (Easy and above).

-   Fixed: Added Scan Visor requirement in Temple Transport Access (Sanctuary).

-   Changed: Connections in Venomous Pond were redone.

-   Changed: Getting to the door to Dark Transit Station in Trial Grounds with no items is now Hard difficulty, from
    Easy.

-   Added: Methods to get to the door to Dark Transit Station in Trial Grounds with Screw Attack without Space Jump
    Boots (Easy and above) and with a Bomb Space Jump (Normal and above).

-   Fixed: Added missing requirements for the Dark Samus 3 and 4 fight.

-   Changed: Fighting Dark Samus 2 with only Echo Visor is now Trivial difficulty, from Easy.

-   Fixed: Power Bomb doors now require Morph Ball, and Super Missile doors now require Power Beam and Charge Beam.

-   Added: Method to destroy the second web in Hive Tunnel when going through the room backwards using Sonic Boom
    (Easy and above).

## [0.28.1] - 2019-06-14

-   Fixed: Resetting settings would leave the launchers' configuration in an invalid state.

## [0.28.0] - 2019-06-12

-   *Major* - Changed: The resolver now keeps track of current energy during resolution.
    This ensures you'll always have enough Energy Tanks for trips to Dark Aether.

-   *Major* - Added: Scanning a keybearer corpse provides a hint of what is in the matching Flying
    Ing Cache.

-   Added: The tracker now persists the current state.

-   Added: Some generation failures are now automatically retried, using the same permalink.

-   Added: Buttons to see what a difficulty unlocks that doesn't involve tricks at all.

-   Changed: Increased Hint Scan value for logic to the intended value from the previous
    change.

-   Changed: There's no more hints with joke locations.

-   Changed: The lore hint in Mining Station A is now able to be scanned from the room center.

-   Added: A warning is now displayed when trying to disable validation.

-   Fixed: Seeker Missile's included missiles now respect the "needs Missile Launcher"
    option.

-   Changed: Progressive Launcher is now disabled by default.

-   Fixed: Clicking the connection's link in the Data Visualizer should now always work.

-   Changed: Hint Locations page now has a more usable UI.

-   Changed: On No Tricks, the logic will ensure that you can get Missiles, Seeker Launcher, and either
    Grapple Beam or both Space Jump Boots and Screw Attack before fighting Chykka.

-   Added: Methods to cross Workers Path with Screw Attack.

## [0.27.1] - 2019-05-30

-   Fixed: Specific trick levels are now persisted correctly across multiple sessions.

## [0.27.0] - 2019-05-28

-   *Major* - Changed: Optimized the seed generation step. It should now take roughly
    half as long or even faster.

-   *Major* - Added: It's now possible to configure the difficulty on a per-trick basis.

-   *Major* - Added: It's now possible to check where a certain trick is used on each
    difficulty.

-   Added: Hint Scans are valued more by the logic, making Translators more likely.

-   Changed: Joke item and locations now have a `(?)` added to make then slightly more
    obvious they're not serious.

-   Changed: Average ammo provided per expansion is now shown with more precision.

-   Added: `randovania echoes database list-dangerous-usage` command to list all
    paths that require a resource to not be collected.

-   Added: Methods to get to Sunburst location by reaching the platform with the cannon
    with a scan dash (Normal and above) or with just Space Jump Boots (Easy and above).

-   Added: Method to leave and enter the arena in Agon Temple with only Space Jump Boots
    (Trivial and above to enter; Easy and above to leave).

-   Added: Method to get to Darkburst location in Mining Station B via a Bomb Space Jump
    and without Screw Attack (Easy and above).

-   Fixed: In Hydrodynamo Station, going from the door to Hydrodynamo Shaft to the door to
    Save Station B now always requires all three locks in Hydrodynamo Station to be unlocked.

-   Added: Method to cross Phazon Pit using a Bomb Space Jump (Easy and above).

-   Added: Method to open the Seeker door in Hydrodynamo Station without the Seeker Launcher,
    using Screw Attack and one missile (Hard and Above).

-   Changed: The Ing Windchamber puzzle now only requires four missiles instead of five.

-   Changed: The cannon in Sanctuary Temple Access now only requires four missiles to
    activate instead of five.

-   Changed: Sanctuary Temple Access now requires a way to defeat the Quad to get through.

-   Added: Support for damage requirements without exactly one damage reduction item.

-   Changed: Seed validation should run faster and with fewer errors now.

-   Added: Another joke hint.

-   Changed: Updated credits.

-   Fixed: Crossing Sanctuary Entrance via the Spider Ball Track now requires Boost Ball.

-   Added: Method to cross Sanctuary Entrance with Screw Attack and without Space Jump Boots
    (Trivial and above).

-   Added: Method to cross Sanctuary Entrance, from the door to Power Junction to the door to
    Temple Transport Access, with Spider Ball and Power Bombs (Easy and above).

-   Fixed: The method to get the Sanctuary Entrance item without Spider Ball now requires
    Spider Guardian to not have been defeated.

-   Added: Method to get to and use the Vigilance Class Turret in Sanctuary Entrance using
    Space Jump Boots, Screw Attack, and Spider Ball. Spider Ball isn't required if Spider
    Guardian hasn't been defeated.

-   Fixed: In Sanctuary Entrance, going up the Spider Ball Track near the lore scan via the
    intended method now requires Boost Ball and the Morph Ball Bomb.

-   Added: Methods to go up the Spider Ball Track near the lore scan in Sanctuary Entrance
    with Spider Ball and only one of the following items:
    - Morph Ball Bomb (Trivial and above);
    - Boost Ball (Trivial and above);
    - Space Jump Boots (Easy and above).

-   Changed: In Sanctuary Temple, getting to the door to Controller Access via scan dashing
    is now Hard and above, from Normal and above.

-   Added: A tab with all change logs.

## [0.26.3] - 2019-05-10

-   Changed: Tracker now raises an error if the current configuration is unsupported.

-   Fixed: Tracker no longer shows an error when opening.

## [0.26.2] - 2019-05-07

-   Fixed: An empty box no longer shows up when starting a game with no
    extra starting items.

-   Fixed: A potential crash involving HUD Memos when a game is randomized
    multiple times.


## [0.26.1] - 2019-05-05

-   Fixed: The in-app changelog and new version checker now works again.

-   Fixed: Patching with HUD text on and using expansions locked by major item now works.

-   Changed: Missile target default is now 175, since Seeker Launcher now defaults to
    giving 5 missiles.


## [0.26.0] - 2019-05-05

-   **MAJOR** - Added: Option to require Missile Launcher and main Power Bombs for the
    respective expansions to work.

-   **MAJOR** - Added: Option to change which translator each translator gate in the
    game needs, including choosing a random one.

-   **MAJOR** - Added: Luminoth Lore scans now includes hints for where major items
    are located, as well as what the Temple Guardians bosses drop and vanilla Light Suit.

-   Added: Welcome tab, with instructions on how to use Randovania.

-   Added: Option to specify how many items Randovania will randomly place on your
    starting inventory.

-   Added: Option to change how much damage you take from Dark Aether when using
    Varia Suit and Dark Suit.

-   Added: Progressive Launcher: a progression between Missile Launcher and Seeker Launcher.

-   Changed: Logic considers the Translator Gates in GFMC Compound and Torvus Temple
    to be up from the start, preventing potential softlocks.

-   Changed: Escaping Main Hydrochamber after the Alpha Blogg with a Roll Jump is
    now Hard and above, from Easy and above.

-   Changed: The no-Boost return method in Dark Arena Tunnel is now Normal and above only.

-   Changed: The Slope Jump method in Great Bridge for Abandoned Worksite is now Hard
    and above, from Normal.

-   Changed: Crossing the statue in Training Chamber before it's moved with Boost and
    Spider is now Hard and above, from Hypermode.

-   Added: Option to disable the Sky Temple Key hints or to hide the Area name.

-   Changed: The location in the Sky Temple Key hint is now colored.

-   Changed: There can now be a total of 99 of any single Major Item, up from 9.

-   Changed: Improved elevator room names. There's now a short and clear name for all
    elevators.

-   Changed: The changed room names now apply for when elevators are vanilla as well.

-   Fixed: Going from randomized elevators to vanilla elevators no longer requires a
    clean unpack.

-   Added: `randovania echoes database list-resource-usage` now supports all types of
    resources.

-   Added: `list-resource-usage` and `list-difficulty-usage` now has the `--print-only-area`
    argument.

-   Changed: Areas with names starting with !! are now hidden in the Data Visualizer.

-   Added: Docks and Elevators now have usable links in the Data Visualizer. These links
    brings you to the matching node.

-   Added: The message when collecting the item in Mining Station B now displays when in
    the wrong layer.

-   Added: A warning now shows when going on top of the ship in GFMC Compound before
    beating Jump Guardian.

## [0.25.0] - 2019-03-24

-   Changed: Reworked requirements for getting the Missile in Crossroads from the doors. You can:
    - On Normal and above, with Boost, Bombs, Space Jump and Screw Attack
    - On Hard and above, with Bombs, Space Jump and Screw Attack
    - On Hypermode, with Bombs and Space Jump

-   Changed: Logic requirements for Dark Samus 2 fight are now the following:
    - On all trick levels, Dark Visor
    - On Easy and above, Echo Visor
    - On Normal and above, no items

-   Changed: The Slope Jump in Temple Assembly Site is now Hard and above, from Normal and above.

-   Changed: All occurrences of Wall Boost are now locked behind Hard or above.

-   Added: Added method to get the Power Bomb in Sanctuary Entrance with just Space Jump
    and Screw Attack. (See [#29](https://github.com/randovania/randovania/issues/29))

-   Added: Added method to cross Dark Arena Tunnel in the other direction without Boost.
    (See [#47](https://github.com/randovania/randovania/issues/47))

-   Added: Basic support for running Randovania on non-Windows platforms.

-   Added: You can now create Generic Nodes in the Data Editor.

-   Changed: Drop down selection of resources are now sorted in the Data Editor.

-   Changed: Shareable hash is now based only on the game modifications part of the seed log.

-   Fixed: Python wheel wasn't including required files due to mising \_\_init__.py

-   Fixed: error when shuffling more than 2 copies of any Major Item

-   Fixed: permalinks were using the the ammo id instead of the configured

## [0.24.1] - 2019-03-22

-    **MAJOR**: New configuration GUI for Major Items:
     - For each item, you can now choose between:
        - You start with it
        - It's in the vanilla location
        - It's shuffled and how many copies there are
        - It's missing
     - Configure how much beam ammo Light Beam, Dark Beam and Annihilator Beam gives when picked.
        - The same for Seeker Launcher and missiles.

-    **MAJOR**: New configuration GUI for Ammo:
     - For each ammo type, you choose a target total count and how many pickups there will be.

        Randovania will ensure if you collect every single pickup and every major item that gives
        that ammo, you'll have the target total count.

-    **MAJOR**: Added progressive items. These items gives different items when you collect then,
        based on how many you've already collected. There are two:
     - Progressive Suit: Gives Dark Suit and then Light Suit.
     - Progressive Grapple: Gives Grapple Beam and then Screw Attack.

-    **MAJOR**: Add option to split the Beam Ammo Expansion into a Dark Ammo Expansion and
        Light Ammo Expansion.

        By default there's 10 of each, with less missiles instead.


-    **MAJOR**: Improvements for accessibility:
     - All translator gates are now colored with the correct translator gate color they need.
     - Translators you have now show up under "Visors" in the inventory menu.
     - An option to start the game with all maps open, as if you used all map stations.
     - An option to add pickup markers on the map, that identifies where items are and if
        you've collected them already.
     - When elevators are randomized, the room name in the map now says where that elevator goes.
     - Changed the model for the Translator pickups: now the translator color is very prominent and easy to identify.

-    Added: Option to choose where you start the game

-    Added: Option to hide what items are, going from just changing the model, to including the
    scan and even the pickup text.

     You can choose to replace the model with ETM or with a random other item, for even more troll.

-    Added: Configure how many count of how many Sky Temple Keys you need to finish the game

-    Changed: Choosing "All Guardians" only 3 keys now

-    Changed: Timeout for generating a seed is now 5 minutes, up from 2.

0.24.0 was a beta only version.

## [0.23.0] - 2019-02-10

-   Added: New option to enable the "Warp to Start" feature.
-   Added: A "What's new" popup is displayed when launching a new version for the first time.
-   Fixed: changed text in Logic Settings to mention there _are_ hints for Sky Temple Keys.
-   Changed: Updated Claris' Randomizer, for the following fixes:
    -   Added the ability to warp to the starting room from save stations (-t).
    -   Major bug fix: The game will no longer immediately crash when not playing with Menu Mod.

## [0.22.0] - 2019-02-06

-   Changed: "Faster credits" and "Skip item acquisitions popups" are no longer included in permalinks.
-   Changed: Updated Claris' Randomizer, for the following fixes:
    -   Fixed an issue with two of the Sky Temple Key hints being accidentally switched.
    -   FrontEnd editing now works properly for PAL and Japanese versions.
    -   Attract video removal is now integrated directly into the Randomizer.
    -   Getting the Torvus Energy Controller item will no longer block you from getting the Torvus Temple item.

## [0.21.0] - 2019-01-31

-   **Major**: now using Claris' Randomizer version 4.0. See [Changelog](https://pastebin.com/HdK9jdps).

-   Added: Randovania now changes the game id to G2ME0R, ensuring it has different saves.
-   Added: Game name is now changed to 'Metroid Prime 2: Randomizer - SEEDHASH'. Seed hash is a 8 letter/number
      combination that identifies the seed being played.
-   Changed: the ISO name now uses the seed hash instead of the permalink. This avoids issues with the permalink containing /
-   Changed: Removed Agon Temple door lock after fighting Bomb Guardian, since this has been fixed in the Randomizer.
-   Fixed: Selecting an non-existent directory for Output Directory had inconsistent results

## [0.20.2] - 2019-01-26

-   Fixed: changed release zip to not use BZIP2. This fixes the native windows zip client being unable to extract.

0.20.1 was skipped due to technical issues.

## [0.20.0] - 2019-01-13

-   Added: an icon! Thanks to Dyceron for the icon.
-   Added: a simple Tracker to allow knowing where you can go with a given item state
-   Changed: Don't consider that Seeker Launcher give missiles for logic, so it's never
      considered a missile source.

## [0.19.1] - 2019-01-06

-   Fixed: Hydrodynamo Station's Door to Training Access now correctly needs Seekers
-   Added: New alternatives with tricks to get the pickup in Mining Plaza A.
-   Added: Trick to cross the Mining Plaza A backwards while it's closed.
-   Changed: Added a chance for Temple Keys not being always placed last.
-   Changed: Light Suit now has a decreased chance of being placed early.

0.19.0 was skipped due to technical issues.

## [0.18.0] - 2019-01-02

-   Added: Editor for Randovania's database. This allows for modifications and contributions to be made easily.
      There's currently no way to use the modified database directly.
-   Added: Options to place the Sky Temple Keys on Guardians + Sub-Guardians or just on Guardians.
-   Changed: Removed Space Jump method from Training Chamber.
-   Changed: Added Power Bomb as option for pickup in Hive Chamber B.
-   Changed: Shortened Permalinks when pickup quantities aren't customized.
-   Added: Permalinks now include the database version they were created for.
-   Fixed: Logic mistake in item distribution that made some impossible seeds.
-   Changed: For now, don't consider Chykka a "can only do once" event, since Floaty is not used.
-   Fixed: Permalinks now properly ignore the Energy Transfer Module.

## [0.17.2] - 2018-12-27

-   Fixed: 'Clear loaded game' now properly does its job.
-   Changed: Add an error message to capture potential Randomizer failures.
-   Changed: Improved README.

## [0.17.1] - 2018-12-24

-   Fixed: stray tooltips in GUI elements were removed.
-   Fixed: multiple typos in GUI elements.

## [0.17.0] - 2018-12-23

-   New: Reorganized GUI!
    -   Seed Details and Data Visualizer are now different windows opened via the menu bar.
    -   There are now three tabs: ROM Settings, Logic Settings and Item Quantities.
-   New: Option to disable generating an spoiler.
-   New: All options can now be exported and imported via a permalink.
-   Changed: Renamed "Logic" to "Trick Level" and "No Glitches" to "No Tricks". Appropriate labels in the GUI and files
    changed to match.
-   Internal: no longer using the py.path and dataset libraries

## [0.16.2] - 2018-12-01

-   Fixed: adding multiples of an item now works properly.

## [0.16.1] - 2018-11-25

-   Fixed: pressing the Reset button in the Item Quantity works properly.
-   Fixed: hiding help in Layout Generation will no longer hide the item names in Item Quantity.

## [0.16.0] - 2018-11-20

-   Updated item distribution: seeds are now less likely to have all items in the beginning, and some items less likely to appear in vanilla locations.
-   Item Mode (Standard/Major Items) removed for now.

## [0.15.0] - 2018-10-27

-   Added a timeout of 2 minutes to seed generation.
-   Added two new difficulties:
    -   Trivial: An expansion of No Glitches, where no tricks are used but some clever abuse of room layouts are used.
    -   Hypermode: The highest difficulty tricks, mostly including ways to skip Space Jump, are now exclusive to this difficulty.
-   Removed Controller Reset tricks. This trick doesn't work with Nintendont. This will return later as an additional configuration.

## [0.14.0] - 2018-10-07

-   **Major**: Added support for randomizing elevators.
-   Fixed spin boxes for item quantities changing while user scrolled the window.
    It is now needed to click on them before using the mouse wheel to change their values.
-   Fixed some texts being truncated in the Layout Generation window.
-   Fixed generation failing when adding multiple of some items.
-   Added links to where to find the Menu Mod.
-   Changed the order of some fields in the Seed Log.

## [0.13.2] - 2018-06-28

-   Fixed logic missing Amber Translator being required to pass by Path of Eyes.

## [0.13.1] - 2018-06-27

-   Fixed logic errors due to inability to reload Main Reactor after defeating Dark Samus 1.
-   Added prefix when loading resources based on type, improving logs and Data Visualizer.

## [0.13.0] - 2018-06-26

-   Added new logic: "Minimal Validation". This logic only checks if Dark Visor, Light Suit and Screw Attack won't lock each other.
-   Added option to include the Claris' Menu Mod to the ISO.
-   Added option to control how many of each item is added to the game.

## [0.12.0] - 2018-09-23

-   Improved GUI usability
-   Fixed Workers Path not requiring Cobalt Translator to enter

## [0.11.0] - 2018-07-30

-   Randovania should no longe create invalid ISOs when the game files are bigger than the maximum ISO size: an error is properly reported in that case.
-   When exporting a Metroid Prime 2: Echoes ISO if the maximum size is reached there's is now an automatic attempt to fix the issue by running Claris' "Disable Echoes Attract Videos" tool from the Menu Mod.
-   The layout log is automatically added to the game's files when randomizing.
-   Simplified ISO patching: by default, Randovania now asks for an input ISO and an output path and does everything else automatically.

## [0.10.0] - 2018-07-15

-   This release includes the capability to generate layouts from scratch and these to the game, skipping the entire searching step!

## [0.9.2] - 2018-07-10

-   Added: After killing Bomb Guardian, collecting the pickup from Agon Energy Controller is necessary to unlock the Agon Temple door to Temple Access.
-   Added a version check. Once a day, the application will check GitHub if there's a new version.
-   Preview feature: option to create item layouts, instead of searching for seeds. This is much more CPU friendly and faster than searching for seeds, but is currently experimental: generation is prone to errors and items concentrated in early locations. To use, open with randovania.exe gui --preview from a terminal. Even though there are many configuration options, only the Item Loss makes any difference.

## [0.9.1] - 2018-07-21

-   Fixed the Ing Cache in Accursed Lake didn't need Dark Visor.

## [0.9.0] - 2018-05-31

-   Added a fully featured GUI.

## [0.8.2] - 2017-10-19

-   Stupid mistake.

## [0.8.1] - 2017-10-19

-   Fix previous release.

## [0.8.0] - 2017-10-19

-   Save preferences.
-   Added Claris Randomizer to the binary release.

## [0.7.1] - 2017-10-17

-   Fixed the interactive .bat

## [0.7.0] - 2017-10-14

-   Added an interactive shell.
-   Releases now include the README.

## [0.5.0] - 2017-10-10

-   Releases now include standalone windows binaries<|MERGE_RESOLUTION|>--- conflicted
+++ resolved
@@ -84,14 +84,12 @@
 ##### Chozo Ruins
 
 - Changed: Revised the requirements for fighting Chozo Ghosts and made them consistent. Fighting multiple of them without Charge Beam is now Intermediate Combat, fighting a single one is still Beginner Combat.
-<<<<<<< HEAD
 - Changed: Reflecting Pool: Jumping off of the Stone Toad has been changed from the Standable trick to the Jump Off Enemies trick.
 - Fixed: Ruined Gallery: Requirements for dealing with the enemies in the room.
 - Changed: Ruined Nursery: The boost into the tunnel from the standable pillar was changed from Intermediate Movement to Advanced Movement.
 - Fixed: Ruined Nursery: Requirements for dealing with the enemies in the room.
 - Fixed: Ruined Fountain: The NSJ Dash over to the pickup now requires a visor.
 - Fixed: Ruined Fountain Access: Requirements for dealing with the enemies in the room.
-=======
 - Added: Ruined Shrine: Path from the Tower of Light Access Door to the Ruined Shrine Access Door via a Beginner Bomb Jump and Spider Ball.
 - Added: Ruined Shrine: Multiple ways to go from the Tower of Light Access Door to the top of the Half-Pipe near the pickup:
     - Space Jump and Intermediate Standable Terrain
@@ -103,7 +101,6 @@
 - Changed: Ruined Shrine: Defeating the Beetles with only Bombs has been bumped to Expert Combat.
 - Changed: Ruined Shrine: Getting the Morph Pickup after triggering the beetle fight via escaping the pit and dashing over the wall to the item now requires an Intermediate L-Jump, Advanced Standable Terrain and either an Expert Combat Dash or an Advanced Scan Dash.
 - Fixed: Ruined Shrine Access: Requirements for dealing with the enemies in the room.
->>>>>>> 29779535
 - Fixed: Sunchamber Access: Requirements for dealing with the enemies in the room.
 - Fixed: Sunchamber Lobby: Requirements for dealing with the enemies in the room.
 - Changed: Sunchamber: Jumping onto the plant after defeating the Chozo Ghosts is now trivial.
