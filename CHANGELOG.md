# Change Log

All notable changes to this project will be documented in this file.

The format is based on [Keep a Changelog](https://keepachangelog.com/en/1.0.0/)
and this project adheres to [Semantic Versioning](https://semver.org/spec/v2.0.0.html).

<<<<<<< HEAD
## [6.4.0] - 2023-11-??

### Resolver

- Fixed: Bug where damage constraints in chains were not understood correctly.
- Fixed: Damage reductions from multiple suits are no longer multiplied together.
- Improved: The output from the resolver now includes the node with the victory condition.
- Improved: When using verbosity level High or above, the energy is displayed in the output.

### Metroid Dread

- Fixed: The "Power Bomb Limitations" setting is now accounted for by logic.

#### Logic Database

##### Artaria

- Changed: Going to Transport to Dairon with Speed Booster now requires the Speed Booster Conservation trick set to Beginner.

##### Burenia

- Changed: The Early Gravity sequence now requires the Speed Booster Conservation trick set to Beginner.

##### Cataris

- Changed: The item in Dairon Transport Access now requires the Speed Booster Conservation trick set to Beginner.
- Changed: The speed blocks leading to Underlava Puzzle Room 2 now require the Speed Booster Conservation trick set to Beginner or Power Bombs.

##### Dairon

- Changed: The lower item in the Freezer now requires the Speed Booster Conservation trick set to Beginner.
- Changed: The item in Ghavoran Transport Access now requires the Speed Booster Conservation trick set to Beginner when using Space Jump.
- Changed: The item in Storm Missile Gate Room now requires the Speed Booster Conservation trick set to Beginner when coming from above.

##### Elun

- Changed: The item in Fan Room now requires the Speed Booster Conservation trick set to Beginner.

##### Ferenia

- Added: Emmi Zone West Exit now has a Damage Boost trick to move from the center platform to the west door.
- Changed: The item in Fan Room now requires the Speed Booster Conservation trick set to Beginner or Gravity Suit with door lock rando disabled.
- Changed: The item in Speedboost Slopes Maze now requires the Speed Booster Conservation trick set to Beginner.
- Changed: The Missile+ Tank in Space Jump Room now requires the Speed Booster Conservation trick set to Beginner.

##### Ghavoran

- Changed: Going up Right Entrance with Speed Booster now requires the Speed Booster Conservation trick set to Beginner.
- Changed: The upper item in Golzuna Tower now requires the Speed Booster Conservation trick set to Beginner when using Spin Boost from the top.

### Metroid Prime

- Fixed: Counting normal damage reductions from suits twice.

### Metroid Prime 2: Echoes

- Added: One new Joke Hint refering to Raven Beak added to the pool

## [6.3.1] - 2023-10-??

- To be decided if needed.
=======
## [6.5.0] - 2023-11-??

- Nothing yet.

## [6.4.1] - 2023-10-??

- To be decided if needed.

## [6.4.0] - 2023-10-05

### Metroid Dread

- Fixed: The "Power Bomb Limitations" setting is now accounted for by logic.

### Metroid Prime:

- Fixed: When room rando is enabled, cutscenes are no longer skippable to avoid a bug with elevators. This will be properly fixed in the future. 
>>>>>>> f38d0ed4

## [6.3.0] - 2023-10-02

- Added: During generation, if no alternatives have a non-zero weight, try weighting by how many additional Nodes are reachable.
- Added: Data Visualizer now has a very visible checkbox to quickly toggle if the selected trick filters are enabled.
- Added: When trick filters are enabled, a line is added indicating how many requirements are being filtered.
- Changed: The generator will now consider placing Energy Tanks, if there's a damage requirement that's exactly high enough to kill the player.
- Changed: The Changelog window has recieved a slight overhaul. The date of each release is shown, hyperlinks are fixed, and patch notes are now accessed through a drop-down box (previously used vertical tabs).
- Fixed: The menu option for viewing all Randovania dependencies and their licenses has been restored.
- Fixed: The generator should now handle cases with negative requirements a little better.
- Fixed: Map tracker works again for Metroid Dread and Metroid Prime.

### Resolver

- Fixed: Bug where nested requirements were combined wrongly.
- Improved: Order of exploring certain dangerous events.

### Metroid Dread

- Added: Enky and Charge Beam Doors can be made immune to Power Bombs. This is enabled in the Starter Preset, and can be toggled in Preset -> Game Modifications -> Other -> Miscellaneous -> Power Bomb Limitations.
- Added: Warning in the FAQ about custom text not displaying if the game is played in languages other than English.
- Changed: Exporting games is now significantly faster.

#### Logic Database

- Added: 3 videos to the logic the database for a diagonal bomb jump in Ghavoran, a single-wall jump in Cataris, and a diffusion abuse trick in Artaria.

##### Artaria

- Changed: EMMI Zone Spinner: The connection to the pickup that is available before flipping the spinner now also requires door lock rando and Highly Dangerous Logic to be enabled.

##### Burenia

- Added: Use Spin Boost with Wall Jump to climb from left to right at the top of Gravity Suit Tower.
- Changed: Teleport to Ferenia: Using Speed Booster to get past the Shutter Gate now requires Speed Booster Conservation Beginner.

##### Cataris

- Added: Ledge warp out of the Diffusion Beam Room to avoid being trapped by the one way door and the blob.
- Changed: Thermal Device Room South: The connections to the thermal door that closes after using the thermal device now logically remains open when door lock rando is disabled and the "Can Slide" and "Shoot Beam" templates are satisfied. This is a handwave that makes the thermal device no longer a dangerous resource.
- Changed: Single-wall Jump trick in Cataris Teleport to Artaria (Blue) now requires a slide jump.
- Changed: Exclude Door above First Thermal Device from Door Randomization. Effectively making the First Thermal Device a safe action also when doors are randomized.

##### Dairon

- Changed: Yellow EMMI Introduction: Using Speed Booster to go through the Shutter Gate, right to left, no longer requires Flash Shift Skip.

##### Ferenia

- Changed: Purple EMMI Introduction: Using Speed Booster to get past the Shutter Gate now requires Speed Booster Conservation Intermediate instead of Flash Shift Skip Beginner.

##### Ghavoran

- Changed: The connection of EMMI Zone Exit Southeast and EMMI Zone Exit West is now a proper door. This enables it to now be shuffled in door lock rando.
- Changed: Going backwards through the Eyedoor now requires having first destroyed it, Flash Shift and Intermediate Movement, or being able to tank the damage.

### Metroid Prime

- Fixed: Door from Quarantine Access A to Central Dynamo being inoperable with Reverse Lower Mines enabled.
- Fixed: Minor issues with new skippable cutscenes option.
- Fixed: PAL export with skippable cutscenes
- Fixed: Flaahgra crash with skippable cutscenes (fingers crossed)
- Fixed: Warrior shrine loading behavior
- Changed: Remove white screen flash effect when crates explode.
- Changed: Skippable cutscene modes are no longer experimental. Skippable is the new default. Competitive cutscene mode has been updated appropriately.
- Changed: Update tournament winner scan in Artifact Temple
- Changed: Improve loading times when leaving MQB
- Changed: Parasite Queen no longer respawns on 2nd pass
- Changed: The post-Parasite Queen layer in Biotech Research Area 1 now prevents backtracking through Emergency Evacuation Area (1-way door)
- Removed: Major/Minor Cutscene Mode (Major hidden behind experimental options)

#### Logic Database

##### Impact Crater

- Added: The Metroid Prime Exoskeleton fight has full combat logic.

##### Chozo Ruins

- Added: Sun Tower Sessamoharu Complex Bomb Jump to Skip Super Missiles/Scan Visor

##### Phazon Mines

- Added: Phazon Processing Center between Pickup and Maintenance Tunnel Door
- Fixed: Traversing from the Spider Track Bridge to the Quarantine Access A door in Metroid Quarantine A now properly requires the barrier to be removed or `Backwards Lower Mines` to be enabled.

##### Phendrana Drifts

- Added: New Thardus Skip Method from Room Center
- Added: Quarantine Monitor to North Quarantine Tunnel Thardus Skip
- Added: Phendrana Shorelines Spider Track item without spider ball out of bounds trick

### Metroid Prime 2: Echoes

- Changed: When Progressive Grapple is enabled, it will now show `2 shuffled copies` rather than `Shuffled` for better consistency.
- Changed: A proper error message is displayed when mono is not found, when exporting a game on macOS and Linux.

#### Logic Database

- Added: 22 videos to the logic database. see the [Video Directory]
(https://randovania.github.io/Metroid%20Prime%202%20Echoes/) for the full collection 
- Added: Comments to some Beginner Bomb Jump tricks
- Changed: The trick setting "Suitless Ingclaw/Ingstorm" got renamed to "Suitless Dark Aether" with the intention to cover more tight Dark Aether energy requirements outside of Ingclaw or Ingstorm related checks.

##### Sky Temple Grounds:

- Changed: War Ritual Grounds, Shrine Access, Lake Access, Accursed Lake, Phazon Pit and Phazon Grounds will now require a Suit on trickless settings

##### Agon Wastes:

- Added: Main Reactor: Scan Dash (Advanced) to reach the Luminoth Corpse which allows to reach the item through Slope Jumps and Standable Terrain (Advanced).
- Added: Main Reactor: It is now possible to get to the item with only Spider Ball, Morph Ball Bombs, Standable Terrain (Intermediate) and Bomb Space Jump (Expert) without Space Jump.

##### Dark Agon Wastes:

- Added: Hall of Stairs: Bomb Space Jump (Advanced) to reach Save Station 3 Door without Space Jump

##### Dark Torvus Bog:

- Added: Portal Chamber (Dark): It is now possible to reach the Portal with a Slope Jump (Intermediate) and Screw Attack without Space Jump.

##### Sanctuary Fortress:

- Added: Main Gyro Chamber: Instant Morph (Hypermode) into boost, to destroy the glass to Checkpoint Station
- Added: Reactor Core Item pickup now possible with just Spider Ball and Morph Ball Bombs via Standable Terrain (Intermediate) and Bomb Jump (Intermediate)
- Added: Vault: Extended Dash (Expert) and Boost Jump (Expert) Method to reach the Spinner Side
- Added: Accessing the portal in Watch Station with a Bomb Space Jump (Advanced) to reach the Spider Track, Standable Terrain (Advanced) to reach the Bomb Slot, and an Instant Morph (Advanced)

##### Ing Hive:

- Added: Hive Temple Access: Slope Jump (Expert) into Screw Attack to skip Hive Temple Key Gate
- Changed: Temple Security Access: Z-Axis Screw Attack Trick is changed into Screw Attack into Tunnels (Advanced)
- Changed: Culling Chamber and Hazing Cliff will now require a Suit on trickless settings

## [6.2.0] - 2023-09-02

- Added: "Help -> Verify Installation" menu option, to verify that your Randovania installation is correct. This is only present on Windows.
- Changed: Game generation is now up to 150% faster.
- Changed: The resolver now tries otherwise safe actions behind a point of no return before it tries actions that give dangerous resources. This makes the solve faster by avoiding some cases of backtracking.
- Changed: Comments no longer prevent And/Or requirements from being displayed as short form.
- Fixed: Auto Tracker icons that were supposed to be always visible no longer show as disabled.
- Fixed: Opening race rdvgame files from older Randovania versions now works properly. 
- Fixed: Exporting games with hidden Nothing models don't crash during the exporting process anymore.
- Fixed: For macOS, exporting Metroid Prime 2: Echoes games does not require you to run Randovania from within a terminal anymore to see the Mono installation.

### Metroid Dread

- **Major** - Added: Elevator and Shuttle randomizer. The destination is shown on the elevator/shuttle's minimap icon and in the room name, if enabled. This will show different area names to the logic database for some items.
- **Major** - Added: Split beams and missiles. When playing with non-progressive beams or missiles, each individual upgrade provides a unique effect instead of providing the effects of all previous upgrades.
- Added: An in-game icon will appear if the player becomes disconnected from the multiworld server. 
- Changed: The Starter Preset and April Fools 2023 preset now have non-progressive beams and missiles, instead of progressive.
- Changed: Bomb Shields are no longer vulnerable to Cross Bombs.
- Fixed: The door model for certain door types now uses the intended textures correctly.
- Fixed: The save file percentage counter and the per-region percentage counter are now all updated correctly.

#### Logic Database

- Added: Diagonal Bomb Jump in Ferenia - Speedboost Slopes Maze.
- Added: Diagonal Bomb Jump in Burenia - Main Hub Tower Top, to the Missile Tank, using either Gravity Suit or an out of water bomb jump.
- Added: In Dairon - West Transport to Ferenia, use Wave Beam to push the Wide Beam Block from above, without Wide Beam.
- Added: Logic to handle having Ice Missiles without Super Missile.
- Added: In Ghavoran - Teleport to Burenia, Cross Bomb Skip using just Morph Ball to get to and from the Pickup. Rated one level higher than the corresponding usage with Flash Shift or Spin Boost.
- Added: Ledge Warp usage to flip the spinner in Ghavoran next the Transport to Elun, and in Elun to release the X.
- Added: All Chozo-X encounters now have energy requirements.
- Changed: Added Wide Beam to missile farming during Kraid's fight.
- Changed: Fighting Kraid in Phase 2 without going up is moved from Beginner Combat to Intermediate.
- Changed: Fighting Kraid with no energy is now Intermediate Combat. Fighting with 1 Energy Tank is Beginner.
- Changed: Dodging in all Chozo-X fights now has Flash Shift as trivial, Spin Boost with Beginner Combat, and nothing with Intermediate.
- Changed: In Dairon - Teleport to Artaria, breaking the speed blocks is no longer "dangerous". This is done by removing the "Before Event" condition on breaking the blocks from above.
- Changed: In Artaria - Water Reservoir, breaking the blob is no longer "dangerous", as long as Slide is not randomized. This was previously dangerous because there's a connection in EMMI Zone Exit Southwest that makes use of Speed Booster, however, by simply adding a "Can Slide" option on the same condition, the logic now sees the blob as safe.
- Changed: In Burenia: Fighting Drogyga is now only "dangerous" if Highly Dangerous Logic is enabled. This is achieved by adding a Highly Dangerous Logic constraint on all instances where the logic uses "Before Drogyga" on connections in the Underneath Drogyga room.
- Changed: Move victory condition to after Raven Beak, and encode all requirements to finish the escape sequence to that connection. This avoids having a "dangerous" resource at the end of the game.
- Changed: In Burenia - Main Hub Tower Middle, lowering the Spider Magnet Wall is now "dangerous" only when Highly Dangerous Logic is enabled. The connection from the bottom of the room to the Pickup Platform that uses Grapple Movement requires the Spider Magnet Wall to not be lowered now requires Highly Dangerous Logic. The randomizer currently doesn't have the necessary options to make this connection mandatory in any seeds anyway.
- Changed: Most instances of pushing Wide Beam Blocks by using Wave Beam through walls now no longer need Wide Beam. Notable exception is Dairon - West Transport to Ferenia, from below.
- Changed: Boss fight logic using Ice Missile without Super Missile is no longer an option, and effectively requires as many missiles as with normal Missiles.
- Changed: Boss fight logic now understands how damage values work with Split Beams behavior.
  - Affected bosses: Robot Chozo fights, Chozo X fights and Raven Beak.
  - Having only Plasma Beam or only Wave Beam is only used to fight the Robot Chozos, at Combat Intermediate.
  - Having both Plasma Beam and Wave Beam is considered as the same bracket as only Wide Beam.
  - Having Wide Beam and Wave Beam is considered as the same bracket as Wide Beam and Plasma Beam.
- Changed: Exclude Ghavoran door between Flipper Room and Elun Transport Access from being shuffled as a Grapple Beam door in Door Lock rando. This is to enable a Ledge Warp to flip the Spinner from below.
- Changed: In Ghavoran - Flipper Room, rotating the flipper the normal way can now be in logic before having pulled the Grapple Block at Right Entrance or having turned on Power Switch 2 in Dairon, if Transport Randomizer is enabled.
- Changed: Revised logic for fighting Corpius
  - When using missiles without an ammo requirement, the X must not have been released.
  - Using Cross Bomb is moved to Combat Beginner
  - For Missiles, Super Missiles and Ice Missiles, the number of required missiles is reduced by 1, which matches the pre-existing comments. These alternatives remain Combat Intermediate.
  - For Missiles, Super Missiles and Ice Missiles, these can now also be used without combat tricks, but you need 1.5x as many units of Missiles ammo as the combat trick version.
  - Added Storm Missiles.
- Fixed: A typo in the room name Ferenia - East Transport to Dairon has been changed from East Transport to Darion.
- Fixed: In Burenia - Teleport to Ghavoran, to open the Plasma Beam door from below, add requirement to have Plasma Beam. This becomes relevant with Separate Beam Behavior.
- Fixed: In Artaria - Teleport to Dairon, to enter the teleport itself using Wave Beam, add requirements to have Wide Beam and Door Lock Rando being disabled. The former becomes relevant with Separate Beam Behavior.
- Fixed: In Cataris - Kraid Area, when using Wave Beam to fight Kraid from behind, you now also need the rest of the rest of the requirements to fight Kraid.

### Metroid Prime

- Fixed: One-way elevator mode not able to generate
- Fixed: Doors openable underneath blast shields
- Fixed: Doors and Blast shields hurting the player with reflected shots
- Fixed: Starting items getting  ignored when starting in Connection Elevator to Deck Alpha
- Fixed: Skipping the cutscene in Connection Elevator to Deck Alpha also skips item loss
- Fixed: Doors in Omega Research not locking
- Fixed: Elite Control entry Barrier activating again
- Fixed: Hall of the Elders "New Path Opened" HUD Memo not appearing
- Fixed: Some unskippable cutscenes
- Fixed: Removed HUD Memos in Emergency Evacuation Area
- Fixed: Timing of Metroids in Metroid Quarantine A
- Fixed: Stuck camera in control tower
- Fixed: Timing of flying pirates in control tower
- Fixed: Echoes Unlimited Missiles model now appears larger
- Added: More Quality of life improvements over vanilla
  - Colorblind friendlier flamethrower model
  - Power Bombs now have a heat signature
  - Power Conduits activate even if only 1 of 3 wave particles hit
  - Main Quarry power conduit no longer reflects charged wave
  - Added lock to top door during Phazon Elite fight
  - Doors unlock from picking up the artifact item instead of the Phazon Elite dying

#### Logic Database

##### Chozo Ruins

- Added: Reverse Flaahgra in Sun Tower is now logical
- Added: Furnace E Tank Wall Boost Escape
- Added: Transport Access North Wallboost to Hive Totem from Elevator
- Added: Trigger Ghosts from Sun Tower Access without Bombs or Spider

##### Phazon Mines

- Added: Fungal Hall A now has Energy and Combat Logic
- Added: Fungal Hall A SJ Scan Dash Grapple Skip
- Added: Fungal Hall Access NSJ Bombless Escape to Fungal Hall A

##### Phendrana Drifts

- Changed: Phendrana Canyon Pickup NSJ Bombless Triple Boost Adjustments
- Changed: Control Tower Plasma Skip is now Beginner
- Added: Hunter Cave Bunny Hop to reach Hunter Cave Access from Lower Edge Tunnel
- Added: Hunter Cave Slope Jump to reach Chamber Access from Lake Tunnel

##### Tallon Overworld

- Added: Root Cave Climb NSJ Boost Strat

### Metroid Prime 2: Echoes

- Added: New cosmetic suit options. Please note that these suits require the experimental patcher to be enabled.
- Added: The internal game copy is automatically deleted when exporting a game fails in certain situations.

#### Logic Database

- Added: 307 videos to the logic database. see the [Video Directory]
(https://randovania.github.io/Metroid%20Prime%202%20Echoes/) for the full collection. 

##### Temple Grounds

- Added:  NSJ Extended Dash (Expert) to cross Grand Windchamber through the middle platform.

##### Sky Temple Ground

- Removed: Phazon Grounds NSJ, No SA -> Invisibil Objects (Hypermode) or Movement (Expert) and Dark Visor. Doesn't exist.

##### Agon Wastes

- Added: NSJ Extended Dash (Advanced) to reach Temple Access Door in Mining Station A.

##### Sanctuary Fortress

- Added: Extended Dash (Expert) to reach the Scan Post in Watch Station Access from Main Gyro Chamber Door.
- Added: Extended Dash (Expert) to reach Main Gyro Chamber Door in Watch Station Access from the Scan Post Side.
- Added: Workers Path - Screw Attack from Z-Axis (Intermediate) now requires Bomb Space Jump (Intermediate) from Dynamo Works
- Added: Workers Path - Bomb Jump (Advanced) method added to reach cannon NSJ from landing platform

## [6.1.1] - 2023-08-07


- Changed: Improve performance significantly when opening a Multiworld session with long history.
- Changed: Slightly improve performance when opening game details.
- Fixed: The correct error is displayed when the incorrect password is provided for Multiworld Sessions.

### Metroid Dread

- Fixed: The progress bar when exporting no longer reaches 100% earlier than intended in some situations.
- Added: Racetime seeds can now be directly imported into Randovania

## [6.1.0] - 2023-08-02

- **Major** - Removed: Starting sessions is no longer necessary and has been removed as an option. It's now always possible to clear a generated game.
- Added: Importing permalinks and rdvgames in a multiworld session now creates new worlds if missing.
- Added: The Generation Order spoiler now has a field to filter it.
- Added: An "Export Game" button has been added to "Session and Connectivity" tab as a shortcut to export any of your worlds.
- Added: It's now possible to filter the history tab in a Multiworld session.
- Added: Add Ready checkbox for Multiworld sessions.
- Added: A new tool was added to the Pickup tab of Game Details that lets you quickly find in which worlds your pickups are.
- Added: The time a world last had any activity is now displayed in the Multiworld session.
- Added: A toggle for allowing anyone to claim worlds in a Multiworld session.
- Added: Sending pickups to an offline world now updates the auto tracker.
- Added: Warnings now show up in Multiworld sessions if you're not connected to any of your worlds.
- Changed: The popup when replacing a preset for a Multiworld Session now has the same features as the solo game interface.
- Changed: Text prompts now default to accepting when pressing enter.
- Changed: Reorganized the top menu bar. The Advanced menu is now called Preferences, with an Advanced sub-menu. Opening the Login window is now in the Open menu.
- Changed: The handling for presets that can't be loaded have been improved.
- Changed: Finishing a session is now called hiding a session, and now can be undone.
- Fixed: Multiworld now properly respects major/minor configuration of each world.
- Fixed: The generation order for multiworld session now correctly handles any kind of names.
- Fixed: Any buttons for changing presets or deleting worlds are properly disabled when a game is being generated.
- Fixed: Import rdvgames for games that uses certain features, like Sky Temple Keys on Bosses or Metroid DNA in Dread, now works properly.
- Fixed: Session Browser now properly sorts by creation date and user count. It also now properly defaults to showing recent sessions first.
- Fixed: Tracking another user's inventory now properly keeps working after a connection loss.
- Fixed: Sorting the session history and audit log now works properly.
- Fixed: In Multiworld session, the Claim world button is now properly disabled when you don't have permissions.
- Fixed: Changing a preset no longer causes it to lose its position in the tree.
- Removed: Connecting to Dolphin on Linux executable builds is now hidden on known situations that it doesn't work properly.

### Metroid Dread

- **Major** - Added: Multiworld support for Dread.
- Changed: Ryujinx (Legacy) is disabled when auto-tracker support is on, or in a multiworld.
- Fixed: Dairon - Navigation Station North can no longer be assigned a hint, which would then be replaced with DNA Hints.
- Added: A new auto-tracker layout featuring progressive items.
- Added: Custom shields now have alternate and more accessible models, which can be toggled per-shield in Cosmetic Options.

#### Logic Database

- Added: 2 videos to the database
- Added: Slide from right to left in Cataris - Total Recharge Station South.
- Added: Grapple Movement to get from Lower Door to Wide Beam Block Room to Upper Door in Artaria - EMMI Zone Hub.
- Added: Crossing the water gap in Ferenia EMMI Zone Exit East with just Bombs (Hypermode IBJ and DBJ) or Cross Bombs and a Slide Bomb Boost (currently Movement Advanced).
- Added: Use Speed Booster and Gravity Suit to escape Cataris - Kraid Arena after fighting Kraid.
- Added: Using Wall Jump to get past the Flash Shift gate in Burenia - Teleport to Ferenia.
- Changed: Make it possible to get to the Diffusion Beam location without Morph Ball.
- Fixed: Entering Hanubia Orange EMMI Introduction from the right now requires having beaten the Red Chozo.
- Fixed: The Pseudo Wave Beam in Burenia - Burenia Hub to Dairon now correctly requires Wide Beam.
- Fixed: Logic issues surrounding ending the Chain Reaction sequence in Artaria, aka the Vanilla Varia Suit area.
- Removed: In Cataris - Green EMMI Introduction, the advanced Pseudo Wave Beam to break the blob from below is removed.
- Removed: In Ghavoran - Blue EMMI Introduction, the trickless Ballspark to climb the room has been removed.

### Metroid Prime

- Added: Experimental Option - `Skippable` Cutscene Mode. Keeps all cutscenes in the game but makes it so they can be skipped with the START button
- Added: Experimental Option - `Competitive (Experimental)` Cutscene Mode Removes some cutscenes from the game which hinder the flow of competitive play. All others are skippable. This will eventually replace the existing Competitive implementation.
- Added: Introduction of non-critical fixes and improvements to the base game such as fixed sound effects and removed tutorial popups. Those wanting an untainted experience of the vanilla game may still do so at their own risk by activating "Legacy Mode". For technical description of what's changed, see [qol.jsonc](https://github.com/toasterparty/randomprime/blob/randovania/generated/json_data/qol.jsonc)
- Added: Completely overhauled how custom Blast Shields and Doors look
- Added: Morph Ball Bomb and Charge Beam door locks now use Blast Shields so that they only need to be opened once with that weapon
- Added: New "Gamecube" pickup model which acts as a placeholder for all non-nothing items without a suitable model which can be displayed natively
- Added: The "Hints" page in the "Game" window now lists the location of the Phazon Suit hint.
- Changed: Non-NTSC enemies now have their health reset to match NTSC 0-00
- Changed: Blast Shields are much more visible in dark rooms
- Fixed: Random Elevators settings should no longer have mismatches between the UI and the preset regarding which elevators are excluded.
- Fixed: HoTE statue door can now handle a blast shield cover
- Fixed: Old scan points lingering in Door Lock Rando
- Fixed: Door Lock Rando shields now make explosion sounds

#### Logic Database

- Added: 52 videos to logic database, bringing the total available via the [Video Directory](https://randovania.github.io/Metroid%20Prime/) to 276

##### Chozo Ruins

- Added: The Hall of the Elders Ghost Skip from Reflecting Pool Access to reach Crossway Access South, using advanced level tricks.
- Added: Knowledge (Intermediate) for reaching Elder Chamber without fighting the Chozo Ghost.
- Added: Main Plaza - Tree item OoB logic.
- Added: Crossway - Easier boost only method for item.
- Changed: Tower of Light - Reduced gravityless SJ slope jump to tower chamber to Beginner.
- Fixed: Ice Beam has been removed from the connection to Elder Chamber in Hall of the Elders.
- Fixed: The Door in Tower of Light Access that leads to Ruined Shrine is now a normal Door instead of a Wave Beam Door.
- Changed: Ruined Nursery Bombless Standables Logic Adjustments
- Added: Ruined Nursery Bombless w/ Boost strat
- Added: Training Chamber Ghost Skip

##### Phendrana Drifts

- Changed: Quarantine Cave - Various cleanup with Thardus fight logic. Reworked visor requirements. Added Missile strategy (allows Ice Beam only fight logically).
- Added: Added Quarantine Cave NSJ Scan Dash to Q-Mon Tunnel
- Added: Dash to Q Mon from Room Center with SJ
- Added: Reverse Thardus Skip Logic (Scan and Scanless)
- Added: Thardus Hop
- Changed: Ice Ruins West Baby Sheegoth Jump Damage Requirements and Trick Adjustments
- Added: Gravity Chamber Pickup (Missile) NSJ w/o Grapple/Plasma Dash Method and Bombu Method

##### Phazon Mines

- Added: Metroid Hop to reach Missile from Quarantine Access A
- Changed: Various Metroid Quarantine A logic adjustments
- Fixed: NSJ Phazon Processing Center having too few requirements

### Metroid Prime 2: Echoes

- Added: Tracker layout "Debug Info", which also shows details useful for investigating errors.
- Added: The Coin Chest model from multiplayer is now used for offworld items instead of the ETM model.
- Changed: The Power Beam and the Morph Ball now use the Coin Chest model when shuffled, instead of the ETM model.
- Added: 4 new joke hints in the pool.
- Fixed: The gate in Command Center now opens correctly when using the new patcher.
- Fixed: Doors in Venomous Pond can no longer become blast shields.
- Fixed: The door from Sacrificial Chamber Tunnel to Sacrificial Chamber has been excluded from door lock rando.
- Fixed: Random Elevators settings should no longer have mismatches between the UI and the preset regarding which elevators are excluded.

#### Logic Database

- Added: 4 videos to logic database, see the [Video Directory](https://randovania.github.io/Metroid%20Prime%202%20Echoes/) for the full collection

## [6.0.1] - 2023-07-04

- Added: Option for disabling crash reporting and monitoring.
- Added: In multiworld sessions, you're prevented from selecting a preset that is incompatible with multiworld.
- Added: In multiworld sessions, world names must now be unique.
- Changed: The Privacy Policy has been updated to mention crash reporting and monitoring.
- Changed: Tweaked the error reporting for generating and exporting games.
- Fixed: Importing permalinks and spoilers in multiworld no longer fails.
- Fixed: Generation order is no longer hidden when Door Lock is enabled with Types mode.
- Fixed: Pickups providing negative resources can now be sent in multiworld games.
- Fixed: The prompt for a session name no longer deletes spaces at the end, making it easier to split words.
- Fixed: In multiworld sessions, the copy permalink button is properly disabled before a game is available.

## [6.0.0] - 2023-07-03

- **Major** - Multiworld support has been significantly changed! New features include:
  *  Sessions now have Worlds instead of rows with users, and users can be associated with any number of Worlds.
     * This means it's now possible to play a Multiworld entirely solo.
  *  You can connect to one Dolphin and any number of Nintendont at the same time.
  *  Multiple sessions can be opened at the same time.
  *  A session window is no longer required to be kept open. As long as Randovania is connected to a game, the server communication works.
- Added: It's now possible to drag presets directly into the root of the presets.
- Added: The order you place presets when drag and dropping is now saved.
- Added: New command line arguments `--local-data` and `--user-data` to allow configuring where Randovania saves its data.
- Added: New Door Lock rando mode - Types. In this mode, every single door of a type is swapped with another type. Generation times should be fast and be compatible with multiworld.
- Added: Interface to customize preset description.
- Added: It's now possible to save rdvgame files for race games. This is not available for multiworld.
- Added: When editing a Pickup Node, there's now a button to find an unused pickup index.
- Added: When viewing the spoiler log in a Multiworld session, it will now display the names for each world rather than "Player 1", "Player 2", etc.
- Changed: Discord login is now performed via your browser, instead of the Discord client.
- Changed: Door Lock mode Two-way is now named Doors. The functionality is unchanged.
- Changed: Improved preset descriptions, making them significantly simpler.
- Changed: Some preset options which are not ready for wide consumption have been hidden by default. To show all preset options, please select `Advanced > Show Experimental Settings`.
- Changed: In the Data Visualizer, requirements are now displayed using a tree widget, which allows for collapsing the and/or blocks.
- Changed: Optimized the solver by allowing more resources as additional resources, allowing more actions to be skipped until the necessary resources are found.
- Changed: For Multiworld, it's now preferred to have an additional pickups than placing it in another player's game, when there's no locations left in your game.
- Changed: Randovania now internally uses the term `Region` for what used to be called a `World`. This is mostly an internal change.
- Changed: Connecting to Dolphin is now hidden on macOS, as it never was supported.
- Changed: Door Lock rando generation is now up to 50% faster.
- Fixed: Issue where the resolver didn't find the paths that lead to taking the least damage.
- Fixed: The resolver no longer allows events as additional requirements. This fixes a problem that could lead to an event locking itself.
- Fixed: The `database render-region-graph` command now works properly.

### Cave Story

- Nothing.

### Metroid Dread

- **Major** - Added: Random Starting Locations is now supported. This enables all Save Stations, Navigation Stations, and Map Stations as possible starting options.
- Added: New cosmetic option to display Randovania's area names on the HUD, either always or after room transitions.
- Added: Door Lock Randomizer can randomize doors to be weak to Ice Missile, Storm Missile, Diffusion Beam, Bombs, Cross Bombs, Power Bombs.
- Added: New option under "Game Modifications" to choose how inconsistencies in Raven Beak's damage resistance are handled.
- Added: Auto tracker is now supported via a new game connection choice.
- Added: Exporting now checks if the RomFS folder has some required files.
- Changed: The doors in Itorash are now excluded from being shuffled in Door Lock Randomizer.

#### Patcher Changes

- Added: Belated April Fools 2023 preset. Enables door rando by default, as well as some surprise changes to the item pool. Make sure to see what advice ADAM has to give!
- Changed: Pickups can be configured to take away some of an item instead of giving more (e.g. missile tanks could take away missiles when collected).
- Fixed: Using Morph Ball in Proto Emmi sequence no longer crashes the game.

#### Logic Database

- Added: Grapple Movement (Beginner) for going up the left side of Burenia - Main Hub Tower Middle.
- Added: Movement (Intermediate) and Water Bomb Jump (Intermediate) for getting out of the water at the same spot.
- Added: Grapple Movement (Beginner) for the Grapple only method of reaching the Missile Tank in Main Hub Tower Top.
- Added: Use Speed Booster to skip breaking the blob submerged in water in Artaria Early Cloak room, requires Speed Booster Conservation (Beginner).
- Added: Use Flash Shift to go right after getting the pickup in Artaria EMMI Zone Spinner.
- Added: Use Flash Shift and Slide Jump to go from Artaria White EMMMI Arena to the top door to EMMI Zone Spinner.
- Added: A new way to reach the tunnel in EMMI Hub Zone with Spider Magnet, Flash Shift and Single-wall Wall Jump (Advanced).
- Added: Use a Shinespark to climb up from Above Screw Attack Blocks in Burenia Main Hub Tower Bottom with only Gravity Suit.
- Added: Use a Shinespark to climb up from Alcove Across Grapple Block in Burenia Main Hub Tower Bottom with only Speed Booster using Speed Booster Conservation Beginner.
- Added: Use a Shinespark with Gravity Suit to reach Ammo Recharge South at the bottom of Burenia Gravity Suit Tower before the Destroy Gravity Suit Floor event.
- Added: Use Spin Boost And Gravity Suit with different trick strategies to cross the big gap in Burenia Main Hub Tower Middle.
- Added: Use a Shinespark with Gravity Suit to reach the Spider Magnet wall in Burenia Main Hub Tower Middle from the bottom of the room.
- Added: Climb up to the Charge Beam Door in Burenia Main Hub Tower Middle using Gravity Suit and Flash Shift.
- Added: Climb up from the Charge Beam Door in Burenia Main Hub Tower Middle using Gravity Suit, a Slide Jump, Spin Boost and a Wall Jump.
- Added: Allow using Shinesparks in Gravity Suit Tower by storing speed in the upper part of Gravity Suit Room, also when Door Lock rando is enabled.
- Added: Pseudo-Wave Beam to break the blob in Ferenia Wave Beam Tutorial, from the right.
- Added: Use Spider Magnet with Grapple Beam in Ghavoran Spider Magnet Elevator.
- Added: Use Speed Booster to get past the pool of water in Dairon Freezer before turning on the power.
- Added: Various trick alternatives to get past the pool of water in Dairon Freezer with Bomb Jumps.
- Added: Water Bomb Jump in Burenia Underneath Drogyga to get up to the left ledge with Normal Bomb, rated as Intermediate.
- Changed: Wall Jump from Flash Shift for reaching the left Dock to Main Hub Tower Top in Main Hub Tower Middle has been removed; it is now trickless.
- Changed: Wall Jump from Flash Shift for reaching the left Dock to Main Hub Tower Top in Main Hub Tower Middle has been removed; it is now trickless.
- Changed: Avoid treating Gravity Suit as a dangerous resource, by removing the "No Gravity Suit" constraint from the "Perform WBJ" template.
- Changed: Going through Artaria Lower Path to Cataris using Damage Boost no longer requires Morph Ball.
- Changed: Reduced the difficulty of the Wall Jump in Dairon Teleporter to Artaria, to reach the pickup from the teleporter, from Advanced to Intermediate.
- Changed: Using Wall Jump Advanced to climb across Moving Magnet Walls (Small) in Cataris, aka Adam Skip, now correctly requires Spider Magnet.
- Changed: The Upper Tunnel from Burenia Teleport to Ghavoran to Main Hub Tower Middle has been converted from a Morph Ball Tunnel to a Slide Tunnel. In order to use this tunnel with Slide, Gravity Suit is also required.
- Changed: In Burenia Teleport to Ghavoran, using Power Bombs to get back up from Early Gravity Speedboost Room now requires 2 ammo units of Power Bomb. The purpose is to account for using one unit on the way down in the first place.
- Changed: Water Bomb Jump in Artaria First Tutorial, after adding the water has been changed to Infinite Bomb Jump.
- Changed: Infinite Bomb Jump in Artaria Screw Attack Room to jump out of the water under the Recharge Station has been changed to Water Bomb Jump.
- Changed: Water Bomb Jump in Burenia Underneath Drogyga to get the pickup is now Beginner with Cross Bombs.
- Changed: Water Bomb Jump in Burenia Underneath Drogyga to get up to the left ledge with Cross Bomb is now Beginner.
- Changed: Bomb Jumping to the upper part of Ghavoran Map Station Access now requires Water Bomb Jump Intermediate with Normal Bomb and Beginner with Cross Bomb. This was previously trivial with both of those.
- Changed: Bomb Jumping to the upper part of Ghavoran EMMI Zone Exit Southeast with Cross Bombs is changed from trivial to Water Bomb Jump Intermediate.
- Changed: Bomb Jumping to the upper part of Ghavoran EMMI Zone Exit Southeast with Normal Bombs is changed from Infinite Bomb Jump Intermediate to both Water Bomb Jump Intermediate and Diagonal Bomb Jump Intermediate.
- Fixed: Correctly require breaking the blob in Burenia Teleport to Ghavoran to be able to go from Main Hub Tower Middle to Teleport to Ghavoran through the upper Tunnel.
- Fixed: Burenia Hub to Dairon Transport Blob from Below giving the wrong event resource.
- Removed: Use Cross Bombs to skip the blob submerged in water in Artaria Early Cloak room. The point of this connection is to skip breaking the blob, which is no longer dangerous when you have the Morph Ball.

### Metroid Prime

- Changed: Divided the "Other" tab into "Quality of Life" and "Chaos".
- Changed: QoL Game Breaking, QoL Cosmetic, QoL pickup scans, Varia-only Heat Protection and Deterministic RNG settings are now always enabled. A new chaos option "Legacy Mode" has been added as a catch-all replacement, including the PB Refill from 5.8.0.
- Changed: Pickups can be configured to take away some of an item instead of giving more (e.g. missile tanks could take away missiles when collected).
- Removed: One-Way door lock randomizer has been removed. This has actually been the case since 5.3.0!
- Fixed: The "Unlock Save Station doors" option should now correctly unlock them.

#### Logic Database

##### Chozo Ruins

- Changed: Reorganized Morph Ball pickup in Ruined Shrine to better fit database good practices.

### Metroid Prime 2: Echoes

- **Major** - Added: Door Lock randomizer has been added. Note that this feature requires enabling the new patcher.
- Added: New random elevators mode: Shuffle Regions. In this mode, we keep the game world consistent by shuffling the regions around Temple Grounds, and then changing the elevators to match. See [this map](randovania/data/gui_assets/echoes_elevator_map.png) for reference.
- Added: When the new patcher is enabled, Security Station B starts in the post-Dark Samus appearance. This change is supported by logic.
- Changed: Pickups can be configured to take away some of an item instead of giving more (e.g. missile tanks could take away missiles when collected).
- Changed: When the new patcher is enabled, some cosmetic effects are removed from Torvus Temple in an attempt to make it crash less.
- Changed: For Multiworld ISOs, the game name now mentions the session name and world name.
- Removed: The elevator sound effect removal is no longer an option and is now automatically enabled in the appropriate circumstances.
- Fixed: The progress bar when exporting a seed is now much more accurate.

#### Logic Database

- Fixed: Re-Added Vanilla Method to access Storage C to logic.
- Changed: Movement trick level for reaching the door to Security Station B from Bioenergy Production with a NSJ Screw jump extension from Advanced to Beginner.
- Changed: Combat/Scan Dash trick level for reaching the door to Security Station B from Bioenergy Production with a Scan Dash from Expert to Intermediate.
- Added: 142 videos to the logic database
- Added: Method to climb Forgotten Bridge with Jump Off Enemy (Advanced)
- Added: Scan Dash to grab the half pipe item in Dark Torvus Arena with Combat/Scan Dash (Intermediate)
- Added: Method to collect the pickup in Reactor Core using the top Rezbit, Bombs, Bomb Space Jump (Advanced), Standable Terrain (Advanced), Movement (Advanced), and Jump Off Enemies (Expert).
- Added: Method to reach the top cannon in Sanctuary Entrance using Bombs, Space Jump Boots, Bomb Space Jump (Advanced), and Standable Terrain (Advanced).
- Added: Method to collect the pickup in Abandoned Worksite using just Screw Attack, and Screw Attack into Tunnels/Openings (Advanced).
- Added: Method to collect the pickup in Bioenergy Production using Boost Ball, Spider Ball, Screw Attack, and Movement (Advanced).

## [5.8.0] - 2023-06-05

- Added: It's now possible to save rdvgame files for race games. This is not available for multiworld.
- Changed: Use the user's new discord display name instead of their username, for users that migrated.
- Fixed: Batch generation now properly prevents Windows from going to sleep.

### Metroid Prime

- Fixed: Generator unable to pass through one-way permanently locked doors such as the ones in uncrashed Frigate
- Fixed: Exporting games with both Door Lock Rando and Room Rando will now preserve both modifications
- Added: Missile Stations refill Power Bomb. In this version, this is always enabled.

#### Logic Database

- Added: 55 videos to logic database, bringing the total available via the [Video Directory](https://randovania.github.io/Metroid%20Prime/) to 224

##### Tallon Overworld

- Added: Biotech Research Area 1 - Easier gravityless NSJ method from room center to Deck Beta Security Hall
- Added: Root Cave - L-Jump method to reach upper area

#### Magmoor Caverns

- Added: Twin Fires Tunnel - Transport to Talon -> Twin Fires, NSJ & SJ dashes now require standable terrain

##### Phendrana Drifts

- Added: Hunter Cave - Lower Edge Tunnel -> Hunter Cave Access, NSJ requires a slope jump or bomb jump after the grapple point to reach the platform with the doors.
- Added: Hunter Cave - Hunter Cave Access -> Lower Edge Tunnell, NSJ requires an L-Jump to reach the platforms across the water without falling in. Added Gravity logic if falling in (matches Lake Tunnel -> Lower Edge Tunnel).

##### Phazon Mines

- Fixed: Fungal Hall B - Scan dash method now requires scan visor
- Fixed: Ventillation Shaft - Combat dash to climb room now requires door lock rando to be off

## [5.7.0] - 2023-05-05

- Added: Skip usual Door Lock randomizer logic when the only valid lock option is unlocked doors.
- Added: When major/minor mode is enabled, the count of majors and minors is also displayed next to how many items are the in the pool.
- Fixed: Unsupported features are now disallowed from use in Multiworld sessions.

### Cave Story

- Fixed: Exporting on Linux no longer fails due to Rest Area in Plantation using "lounge" instead of "Lounge".

### Metroid Dread

- Fixed: All pickups in the pool are now correctly assigned major or minor.

#### Logic Database

- Fixed: Experiment Z-57's pickup is now a major item location in Major/Minor split.

### Metroid Prime

- Added: Selecting an ISO that isn't for Metroid Prime is now explicitly refused when exporting.
- Fixed: All pickups in the pool are now correctly assigned major or minor.
- Fixed: Room Rando no longer overrides the results of Door Lock Rando when exporting.

#### Logic Database

- Fixed: The Artifact of Truth pickup is now a major location for Major/Minor split.

### Metroid Prime 2: Echoes

- Added: Selecting an ISO that isn't for Metroid Prime 2 is now explicitly refused when exporting.
- Fixed: Energy Tanks are now considered major items in Major/Minor split.

## [5.6.1] - 2023-04-??

- Nothing.

## [5.6.0] - 2023-04-02

- Added: Trick Details popup now lists the usages in each area.
- Added: Opening the Data Visualizer from the Trick Details while customizing a preset now automatically configured the trick filters based on the preset being edited.
- Changed: Setting trick filters in the Data Visualizer based on a preset now sets all tricks, even those at disabled.
- Changed: Optimize Solver by choosing actions in a smarter order. Prefer actions of types that are likely to progress th. Postpone dangerous actions. This should make the solver able to validate seeds where it previously timed out. Solving should in general be faster in general.
- Fixed: Solver bug that made it unable to detect dangerous actions, which could result in some possible seeds being considered impossible.
- Fixed: Searching for Multiworld sessions by name is no longer case sensitive.

### Metroid Prime 2: Echoes

#### Logic Database

- Added: Proper combat requirements for the Amorbis fight.
- Removed: Incorrect and improper connections to and from the Amorbis fight.

### Metroid Prime

#### Logic Database

- Added: 48 videos to logic database, bringing the total available via the [Video Directory](https://randovania.github.io/Metroid%20Prime/) 216

### Metroid Dread

#### Logic Database

- Added: Use Flash Shift and Spin Boost with Wall Jump (Beginner) in Burenia Main Hub Tower Bottom to reach the tunnel.
- Changed: The logic for Spin Boost Room in Ghavoran now requires either the template to fight the Chozo X or Highly Dangerous logic to climb out of the room.
- Changed: Simplified various database connections.
- Changed: All three kinds of Chozo X fights now consider Use Spin Boost a valid means of dodging.
- Fixed: Missile ammo requirement when fighting Chozo X with Storm Missile. The numbers were previously too high and the numbers with and without the combat trick were swapped.
- Fixed: Resolve bug with fighting the Twin Robots fights, where to fight them using only missiles for damage always required both the expert level combat trick and the 153 missiles that are intended for trickless.
- Fixed: Add missing fight requirement to fight the Chozo X in Elun when entering the arena from the left.
- Fixed: Add missing requirement to release the X before leaving Elun.

## [5.5.1] - 2023-02-28

- Added: Game Details now contains a tab describing all door locks, when Door Lock rando is enabled.
- Changed: Certain spoiler tabs in Game Details now only show up when relevant, such as Elevators spoiler only when elevators are shuffled.
- Changed: Generation Order in Game Details is now hidden when there's incompatible settings, such as Door Lock rando.
- Changed: A nicer error message is now given when generating with a preset with configuration errors, such as no starting locations.
- Changed: A nicer error message is now given when an error occurs when loading a game layout file.
- Fixed: Customizing an included preset should properly place the resulting preset nested to that preset.
- Fixed: Customizing a preset should no longer reset where it's been placed at.
- Fixed: Generated games now keep track of extra starting pickups instead of starting items, fixing some cases you'd start with the middle of a progressive chain.
- Fixed: Changing trick filters in the Data Visualizer no longer resets the selected connection.
- Fixed: Using trick filters in the Data Visualizer no longer unnecessarily expands templates or remove comments.
- Fixed: Using trick filters in the Data Visualizer now properly removes extra requirements when tricks are removed.
- Fixed: Hiding the pickup collection message now correctly works for other player's pickups in a multiworld.

### Metroid Prime

#### Patcher Changes

- Fixed: Several soft-locks and janky cutscenes when shuffling the Essence elevator
- Fixed: Research Lab Aether wall not breaking when approached from behind (QoL Game Breaking)
- Fixed: Watery Hall lore scan being replaced with QoL Scan Point text
- Fixed: Escape sequence counting up instead of down
- Fixed: Small Samus spawning in ship instead of on top
- Added: Ridley shorelines, biotech research 2, and exterior docking hangar actors now scale with boss size

#### Logic Database

##### Tallon Overworld

- Fixed: Landing Site - PAL SJF is now only logical if Dock Rando is disabled
- Added: Life Grove - Alternate method to skip Bombs and SJ (Scan Dash Expert) to reach item *Found by Vertigo*
- Added: Life Grove - Trick to skip wallboosts when also skipping SJ and Bombs *Found by Vertigo*

##### Chozo Ruins

- Changed: Main Plaza - Lowered Half-Pipe roll-in to Expert ([See Video](https://youtu.be/ne8ap0xa_UE))
- Changed: Ruined Shrine - Wave door to half-pipe item is now L-Jump instead of R-Jump
- Added: Hive Totem - Fight Skip Intermediate Combat Dash
- Added: Hive Totem - Fight Skip "TAS Walk" Advanced Movement+Knowledge
- Added: Crossway Access West - Advanced Standable Terrain (Skips Morph) *Found by toasterparty*

##### Magmoor Caverns

- Fixed: Twin Fires Tunnel - Combat dash is now only logical if Dock Rando is disabled
- Added: Monitor Station - NSJ Heat Run Expert *Found by JustinDM*
- Added: Twin Fires Tunnel - NSJ Bunny Hop Expert Movement *Found by JustinDM*

##### Phendrana Drifts

- Changed: Quarantine Cave - More detailed Thardus Fight requirements (e.g. Plasma Beam, PBs, Boost)
- Changed: Labs - More detailed combat requirements
- Added: Chozo Ice Temple - Expert NSJ Bombless Climb *Found by MeriKatt*
- Added: Quarantine Cave - Thardus Skip Hypermode Slope Jump *Found by JustinDM*
- Added: Quarantine Cave - Expert R-Jumps to skip grapple *Found by toasterparty*
- Added: Control Tower - SJ/DBJ/BSJ/Wallboost tricks(s) to skip fight both ways
- Added: Transport to Magmoor Caverns South - Alternate NSJ Spider Skip BSJ Advanced *Found by Cyberpod*

##### Phazon Mines

- Fixed: Mine Security Station - Starting Room/Elevator doesn't account for doors locking
- Fixed: Mine Security Station - Entering from Storage Depot A doesn't check for lowered barrier
- Fixed: Metroid Quarantine A - Wallboost doesn't require Spider Ball
- Added: Main Quarry - Intermediate Wallboost to skip Bombs for item
- Added: Main Quarry - Intermediate Knowledge+Movement to skip Bombs for item *Found by toasterparty*
- Added: Metroid Quarantine A - Advanced Dashes to skip PBs
- Added: Metroid Quarantine A - Alternate R-Jump from item to door
- Added: Metroid Quarantine A - NSJ Expert Dashes from item to door
- Added: Fungal Hall Access - NSJ Advanced BSJs *Found by JustinDM*

### Metroid Prime 2: Echoes

- Added: Updated A-Kul's scan with the 2022 Echoes Randomizer tournament winner.
- Added: When the experimental patcher is enabled, Dynamo Chamber and Trooper Security Station now start in post-layer change state.

### Metroid Dread

- **Major** - Added: Door Lock randomizer has been added. In this mode, the weapons needed to open doors in the game are also changed, with full support of our logic database.
- Added: A new cosmetic option for adding an in-game death counter to the HUD.
- Added: Exporting with a custom path now checks for conflicts with the input path.
- Fixed: Ryujinx no longer hangs when stopping emulation.

## [5.5.0] - Skipped

## [5.4.1] - 2023-02-16

- Added: Linux releases are now also published to Flathub.
- Fixed: Canceling the prompt from "View previous versions" no longer causes an error.

## [5.4.0] - 2023-02-06

- Added: Experimental generation setting for staggering the placement of selected pickups.
- Added: Experimental generation setting for removing redundant possible actions.
- Added: Automatic reporting of exceptions for the client, and monitoring for requests to the server.
- Added: New pixel icons for Prime 1 & 2 autotracker
- Added: New 8x3 layouts for all Prime 1 & 2 autotracker styles
- Fixed: The minor/major split setting is obeyed much more accurately by the generator.
- Fixed: Starting with ammo no longer causes all requirements for that ammo to be ignored.
- Fixed: The generator no longer attempts placing pickups based on alternatives to satisfied requirements, such as Missile Expansions for Quadraxis while already having Light Beam.
- Fixed: Minor typos in the UI are fixed.
- Fixed: Canceling certain actions will no longer cause the UI to react as if it were an error.
- Changed: Unsupported features are now restricted to dev builds.
- Changed: Requirements where different amount of the same item, such as both Missile = 5 and Missile = 1, are expected are now properly simplified.

  This results in certain pickup combinations no longer being considered for placement in the generator, such as Sunburst for unlocking the Industrial Site from behind.

### Metroid Prime

- Changed: All included presets now have "Unlocked Save Station doors" enabled.
- Changed: "Unlocked Save Station doors" no longer remove the lock in Chozo Ruins - Save Station 3.

#### Patcher Changes

- Added: CGC Tournament Winners to Artifact Temple lore scan
- Fixed: Chapel IS giving the player lightshow on 2nd pass
- Fixed: Items in every room incompatibility with shuffled essence elevator
- Changed: Always apply Elite Quarters item softlock patch regardless of cutscene skip mode

#### Logic Database

- Fixed: Collecting the Missile Expansion in Burn Dome before the fight no longer causes the generation to fail.

### Metroid Prime 2: Echoes

- Changed: Inverted Aether is now an unsupported feature.

### Metroid Dread

- Fixed: Energy Parts are now considered minor items, and Missile+ Tanks are now considered major items.

#### Patcher Changes

- Changed: Main Power Bomb has a different color than Power Bomb tanks
- Changed: Cutscene in Hanubia - Tank Room was removed because it teleports the player to the lower section, which can softlock the player
- Fixed: You now retain Drogyga's and Corpius's item if you reload checkpoint after defeating them. This eliminates a way of rendering a seed impossible to complete.

#### Logic Database

- Added: New trick "Flash Shift Skip" to account for skipping Flash Shift gates.
- Added: Traverse to the bottom of Ferenia: Space Jump Room Access with some more options.
- Added: Pseudo-Wave Beam (Beginner) for the two blobs in Cataris - Teleport to Dairon.
- Added: Water Bomb Jump to reach the item in Cataris - Teleport to Dairon without Gravity Suit.
- Added: Flash Shift (Intermediate), Morph Ball (Intermediate), and Spin Boost (Beginner) wall jumps for climbing up Experiment Z-57's arena.
- Added: Spin Boost and Slide Jump (Beginner) for climbing the upper part of Experiment Z-57's room.
- Added: Speed Booster Conservation (Intermediate) for climbing to either the top platform or Double Obsydomithon Room in Cataris - Teleport to Artaria (Blue).
- Added: Grapple Movement (Beginner) to climb Cataris - Moving Magnet Walls (Tall).
- Added: Flash Shift (Intermediate), Morph Ball (Advanced), and Spin Boost with Spider Magnet wall jumps to climb Cataris - Moving Magnet Walls (Tall).
- Added: Speed Booster Conservation (Beginner) to collect the lower item in Cataris - Teleport to Ghavoran without Gravity Suit.
- Added: Damage Boost (Intermediate) for reaching the teleport in Cataris - Teleport to Ghavoran with Spider Magnet.
- Added: "Adam Skip" added to logic as Wall Jump (Advanced) in Cataris - Moving Magnet Walls (Small).
- Added: Space Jump method of Cross Bomb Skip (Hypermode) to skip needing Speed for the item in Cataris - EMMI Zone Item Tunnel.
- Added: Spin Boost Movement (Intermediate) and Speed Booster Conservation (Beginner) for getting up Hanubia - Central Unit without Space Jump or Infinite Bomb Jump.
- Added: Spin Boost method to climb Hanubia - Escape Room 3.
- Added: Morph Ball Single-Wall Wall Jumps to get to the Nav Station in Itorash - Transport to Hanubia.
- Added: Flash Shift Skip (Intermediate) with Bombs to skip the Flash Shift gate in Teleport to Ferenia.
- Added: Aim Down Clips (Intermediate/Advanced) to go to and from Storm Missile Gate Room without Morph Ball.
- Added: Shine Sink Clip/Aim Down Clip (Intermediate) and Speed Booster Conservation (Advanced) to reach the bottom of Teleport to Ghavoran from the top level.
- Added: Aim Down Clip (Expert) to reach the blobs in Gravity Suit Tower from the top level.
- Added: Aim Down Clip (Intermediate) in Main Hub Tower Middle to Main Hub Tower Bottom.
- Added: Shine Sink Clip/Aim Down Clip (Intermediate) in Gravity Suit room top door to bottom door.
- Added: Climb Golzuna Tower using Spin Boost and Flash Shift using Wall Jump (Intermediate).
- Added: Movement (Intermediate), Simple IBJ, or Spin Boost to reach top tunnel in Vertical Bomb Maze.
- Added: Flash Shift Skip (Beginner) in Purple EMMI Introduction; (Intermediate) with normal bombs.
- Added: Moving from Ferenia - Transport to Ghavoran to Pitfall Puzzle Room with Spin Boost, Flash Shift, or Speed Booster.
- Added: Using Normal Bomb Jump with a Cross Bomb at the top, for sideways movement, to reach the item in Artaria Proto EMMI Introduction.
- Changed: Increased difficulty of Flash Shift Wall Jump to reach the Raven Beak elevator from Intermediate to Advanced.
- Changed: Simplified many room nodes and connections.
- Changed: Shine Sink Clip in Main Hub Tower Middle to Main Hub Tower Bottom is now Intermediate (from Expert).
- Changed: Using Flash Shift to collect the fan pickup in Burenia Hub to Dairon is now Advanced (from Beginner).
- Changed: All three fan skips are now classified as Movement instead of Infinite Bomb Jump.
- Changed: Convert most of the harder IBJ instances to new Diagonal Bomb Jump trick.
- Changed: Increase difficulty of the few harder IBJs that weren't changed to Diagonal Bomb Jumps. This should better reflect the fact that Intermediate IBJ is applied for performing Simple IBJ with Normal Bombs.
- Fixed: Correctly require Morph Ball in all cases where Power Bombs are used.
- Fixed: Replace some instances of Beginner Infinite Bomb Jump in Ferenia with the Simple Infinite Bomb Jump template. This ensures that the missing bomb or cross bomb item is required.
- Fixed: Reaching the upper tunnel in Ferenia - Speedboost Slopes Maze properly accounts for the ability to destroy the beamblocks using Wave Beam, Diffusion Beam, explosives, or Movement (Beginner)
- Fixed: Usage of Infinite Bomb Jump in Ferenia Separate Tunnels Room now correctly requires the respective Bomb type. The trick is now set at different difficulty depending on which bomb type is being used.
- Removed: Infinite Bomb Jump for reaching Wave Beam Tutorial from the cold rooms.
- Removed: Shinespark in Ghavoran Total Recharge Station North. This one requires either short boost or charging speed in the room to the left. Removing this for now.

## [5.3.0] - 2023-01-05

- Added: You can now open a tracker for other player's inventories in a multiworld session.
- Changed: LogbookNodes are now called HintNodes.

### Metroid Prime

#### Patcher Changes

- Fixed: Spring ball has been nerfed to prevent abusing steep terrain marked as standable.
- Fixed: Spring ball cooldown is now properly reset when morphing/unmorphing.
- Fixed: Vanilla blast shields not being removed in door lock randomizer.

### Metroid Prime 2: Echoes

- Changed: The Auto Tracker icon for Spider Ball now uses the Dark Suit model instead of the Prime 1 model.

#### Logic Database

- Changed: Sand Processing - Screw Attack clip to access the halfpipe from Main Reactor side without Missiles is now Intermediate and without Space Jump (from Expert).
- Fixed: Main Gyro now properly accounts for solving the puzzles.

### Metroid Dread

#### Patcher Changes

- Fixed: Incorrect color during animation of killing an EMMI.

#### Logic Database

- Added: Climbing Z-57 Arena with Spin Boost and Ice Missiles (Beginner).
- Changed: Major/Minor Item Location Updates: Energy Tanks -> Major, Energy Parts -> Minor, Drogyga -> Major, Missile+ Tanks -> Major
- Removed: Water Bomb Jump in Ghavoran - Map Station Access Secret.

## [5.2.1] - 2022-12-01

- Fixed: Exporting Metroid Prime 2 when converting Metroid Prime models now works.
- Fixed: Experimental Metroid Prime 2 patcher no longer errors with some settings.

## [5.2.0] - 2022-12-01

- Added: Help -> Dependencies window, to see all dependencies included in Randovania, including their versions and licenses.
- Added: A warning is now displayed when using presets with unsupported features enabled. These features are not present in the UI.
- Added: When the generated game fails due to the solver, you're now offered to retry, cancel or keep the generated game.
- Changed: Experimental games are no longer available on stable versions.
- Fixed: Solver debug now contains previously missing rollback instances.

### Cave Story

- Nothing.

### Metroid Dread

- Added: The Power Beam tiles in the Artaria EMMI Zone Speed Boost puzzle have been changed to Speed Boost tiles to prevent softlocks.
- Added: Entering Golzuna's arena without releasing the X displays a message explaining why the boss won't spawn.
- Added: All doors locked while fighting an EMMI now unlock immediately upon defeating it.
- Changed: Exporting for Ryujinx now also utilizes the Dread Depackager, for a smaller mod size. This requires an up to date Ryujinx.
- Fixed: You now retain Kraid's item if you reload checkpoint after defeating him. This eliminates a way of rendering a seed impossible to complete.

#### Logic Database

- Added: New Highly Dangerous Logic setting for enabling situations that may be unrecoverable upon saving.
- Added: Cross Bomb alternative for crossing Flash Gates.
- Added: Pseudo-wave beam trick for destroying the bottom blob in Cataris' Central Unit Access.
- Added: Traversal through Ghavoran Total Recharge Station North without Morph Ball, before pulling the grapple block, by destroying the left Enky.
- Changed: Cataris' Thermal Device Room North now forces picking the Energy Tank pickup and the Magnet Wall Thermal Device event before going to the Final Thermal Device, or uses Highly Dangerous Logic.
- Changed: Removed the Cataris EMMI Zone Door Trigger event now that the door remains unsealed.
- Fixed: Going to the red teleporter in Cataris no longer forces needing to use bombs.

### Metroid Prime

- Fixed: The infinite scanning bug has been fixed.

### Metroid Prime 2: Echoes

- Added: A new experimental option, Inverted Aether. In this mode, it's the Light Aether atmosphere that is dangerous! All safe zones are moved to Light Aether, but that's not enough so it's still extremely dangerous. This mode has no logic.

#### Logic Database

- Added: Intermediate Slope Jump and Intermediate Wall Boost to get next to the pickup in Communication Area.
- Added: Beginner Movement for crossing Hall of Combat Mastery from the Portal Side with NSJ Screw Attack after the tunnel is destroyed.
- Changed: Standable Terrain to reach the upper Command Center Access door in Central Mining Station with Space Jump and Screw Attack has had its difficulty decreased from Intermediate to Beginner.

## [5.1.0] - 2022-10-01

- Added: You can now view past versions of the presets and revert your preset to it.
- Added: A Playthrough tab where you can run the validator has been added to the Game Details window.
- Added: Deleting a preset now has a confirmation dialog.
- Added: A development mode for permalinks, to help investigate issues.
- Changed: Discord slash command for FAQ has better usability on mobile.
- Changed: The parent for a preset is now stored in your preferences, instead of in the preset itself.
- Fixed: The solver can no longer consider collecting a location a requirement to collecting itself. This is a regression from 4.3.0.

### Discord Bot

- Added: `/website` command that gives instructions to where Randovania's website is.
- Changed: `/randovania-faq` is now just `/faq`.
- Changed: `/database-inspect` is now just `/database`.

### Cave Story

- Nothing.

### Metroid Dread

- Fixed: The target DNA count is no longer limited to 6 when modifying an existing preset, or changing tabs.
- Fixed: Exporting multiple games at once is not properly prevented with an error message. It was never possible and fail in unclear ways.

#### Logic Database

- Added: Event in Underlava Puzzle Room 2 for breaking the speed blocks so that going between the two parts can be accounted for
- Added: Event for the trigger that reopens the door to Central Unit Access, allowing it logical to go back through
- Added: Other various methods of going through rooms
- Added: New Diffusion Abuse trick for pushing Wide Beam blocks and activating the lava buttons in Cataris.
- Added: Cross Bomb Skip (Advanced) for Dairon's Cross Bomb Puzzle Room item
- Added: Power Bombs method for the Speed Booster Conservation for Dairon's Cross Bomb Puzzle Room item
- Changed: Separated the First Tunnel Blob event into two to account for Diffusion/Wave not needing to be in the tunnel
- Changed: Deleted some unnecessary tile nodes
- Changed: Various instances of Wall Jump (Beginner) to trivial
- Changed: Some Grapple options to include Grapple Movement
- Changed: Some Movement tricks to Climb Sloped Tunnels
- Changed: Some Movement tricks to Skip Cross Bomb
- Changed: Rotating the spinner in Ghavoran - Flipper Room now requires either pulling the grapple block in Right Entrance, or activating the Freezer in Dairon.
- Changed: Allow pickup in Ghavoran Elun Transport Access by charging speed via navigation room
- Changed: Help solver by adding Morph Ball requirment on connections to event to flip the spinner in Ghavoran Flipper Room
- Changed: Shooting occluded objects requires at least Intermediate Knowledge
- Fixed: Accounted for whether the player could have Varia or not when trudging through lava
- Fixed: Accounted for the upper parts of Thermal Device Room North being heated without pressing the lava button
- Fixed: Ghavoran Orange backdoor properly connects to Above Pulse Radar
- Fixed: Purple EMMI Arena properly accounting for Gravity Suit to climb the tower.
- Fixed: Ferenia - Space Jump Room Access properly requires a way of destroying the blocks to get to the lower door.
- Changed: Collecting the item in Burenia - Underneath Drogyga before flooding the room by defeating Drogyga now requires Highly Dangerous Logic to be enabled.

### Metroid Prime

- Fixed: Shuffle Item Position is now properly randomized, along with other things shuffled patcher-side.
- Added: You may now force all Save Station doors to be blue, improving QOL for both random start and door lock rando.

### Metroid Prime 2: Echoes

- Fixed: Exporting multiple games at once is not properly prevented with an error message. It was never possible and fail in unclear ways.
- Added: The winners of the Cross-Game Cup have been added to A-Kul's scan.

## [5.0.2] - 2022-09-19

### Metroid Dread

- Fixed: Exporting Metroid Dread games on the Linux builds no longer causes an error.
- Added: FAQ entry about Speed Booster/Phantom Cloak/Storm Missile not working.
- Added: FAQ entry about Golzuna and Experiment Z-57 spawn conditions.
- Added: FAQ entry about the Wide Beam door in Dairon - Teleport to Cataris.

## [5.0.1] - 2022-09-12

- Fixed: The README and front page now lists Metroid Dread as a supported game.

### Metroid Dread

- Fixed: The differences tab no longer mentions Kraid and Corpius checkpoints being removed, as that's not a thing.
- Fixed: Missing credits in Randovania itself for SkyTheLucario's new map icons.

## [5.0.0] - 2022-09-10

- **Major** - Added: Metroid Dread has been added with full single-player support.
- **Major** - Added: An installer is now provided for Windows. With it rdvgame files are associated to open with Randovania, for ease of use. A shortcut for opening just the auto tracker is also provided.
- **Major** - Changed: The UI has been significantly revamped, with each game having their own section and an easy to use selector.
- Changed: The multi-pickup placement, using the new weighting, is now the default mode. The old behavior has been removed.
- Changed: Error messages when a permalink is incompatible have been improved with more details.
- Changed: The Customize Preset dialog now creates each tab as you click then. This means the dialog is now faster to first open, but there's a short delay when opening certain tabs.
- Changed: Progressive items now have their proper count as the simplified shuffled option.
- Fixed: Hints can now once again be placed during generation.
- Fixed: Exceptions when exporting a game now use the improved error dialog.
- Fixed: Gracefully handle unsupported old versions of the preferences file.
- Fixed: Excluding all copies of a progressive item, or the non-progressive equivalent, no longer hides them from the editor.
- Fixed: Changing the selected backend while it's being used should no longer cause issues.
- Fixed: Unexpected exceptions during generation now properly display an error message.
- Fixed: Trick usage in preset summary now ignores tricks that are hidden from the UI.
- Fixed: /database-inspect command no longer shows EventPickup nodes.
- Fixed: Data Editor is now correctly named Data Editor instead of Data Visualizer.

### Cave Story

- The hints fix affects Cave Story.

### Metroid Prime

- **Major** - Added: Enemy Attribute Rando. Enemy stat values such as speed and scale can be randomized within a range you specify.

### Metroid Prime 2: Echoes

- The hints fix affects Metroid Prime 2: Echoes.

## [4.5.1] - 2022-08-03

- Fixed: The History and Audit Log are now properly updated when joining a game session.
- Fixed: Your connection state is properly updated when joining a game session.

## [4.5.0] - 2022-08-01

- Added: Preferences are now saved separately for each version. This means newer Randovania versions don't break the preferences of older versions.
- Added: Exporting presets now fills in default file name.
- Added: Logging messages when receiving events from the server.
- Changed: Internal changes to server for hopefully less expired sessions.
- Fixed: The discord bot no longer includes the lock nodes.

### Cave Story

- Nothing.

#### Patcher Changes

- Nothing.

#### Logic Database

- Nothing.

### Metroid Prime

- **Major** - Added: Door lock rando. Door locks can now be randomized, with many options to fine-tune your experience. This feature is incompatible with multiworld.
- **Major** - Added: Option to show icons on the map for each uncollected item in the game under "Customize Cosmetic Options..."

#### Patcher Changes

- Fixed: Exporting with `QoL Cosmetic` disabled
- Fixed: Zoid's deadname appearing in credits
- Changed: Patches now consume fewer layers on average

#### Logic Database

- Fixed: Phazon Mining Tunnel now accounts only for Bombs when coming from Fungal Hall B
- Fixed: The Central Dynamo drone event is now accounted for to go through Dynamo Access
- Added: Beginner Wall Boost to lock onto the spider track in Metroid Quarantine A
- Added: Advancing through rooms containing Trooper Pirates now requires either the proper beam(s), basic defensive capabilities (varies slightly by room), or Combat (Intermediate) where appropriate
- Added: Advancing through rooms containing Scatter Bombus now requires Morph Ball, Wave Beam, Movement tricks, or basic defensive capabilities

### Metroid Prime 2: Echoes

- Nothing.

#### Patcher Changes

- Nothing.

#### Logic Database

- Nothing.

## [4.4.2] - 2022-06-05

- Fixed: Generating multiworld games where one Prime 1 player has item in every room while another Prime 1 player doesn't now works properly.
- Fixed: It's no longer possible to configure more than 99 shuffled copies of a major item, as that causes errors.
- Fixed: Using a trick to break a door lock is now properly displayed in the UI.
- Fixed: The description for expansions now mention they can be logical with multi-pickup placement.
- Fixed: The change log tab no longer causes the window to have absurd sizes on macOS.
- Removed: The broken option for enabling required mains for Metroid Prime 1. It was non-functional and incorrectly displayed.

## [4.4.1] - 2022-06-04

- **Major** - Added: When using multi-pickup placement, expansions are now considered for logic.
- Added: New experimental option for a different algorithm for how the generator weights locations for multi-pickup placement.
- Added: "Generate Game" tab now remembers which games and presets were expanded or collapsed.
- Added: The Game Session Window now has a counter for how many pickups it's currently trying to send to the server.
- Changed: Considerable more effort is made to keep hints relevant if there isn't enough things to be hinted in a game.
- Changed: Reduced the lag you get the first time you open the Games tab.
- Changed: Optimized the game generation. As example, Echoes' Starter Preset is 45% faster.
- Changed: Optimized the game validation. As example, Echoes' Starter Preset is 91% faster.
- Changed: The algorithm for how locations lose value over generation has changed. This should have bigger impact in big multiworlds.
- Changed: It's now possible to login again directly in the Game Session Window.
- Removed: The server and discord bot are entirely removed from the distributed executables, reducing its size.
- Removed: Metroid Dread is no longer available in releases, as it was never intended to be considered stable.
- Removed: All auto trackers based on pixel art style were removed by request of their artist.
- Fixed: The "Spoiler: Pickups" tab no longer shows locations that aren't present in the given preset.
- Fixed: The Game Session Window now better handles getting disconnected from the server.

### Cave Story

- Fixed: Hint Locations tab in Help no longer has an empty column named "2".

#### Patcher Changes

- Nothing.

#### Logic Database

- Nothing.

### Metroid Prime

- Added: "Cosmetic" option to force Fusion Suit
- Changed: Converting models from Echoes now always needs to be provided with an ISO.

#### Patcher Changes

- **Major** - Added: Models for Echoes' translators and split beam ammo are now also converted to Prime.
- Fixed: Spawning in Elite Quarters after killing OP no longer spawns the player OoB
- Fixed: Ridley boss random size on PAL/NTSC-J and Trilogy
- Fixed: Many rooms which, when submerged, the water box would be misaligned with the bounding box
- Fixed: Certain rooms where item position randomizer biased towards one side or OoB entirely
- Added: Results screen now shows Randovania version and seed hash

#### Logic Database

- Fixed: Gravityless SJ strat for Cargo Freight Lift to Deck Gamma is no longer dangerous
- Fixed: Main Plaza NSJ Grapple Ledge dash now correctly uses the Wasp damage boost method
- Fixed: Hall of the Elders Boost IUJ typos- BSJ is now IUJ and Combat is now Combat/Scan Dash
- Added: Thardus is now logical if you only have Thermal Visor with the Invisible Objects trick set to Intermediate
- Added: Flaghra now accounts for defeating it both before and after triggering the fight
- Added: Method to reach Main Quarry's crane platform with just Grapple Beam and Beginner Movement
- Added: Method to reach Main Quarry's crane platform with Expert Wall Boosts and Slope Jumps
- Added: Method of getting Crossway with only Boost Ball and Xxpert Movement
- Added: Method of climbing Connection Elevator to Deck Beta gravityless NSJ with Advanced Bomb Jump and Expert Slope Jump
- Added: NSJ/bombless strat of getting Gathering Hall's item with a Hypermode dash
- Added: Method of getting Crossway item with Advanced Bomb Jump and Expert BSJ, Scan Dash, and Standable Terrain
- Added: Method of climbing Reflecting Pool using the Stone Toad's wacky physics as Advanced Movement
- Added: Gravityless NSJ method of leaving Gravity Chamber with Advanced Wall Boost and Expert Slope Jumps and Underwater Movement
- Changed: Increased Elite Quarters BSJ to Advanced
- Changed: Increase lower Great Tree Hall Wall Boost to Hypermode
- Changed: Chozo Ruins Save Station 3 boostless/bombless strat to go through the tunnel has had its difficulty decreased to Advanced Movement and Intermediate Standable Terrain
- Changed: Hive Totem NSJ Slope Jump now uses Beginner Underwater Movement
- Changed: Monitor Station dash to Warrior Shrine is now Beginner with SJ

### Metroid Prime 2: Echoes

- Nothing.

#### Patcher Changes

- Nothing.

#### Logic Database

- Nothing.

## [4.4.0] - Not released

This release was skipped.

## [4.3.2] - 2022-05-13

### Metroid Prime

- Fixed: Lightshow during Chapel IS after Chapel item has been obtained and room has been reloaded

### Metroid Prime 2: Echoes

- Fixed: Significantly reduced lag spikes when loading a room containing Prime1 models.

## [4.3.1] - 2022-05-08

- Added: Phazon Suit hints are now included in the preset description.
- Fixed: Exporting Prime 1 games that have no Phazon Suit no longer fails if it's configured to have a hint.

## [4.3.0] - 2022-05-01

- Added: Destroying door locks is now properly tracked. In Echoes, this means removing a door lock from the back allows for logical access to where you were.
- Added: In Data Visualizer, it's now possible to set tricks to a certain level and simplify all visible connections based on that.
- Fixed: Maximum values for certain preset fields, such as Energy Tank capacity and Superheated Room Probability, can now properly be used.
- Fixed: A race condition with Randovania connected to Nintendont, where Randovania could incorrectly assume the game was idle if memory was read while it was executing the last sent task.
- Fixed: The map tracker now properly handles when multiple nodes gives the same resource/event.
- Changed: Online game list by default only shows 100 sessions, for performance reasons. Press "Refresh" to get all.

### Cave Story

- Nothing.

#### Patcher Changes

- Nothing.

#### Logic Database

- Nothing.

### Metroid Prime

- Added: Option to specify hint for Phazon Suit in Impact Crater (default=Show only area name)
- Added: April Fools Preset
- Added: Map images are now generated and written in the same folder as output ISO when generating room rando seeds and exporting them with spoilers enabled.
- Fixed: Random Superheated, Random Submerged and Dangerous Gravity Suit logic now trigger dialog warning in Multiword sessions
- Fixed: Adjusted min/max boss sizes to prevent softlocks
- Fixed: Default setting for screen Y offset now works
- Changed: The "Items in Every Room" Chaos Option now uses items from the Randovania pool (shows n/293 items when enabled). This means multiworld items can now appear at extra locations, and item text is now consistent with the rest of item placement.
- Changed: Two-way room rando now ensures that all rooms are part of the same network

#### Patcher Changes

- Fixed: Specifying custom heat-damage-per-second now properly affects non-vanilla superheated rooms
- Fixed: Some akward cutscene timing when playing skipped cutscenes in realtime
- Added: Random boss sizes now affects Flaahgra, Plated Beetle and Cloaked Drone
- Changed: Random boss sizes now affects bosses in cutscenes, additionally Omega Pirate's armor plates now scale properly
- Changed: When creating a new save file, the default selection is now "Normal" to help prevent accidentally starting the game on Hard mode
- Changed: Artifacts which do have no need to be collected are removed from the logbook

##### Room Rando
- Added: Include Square Frigate doors and morph ball tunnels during randomization
- Fixed: Crash when opening the map near certain rooms
- Fixed: Crashes due to two large rooms being connected.
- Fixed: Crash when rolling through some doors in morph ball
- Fixed: Central Dynamo reposition soft-lock
- Fixed: Inability to scan vertical doors
- Fixed: Incompatability with "No Doors" + "Room Rando"
- Changed: The door immediately behind the player is unlocked when teleporting to a new room. This gives the player one chance to backtrack before commiting to the warp.

#### Logic Database

- Nothing.

### Metroid Prime 2: Echoes

- Added: Preset descriptions now list custom beam ammo configuration.
- Changed: Optimized how long it takes to export a game that uses Prime 1 models.

#### Patcher Changes

- Nothing.

#### Logic Database

- Nothing.

## [4.2.1] - 2022-04-01

- Fixed: Popup for new changes fixed.

## [4.2.0] - 2022-04-01

- Added: Experimental option to force first progression to be local.
- Added: New pixel icons for the auto tracker.
- Changed: Standard tracker layouts for Prime, Echoes and Corruption now include a few more items.
- Changed: Auto tracker game icons for Echoes beams now use the HUD icons instead of the pickup models.
- Changed: Update to Qt 6.
- Changed: The import preset menu in game sessions now has the presets of a game sorted by name, with the default presets on top.
- Fixed: Randovania no longer hangs on start if there's a loop in the hierarchy of presets.
- Fixed: Generation no longer fails when one player has no pickups assigned during logic.

### Cave Story

- Nothing.

#### Patcher Changes

- Nothing.

#### Logic Database

- Nothing.

### Metroid Prime

- **Major** - Added: In multiworld, pickups from an Echoes player now uses the correct model from Echoes.
- **Major** - Added: **April Fool's Day Special!** New game modification category "Chaos Options" in "Other" tab. Chaos options are patcher-side only, and thus are not accounted for by the seed generator logic.
    - Enable Large Samus
    - Random Boss Sizes
    - Remove Doors
    - Random Superheated Rooms
    - Random Submerged Rooms
    - One-way Room Rando
- Added: Deterministic Maze RNG option for fairer racing
- Fixed: Echoes Combat Visor placed in a Prime player's world now uses the new Combat Visor model.
- Fixed: Deterministic Incinerator Drone RNG setting staying on even when checkbox was unchecked.

#### Patcher Changes

- Fixed: Soft-lock in Artifact Temple with Major Cutscene skips (players could leave during ghost cutscene and abort the layer change)
- Fixed: Items Anywhere could delete Artifact hints in rare cases
- Changed: Updated [Quality of Life documentation](https://github.com/toasterparty/randomprime/blob/randovania/doc/quality_of_life.md)
- Changed: Nerfed "Items in Every Room" (Extra items more likely to be missiles)

#### Logic Database

- Nothing.

### Metroid Prime 2: Echoes

- **Major** - Added: In multiworld, pickups from a Prime player now uses the correct model from Prime.

#### Patcher Changes

- Nothing.

#### Logic Database

- Nothing.

## [4.1.1] - 2022-03-12

- Added: The game details window now displays the Randovania version the game was generated with.
- Added: You can now import a game layout/spoiler file in multiworld sessions.
- Changed: A popup shows up while waiting for the game session list.
- Fixed: The error message when the client is incompatible is now properly displayed.
- Fixed: Player inventory is now properly sent to the server in multiworld sessions.


### Metroid Prime

#### Patcher Changes

- Fixed: Scan visor and X-Ray not displaying properly after taking an elevator when combat visor is shuffled.
- Fixed: Some users receiving OS error when exporting ISO with non-vanilla suit colors.


## [4.1.0] - 2022-03-01

- Added: /randovania-faq command was added to the Discord bot, which sends FAQ messages.
- Added: Randovania now checks if the entire database is strongly connected, allowing for manual exceptions.
- Added: You can now configure the priority given to each major item. Higher values are more likely show up earlier in the progression chain.
- Added: Generation failures now have a lot more details on what was missing for progression, facilitating finding issues with your preset.
- Added: The item pool screen now explicitly tells you expansions are not used for logic.
- Added: Implemented support for changing the title for a game session.
- Added: A button for duplicating a session, including the generated game and all rows.
- Added: Multiworld sessions can now be generated without spoilers.
- Added: Preset descriptions now include if some item has a different number of copies shuffled.
- Changed: Multiworld damage logic incompatibility warning now displays every time.
- Changed: On generation failure, a count of how many nodes are accessible is now displayed.
- Changed: Data Editor now lets you save non-experimental databases with integrity errors.
- Changed: Most command line arguments have been renamed.
- Changed: Simplified the item pool tab, with the usual case now having only a single line per item.
- Changed: Improved the text for quantities for ammo in the item pool tab.
- Changed: Experimental games are only shown in the menu if the option for experimental games is enabled.
- Changed: Only session admins are allowed to copy the permalink of a session.
- Changed: Modified how ConfigurableNodes (In Echoes, the Translator Gates) are handled in logic. This should have no visual differences, other than speeding up generation.
- Changed: Great internal changes were done to how hints are applied to the game. This should have no visible impact.
- Changed: The UI for 1HP Mode now only shows up for Echoes.
- Fixed: Map Tracker now properly handles multiple copies of pickups in all cases.
- Removed: The Database Editor can only be open when running from source. In releases, use `Open -> (Game) -> Data Visualizer` instead.
- Removed: All auto trackers based on pixel art style were removed over concerns about asset licensing.

### Cave Story

- Nothing.

#### Patcher Changes

- Nothing.

#### Logic Database

- Nothing.

### Metroid Prime 1

- Added: Option to use deterministic Incinerator Drone RNG for fairer racing
- Added: Spring Ball. Enable in preset configuration. Must have bombs in inventory to work.

#### Patcher Changes

- Added: QoL Game Breaking - Reserach Lab Aether Pirate now guaranteed to jump through glass when doing room backwards
- Fixed: Players could unmorph in Magmoor Workstation where they should not be able to
- Fixed: Abuse of QoL Game Breaking in Central Dynamo to skip the maze/drone
- Fixed: Exclude Phazon Elite Item from QoL Pickup Scans
- Fixed: Wavesun when playing with shuffled item positions
- Fixed: Main Plaza etank ledge door shield was slightly misaligned
- Fixed: Cannon remaining holstered after grapple when shuffling combat visor
- Fixed: Cannon remaining holstered after a specific type of R-Jump when shuffling combat visor
- Fixed: Unmorphing now returns you to your previous visor instead of default visor when shuffling combat visor for quality of life purposes

#### Logic Database

- Changed: Reduce difficulty of Monitor Station -> Warrior Shrine NSJ/No Bombs to intermediate dash and standable terrain (from advanced dash and expert standable) and included a video.

### Metroid Prime 2: Echoes

- When checking details for a game, the hint spoiler tab now includes the correct text for Dark Temple keys hints.

#### Patcher Changes

- Nothing.

#### Logic Database

- Added: Using Screw Attack as a trickless means to obtain Grand Windchamber item after seeker puzzles

## [4.0.1] - 2022-01-30

- Changed: The UI for 1HP Mode now only shows up for Echoes.
- Fixed: Support for non-NTSC Metroid Prime 1 ISOs restored.

## [4.0.0] - 2022-01-30

- **Major** - Added: Cave Story has been added with full single-player support.
- **Major** - Added: Data Visualizer/Editor now contains a visual representation of the nodes in the area.
This feature comes with plenty of quality of life functionality for editing the database.
- Added: A new tab has been added to the preset editor, Generation Settings, consolidating various settings such as minimal logic, multi-pickup placement, dangerous actions, etc.
- Added: The Logic Database can now have descriptions for nodes.
- Added: Game Details window can now spoil the item order, elevators, translator gates and hints.
- Added: Data Editor can now edit area names.
- Added: Data Editor can now view and edit resources.
- Added: Items now have tooltips in the Auto-Tracker.
- Added: One joke hint.
- Added: Descriptions for Minimal Logic for each game, with a better definition of what Minimal Logic is.
- Added: Randovania is now able to identify for what version of Randovania a given permalink is, if they're similar enough versions.
- Added: Permalinks now contain the seed hash, so Randovania can detect if there's a hash mismatch when importing.
- Changed: In the Game Session Window, the observers tab is now visible by default.
- Changed: The rdvgame file is now considerably more technical in order to require less game-specific code.
- Changed: Editing connections in the Data Editor now has an easier to use selector for non-item resources.
- Fixed: Data Visualizer no longer hides the comment for a single-element Or/And entry.
- Fixed: Data Editor now properly handles areas without nodes.
- Removed: It's no longer possible to delete a game session.
- Removed: It's no longer possible to leave the session when closing the window.

### Metroid Prime

- Added: Start in any (uncrashed) Frigate room
- Added: 1-way cycles and 1-way anywhere elevators can lead to (uncrashed) Frigate rooms
- Added: Essence Death and Frigate Escape Cutscene teleporter destinations can now be shuffled
- Added: Artifact hints can now be configured to show area and room name, just area name, or nothing at all
- Added: Cosmetic Option - Select HUD Color
- Added: Cosmetic Option - Rotate hue of all 4 suit textures and ball glow color
- Added: Cosmetic Option - Set default in-game options like Echoes
- Added: Experimental Option - Shuffle the coordinates of items within their respective rooms. Seeds may not be completable.
- Added: Experimental Option - Add random (non-logical) items to rooms which do not usually have items.
- Added: Shuffle Power Beam
- Added: Shuffle Combat Visor
- Added: New default preset: "Moderate Challenge".
- Changed: Minimal Logic no longer checks for Plasma Beam.
- Changed: Removed "Fewest Changes" preset.
- Changed: Updated "Starter Preset" to better match community preferences.

#### Known Issues:

- Nothing.

#### Patcher Changes

- Added: Support for NTSC-U 0-01, NTSC-J and NTSC-K (Gamecube)
- Added: List of tournament winners on lore scan in Artifact Temple
- Added: QoL Game Breaking now fixes several crashes on Frigate Orpheon
- Added: QoL Game Breaking now fixes the soft-lock in hive totem by making the blocks drop sooner
- Added: Option to disable item loss in Frigate (Enabled by default)
- Added: QoL Pickup Scans - Weeds by item in Landing Site now don't have scan point
- Added: Combat/Scan/Thermal/X-Ray all have unique custom models
- Fixed: Safeguard against blowing past layer limits.
- Fixed: On Major custscene skip, Elite Quarters now stays locked until the player picks up the item. The hudmemo is now tied to the item rather than the death animation.
- Fixed: Ruined fountain not always showing the right scan.
- Fixed: Phazon Suit Small Samus Morph Ball Glow
- Fixed: Vent shaft item not being scannable on QoL Pickup Scans
- Fixed: Automatic crash screen
- Fixed: Wavesun not collecting item/unlocking door
- Fixed: Locked door on Storage Depot B (NTSC 0-02)
- Fixed: Bug in Elite Quarters where game would crash during OP death cutscene if the player changed suit during the fight
- Changed: The vines in arboretum which cover the scan panel remain in the room on the ghost layer to help aid newer players.
- Changed: Exo and Essence stay dead permanently if traversing Impact Crater multiple times
- Changed: Increased Maximum Missile/Etank/Capacity for seeds with more expansion count than is available in vanilla

#### Logic Database

- Fixed: Magma Pool - Added missing suit or heated runs trick requirement for non-grapple methods of crossing the room
- Fixed: HAT - Updated spawn node
- Fixed: Quarantine Cave - Properly model when the fight is required and when it is not
- Fixed: Bug where Biohazard Containment didn't check Power Conduit Requirements if Super Missiles were available
- Fixed: Typo in Frozen Pike - Hunter Cave Access requires Slope Jump (Advanced), not Single-Room OoB (Advanced)
- Added: New Event - Gravity Chamber Item (Lower)
- Added: New Trick Category - Infinite Speed
- Added: Magma Pool - Added standable terrain method to cross the room with a video example
- Added: Main Plaza - Hypermode Dash to get Grapple Ledge
- Added: Elite Quarters - BSJ to skip scan visor
- Added: Reactor Core - NSJ Gravityless Bomb Jumps
- Added: Cargo Freight Lift - NSJ Gravityless Boost or Bombs climbs
- Added: Flick BSJ in watery hall OoB
- Added: NSJ Bombless Lower GTH Climb (Wallboost)
- Added: NSJ Bombless Quarantine Cave Elevator Spider Skip
- Added: NSJ Bombless Gravity Chamber Escape (Gravity Wallboost)
- Added: NSJ Bombless Lower Phen's Edge
- Added: NSJ Bombless Frozen Pike (Mid-Section)
- Added: NSJ Bombless Life Grove (Wallboost)
- Added: NSJ Bombless HOTE Climb (Boost IUJs)
- Added: NSJ Bombless Elite Control Access (Wallboost)
- Added: Elite Control Access Item (Damage Boost)
- Added: Central Dynamo Item w/ Infinite Speed
- Added: Bomb jump to skip grapple in Biotech Research Area 2
- Added: Great Tree Hall - Jump Off Enemies Bomb Jump (Advanced) to reach GTC NSJ
- Added: Wallboost FCS Climb
- Added: Logic for Traversing Twin Fires Tunnel to Workstation NSJ Gravity
- Added: Logic for Traversing Twin Fires Tunnel to Workstation NSJ Bombless
- Added: Logic for Traversing Twin Fires Tunnel to Workstation Missileless Grappless
- Added: Gravityless Grappless Morphless method for crossing FCS
- Added: Waste Disposal Wallboosts
- Added: Climb Connection Elevator to Deck Beta Gravityless
- Added: Combat Requirements for Essence fight
- Added: 2 Additional NSJ methods for reaching FCS item
- Added: Lava Lake Item NSJ Combat Dash
- Added: Triclops Pit Item SJ Beginner Standable
- Added: 3 new ways to climb Tower of Light (L-Jump, R-Jump, Slope Jump)
- Added: Underwater Movement (Beginner) to get to Tower Chamber with Space Jump
- Added: Underwater Movement (Intermediate) for NSJ Tower Chamber
- Added: Frigate Crash Site climb with Space Jump and L-Jump (Intermediate) and Standable Terrain (Beginner)
- Added: More logical paths for Ice Ruins West NSJ
- Added: Ice Ruins West Middle-Left Rooftop to Item Combat/Scan Dash
- Added: Beginner L-Jump to reach Main Quarry Save Station
- Added: Main Quarry Crane Platform to Waste Disposal NSJ Advanced Combat Dash
- Added: Main Quarry Crane Platform to Item Intermediate Scan Dash
- Added: Expert Gravity Wallboost to get to Tower Chamber
- Added: Beginner Gravity Wallboost to get to Watery Hall
- Added: Expert Trick for NSJ+Boost Crossway
- Added: Movement (Intermediate) to skip Spider Ball in Crossway
- Added: L-Jump to skip SJ on 3rd tier of ore processing puzzle
- Added: NSJ Ore Processing with Spider+Bombs (Expert)
- Added: Bombless Ore Processing Puzzle with Wallboost(Advanced)
- Added: Phendrana Canyon Hypermode Boost
- Added: NSJ Combat Dash (Expert) to Temple Entryway from lower part of room
- Added: Various tricks in Uncrashed Frigate
- Added: Ore Processing Door To Elevator Access A to Storage Depot B Standable L-Jump with Power Bombs
- Added: Combat logic for Dynamo Access and Elite Control Elite Pirate fights
- Added: Intermediate/Advanced Standables to enter/escape Elite Control after/without triggering Elite Pirate
- Added: Logic now can expect players to play in just scan visor, using bombs to open doors
- Added: Knowledge/Combat (Intermediate) trick to skip needing Power Beam for Exo fight
- Changed: Renamed Misc Logic Option to "Allow Dangerous Gravity Suit Logic"
- Changed: Increased difficulty of Connection Elevator to Deck Beta DBJs to Advanced
- Changed: HAT Wallboosts can be done using Gravity at the same difficulty
- Changed: Removed under-used "Complex Movement" trick category
- Changed: All Gravityless Slope Jumps are now categorized as "Underwater Movement without Gravity", as opposed to just NSJ ones
- Changed: Knowledge (Beginner) to Traverse Magmoor Workstation without Varia
- Changed: Magma Pool - Gravity Suit lava dive difficulty was reduced to L-Jump (Intermediate) and Standable Terrain (Beginner)
- Changed: Hall of the Elders - Now properly model needing to kill the 1 ghost to leave the room. Chargeless 1 ghost fight combat difficulty reduced to beginner.
- Changed: Added requirement for X-Ray Visor or Invisible Platforms to Triclops Pit Item NSJ tricks
- Changed: Monitor Station climb to Warrior Shrine Bomb Jump difficulty changed from Advanced to Intermediate
- Changed: Monitor Station NSJ Combat Dash to Warrior Shrine lowered difficulty from Advanced to Intermediate
- Changed: Increase the difficulty of Tower of Light climb with combat dash from 'Beginner' to 'Intermediate' lowered Standable Terrain from 'Intermediate' to 'Beginner'
- Changed: Frigate Crash Site Climb Space Jump Slope Jump Standable Terrain difficulty was reduced to Standable Terrain (Beginner)
- Changed: Removed Slope Jump and Standable requirement from Ice Ruins West NSJ
- Changed: Main Quarry Save Station NSJ Movement difficulty from Beginner to Intermediate
- Changed: Main Quarry Crane Platform to Waste Disposal Standable/Slope Jumpe no longer requires L-Jump
- Changed: Main Quarry Crane Platform to Waste Disposal NSJ Scan Dash difficiulty from Advanced to Intermediate
- Changed: Ore Processing Storage Depot B to Waste Disposal NSJ Standable difficulty from Intermediate to Beginner
- Changed: Ore Processing Storage Depot B to Waste Disposal R-Jump to L-Jump
- Changed: Elite Research Spinners without Boost from Advanced to Intermediate
- Changed: Ore Processing Door To Elevator Access A to Storage Depot B Standable difficulty from Intermediate to Advanced
- Changed: Sun Tower Early Wild now requires Intermediate Knowledge on all methods
- Changed: Less damage required for Watery Hall with Gravity Suit

### Metroid Prime 2: Echoes

- Changed: Minimal Logic no longer checks for Light Suit or Agon Keys.

#### Patcher Changes

- Fixed: Exporting an ISO when Randovania is in a read-only path now works properly.
- Added: Ability to set a custom HUD color

#### Logic Database

- Changed: Shrine Access Seeker Door without Seekers is now Hypermode (from Expert).


## [3.2.2] - 2022-01-17

- Fixed: Presets for unknown games (for example, from a dev version of Randovania) are now properly ignored.

## [3.2.1] - 2021-10-23

- Fixed: The spin box for starting Energy Tanks no longer goes above 14.
- Fixed: Errors from the Prime 1 patcher are now properly displayed in error messages.
- Fixed: Converting presets from previous games should no longer cause invalid expansion ammo count.
- Fixed: Converting presets with multiple major items that give ammo no longer cause incorrect per-expansion ammo count.
- Fixed: Changing the default beam in Echoes no longer throws an error with invalid included ammo.
- Fixed: Sky Temple Keys on Guardians/Sub-Guardians are now properly counted for the item pool size.
- Fixed: Sky Temple Keys on Guardians/Sub-Guardians now appears on the preset description.
- Fixed: Safety check that there's enough available locations for all non-progression at the end of generation has been re-added.
- Changed: Improved error message for certain kinds of invalid permalinks.
- Changed: Presets with negative ammo count for expansions are invalid.

### Metroid Prime

#### Patcher Changes

- Fixed: PAL ISOs now correctly work again.

## [3.2.0] - 2021-10-16

- **Major** - Added: The Logic Database can now have comments in requirements.
- **Major** - Changed: Expansions contents are now configured directly, instead of being calculated from a target.
- Added: Files in the "Previously generated games" folder now includes the name of the games used.
- Added: Custom names for Prime 1 elevators
- Added: Support for Minimal Logic has been added for Metroid Prime and Metroid Prime 3.
- Added: New auto tracker layouts for Metroid Prime 2, with two lines and three lines.
- Changed: Force one specific certificate root when connecting to the server.
- Changed: Custom elevator names across both games now used throughout the entire UI
- Changed: Data Editor now raises an error if two Pickup Nodes share the same index.
- Changed: When changing Echoes Goals, the slider of the number of keys is now hidden when "Collect Keys" goal is not selected.
- Changed: Customizing the item pool causes permalinks to not get as long as before.
- Changed: The Qt theme was changed, as the previous one had serious issues on certain platforms and certain elements.
- Fixed: Items that include ammo are now configurable to provide up to the ammo's capacity.
- Fixed: Certain invalid permalinks are now properly recognized as invalid.
- Fixed: In connections editor, changing a requirement to "And/Or" no longer places ui elements in the wrong place.
- Removed: Metroid Prime 2: Echoes FAQ entry about the weird hint categories, as the issue has been fixed.
- Removed: Menu option to open STB's Echoes item tracker in a new window.

### Metroid Prime - Patcher Changes

- Added: New Nothing model.
- Added: Missile Expansions for yourself has a 1 in 1024 of being shiny.
- Fixed: Mine security station softlock so that defeating the purple pirates first doesn't fail to switch the room to the non-cutscene layer.
- Fixed: Qol scan for Ice Ruins West pickup.
- Fixed: Warp-to-start crash.
- Changed: Fewer forced popup alert for multiworld purpose, and popups now lasts 3s instead of 5s.

#### Cutscene Skips

- Added: Cutscene skip for arboretum gate (competitive+).
- Added: Mine Security Station now longer force switches to Combat Visor.
- Changed: Shorelines Tower cutscene skip is now Minor.
- Changed: Workstation cutscene is now Competitive.
- Changed: Wave panel cutscene in Main Quarry is now Competitive.
- Changed: Elevator leaving cutscenes back are now Major.

### Metroid Prime 2: Echoes - Patcher Changes

- Added: Cosmetic option to customize hud color.
- Fixed: Scanning hints now displays the correct, edited categories.

### Metroid Prime - Logic Database

- Added: Method of reaching pickup in Root Cave from Arbor Chamber with a Dash (Intermediate and above).
- Added: Knowledge (Beginner) trick to leave Central Dynamo without completing the maze or fighting the drone.
- Added: Additional Lower Mines NSJ logic.
- Added: Movement tricks for logical forced damage in Magmoor Caverns, Phazon Mines, and Impact Crater.
- Added: Tricks for climbing Research Lab Aether NSJ
- Added: Tricks for traversing Magmoor Workstation bombless NSJ
- Added: More detailed boss/combat logic
- Fixed: Shorelines tower item being accessible from Ruins Entryway and not Temple Entryway.
- Fixed: Backwards Lower Mines logic
- Fixed: Ice Ruins West NSJ logic now accounts for adult sheegoth layer
- Fixed: Added missing requirements for releasing the metroid in Research Lab Aether

### Metroid Prime 2: Echoes - Logic Database

- Added: Method of climbing halfpipe in Meeting Grounds with Space Jump, Screw Attack, and Standable Terrain (Beginner and above)
- Added: Method of killing Quad MBs using Bombs or Power Bombs and Combat (Beginner)
- Added: Method of killing Quad MBs using Screw Attack (Space Jump) and Knowledge (Beginner)
- Added: Requirement to either kill the Quad MBs or defeat Spider Guardian in order to collect the item in Hall of Combat Mastery in the intended way
- Fixed: A few broken Dark Forgotten Bridge paths have now been fixed.
- Changed: Simplified Meeting Grounds logic slightly, by removing the redundant Top of Halfpipe node
- Changed: Killing Quad MBs now uses a template, as it's a complex set of requirements repeated in three separate rooms

### Discord Bot (Caretaker Class Drone)

- Changed: Room images uses two-way arrows if a connection is two-way, instead of two arrows.

## [3.1.4] - 2021-09-19

- Changed: Force one specific certificate root when connecting to the server.
- Fixed: Checking for updated versions will no longer close Randovania when no internet connectivity is present.
- Fixed: The server will properly reject clients with mismatched versions.

## [3.1.3] - 2021-09-19

- Added: Dialog that shows all enabled tricks in a preset and a list of all rooms that have some combination of tricks that ends up active in that preset.
  - This dialog can be accessed by right-clicking a preset on the "Generate Game" tab, or by pressing the "..." menu in the "Game Details" window.
- Added: Multiworld Help entry regarding maximum number of players.
- Added: Metroid Prime FAQ entry regarding the forced popup alert.
- Changed: Long lines of requirements (Check for all artifacts in Artifact Temple) are now word wrapped.
- Changed: When changing Echoes Goals, the slider of the number of keys is now hidden when "Collect Keys" goal is not selected.
- Changed: In the description of Prime 1 presets, Quality of Life now comes before Game Changes.
- Changed: Clarify that only "Two-way, between areas" guarantees that all areas are accessible.
- Changed: Progress bar when generating a game now reports how many actions were taken, instead of how many items are left.
- Fixed: Nodes with no outbound connections now clearly display this in the visualizer, instead of an error.
- Fixed: Updated multiworld damage warning to mention Magmoor Caverns as well.

### Discord Bot (Caretaker Class Drone)

- Added: The bot now responds to permalinks, presets and rdvgame files sent via direct messages.
- Added: Response for permalinks now offers the permalink's presets for download.
- Changed: `/database-inspect` area responses now has a node selection.

## [3.1.2] - 2021-09-15

- Fixed: In game session, pressing the "Generate game" button no longer errors.

### Discord Bot (Caretaker Class Drone)

- Changed: The response to `.rdvgame` files now include the seed hash and permalink.
- Changed: `/database-inspect` response now includes an image of the requested room layout.

## [3.1.1] - 2021-09-12

- Added: When importing a preset in a game session, there's now an option to import directly from a file.
- Added: In game session, it's now possible to export a preset directly to a file.
- Added: In game session, there's now a "Generate game (no retries)" button. This option attempts generation only a single
time, before giving the error message of why it failed. It's useful for investigating bad presets.
- Changed: When multiworld generation fails, the error message is now clearer on which players haven't reached the end.
- Changed: Preset summaries have been split better into categories.
- Removed: The "Never" option for dangerous actions has been removed from the UI, as it currently doesn't work.

### Discord Bot (Caretaker Class Drone)

- Changed: `/database-inspect` response is now more readable and includes the name of who requested it.

## [3.1.0] - 2021-09-05

- **Major** - Added: Setting for requiring a number of actions/progression before artifacts are placed, to prevent early artifacts.
  - Default Prime 1 presets now default to 6 minimum progression for artifacts.
- **Major** - Added: Setting for controlling how dangerous checks are handled in logic.
- Added: Setting for toggling the pickup scan QOL adjustments.
- Added: The seed hash label in Game Sessions is now selectable.
- Added: One joke hint, requested in 2019.
- Added: Data Visualizer now only shows target nodes for selection that are non-impossible.
- Added: Data Visualizer now highlights nodes that have a path to the selected node.
- Added: Improved the error message when the patcher executable is somehow missing.
- Added: New entries to the Multiworld Help for collecting items and cross game.
- Fixed: Randovania no longer errors when the last selected preset is for a hidden game.
- Fixed: Quality of Life page link in Metroid Prime preset customization is now fixed.
- Fixed: The tracker now properly restores states for games other than Echoes.
- Fixed: Fixed a crash that sometimes occurs when deleting presets.
- Fixed: Generator now directly accounts for events weighting actions.
- Changed: Removed customization of Qt theme for decreasing whitespace.
- Changed: Upgrades in the tracker fills an entire column first, instead of filling rows first.
- Changed: Tracker now properly saves the preset used when persisting the state.

### Metroid Prime - Patcher Changes

- Added `Pickup Scans` option to toggle the patching of item locations so that they can always be scanned.
- Magmoor Workstation item scannable through the purple door (QoL Pickup Scan)
- Fixed shorelines tower item custom scan sometimes showing the incorrect text for certain models
- Certain pickups now always have the popup alert on collection during multiworlds.
- If there are multiple pickups for other players next to each other, these pickups are forced to have a popup alert, so Randovania can properly detect they were picked up.
- Fixed PCA crash patch not being applied when playing small samus.

#### Cutscene Skips
- Added `Competitive` cutscene skip option.
- Moved Shorelines Tower cutscene to major (it sometimes has a reposition that is sometimes useful in routing)
- Removed Main Quarry Combat Visor switch
- Speed up opening of gate in ice temple
- Speed up opening of gate in sun tower
- Fixed Thardus cutscene skip softlock

### Metroid Prime - Logic Database

- Added: Method of reaching Ruins Entryway from Plaza Walkway in Phendrana Shorelines with a Dash (Intermediate).
- Added: Easier NSJ trick to climb Ruined Courtyard using the water puzzle platforms.
- Added: Charge Beam requirements were added to the following rooms with combat trick alternatives:
    - (Beginner) Elite research - Phazon Elite
    - (Beginner) Research Entrance
    - (Intermediate) Hall of the Elders - Wave and Ice bomb slots
    - (Intermediate) Sunchamber - Ghosts fight
    - (Intermediate) Mine Security Station with >= 200 energy
    - (Advanced) Mine Security Station
- Fixed: Main Plaza door to Plaza Access is now properly a normal door, instead of a permanently locked door.
- Fixed: Sun tower now requires Knowledge (Intermediate) to collect the Sunchamber layer change event without falling down.
- Fixed: Removed broken/redudant trick for reaching Temple Entryway ledge using cutscene reposition
- Fixed: Trivial logic for Plaza Walkway to Ruins Walkway
- Fixed: Replaced Bomb Jump (Intermediate) with Dash (Beginner) trick to cross the gap to reach the Courtyard Access door in Ice Ruins West.
- Fixed: NSJ logic now accounts for stalactite in Ice Ruins West.
- Fixed: Crossing the gap by Specimen Storage door no longer sometimes requires L-Jump (Intermediate) instead of Beginner.
- Changed: Improved readability of Ruined Courtyard logic.
- Changed: Reorganized Sunchamber logic to improve usage by generator/solver.
- Changed: Picking up Sunchamber Ghosts item NSJ is now L-Jump (Beginner) instead of Intermediate.
- Changed: Crossing TFT to TF with Gravity+SJ now requires Movement (Beginner)
- Changed: FCS Item Scan Dash method is now Intermediate without SJ.
- Added: FCS Grapple strat - Movement (Beginner)

### Metroid Prime 2: Echoes - Patcher Changes

- Added: A-Kul's scan in Sky Temple Gateway now displays a list of previous tournament winners.
- Changed: Echoes now uses a different game ID when saving ISOs with menu mod enabled, preventing issues from incompatible save files.
- Changed: The elevator sound effect is never removed when elevators are vanilla, ignoring the preference.

### Metroid Prime 2: Echoes - Logic Database
- Added: Method of reaching the pickup in Reactor Core with Space Jump, Bombs, Spider Ball, and Standable Terrain (Intermediate and above).
- Fixed: Lore Scan in Meeting Grounds no longer believes that Boost is required to scan it.
- Fixed: Reactor Core has been cleaned up slightly.
- Fixed: Spawn point in Accursed Lake is now correctly set.

### Discord Bot (Caretaker Class Drone)

- Added: The `/database-inspect` command to send the logic of a room to the channel.
- Added: Messages with rdvgame files also get a reply with a summary of the preset.
- Changed: Responses with preset descriptions no longer pings the original message.

## [3.0.4] - 2021-08-10

- Added: Game Sessions now have an accessible audit log, which includes whenever a player accesses the spoiler log.
- Added: Metroid Prime 1 racetime.gg rooms are now viewable in the racetime.gg browser, with filters for each game
- Fixed: Importing a permalink from the racetime.gg browser while a race is currently in progress now selects the correct racetime.gg room

## [3.0.3] - 2021-08-08

- Fixed: "Open FAQ" in the main window now works correctly.
- Fixed: Pressing Yes to ignore invalid configuration now works correctly.
- Changed: Randovania now silently handles some invalid configuration states.
- Changed: Improved handling of corrupted repository for old preset versions.

## [3.0.2] - 2021-08-05

- Added: In-game crashes in Metroid Prime now automatically show the error screen.

- Changed: Game Sessions - The window now uses docks for the different parts, meaning you can resize, reorder and even split off.

- Changed: Use different colors for artifact hints in Metroid Prime, for better readability on both scan box and logbook.

- Fixed: Exporting a Metroid Prime ISO with Warp to Start enabled and starting at certain elevator rooms no longer fails.

## [3.0.1] - 2021-08-01

- Changed: Disabled the option to stop exporting a Prime 1 ISO to avoid crashes.

- Fixed: Server will now re-authenticate with Discord, preventing users from logging with the incorrect account.

- Fixed: Game Sessions - History entries with invalid locations no longer cause error messages.

## [3.0.0] - 2021-07-30

-   **Major** - Metroid Prime 1 is now fully supported, including multiworld and auto tracker!

-   **Major** - Presets are now presented in a tree view, with custom presets being nested under another one. They're also saved separately from Randovania data.

-   **Major** - The auto tracker now have support for different layouts, with their own assets and game support. New themes with icons similar to the game were also added, provided by MaskedKirby.

-   Added: Credits in Metroid Prime 2 now contains a list of where all non-expansions were placed, including possibly other player's for a multiworld. The credits now takes 75 seconds instead of 60 to accomodate this.

-   Added: Button to export the presets used in a game file.

-   Added: Add text description to unusual items in the Item Pool tab.

-   Added: New Help tab with information on how to read the Data Visualizer.

-   Added: In the Map Tracker, it's now possible to right-click a location to see a path from last action to it.

-   Added: A menu option to open the logs folder.

-   Added: The timeout limit is now progressively more forgiving, the more timeouts that happen.

-   Added: Button to set all gates to "Random with Unlocked' for Prime 2.

-   Changed: The items in the starting items popup is now sorted.

-   Changed: Customizing Dark Aether damage is now considered by logic.

-   Changed: Pickup visibility method is now configured in the Item Pool tab.

-   Changed: Multiworld connection is slightly more conservative when giving items.

-   Changed: Updated the Multiworld Nintendont for hopefully more stability.

-   Changed: The session history in multiworld now has different columns for the players involved, pickup and where the pickup was. It's also possible to sort the table by any of these fields.

-   Changed: The ISO prompt dialog now remembers your last used vanilla ISO, for when you delete the internal copy. When opening the file pickers, these start now with the paths from the input fields.

-   Changed: Many Spin/Combo boxes no longer react to the mouse wheel when not focused.

-   Fixed: Closing the dangerous settings warning via the X button is now properly recognized as "don't continue".

-   Fixed: Hint Item Names no longer breaks if you swap games while the table is sorted.

-   Fixed: Hint Item Names now properly list Artifacts and Energy Cells.

-   Fixed: Map Tracker now properly handles unassigned elevators.

-   Fixed: Trick names in the preset are always sorted.

### Metroid Prime 2 - Logic Database Changes

-   **Major** - "Suitless Ingclaw/Ingstorm" trick added to cover traversing rooms with either Ingclaw Vapor or Ingstorm.

#### Added

-   Method of getting over the gate in Mining Station A in reverse with Space Jump and Screw Attack (Expert and above).

-   Method of bypassing the breakable glass in Sand Processing from Main Reactor with Space Jump and Screw Attack (Expert and above).

-   Method of climbing to the top level of Main Gyro Chamber with Space Jump, Screw Attack, and Bombs, and no Scan Visor (Advanced and above).

-   Method of climbing the Sand Processing bomb slot with a Slope Jump for Bombless Bomb Slots (Advanced and above).

-   Method of leaving Dark Agon Temple by opening the gate from OoB with Single Room OoB, Slope Jump, Standable Terrain, Bomb Space Jump, Space Jump, and the Agon Keys (Expert and above).

-   Great Bridge:
    - Method of reaching Abandoned Worksite door with Space Jump and Extended Dash (Advanced and above).
    - Method of reaching Abandoned Worksite and Torvus Map Station doors from Temple Access Dark door with Boost Ball and Boost Jump (Advanced and above).
    - Method of reaching the pickup with Screw Attack and Single Room Out of Bounds (Expert and above).

-   Method of Crossing Grand Windchamber (both ways) Without Space Jump using Extended Dash (Hypermode).

-   Method of reaching the pickup in Watch Station:
    - With Space Jump, Screw Attack, and Single Room OoB (Expert and above).
    - With only Space Jump and Single Room OoB (Hypermode)

-   Alpha Blogg now has proper requirements for multiple difficulties.

-   Method of Bomb Slots without Bombs in Sanctuary Fortress/Ing Hive - Controller Access/Hive Controller Access without Space Jump (Expert and above).

-   Methods of crossing Torvus Bog - Fortress Transport Access with Gravity Boost or Bombs (No Tricks/Advanced and above).

-   Method of traversing Vault without Space Jump or Screw Attack using Extended Dashes (Advanced and above).

-   Method of reaching Windchamber Gateway item with only Scan Visor using Extended Dashes (Expert and above).

-   Method of reaching Kinetic Orb Cannon in Gathering Hall using Extended Dashes (Expert and above).

-   Method of reaching the pickup in Accursed Lake with a dash (Advanced and above).

-   Method of reaching Temple Security Access from the portal in Aerial Training Site with an Extended Dash (Hypermode).

-   Method of reaching the pickup in Mining Plaza with an Extended Dash (Hypermode).

-   Method of completing the Main Gyro Puzzle with only Space Jump and Screw Attack (Advanced and above).

#### Changed

-   Reaching the pickup in Temple Transport B with a Wall Boost is now Hypermode (from Expert).

-   Reaching the pickup in Path of Roots with only Bombs is now Expert (from Hypermode).

-   Reaching the portal in Hydrodynamo Shaft with Air Underwater and Screw Attack is now Hypermode (from Expert).

-   Reaching the pickup in Dark Torvus Arena with a Roll Jump is now Hypermode (from Expert).

-   Trial Grounds, reaching the door:
    - From the portal with Space Jump and a Slope Jump is now Beginner (from Intermediate).
    - From the left safe zone with a Dash is now Intermediate (from Expert) and without anything is now Advanced (from Expert).

-   Opening the Seeker Lock without Seekers in Mine Shaft is now Advanced (From Expert)

-   Opening the Seeker Lock without Seekers in Plain of Dark Worship is now Expert (From Hypermode).

-   Reaching the Windchamber Gateway Door from Windchamber Tunnel with a Boost Jump is now Hypermode (From Expert).

-   Reaching the pickup in Medidation Vista with a Boost Jump is now Expert (From Advanced).

-   Quadraxis and Boost Guardian now have proper health and item requirements with tricks disabled.

-   Activating Controller Access rooms Bomb Slots without Bombs is now Advanced (from Expert).

-   Reaching the Abandoned Worksite/Brooding Ground door from the bridge in Dark/Forgotten Bridge with an Extended Dash is now Hypermode (from Expert).

-   The initial Terminal Fall Abuses in Vault from the scan portal are separate from the final and are now Advanced (from Expert).

-   Catacombs NSJ dash to Transit Tunnel South has been modified to account for Scan Visor, with the original difficulty being raised to Advanced (from Intermediate).

-   Undertemple Shaft NSJ dash from bottom to top of cannon is now Intermediate (from Advanced).

-   Morph Ball is no longer required to reach the portal from the Echo Gate in Profane Path Scan Dash method.

-   Various Standable Terrain tricks (Dark Agon - Portal Site, Temple Grounds - Sacred Path) have been lowered to Beginner/Intermediate (from Advanced). This is to
    attempt to fix an old database limitation from before tricks had their own difficulty levels.

-   The dashes in Gathering Hall from Transit Tunnel South/West to the Kinetic Orb Cannon are now Intermediate (from Advanced).

-   The Bomb Space Jump NSJ to reach Abandoned Worksite in Great Bridge is now Expert (from Hypermode).

-   The dash to reach the portal in Aerial Training Site from Central Hive Transport West is now Hypermode (from Expert).

-   The dash to leave Hive Temple after Quadraxis via Security Station is now Hypermode (from Expert).

-   The dashes in Command Center (top level) and Accursed Lake without Space Jump are now Beginner (from Intermediate).

-   The dash in Mining Station A to reach Temple Access without Space Jump or Missiles is now Advanced (from Intermediate).

-   The dashes in Trial Grounds to Dark Transit Station without Space Jump are now Advanced (from Intermediate).

-   The dashes in Undertemple Shaft to reach Sacrificial Chamber Tunnel (and back) are now Advanced (from Intermediate).

-   The dash in Hall of Combat Mastery to reach the upper area after the glass is now Advanced (from Intermediate).

-   Bomb Guardian now has proper logic when shuffling Power Beam.

## [2.6.1] - 2021-05-05

-   Changed: Invalid values for the Multiworld magic item are ignored when detecting if the game is properly connected.

-   Fixed: "One-way anywhere" no longer shows up twice in preset warnings for multiworld

-   Fixed: Changing starting location to Ship or Save Stations now works again.

-   Fixed: Torvus Gate elevator is now properly hidden instead of Dark Torvus Ammo Station.

## [2.6.0] - 2021-05-02

-   **Major** - Added: New elevator randomization settings:
    * New mode: *One-way, elevator room with replacement*. One way elevator, but loops aren't guaranteed.
    * Select which elevators can be randomized.
    * Select possible destinations for *One-way, anywhere*.
    * Randomize Sky Temple Gateway, Sky Temple Energy Controller, Aerie Transport Station and Aerie elevators. *Warning*: These rooms have some details you must consider. Please read the elevators tab for more information.

-   **Major** - Added: The Energy Controllers in Agon Wastes, Torvus Bog and Sanctuary Fortress are always visible in the map, regardless if map is revealed by default. All regions are also always available for selection. This allows the light beam warps after U-Mos 2 to always be used.

-   **Major** - Added: An user preference (in *Customize in-game settings*) for the map to display names of unvisited rooms.
    When randomizing elevators, the elevator rooms are excluded to prevent spoiling their destinations. An option were added to disallow displaying names entirely, since otherwise you can use a Map Station to find the names.

-   Added: An option to disable the elevator sound effect, preventing it from playing endlessly in certain cases.

-   Added: When a crash happens, the game now displays an error screen instead of just stopping.

-   Added: The *Hint Item Names* tab now supports switching between all 3 Prime games.

-   Added: An option to use an experimental new pickup placement logic, able to place multiple pickups at once.

-   Added: Two additional joke hints. (Thanks CZeke and Geoffistopheles)

-   Added: It's now possible to add Infinite Beam Ammo, Infinite Missiles and Double Damage to the item pool.

-   Added: Player names are now colored yellow in hints.

-   Changed: Elevator names in the tracker uses their customized names, not the vanilla ones.

-   Changed: Optimized Randovania startup time and extensive logging of what's being done during it.

-   Changed: Improve scan text for expansions.

-   Changed: Some hints in multiworld games now also include the player names.

-   Changed: Missiles, Power Bombs and Ship Missiles are now only in logic after their respective main launcher, even if it's not required in game.

-   Changed: You can add up to 99 of any expansion to the pool, up from 64.

-   Fixed: The *Logic damage strictness* multipliers are no longer applied twice.

-   Fixed: *Up to* relative hints are no longer converted into *exactly* if the actual distance matches the displayed number.

-   Fixed: Dark Torvus Bog - Portal Chamber is no longer silently ignored as a starting location.

-   Fixed: Charging your beam to shoot when out of ammo now works even when customizing the ammo type required.

-   Fixed: Having the maximum number allowed of an expansion in a preset no longer causes permalink errors.

-   Fixed: Fixed the game defaulting to Combat Visor after an elevator.

-   Fixed: Multiworld spoiler logs now use 1-indexed player names for locations.

-   Removed: Using Dark Visor as the starting visor is no longer supported. (Game crashes on unmorph for unknown reasons)

### Logic Database Changes

-   Added: Method of reaching the pickup in Hive Gyro Chamber with Space Jump, Boost Ball, and a Boost Jump (Expert and above).

-   Added: Method of climbing Torvus Grove with Space Jump, Screw Attack, and Standable Terrain (Advanced and above).

-   Added: Method of reaching cannon in Great Bridge with Boost Ball and a Boost Jump (Expert and above).

-   Added: Method of reaching the main part of Hall of Combat Mastery with a Scan Dash and after blowing up the glass (Intermediate and above).

-   Added: Method of activating the portal in Portal Terminal with Screw Attack, Slope Jump, and No Bombs or Space Jump (Expert and above).

-   Added: Method of climbing Sacred Bridge with Bombs and a Bomb Space Jump (Advanced and above).

-   Changed: Logic paths that require Screw Attack without Space Jump now make sure to not have Space Jump to be valid.

-   Fixed: Spawn point of Aerie Transport Station is now the door, making DS2 required to take the elevator there.

## [2.5.2] - 2021-02-28

-   Added: The number of items in the pool is now included in the summary.

-   Fixed: Shuffling Combat Visor with item acquisition popups enabled no longer errors.

## [2.5.1] - 2021-02-26

-   Added: Drag and dropping rdvgame and rdvpreset files into the main Randovania window now imports that game file and preset, respectively.

-   Added: Discord bot now posts summary whenever a preset is attached to a message.

## [2.5.0] - 2021-02-19

-   Changed: Preset summary now only include differences from vanilla game.

-   Changed: The relative hint using an item category has been replaced with a relative hint using an area, with up to distance.

### Logic Database Changes

#### Added

-   Method of climbing Sanctuary Temple from the bottom with Bombs and Spider Ball (Intermediate and above).

-   Method of climbing Sanctuary Temple from the bottom with Screw Attack and Single Room Out of Bounds (Expert and above).

-   Method of reaching Worker's Path from the top level in Sanctuary Temple with Scan Visor and an Extended Dash (Expert and above).

-   Method of reaching Windchamber Gateway from Windchamber Tunnel in Grand Windchamber with a Boost Jump (Expert and above).

-   Method of reaching Temple Access in Mining Station A with a Boost Jump (Advanced and above).

-   Method of reaching pickup in Temple Access (Sanctuary) with Space Jump, Screw Attack, and Standable Terrain (Intermediate and above).

-   Method of climbing Temple Access (Sanctuary) with Space Jump, standing on a Rezbit, and dashing off the other Rezbit (Expert and above).

#### Changed

-   Increased weight for Energy Tanks to be selected as progression.

-   Reaching the pickup in Path of Roots from Torvus Lagoon with Gravity Boost, Space Jump, and a Slope Jump is now Intermediate (from Beginner).

-   Reaching the pickup in Grand Windchamber with Space Jump, Screw Attack, Slope Jump, Standable Terrain is now Advanced (from Intermediate).

-   Bomb Jumping over the 2nd light block heading to Hall of Eyes is now Intermediate (from Beginner).

-   Energy Tank requirements for Chykka have been lowered.

#### Fixed

-   Reliquary Grounds now has proper requirements for reaching Ing Reliquary with Light Suit.


## [2.4.2] - 2021-02-08

-   Fixed: Randovania no longer crashes if the connected Dolphin stops emulation.

## [2.4.1] - 2021-02-06

-   Added: Detect if the internal game copy was modified by a future version of Randovania, prompting for the user to press "Delete internal copy".

-   Changed: An error popup now shows up when exporting an ISO fails.

-   Removed: "Automatically track inventory" toggle, as the functionality was already removed.

-   Fixed: Randovania now considers any inventory item with amount above capacity, or capacity above the strict maximum as the game not being connected.

-   Fixed: Error message when the server rejects your client version not being displayed.

-   Fixed: Setting beam ammo expansions to 0 pickups no longer hides the boxes.

## [2.4.0] - 2021-02-01

-   **Major** - Added: The visor and beam you start the game equipped with is now configurable.

-   **Major** - Changed: In multiworld, items are now delivered at the same time as the message. It should also no longer fail to send with Nintendont.

-   Added: Additional joke hints were added.

-   Added: Method to climb to the portal Base Access with just Screw Attack (Intermediate and above).

-   Added: Method to reach the pickup in Grand Windchamber with Space Jump, Screw Attack, and a Slope Jump (Intermediate and above).

-   Added: Method to traverse Ventilation Area B from Bionenergy Production without Bombs by Screw Attacking into the tunnel and destorying the barriers with Missiles (Advanced and above).

-   Added: Method to reach the pickup in Path of Roots from Torvus Lagoon without Morph Ball (Beginner and above).

-   Added: Method to enter the tunnel in Underground Tunnel to Torvus Temple from Torvus Grove with an Instant Morph (Advanced and above).

-   Added: Method to reach the halfpipe pickup in Dark Torvus Arena with Space Jump and a Roll Jump (Expert and above).

-   Added: Method to climb to the upper level in Biostorage Station with Bomb Space Jump (Advanced and above).

-   Added: Method to reach the pickup in Grand Windchamber with a Space Jump, Bomb Space Jump, and a Scan Dash (Expert and above).

-   Added: Method to climb Mining Station B with Space Jump and a Slope Jump (Expert and above).

-   Added: Method to reach the portal in Mining Station B with Space Jump, Scan Visor, and Dashing for Single Room OoB (Expert and above).

-   Added: Method to cross Bitter Well to Phazon Site with Wall Boosts (Hypermode).

-   Added: Method to reach the bomb slot in Training Chamber with Gravity Boost and Air Underwater (Advanced and above).

-   Added: Method to open activate the Bomb Slot in Training Chamber with Darkburst or Sonic Boom (Hypermode).

-   Changed: Auto tracker internally uses a configuration file for the item positions.

-   Changed: The item pool tab when customizing presets now can edit major items directly.

-   Changed: Defeating Quadraxis with Power Bombs is now Advanced (from Beginner).

-   Changed: Bypassing the statue in Training Chamber from the back with Screw Attack and a Bomb Space Jump is now Expert (from Advanced).

-   Changed: Escaping Hive Temple without Spider Ball is now Expert (from Hypermode).

-   Changed: Bomb Space Jump in Great Bridge/Venomous Pond to reach Abandonded Worksite/Brooding Ground is now Expert (from Hypermode).

-   Changed: Using Seeker Missiles now requires either Combat Visor or Dark Visor.

-   Changed: Bomb Slots without Bombs in Sand Processing, Main Gyro Chamber, and Vault are now Advanced (from Expert).

## [2.3.0] - 2021-01-08

-   Added: Method to enter tunnels in Transit Tunnel East/Undertransit One from Catacombs/Dungeon to Training Chamber/Sacrificial Chamber with an Instant Morph (Intermediate and above).

-   Added: Method to reach the pickup on the Screw Attack wall in Aerial Training Site with a Roll Jump (Expert and above).

-   Added: Method to reach the pickup in Abandoned Worksite from the tunnel with a Boost Jump (Advanced and above).

-   Added: Method to bypass the statue in Training Chamber from the back with Screw Attack and a Bomb Space Jump (Advanced and above).

-   Added: Methods to reach the pickup in Mining Station B with Space Jump, Screw Attack, and Standable Terrain or after the puzzle with a Bomb Jump (Advanced and above).

-   Changed: In multiworld, keybearer hints now tells the player and broad category instead of just player.

-   Changed: Dark Alpha Splinter no longer strictly requires Power Beam.

-   Changed: Crossing Main Gyro Chamber with Screw Attack before stopping the gyro is now Hypermode (from Expert).

-   Changed: Phazon Grounds and Transport to Agon Wastes (Torvus) Seeker Locks without Seekers are now Expert (from Hypermode).

-   Fixed: Properly handle invalid ammo configurations in preset editor.

-   Fixed: Randovania no longer instantly crashes on macOS.

-   Fixed: Logic properly considers the Transport A gate being gone after entering from that side in Random Elevators.

## [2.2.0] - 2020-12-20

-   Added: 1 HP Mode, where all Energy Tanks and Save Stations leave you at 1 HP instead of fully healing.

-   Added: Added a detailed report of the generator's state when a game fails to generate.

-   Fixed: Generator will no longer ignore players that have no locations left. This would likely cause multiworld generation to fail more often.

-   Fixed: Error messages are properly shown if a game fails to generate.

-   Fixed: Alerts are now properly saved as displayed.

-   Fixed: Errors in the default preset no longer prevent Randovania from starting.

-   Changed: Optimized game generation, it now takes roughly 2/3 of the time.

-   Changed: Optimized game validation, it now also takes roughly 2/3 of the time.

-   Changed: Relative hints no longer cross portals.

-   Changed: In multiworld, keybearer hints now instead tells the player the item is for, instead of a category.

-   Changed: Decreased the chance of Power Bombs being late in a game.

-   Changed: Account name are updated every time you login via Discord.

-   Changed: Warning about dangerous presets in Multiworld sessions now include the player name.

-   Changed: Roll Jump in Meditation Vista to reach the pickup is now Hypermode (from Expert).

## [2.1.2] - 2020-12-05

-   Added: The Item Pool size now displays a warning if it's above the maximum.

-   Changed: The minimum random starting items is now considered for checking the pool size.

-   Fixed: Being kicked from an online session would leave the window stuck there forever.

-   Fixed: Bulk selecting areas for starting location no longer includes areas that aren't valid starting locations.

## [2.1.1] - 2020-12-02

-   Added: A prompt is now shown asking the user to install the Visual C++ Redistributable if loading the Dolphin backend fails.

-   Fixed: Changing ammo configuration breaks everything.

-   Fixed: Patching ISOs should work again.

-   Fixed: Clean installations can select presets again.

## [2.1.0] - 2020-12-02

-   Changed: Multiworld session history now auto-scrolls to the bottom

-   Changed: The lowest level for a trick is now called "Disabled" instead of "No Tricks".

-   Changed: Minimum Varia Suit Dark Aether is now 0.1, as 0 crashes the game.

-   Changed: Permalinks are now entirely different for different games.

-   Changed: Preset summary now specifies if hidden model uses ETM or random item.

-   Added: A very basic visualization of the map to the tracker.

-   Added: Trick Details can now be used with all 3 games.

-   Fixed: Changing a trick level to No Tricks no longer cause inconsistent behavior with the permalinks.

-   Removed: Intermediate path for reaching item in Main Reactor from Security Station B door without Screw Attack since it was broken and impossible.

-   Changed: Renamed "Before Pickup" to "Next to Pickup" in various locations for more clarity


## [2.0.2] - 2020-11-21

-   Added: Starting locations tab has checkboxes to easily select all locations in an area

-   Added: The map tracker now supports random elevators, translator gates and starting location.

-   Changed: The pickup spoiler in game details is now sorted.

-   Fixed: Multiworld sessions should no longer occasionally duplicate messages.

-   Fixed: Custom safe zone healing should now work in multiworld sessions.

-   Fixed: Occasional error with switching an observer into a player.

## [2.0.1] - Skipped

## [2.0.0] - 2020-11-15

This version is dedicated to SpaghettiToastBook, a great member of our community who sadly lost her life this year.

Her contributions to Randovania were invaluable and she'll be missed.

---

-   **Major** - New game mode: Multiworld. In this co-op multiplayer mode, there's one different world for each player which is filled with items for specific players.

-   **Major** - Tricks are more organized and can be customized more precisely to a player's desire.

### General

-   Removed: Presets no longer have a global trick level. Each trick is now configured separately.

-   Added: Options for configuring usage of new tricks:
    - Bomb Jump (renamed from Difficult Bomb Jump)
    - Bomb Slot without Bombs
    - Boost Jump
    - Combat
    - Difficult Movement
    - Extended Dash
    - Knowledge
    - Open Gates from Behind
    - Respawn Abuse
    - Screw Attack into Tunnels
    - Seeker Locks without Seekers
    - Single Room Out of Bounds
    - Standable Terrain

-   Changed: The following trick level difficulties were renamed:
    - Trivial -> Beginner
    - Easy -> Intermediate
    - Normal -> Advanced
    - Hard -> Expert
    - Minimal Checking -> Minimal Logic

-   Changed: Replaced Beginner Friendly with Starter Preset, which is now the default preset.

-   Fixed: Energy Tanks can now properly be used as progression.

### Hints

-   Added: Relative hints, where an item is described as being some rooms away from another item or room.

-   Added: Guaranteed hints which tells in which areas (Agon Wastes, Ing Hive, etc) contains the keys for each of your dark temples.
    These hints are placed purely randomly, similarly to the guaranteed Temple Bosses hints.

-   Added: Free hint spots after generation now prefer items from late in progression instead of pure random.

-   Removed: Hints with green item names/joke item names have been removed.

-   Removed: Temple Keys are no longer hinted by progression-based Luminoth lore hints.

-   Changed: All games now have precisely 2 joke hints, which no longer randomly replace a progression hint.

-   Changed: Hints from keybearer corpses now uses a broader category, which leaves unclear if it's an expansion or not.

### GUI

-   Added: An automatic item tracker based on a Dolphin running on the same computer or a special Nintendont build on the same Wifi.

-   Added: A dark theme has been added. It can be toggled in the Advanced menu.

-   Added: Requirements in the logic database can now use templates of requirements, allowing for easy re-use.

-   Added: Data Editor can now edit all fields of a node, from type, name and all type specific fields.

-   Added: Data Visualizer and Editor now can operate in the included database for Prime 1 and 3.

-   Added: The Data Editor now displays a warning if you're closing with unsaved changes.

-   Added: Randovania can generate a game by importing permalinks directly from a race on racetime.gg.

-   Added: Some tricks now have a description on the Trick Details popup.

-   Fixed: Some complex combination of requirements with different depths now are displayed correctly.

-   Fixed: The Data Visualizer no longer opens behind the Customize Preset window when using the Trick Details popup.

-   Changed: After generating a game, the details shows up in a new window instead of in a new tab.

-   Changed: In game details, the permalink is now placed inside a line edit, so the window doesn't stretch with long permalinks.

-   Changed: All cosmetic game changes are now configured in the same dialog as the in-game options.

### Quality of Life

-   Added: A button in the Open menu now opens the folder where previously generated games are placed.

-   Added: Charge Beam and Scan Visor now use their respective models in game instead of Energy Transfer Module.

-   Added: The rate of healing for Safe Zones is now configurable.

-   Fixed: Removed Aerie Access and Credits from possible starting locations.

-   Changed: The Mission Final screen now includes the seed hash instead of Permalink, as many permalinks are bigger than the screen.

-   Changed: The elevator scan now includes the world of the connected area.

### Internals/Developer

-   Added: Energy Tanks have doubled weight for the generator.

-   Added: It's now possible to set the default spawn point of an area.

-   Fixed: Fixed solver when an event only connects to a pickup, but that pickup has connections from other nodes.

-   Fixed: The Data Editor no longer errors when saving after creating a new node.

-   Fixed: Certain combinations of item requirements with damage requirements weren't being processed correctly.

-   Fixed: Duplicated requirements are now properly removed when simplifying requirements.

-   Fixed: Exclude from Room Randomizer is now properly set, restoring many logic paths.

-   Changed: Better error messages when there are references to unknown resources in the database.

-   Changed: The `database` command is no longer a subcommand of `echoes`. It also has the `--game` argument to choose which database to use.

-   Changed: The `_locations_internal` field is no longer needed for .rdvgame files.

### Logic Database changes

#### Added

-   General:
    - Methods to open all Seeker Missile Doors with Screw Attack (Advanced and above).
    - Method to activate most Bomb Slots without Bombs (Advanced and above).
    - Dark/Light/Annihilator doors and Dark/Light portals require either ammo or Charge Beam.

-   Sanctum, method to fight Emperor Ing without Spider Ball (Hypermode).

-   Transport A Access, method of reaching Temple Transport A door with a Wall Boost (Advanced and above).

-   Abandoned Base, method of reaching portal with Space Jump and Screw Attack (Intermediate and above).

-   Accursed Lake, method of collecting the item and leaving with Morph Ball, Light Suit, Gravity Boost, and Reverse Air Underwater (Advanced and above).

-   Hall of Honored Dead, method of leaving through the Morph tunnel without Space Jump (Expert and above).

-   Industrial Site, method of opening the gate to Hive Access Tunnel from behind with just Charge Beam (Intermediate and above).

-   Ing Windchamber, method of completing the puzzle with Power Bombs instead of Bombs (Beginner and above).

-   Landing Site, method of reaching Service Access door:
    - With Bombs and Screw Attack (Intermediate and above).
    - With Space Jump and Bomb Space Jump (Intermediate and above).

-   Meeting Grounds, method of reaching the tunnel with Space Jump and a Bomb Space Jump (Intermediate and above).

-   Temple Assembly Site:
    - Methods of reaching Dynamo Chamber door with a Bomb Jump (Beginner and above), a Dash (Intermediate and above), or a Roll Jump (Advanced and above).
    - Methods of reaching the portal without moving the light block with Single Room Out of Bounds and either Screw Attack or Space Jump (Expert and above).
    - Method of leaving from the portal with Single Room Out of Bounds and Screw Attack (Expert and above).

-   Windchamber Gateway:
    - Method of reaching the item with a Boost Jump (Advanced and above) and returning with an Extended Dash (Expert and above).
    - Method of reaching Path of Eyes door from Grand Windchamber door with an Extended Dash (Advanced and above).

-   Bioenergy Production, method to reach Storage C door or item from top level with Extended Dash (Expert and above).

-   Central Station Access/Warrior's Walk, method of climbing the ledge with an Instant Unmorph Jump (Hypermode).

-   Crossroads, method to reach the item from the half pipe with just Screw Attack (Advanced and above).

-   Dark Transit Station, method to reach the ledge from Duelling Range with a Bomb Jump (Beginner and above).

-   Portal Access, method of crossing to Judgement Pit using Screw Attack without Z-Axis (Beginner and above).

-   Doomed Entry, method to climb room with Space Jump and Screw Attack (Beginner and above).

-   Feeding Pit:
    - Method of reaching Ing Cache 1 door with Space Jump and Screw Attack (No Tricks and above).
    - Method of climbing to Watering Hole door without any items (Expert and above).
    - Method of escaping the pool using Light Suit and a Bomb Space Jump no Space Jump or Gravity Boost (Hypermode)

-   Main Reactor, method of reaching Dark Samus 1 fight from Ventilation Area A door with Space Jump, Bombs, and a Bomb Space Jump (Intermediate and above).

-   Mining Station B:
    - Method to climb to the Seeker door without Morph Ball and with Space Jump (Beginner and above).
    - Method to reach the portal without breaking the rock with Single Room Out of Bounds and Screw Attack (Expert and above).

-   Sandcanyon, method to reach the item with Space Jump and Single Room Out of Bounds (Expert and above).

-   Transport Center/Crossroads, method to climb the halfpipe with Space Jump (Advanced and above).

-   Abandoned Worksite:
    - Method of reaching the item with a Bomb Space Jump without Space Jump (Advanced and above).
    - Method of reaching the tunnel from Forgotten Bridge with a Slope Jump (Intermediate and above).

-   Catacombs:
    - Method to reach the Bomb Slot with Air Underwater and Screw Attack (Advanced and above).
    - Method to reach Transit Tunnel East with a Combat/Scan Dash (Advanced and above).
    - Method to reach the portal with Screw Attack (Intermediate and above).
    - Method to reach Transit Tunnel East/South with Morph Ball, Gravity Boost, and Reverse Air Underwater (Advanced and above).
    - Method to reach Transit Tunnel South with Jump Off Enemy (Advanced and above).

-   Dark Arena Tunnel, method of reaching either door with Screw Attack and Single Room Out of Bounds (Advanced and above).

-   Dark Forgotten Bridge:
    - Method to perform the gate clip to Dark Falls/Dark Arena Tunnel with a Ledge Clip Jump (Hypermode).
    - Method to reach Bridge Center from Putrid Alcove door with only Scan Visor (Advanced and above).
    - Method to reach Brooding Ground door from the bridge before rotating and with an Extended Dash (Expert and above).

-   Forgotten Bridge:
    - Method to reach Abandoned Worksite door from the bridge before rotating and with an Extended Dash (Expert and above).
    - Method to reach Bridge Center with Morph Ball, Gravity Boost, and Reverse Air Underwater (Advanced and above).

-   Gathering Hall:
    - Method to reach the Kinetic Orb Cannon with Gravity Boost and Bombs (Expert and above) or Gravity Boost and Space Jump (Beginner and above).
    - Method to reach Transit Tunnel South from Transit Tunnel West with Morph Ball, Gravity Boost, and Reverse Air Underwater (Advanced and above).
    - Method to reach the Spider Ball tracks with Morph Ball, Gravity Boost, and Reverse Air Underwater (Advanced and above).
    - Methods to escape the halfpipe after draining the water with Space Jump and Bomb Space Jump or Space Jump and Screw Attack (Advanced and above).

-   Great Bridge, method of reaching the lower Temple Access door from Path of Roots door with Screw Attack and Slope Jump (Intermediate and above).

-   Main Hydrochamber/Hydrodynamo Station, methods to climb rooms without Gravity Boost and with Air Underwater (Advanced and above), Space Jump, and Screw Attack (Hypermode).

-   Meditation Vista, methods of reaching the item with a Boost Jump (Advanced and above), Roll Jump (Expert and above), or Extended Dash (Hypermode).

-   Path of Roots, method of reaching the item using:
    - Morph Ball, Bombs and Space Jump (Advanced and above).
    - Morph Ball, Gravity Boost, and Reverse Air Underwater (Advanced and above).
    - Morph Ball, Bombs, and Standable Terrain (Hypermode).

-   Plaza Access, method of reaching the doors and the item with Screw Attack and Single Room Out of Bounds (Advanced and above).

-   Portal Chamber (Light World), method of reaching the portal from Torvus Lagoon door with Screw Attack and Single Room Out of Bounds (Advanced and above).

-   Putrid Alcove, method of getting the item and leaving without any items (Expert and above).

-   Sacrificial Chamber, method of crossing gap to Sacrificial Chamber Tunnel with Extended Dash (Expert and above).

-   Torvus Grove, method of climbing the room without Boost Ball (Expert and above).

-   Torvus Plaza:
    - Method of getting the item without Boost Ball and/or Spider Ball (Advanced and above).
    - Method of leaving the room with Space Jump and Bombs (Advanced and above).

-   Torvus Temple, method of reaching the pirate fight from the lower level with Screw Attack and Single Room Out of Bounds (Advanced and above).

-   Training Chamber:
    - Method to exit the spinner with Power Bombs instead of Bombs (Beginner and above).
    - Method to climb to the top of the statue with Gravity Boost and Bombs (Intermediate and above).
    - Method to climb to the top of the statue with Space Jump, Scan Dash, and Underwater Dash (Advanced and above).
    - Method to climb to the top of the statue with Space Jump and Extended Dash (Expert and Above).

-   Underground Tunnel, method to access Torvus Temple from Torvus Grove with Screw Attack (Expert and above).

-   Undertemple, method to have PB Guardian break PB door using bombs (Advanced and above).

-   Undertemple Access, method of reaching the item using Screw Attack and Jump Off Enemy (Hypermode).

-   Venomous Pond, method to reach the key from the Save Station with Screw Attack and Standable Terrain (Beginner and above).

-   Aerial Training Site, methods to cross the room from various nodes with Dashes, Roll Jumps, and Extended Dashes (Intermediate/Expert and above).

-   Aerie, method of collecting the item:
    - Without entering the Dark World (Expert and above).
    - With only Screw Attack (Beginner and above).

-   Dynamo Access, method to cross over the Spider Track with Space Jump and Standable Terrain (Beginner and above).

-   Dynamo Works:
    - Method of collecting the item with a Roll Jump and Instant Morph (Expert and above).
    - Method of reaching the upper door with a Bomb Space Jump (Beginnner and above).

-   Grand Abyss, methods of crossing the gap with Boost Jump (Advanced and above) or Extended Dash (Expert and above).

-   Hall of Combat Mastery:
    - Method of collecting the item with a Wall Boost (Expert and above).
    - Methods of reaching the item, and skipping the Spider Track to and from Central Area Transport East with Screw Attack (Intermediate and above).

-   Hive Entrance, method of reaching the Flying Ing Cache with Screw Attack and Single Room Out of Bounds (Hypermode).

-   Hive Dynamo Works:
    - Method of collecting the Flying Ing Cache item and leaving with Space Jump and Scan Visor (Advanced and above).
    - Method of reaching the Flying Ing Cache from portal side and vice versa with Screw Attack and Single Room Out of Bounds (Expert and above).

-   Hive Summit, method of reaching the portal:
    - With Space Jump and Standable Terrain (Intermediate and above).
    - With Space Jump, Boost Ball, Boost Jump, and Out of Bounds (Expert and above).

-   Hive Temple:
    - Method of fighting Quadraxis with Power Bombs instead of Bombs (Beginner and above).
    - Methods of leaving the room without Spider Ball after Quadraxis with Boost Ball or Space Jump (Hypermode).

-   Judgment Drop, method of reaching the portal with Space Jump and Single Room Out of Bounds (Expert and above).

-   Main Research, method of fighting Caretaker Drone without Bombs (Expert and above).

-   Reactor Core, method of reaching the item with only Space Jump (Expert and above).

-   Sanctuary Entrance, method to reach the cannon to the item with only Morph Ball, Spider Ball, and Power Bombs (Advanced and above).

-   Vault Attack Portal, method to cross either direction with just Screw Attack (Expert and above).

-   Watch Station, method of accessing the Spider Ball track to Watch Station Access door and Sentinel's Path door and back with an Instant Morph (Intermediate and above).

-   Watch Station Access, methods to cross the pit in either direction using:
    - Boost Ball and Boost Jump (Advanced and above).
    - Space Jump, Scan Visor, and Scan Dash (Advanced and above).

-   Workers Path, method of crossing the room from Sanctuary Temple with a Boost Jump (Advanced and above).

#### Fixed

-   Scan Visor Requirements:
    - Dash Requirements in many rooms
    - Grand Abyss Bridge terminal
    - Sand Processing item
    - Staging Area terminal
    - Torvus Lagoon terminal
    - Trooper Security Station Event coming from Communication Area
    - Various Dash Requirements

-   Dark Aether Damage Requirements have been added to every room in the Dark World.

-   Morph Ball requirements added to Morph Ball Doors and various rooms.

-   Invisible Objects and Dark Visor Requirements:
    - Screw Attack without Space Jump in Unseen Way (Intermediate and above)
    - Screw Attack without Space Jump in Phazon Grounds (Advanced and above)

-   Entrance to Agon Map Station now requires Bombs, Power Bombs, or Boost Ball if coming from either direction, or Screw Attack and Space Jump as well if coming from Mining Plaza.

-   Added Charge Beam and Beam Ammo Requirements to Profane Path and Sentinel's Path.

-   Sand Processing:
    - Now requires items to climb the room before draining the sand: Space Jump, with a Bomb Jump (Beginner and above) or with Screw Attack (Intermediate and above)
    - Screw Attacking into the tunnel is now Expert (from Hypermode).

-   Portal Site:
    - Now does not require the gate open to enter from Portal Access.
    - Now does not require the gate closed to enter from Crossroads.

-   Service Access now properly includes Wall Boost to Meeting Grounds from Landing Site on Advanced.

#### Changed

-   Many nodes with missing requirements have been updated/cleaned up.

-   Simplified nodes in many rooms for ease of logic navigation.

-   Various tricks have been changed to more accurately represent the required method.

-   Abandoned Base, Bomb Jump to transport is now Advanced (from Intermediate).

-   Accursed Lake, Dash to Safe Zone from Flying Ing Cache is now Intermediate (from Beginner).

-   Communication Area:
    - Standable Terrain to reach the item is now Beginner (from Intermediate).
    - Screw Attack without Space Jump to reach Storage Cavern A is now Beginner (from Intermediate).
    - Double Bomb Jump up Standable Terrain is now Intermediate (from Advanced).

-   GFMC Compound, Extended Dash to reach the item on the Ship without Space Jump is now Expert (from Hypermode).

-   Grand Windchamber, reaching the pickup with Terminal Fall Abuse after solving the Ing Windchamber puzzle is now Beginner (from Intermediate).

-   Path of Eyes, Bomb Jumps to get over Light blocks are now Beginner (from Intermediate).

-   Service Access, crossing upper tunnel without Boost Ball is now Advanced (from Intermediate).

-   Temple Assembly Site, method to reach the item with Screw Attack is now Beginner (from Intermediate).

-   Agon Temple, Slope Jumps to skip the fight barriers are now Beginner (from Advanced).

-   Battleground, climbing to top safe zone via Standable Terrain is now Beginner (from Intermediate).

-   Central Mining Station, Scan Dash to upper level from Central Station Access is now Expert (from Advanced).

-   Command Center Access, exiting tunnel without Space Jump is now Beginner (from Intermediate).

-   Doomed Entry, Slope Jump to reach the upper level from the portal is now Beginner (from Intermediate).

-   Double Path, crossing lower path without Space Jump is now Beginner (from Intermediate).

-   Feeding Pit, method to climb to Watering Hole with just Screw Attack is now Beginner (from Intermediate).

-   Mining Plaza, climbing the room with Screw Attack is now Beginner (from Intermediate).

-   Mining Station A, reaching Front of Lore Scan from Room Center with a Bomb Jump is now Intermediate (from Advanced).

-   Mining Station B:
    - Reaching Transit Station door from room center with Screw Attack after opening the portal is now Intermediate (from Hypermode).
    - Reaching the bomb slot to open the portal with Standable Terrain and Screw Attack is now Intermediate (from Advanced).
    - Reaching the bomb slot to open the portal with Slope Jump and Space Jump is now Advanced (from Expert).

-   Portal Access, returning from Judgment Pit without Space Jump is now Beginner (from Intermediate).

-   Trial Grounds, Standable Terrain to reach the door from the portal is now Beginner (from Intermediate).

-   Catacombs, reaching the portal with Morph Ball and Reverse Air Underwater is now Advanced (from Expert).

-   Crypt, Bomb Jump to Laser Platfrom from bottom Safe Zone is now Beginner (from Intermediate).

-   Forgotten Bridge, reaching Bridge Center with Bombs and Screw Attack is now Intermediate (from Advanced).

-   Gathering Hall:
    - Reaching Transit Tunnel South/West Doors from top door with Morph Ball and Roll Jump is now Expert (from Advanced).
    - Reaching Transit Tunnel East with Spider Ball and Boost Ball is now Beginner (from Intermediate).

-   Great Bridge:
    - Slope Jumps to reach Map Station from Bottom Level and from Map Station to Upper Level are now Beginner and Intermediate (from Intermediate and Advanced, respectively).
    - Bomb Space Jump with Space Jump to reach the Translator Gate is now Advanced (from Expert).

-   Poisoned Bog, reaching Portal Chamber door with just Screw Attack is now Advanced (from Intermediate).

-   Torvus Lagoon, reaching Portal Chamber from Temple Transport Access is now Intermediate (from Advanced).

-   Training Chamber, Standable Terrain to reach Fortress Transport Access from Top of Statue and back is now Beginner (from Intermediate).

-   Venomous Pond, reaching the key from the Save Station with Screw Attack is now Beginner (from Intermediate).

-   Aerial Training Site, Screw Attack at Z-Axis from Central Hive Area West door to the portal or Temple Security Access door is now Intermediate (from Advanced).

-   Dynamo Access, crossing over the Spider Track with a Slope Jump is now Beginner (from Intermediate).

-   Hall of Combat Mastery, Instant Morph tricks to the item and Central Area Transport East and back are now Advanced (from Intermediate).

-   Hive Dynamo Access, opening Echo Gate from behind is now Beginner (from Intermediate).

-   Hive Dynamo Works:
    - Reaching the Seeker Lock Safe Zone from Hive Dynamo Access door with Terminal Fall Abuse is now Beginner (from Intermediate).
    - Reaching the Flying Ing Cache from the tunnel with Screw Attack is now Beginner (from Intermediate).
    - Reaching the Flying Ing Cache from the tunnel and back with Standable Terrain is now Intermediate (from Advanced).
    - Opening the Seeker Lock from behind is now Beginner (from Intermediate).

-   Hive Summit, Standable Terrain to reach portal inside glass area is now Beginner (from Intermediate).

-   Hive/Temple Access, reaching the upper door with Screw Attack at Z-Axis is now Beginenr (from Intermediate).

-   Transit Station, reaching the top portal with Screw Attack is now Beginner (from Intermediate).

-   Vault:
    - Terminal Fall abuse to reach Grand Abyss door from bridge portal with Space Jump is now Beginner (from Intermediate).
    - Reaching the Bomb Slot with Screw Attack from the bridge portal is now Beginner (from Intermediate).

-   Watch Station, Screw Attack at Z-Axis from Watch Station door to Sentinel's Path door is now Beginner (from Intermediate).

-   Watch Station Access, reaching the Watch Station door from the pickup with just Screw Attack is now Beginner (from Intermediate).

## [1.2.2] - 2020-06-06

-   Changed: Re-organized the tabs in the preset customization window

-   Changed: The reset map tracker menu action is now visible on non-windows platforms.

-   Fixed: Exporting ISOs with Menu Mod should now work on macOS.

## [1.2.1] - 2020-05-30

-   Added: Randovania releases now includes a packages for macOS.

## [1.2.0] - 2020-05-25

-   *Major* - Added: The text of the scan that unlocks an elevator now includes the
    elevators destination.

-   *Major* - Added: Translator gates can be configured as Unlocked: the hologram will be invisible and can be scanned
    without any translator.

-   *Major* - Added: The default in-game options can now be configured from Randovania.

-   *Major* - Added: How much ammo each beam uses to shoot uncharged, charged and charge combos is now configurable,
    along with the ammo it uses.

-   *Major* - Changed: The database now uses a new format which allows for any combination of "Or"/"And" statements.
    The Data Visualizer and Editor were both updated to take advantage of this.

-   Added: An option to connect Sky Temple Gateway directly to the credits, skipping the final bosses.

-   Added: How much energy you get for each Energy Tank is now configurable.

-   Added: The in-game Hint System has been removed. The option for it remains, but does nothing.

-   Changed: The spoiler log now lists the order in which items where placed, with their location and hints,
    instead of a detailed playthrough for completion.

-   Changed: The logbook entries that contains hints are now named after the room they're in, with the categories
    being about which kind of hint they are.
    KNOWN ISSUE: While scanning something, the categories that show up are incorrect.

-   Added: Open -> Trick Details menu entry, similar to what's available in the
    Trick Level tab when customizing a preset.

-   Added: Play -> Import game file, to load spoiler logs.

-   Added: The "Heals?" checkbox in the database editor now works.

-   Added: The permalink import dialog now shows an error message for invalid permalinks.

-   Changed: One-way elevators now have a chance of warping to credits.

-   Changed: Clarified that the item from Space Jump Guardian and Power Bomb Guardian
    must be collected for the appropriate events to be triggered.

-   Changed: In Menu Mod, the list of rooms to warp to is now sorted.

-   Changed: The export-areas command line option now outputs details about requirements for each area.

-   Internal: A human-readable copy of the database is now kept next to the database file, for easier diffs.

-   Fixed: Debug logs can no longer be enabled for non-spoiler permalinks.

-   Added: Missile Expansions have a 1/8192 chance of using Dark Missile Trooper model.

-   Fixed: Progress bar no longer goes to an indefinite status when generation fails.

-   Added: Checkbox for automatically exporting a spoiler log next to the ISO.

-   Fixed: Only the last digit of the game id is changed, instead of the full game id.

### Logic Database changes

-   Fixed: Staging Area is now correctly considered a dark world room.

-   Fixed: The Ing Cache in Dark Oasis now requires Power Bombs.

-   Fixed: Bioenergy Production correctly requires Scan Visor for connections using the racks.

-   Added: In Bioenergy Production, method of reaching the Storage C door with Space Jump and Screw Attack (Easy and above)

-   Added: In Bioenergy Production, method of reaching the Storage C door using a roll jump (Normal and above).

-   Added: In Bioenergy Production, method of reaching the Ventilation Area B door using Screw Attack without Space Jump (Normal and above).

-   Added: In Bioenergy Production, additional upper level connections using Space Jump and Screw Attack.

-   Added: In Sandcanyon, method of reaching the center platform using a roll jump and boost ball (Hard and above).

-   Changed: In Command Center Access, the wall boosts to reach the lower Central Mining Station and Command Center doors from the morph ball tunnel are now Normal difficulty (from Hard).

-   Changed: In Portal Chamber (both light and dark Torvus) , all wall boosts are now Normal difficulty (from Hard).

-   Changed: In Undertransit Two, all wall boosts are now Easy difficulty (from Hard).

-   Changed: In Temple Security Access, all wall boosts are now Normal difficulty (from Hard).

-   Changed: In Watch Station, all wall boosts are now Normal difficulty (from Hard).

-   Added: In Watch Station, a wall boost method of reaching the Watch Station Access door from the Sentinel's Path door using Spider Ball and Boost Ball (Normal and above).

-   Changed: In Service Access, methods using a wall boost to reach the Meeting Grounds door from the upper Morph Ball tunnel are now Normal difficulty (from Hard).

-   Changed: In Great Bridge, the wall boost to reach the lower Temple Access Door from the Path of Roots door is now Easy difficulty (from Hard).

-   Changed: In Transit Tunnel East, the wall boost to reach the Training Chamber door from the Catacombs door is now Easy dififculty (from Hard).

-   Changed: In Transit Tunnel South, all wall boosts are now Easy difficulty (from Hard).

-   Added: In Hall of Honored Dead, a method of obtaining the item with Power Bombs (Trivial and above).

-   Added: Many Light Ammo/Dark Ammo/Morph Ball/Charge Beam requirements.

-   Added: In Bioenergy Production, methods of reaching the item and the door to Ventilation Area B using a Bomb Space Jump and Screw Attack without Space Jump (Hypermode).

-   Fixed: Biostorage Station now requires Space Jump or Scan Visor to reach the upper level (No Tricks and above).

-   Changed: In Sand Processing, the method of reaching the item without Boost Ball requires the Bomb Space Jump trick, and no longer requires Screw Attack.

-   Added: In GFMC Compound, a method of reaching the ship item with Screw Attack (Normal and above).

-   Added: In Main Gyro Chamber, a method of reaching the bottom of the gyro area from the middle of the room with Screw Attack (Easy and above).

-   Changed: In Workers Path, Morph Ball Bomb is no longer required.

-   Changed: In Main Reactor, unlocking the gate no longer requires Space Jump, and is now Trivial difficulty (from Easy).

-   Added: In Landing Site, a method of reaching the door to Service Access using Morph Ball Bomb and a Slope Jump (Normal and above).

-   Added: Methods of climbing Central Station Access and Warrior's Walk using Screw Attack (Hard and above) and a wall boost (Hypermode).

-   Added: A method of opening the echo gate in Hive Dynamo Access from the Hive Gyro chamber side using Sonic Boom or Darkburst (Easy and above).

-   Changed: In Reliquary Grounds, the method of reaching the door to Ing Reliquary using Screw Attack is now Normal difficulty (from Hard).

-   Added: In Reliquary Grounds, a method of reaching the door to Ing Reliquary using Morph Ball Bomb and Screw Attack without Space Jump (Easy and above).

-   Added: In Phazon Pit, a method of reaching the door to Phazon Grounds using a roll jump and boost ball (Hard and above).

-   Changed: Climbing Hall of Stairs with Space Jump is now Trivial difficulty (from Easy).

-   Added: In Transport Center, a method of reaching the elevator door from the portal using Screw Attack without Space Jump (Trivial and above).

-   Added: In Mining Station A, a method to reach the Temple Access door using Screw Attack (Trivial and above).

-   Added: In Gathering Hall, a method to reach the Transit Tunnel South from the Gathering Access door using Space Jump (Easy and above).

-   Added: In Industrial Site, a method of opening the Industrial Site gate from the wrong side using a missile (Trivial and above).

-   Fixed: Removing the Aerial Training Site barrier requires Scan Visor.



## [1.1.1] - 2020-03-11

-   Added: The preset summary now includes if menu mod is enabled.

-   Fixed: The cursor no longer snaps to the end on all changes, in the permalink
    input field.

-   Fixed: "Starting Items" is now properly implemented in the preset summary.

-   Changed: "Custom Items" is now "Item Pool" in the preset summary, and lists all
    deviations from the standard item pool.

## [1.1.0] - 2020-03-10

-   Added: The pickup notice for a locked expansion is more clear of what's going on.

-   Added: The "Save ISO" dialog now remembers the last output directory used.

-   Added: A copy of the game file is automatically saved to
    `%LOCALAPPDATA%\Randovania\game_history` whenever a game is generated. There's no
    interface in Randovania to view this history.

-   Changed: The "Save Spoiler" button now provides a default name for the game file.

-   Changed: Shortened permalinks with customized starting locations.

-   Changed: Preset are now exported to `.rdvpreset` files, to avoid Discord truncating the
    file names.

-   Fixed: When changing a preset name, the cursor no longer moves to end after any change.

### Logic Database changes

-   Fixed: The pickup in Undertransit One now requires Power Bombs, to avoid soft locks.

-   Fixed: The second Portal Chamber is now correctly considered a Dark Torvus Bog room.

## [1.0.0] - 2020-02-09

-   *Major* - Added: Support for multiple presets of options, as well as saving your own presets.

-   *Major* - Changed: The user experience for creating a new game has been changed completely.

-   Added: Three new methods of shuffling elevators: *Two-way, unchecked*, *One-way, elevator room*
    and *One-way, anywhere*. The elevators tab has more details of how these work.

-   Added: Add a setting for how strict the damage requirements are.

-   Added: It's now possible to exclude locations from having any progression on them.

-   Added: You can choose an arbitrary number of locations to choose randomly from for starting location.

-   Changed: A Luminoth Lore scan is less likely to have hints for what was already accessible
    when that scan was found.

-   Changed: Power Bombs and Progressive Grapple are now slightly more likely to appear earlier.

-   Changed: The hints randomly assigned at the end of generation are less likely to be repeats.

-   Changed: Loading a new game will automatically clear any existing one.

-   Changed: Minimal Checking now also checks of Dark Agon Temple Keys and Dark Torvus Temple Keys.

-   Removed: The Progressive Launcher has been removed.

-   Removed: The settings for fixing the translator gates have been removed for now, to be re-added
    on a future "Advanced" tab.

-   Removed: The create-permalink command line argument has been removed.

### Logic Database changes

-   Fixed: Spider Guardian fight now requires Dynamo Works Quads Gone to be triggered.

-   Fixed: Boost Guardian now properly requires Bombs.

-   Added: Escaping Dark Torvus Arena with a BSJ, for Normal. (See #581).

-   Added: Activating the Industrial Site gate backwards, using charged Annihilator Beam, for Trivial. (See #582).

## [0.29.1] - 2019-10-01

-   Fixed: Fix AttributeError preventing major/minor randomization from working.

-   Fixed: Seeds where no progression is needed to finish should no longer fail to generate.

## [0.29.0] - 2019-10-01

-   *Major* - There is now an option for a major/minor split randomization mode, in which expansions and
    non-expansion items are shuffled separately.

-   *Major* - Changed: Item hints and Sky Temple Key hints now distinguish between the light and dark worlds.
    For example, the room in which Quadraxis resides will be shown as "Ing Hive - Hive Temple" rather than
    "Sanctuary Fortress - Hive Temple".

-   *Major* - Added: the "Invisible Objects" trick in places where a visor would otherwise be used to be able to see
    something (such as an invisible platform).

-   *Major* - Added: Title screen now shows a three-word representation of the seed hash.

-   Added: As an experimental feature, it is now possible to shuffle Power Beam, Charge Beam, Scan Visor and Morph Ball.
    These items use Energy Transfer Module model in game.

-   Added: You can now place a pickup that temporarily gives Cannon Ball when collected. It uses Boost Ball's model.

-   Changed: Some item categories were given clearer names:
    - Dark Agon Keys, Dark Torvus Keys, and Ing Hive Keys are now referred to as "red Temple Keys" instead of
    "Temple Keys".
    - Items that aren't keys or expansions are collectively referred to as "major upgrades" instead of "major items".
    - Red Temple Keys and Sky Temple Keys are now collectively referred to as "Dark Temple Keys" instead of "keys".

-   Fixed: "Beam combos" are now called "charge combos".

-   Changed: The hints acquired from keybearer corpses now clarify that the item is the one contained in a Flying
    Ing Cache.

-   Changed: Each hint for the items guarded by Amorbis, Chykka, and Quadraxis now contains the corresponding
    Guardian's name.

-   Changed: The hint for the vanilla Light Suit location now has special text.

-   Changed: Item names in hints are now colored orange instead of red.

-   Changed: Some hints were added, some removed, and some modified.

-   Changed: Item scans were slightly edited.

-   Changed: The Sky Temple Key hints no longer use ordinal numbers.

-   Added: The seed hash is shown in Randovania's GUI after patching is done.

-   Changed: Generation will now be retried more times before giving up.

-   Changed: Joke hints are now used at most once each when placing hints.

-   Changed: The generator is now more likely to fill the worlds evenly.

-   Fixed: Added proper default nodes for rooms that were missing one, allowing those rooms to be selected as the
    starting room.

-   Fixed: Minimal Checking now correctly handles progressive suit and grapple.

-   Fixed: Config files with invalid JSON are now correctly dealt with.

-   Changed: Improved the performance of the resolver considerably.

-   Added: In the data visualizer, the damage requirements now have more descriptive names.

-   Added: In the data visualizer, requirements are now described with simpler to understand terms.

-   Changed: Windows releases are now created with PyInstaller 3.5.

-   Changed: The generator is now more likely to fill the worlds evenly.

### Logic Database changes

-   Changed: All NTSC-specific tricks are now in logic. These are always in logic, since the fixes from other versions
    are patched out.

-   Changed: Screw Attacking without Space Jump Boots in Hive Temple is no longer required on No Tricks.

-   Changed: In Hive Temple, scan dashing to the door to Temple Security Access is now Hypermode difficulty,
    from Hard and above.

-   Changed: The method to get the Main Research item with only Spider Ball was removed.

-   Fixed: Using charged Light Beam shots to get the item in Hazing Cliff now requires 5 or more Light Ammo.

-   Added: Method to open the gate in Main Reactor with Space Jump Boots and Screw Attack.

-   Changed: Opening the barrier in Crypt with Screw Attack is now always Easy and above.

-   Added: Method to climb to the door to Crypt Tunnel in Crypt via a Bomb Space Jump (Normal and above).

-   Added: Method to open Seeker Launcher blast shields with four missiles, Seeker Launcher, and Screw Attack (Easy
    and above). Underwater, the trick Air Underwater is also required, and the difficulty is Normal and above.

-   Fixed: Dark world damage during the Quadraxis fight is now correctly calculated.

-   Fixed: Requirements for crossing Sacred Path were added.

-   Added: Method to cross gap in the upper level of Command Center using Screw Attack without Space Jump Boots
    (Trivial and above).

-   Added: In Central Mining Station, a method to get to upper door to Command Center Access using a
    Bomb Space Jump (Easy and above) and another using Space Jump Boots and Screw Attack (Easy and above).

-   Added: Methods to climb Mining Plaza using the Morph Ball Bomb (Trivial and above) and using Screw Attack
    without Space Jump Boots (Easy and above).

-   Changed: In Forgotten Bridge, the difficulty of scan dashing to the door to Abandoned Worksite or the portal to
    Dark Forgotten Bridge was lowered to Easy, from Normal.

-   Added: In Forgotten Bridge, a method to get to the door to Grove Access from the portal to Dark Forgotten Bridge
    using only Screw Attack (Easy and above).

-   Added: In Forgotten Bridge, a method to get to the door to Abandoned Worksite via a roll jump (Easy and above).

-   Added: In Forgotten Bridge, a method to get to the bridge center from the door to Grove Access via a scan dash
    (Easy and above).

-   Added: In Hydrodynamo Station, a method to get from the room's top to the door to Save Station B with Screw Attack
    without Space Jump Boots (Trivial and above).

-   Changed: Climbing Hydrodynamo Station with only Gravity Boost and before all three locks are unlocked is now
    Trivial difficulty (from No Tricks).

-   Changed: Getting to the three doors in the middle section of Hydrodynamo Station using Air Underwater is now
    Normal difficulty (from Hard).

-   Fixed: A method to get the item in the Sunburst location by abusing terminal fall now has a damage requirement.

-   Added: A method to get to the turret in Sanctuary Entrance with only Space Jump Boots and Screw Attack, even
    after the bridge is destroyed.

-   Fixed: Lowering the portal barrier in Hive Dynamo Works now requires five missiles.

-   Added: Methods to cross Hive Dynamo Works using a roll jump (Easy and above) and using Space Jump Boots and
    Screw Attack (No Tricks).

-   Added: In Hive Dynamo Works, a method to cross the gap from the door to Hive Dynamo Access by abusing terminal
    fall (Easy and above).

-   Changed: In Hive Dynamo Works, returning from the Flying Ing Cache location using Space Jump Boots and
    Screw Attack is now Trivial difficulty (from Easy).

-   Added: Method to cross Watch Station Access from the door to Main Gyro Chamber using a Bomb Space Jump and
    Screw Attack without Space Jump Boots (Normal and above).

-   Added: In Watch Station Access, method to get from the scan post to the door to Watch Station by bomb jumping
    (Trivial and above) and by using Screw Attack without Space Jump Boots (Easy and above).

-   Fixed: The instant morph into the Morph Ball tunnel in Hall of Honored Dead now lists the Instant Morph trick.

-   Added: Method to get into the Morph Ball tunnel in Hall of Honored Dead using Space Jump Boots and Screw Attack
    (Easy and above).

-   Added: In Phazon Site, methods to get to the door to Bitter Well and to remove the barrier using Screw Attack
    without Space Jump Boots (both Easy difficulty).

-   Changed: The method to go over the Training Chamber statue from the back using Boost Ball and Spider Ball is
    now Normal difficulty (from Hard).

-   Added: In Phazon Site, a method to get to the door to Bitter Well by bomb jumping (Trivial and above).

-   Added: Many connections in Sacrificial Chamber.

-   Added: A method to get to the door to Fortress Transport Access from the top of the statue in Training Chamber
    using only Space Jump Boots (Easy and above). Morph Ball is also required if the statue hasn't been moved.

-   Added: A method to get to the doors to Transit Tunnel West/East in Training Chamber using Air Underwater (Normal
    and above).

-   Fixed: The method to get to the top of the Training Chamber statue using Gravity Boost and Spider Ball now lists
    the Instant Morph trick.

-   Added: In Training Chamber, a method of getting to the top of the statue from the door to Fortress Transport Access
    using just Space Jump Boots (Easy and above).

-   Added: Many connections in Windchamber Gateway.

-   Added: Method to get from the Kinetic Orb Cannon to the door to Transit Tunnel West via Grapple Beam in
    Gathering Hall.

-   Fixed: The slope jump in Abandoned Base now has a damage requirement.

-   Added: Method of getting the Temple Assembly Site item with Screw Attack and without Space Jump Boots.

-   Changed: The slope jump to get to the item in Temple Assembly Site is now Normal difficulty (from Hard).

-   Fixed: Requirements for crossing Dynamo Access were added.

-   Added: In Landing Site, method of reaching the door to Service Access from the Save Station using Space Jump and
    Screw Attack (No Tricks and above).

-   Fixed: The Culling Chamber item now has a damage requirement.

-   Changed: The trick to shoot the Seeker targets in Hive Dynamo Works from the wrong side is now Easy (from Trivial).

-   Fixed: The Watch Station Access roll jump now has a damage requirement.

-   Changed: The Watch Station Access roll jump is now Normal (from Easy).

-   Fixed: Added missing Space Jump Boots requirement for a Bomb Space Jump in Mining Station B.

-   Added: Method to unblock the portal in Mining Station B without Scan Visor (Normal and above).

-   Added: Method to get to the Darkburst location in Mining Station B with just Space Jump Boots and Screw Attack,
    and without using slope jumps or bomb space jumps (Hypermode difficulty).

-   Added: Method to manipulate Power Bomb Guardian into opening the Power Bomb Blast Shield on the door to
    Undertemple Access, using Boost Ball (Normal and above).

-   Fixed: The method to open the Hydrodynamo Station Seeker door using Screw Attack without Seeker Launcher now
    requires Gravity Boost to not have been collected.

-   Added: Method to get to the portal in Mining Station B with Space Jump Boots and Screw Attack (Trivial and above).

-   Fixed: Transport A Access, Collapsed Tunnel, Dynamo Chamber, Trooper Security Station, Mining Station Access, and
    Portal Access A now correctly require Morph Ball.

-   Fixed: Elevator rooms with missing Scan Visor requirements now have them.

-   Fixed: Removed erroneously added method to cross Sanctuary Entrance with Screw Attack without Space Jump Boots.

-   Fixed: Going through Sacred Bridge on No Tricks now requires Scan Visor and Morph Ball when coming from GFMC
    Compound.

-   Added: Method to skip Scan Visor and Morph Ball using Space Jump Boots in Sacred Bridge, when coming from GFMC
    Compound (Easy and above).

-   Fixed: Added Scan Visor requirement in Temple Transport Access (Sanctuary).

-   Changed: Connections in Venomous Pond were redone.

-   Changed: Getting to the door to Dark Transit Station in Trial Grounds with no items is now Hard difficulty, from
    Easy.

-   Added: Methods to get to the door to Dark Transit Station in Trial Grounds with Screw Attack without Space Jump
    Boots (Easy and above) and with a Bomb Space Jump (Normal and above).

-   Fixed: Added missing requirements for the Dark Samus 3 and 4 fight.

-   Changed: Fighting Dark Samus 2 with only Echo Visor is now Trivial difficulty, from Easy.

-   Fixed: Power Bomb doors now require Morph Ball, and Super Missile doors now require Power Beam and Charge Beam.

-   Added: Method to destroy the second web in Hive Tunnel when going through the room backwards using Sonic Boom
    (Easy and above).

## [0.28.1] - 2019-06-14

-   Fixed: Resetting settings would leave the launchers' configuration in an invalid state.

## [0.28.0] - 2019-06-12

-   *Major* - Changed: The resolver now keeps track of current energy during resolution.
    This ensures you'll always have enough Energy Tanks for trips to Dark Aether.

-   *Major* - Added: Scanning a keybearer corpse provides a hint of what is in the matching Flying
    Ing Cache.

-   Added: The tracker now persists the current state.

-   Added: Some generation failures are now automatically retried, using the same permalink.

-   Added: Buttons to see what a difficulty unlocks that doesn't involve tricks at all.

-   Changed: Increased Hint Scan value for logic to the intended value from the previous
    change.

-   Changed: There's no more hints with joke locations.

-   Changed: The lore hint in Mining Station A is now able to be scanned from the room center.

-   Added: A warning is now displayed when trying to disable validation.

-   Fixed: Seeker Missile's included missiles now respect the "needs Missile Launcher"
    option.

-   Changed: Progressive Launcher is now disabled by default.

-   Fixed: Clicking the connection's link in the Data Visualizer should now always work.

-   Changed: Hint Locations page now has a more usable UI.

-   Changed: On No Tricks, the logic will ensure that you can get Missiles, Seeker Launcher, and either
    Grapple Beam or both Space Jump Boots and Screw Attack before fighting Chykka.

-   Added: Methods to cross Workers Path with Screw Attack.

## [0.27.1] - 2019-05-30

-   Fixed: Specific trick levels are now persisted correctly across multiple sessions.

## [0.27.0] - 2019-05-28

-   *Major* - Changed: Optimized the seed generation step. It should now take roughly
    half as long or even faster.

-   *Major* - Added: It's now possible to configure the difficulty on a per-trick basis.

-   *Major* - Added: It's now possible to check where a certain trick is used on each
    difficulty.

-   Added: Hint Scans are valued more by the logic, making Translators more likely.

-   Changed: Joke item and locations now have a `(?)` added to make then slightly more
    obvious they're not serious.

-   Changed: Average ammo provided per expansion is now shown with more precision.

-   Added: `randovania echoes database list-dangerous-usage` command to list all
    paths that require a resource to not be collected.

-   Added: Methods to get to Sunburst location by reaching the platform with the cannon
    with a scan dash (Normal and above) or with just Space Jump Boots (Easy and above).

-   Added: Method to leave and enter the arena in Agon Temple with only Space Jump Boots
    (Trivial and above to enter; Easy and above to leave).

-   Added: Method to get to Darkburst location in Mining Station B via a Bomb Space Jump
    and without Screw Attack (Easy and above).

-   Fixed: In Hydrodynamo Station, going from the door to Hydrodynamo Shaft to the door to
    Save Station B now always requires all three locks in Hydrodynamo Station to be unlocked.

-   Added: Method to cross Phazon Pit using a Bomb Space Jump (Easy and above).

-   Added: Method to open the Seeker door in Hydrodynamo Station without the Seeker Launcher,
    using Screw Attack and one missile (Hard and Above).

-   Changed: The Ing Windchamber puzzle now only requires four missiles instead of five.

-   Changed: The cannon in Sanctuary Temple Access now only requires four missiles to
    activate instead of five.

-   Changed: Sanctuary Temple Access now requires a way to defeat the Quad to get through.

-   Added: Support for damage requirements without exactly one damage reduction item.

-   Changed: Seed validation should run faster and with fewer errors now.

-   Added: Another joke hint.

-   Changed: Updated credits.

-   Fixed: Crossing Sanctuary Entrance via the Spider Ball Track now requires Boost Ball.

-   Added: Method to cross Sanctuary Entrance with Screw Attack and without Space Jump Boots
    (Trivial and above).

-   Added: Method to cross Sanctuary Entrance, from the door to Power Junction to the door to
    Temple Transport Access, with Spider Ball and Power Bombs (Easy and above).

-   Fixed: The method to get the Sanctuary Entrance item without Spider Ball now requires
    Spider Guardian to not have been defeated.

-   Added: Method to get to and use the Vigilance Class Turret in Sanctuary Entrance using
    Space Jump Boots, Screw Attack, and Spider Ball. Spider Ball isn't required if Spider
    Guardian hasn't been defeated.

-   Fixed: In Sanctuary Entrance, going up the Spider Ball Track near the lore scan via the
    intended method now requires Boost Ball and the Morph Ball Bomb.

-   Added: Methods to go up the Spider Ball Track near the lore scan in Sanctuary Entrance
    with Spider Ball and only one of the following items:
    - Morph Ball Bomb (Trivial and above);
    - Boost Ball (Trivial and above);
    - Space Jump Boots (Easy and above).

-   Changed: In Sanctuary Temple, getting to the door to Controller Access via scan dashing
    is now Hard and above, from Normal and above.

-   Added: A tab with all change logs.

## [0.26.3] - 2019-05-10

-   Changed: Tracker now raises an error if the current configuration is unsupported.

-   Fixed: Tracker no longer shows an error when opening.

## [0.26.2] - 2019-05-07

-   Fixed: An empty box no longer shows up when starting a game with no
    extra starting items.

-   Fixed: A potential crash involving HUD Memos when a game is randomized
    multiple times.


## [0.26.1] - 2019-05-05

-   Fixed: The in-app changelog and new version checker now works again.

-   Fixed: Patching with HUD text on and using expansions locked by major item now works.

-   Changed: Missile target default is now 175, since Seeker Launcher now defaults to
    giving 5 missiles.


## [0.26.0] - 2019-05-05

-   **MAJOR** - Added: Option to require Missile Launcher and main Power Bombs for the
    respective expansions to work.

-   **MAJOR** - Added: Option to change which translator each translator gate in the
    game needs, including choosing a random one.

-   **MAJOR** - Added: Luminoth Lore scans now includes hints for where major items
    are located, as well as what the Temple Guardians bosses drop and vanilla Light Suit.

-   Added: Welcome tab, with instructions on how to use Randovania.

-   Added: Option to specify how many items Randovania will randomly place on your
    starting inventory.

-   Added: Option to change how much damage you take from Dark Aether when using
    Varia Suit and Dark Suit.

-   Added: Progressive Launcher: a progression between Missile Launcher and Seeker Launcher.

-   Changed: Logic considers the Translator Gates in GFMC Compound and Torvus Temple
    to be up from the start, preventing potential softlocks.

-   Changed: Escaping Main Hydrochamber after the Alpha Blogg with a Roll Jump is
    now Hard and above, from Easy and above.

-   Changed: The no-Boost return method in Dark Arena Tunnel is now Normal and above only.

-   Changed: The Slope Jump method in Great Bridge for Abandoned Worksite is now Hard
    and above, from Normal.

-   Changed: Crossing the statue in Training Chamber before it's moved with Boost and
    Spider is now Hard and above, from Hypermode.

-   Added: Option to disable the Sky Temple Key hints or to hide the Area name.

-   Changed: The location in the Sky Temple Key hint is now colored.

-   Changed: There can now be a total of 99 of any single Major Item, up from 9.

-   Changed: Improved elevator room names. There's now a short and clear name for all
    elevators.

-   Changed: The changed room names now apply for when elevators are vanilla as well.

-   Fixed: Going from randomized elevators to vanilla elevators no longer requires a
    clean unpack.

-   Added: `randovania echoes database list-resource-usage` now supports all types of
    resources.

-   Added: `list-resource-usage` and `list-difficulty-usage` now has the `--print-only-area`
    argument.

-   Changed: Areas with names starting with !! are now hidden in the Data Visualizer.

-   Added: Docks and Elevators now have usable links in the Data Visualizer. These links
    brings you to the matching node.

-   Added: The message when collecting the item in Mining Station B now displays when in
    the wrong layer.

-   Added: A warning now shows when going on top of the ship in GFMC Compound before
    beating Jump Guardian.

## [0.25.0] - 2019-03-24

-   Changed: Reworked requirements for getting the Missile in Crossroads from the doors. You can:
    - On Normal and above, with Boost, Bombs, Space Jump and Screw Attack
    - On Hard and above, with Bombs, Space Jump and Screw Attack
    - On Hypermode, with Bombs and Space Jump

-   Changed: Logic requirements for Dark Samus 2 fight are now the following:
    - On all trick levels, Dark Visor
    - On Easy and above, Echo Visor
    - On Normal and above, no items

-   Changed: The Slope Jump in Temple Assembly Site is now Hard and above, from Normal and above.

-   Changed: All occurrences of Wall Boost are now locked behind Hard or above.

-   Added: Added method to get the Power Bomb in Sanctuary Entrance with just Space Jump
    and Screw Attack. (See [#29](https://github.com/randovania/randovania/issues/29))

-   Added: Added method to cross Dark Arena Tunnel in the other direction without Boost.
    (See [#47](https://github.com/randovania/randovania/issues/47))

-   Added: Basic support for running Randovania on non-Windows platforms.

-   Added: You can now create Generic Nodes in the Data Editor.

-   Changed: Drop down selection of resources are now sorted in the Data Editor.

-   Changed: Shareable hash is now based only on the game modifications part of the seed log.

-   Fixed: Python wheel wasn't including required files due to mising \_\_init__.py

-   Fixed: error when shuffling more than 2 copies of any Major Item

-   Fixed: permalinks were using the the ammo id instead of the configured

## [0.24.1] - 2019-03-22

-    **MAJOR**: New configuration GUI for Major Items:
     - For each item, you can now choose between:
        - You start with it
        - It's in the vanilla location
        - It's shuffled and how many copies there are
        - It's missing
     - Configure how much beam ammo Light Beam, Dark Beam and Annihilator Beam gives when picked.
        - The same for Seeker Launcher and missiles.

-    **MAJOR**: New configuration GUI for Ammo:
     - For each ammo type, you choose a target total count and how many pickups there will be.

        Randovania will ensure if you collect every single pickup and every major item that gives
        that ammo, you'll have the target total count.

-    **MAJOR**: Added progressive items. These items gives different items when you collect then,
        based on how many you've already collected. There are two:
     - Progressive Suit: Gives Dark Suit and then Light Suit.
     - Progressive Grapple: Gives Grapple Beam and then Screw Attack.

-    **MAJOR**: Add option to split the Beam Ammo Expansion into a Dark Ammo Expansion and
        Light Ammo Expansion.

        By default there's 10 of each, with less missiles instead.


-    **MAJOR**: Improvements for accessibility:
     - All translator gates are now colored with the correct translator gate color they need.
     - Translators you have now show up under "Visors" in the inventory menu.
     - An option to start the game with all maps open, as if you used all map stations.
     - An option to add pickup markers on the map, that identifies where items are and if
        you've collected them already.
     - When elevators are randomized, the room name in the map now says where that elevator goes.
     - Changed the model for the Translator pickups: now the translator color is very prominent and easy to identify.

-    Added: Option to choose where you start the game

-    Added: Option to hide what items are, going from just changing the model, to including the
    scan and even the pickup text.

     You can choose to replace the model with ETM or with a random other item, for even more troll.

-    Added: Configure how many count of how many Sky Temple Keys you need to finish the game

-    Changed: Choosing "All Guardians" only 3 keys now

-    Changed: Timeout for generating a seed is now 5 minutes, up from 2.

0.24.0 was a beta only version.

## [0.23.0] - 2019-02-10

-   Added: New option to enable the "Warp to Start" feature.
-   Added: A "What's new" popup is displayed when launching a new version for the first time.
-   Fixed: changed text in Logic Settings to mention there _are_ hints for Sky Temple Keys.
-   Changed: Updated Claris' Randomizer, for the following fixes:
    -   Added the ability to warp to the starting room from save stations (-t).
    -   Major bug fix: The game will no longer immediately crash when not playing with Menu Mod.

## [0.22.0] - 2019-02-06

-   Changed: "Faster credits" and "Skip item acquisitions popups" are no longer included in permalinks.
-   Changed: Updated Claris' Randomizer, for the following fixes:
    -   Fixed an issue with two of the Sky Temple Key hints being accidentally switched.
    -   FrontEnd editing now works properly for PAL and Japanese versions.
    -   Attract video removal is now integrated directly into the Randomizer.
    -   Getting the Torvus Energy Controller item will no longer block you from getting the Torvus Temple item.

## [0.21.0] - 2019-01-31

-   **Major**: now using Claris' Randomizer version 4.0. See [Changelog](https://pastebin.com/HdK9jdps).

-   Added: Randovania now changes the game id to G2ME0R, ensuring it has different saves.
-   Added: Game name is now changed to 'Metroid Prime 2: Randomizer - SEEDHASH'. Seed hash is a 8 letter/number
      combination that identifies the seed being played.
-   Changed: the ISO name now uses the seed hash instead of the permalink. This avoids issues with the permalink containing /
-   Changed: Removed Agon Temple door lock after fighting Bomb Guardian, since this has been fixed in the Randomizer.
-   Fixed: Selecting an non-existent directory for Output Directory had inconsistent results

## [0.20.2] - 2019-01-26

-   Fixed: changed release zip to not use BZIP2. This fixes the native windows zip client being unable to extract.

0.20.1 was skipped due to technical issues.

## [0.20.0] - 2019-01-13

-   Added: an icon! Thanks to Dyceron for the icon.
-   Added: a simple Tracker to allow knowing where you can go with a given item state
-   Changed: Don't consider that Seeker Launcher give missiles for logic, so it's never
      considered a missile source.

## [0.19.1] - 2019-01-06

-   Fixed: Hydrodynamo Station's Door to Training Access now correctly needs Seekers
-   Added: New alternatives with tricks to get the pickup in Mining Plaza A.
-   Added: Trick to cross the Mining Plaza A backwards while it's closed.
-   Changed: Added a chance for Temple Keys not being always placed last.
-   Changed: Light Suit now has a decreased chance of being placed early.

0.19.0 was skipped due to technical issues.

## [0.18.0] - 2019-01-02

-   Added: Editor for Randovania's database. This allows for modifications and contributions to be made easily.
      There's currently no way to use the modified database directly.
-   Added: Options to place the Sky Temple Keys on Guardians + Sub-Guardians or just on Guardians.
-   Changed: Removed Space Jump method from Training Chamber.
-   Changed: Added Power Bomb as option for pickup in Hive Chamber B.
-   Changed: Shortened Permalinks when pickup quantities aren't customized.
-   Added: Permalinks now include the database version they were created for.
-   Fixed: Logic mistake in item distribution that made some impossible seeds.
-   Changed: For now, don't consider Chykka a "can only do once" event, since Floaty is not used.
-   Fixed: Permalinks now properly ignore the Energy Transfer Module.

## [0.17.2] - 2018-12-27

-   Fixed: 'Clear loaded game' now properly does its job.
-   Changed: Add an error message to capture potential Randomizer failures.
-   Changed: Improved README.

## [0.17.1] - 2018-12-24

-   Fixed: stray tooltips in GUI elements were removed.
-   Fixed: multiple typos in GUI elements.

## [0.17.0] - 2018-12-23

-   New: Reorganized GUI!
    -   Seed Details and Data Visualizer are now different windows opened via the menu bar.
    -   There are now three tabs: ROM Settings, Logic Settings and Item Quantities.
-   New: Option to disable generating an spoiler.
-   New: All options can now be exported and imported via a permalink.
-   Changed: Renamed "Logic" to "Trick Level" and "No Glitches" to "No Tricks". Appropriate labels in the GUI and files
    changed to match.
-   Internal: no longer using the py.path and dataset libraries

## [0.16.2] - 2018-12-01

-   Fixed: adding multiples of an item now works properly.

## [0.16.1] - 2018-11-25

-   Fixed: pressing the Reset button in the Item Quantity works properly.
-   Fixed: hiding help in Layout Generation will no longer hide the item names in Item Quantity.

## [0.16.0] - 2018-11-20

-   Updated item distribution: seeds are now less likely to have all items in the beginning, and some items less likely to appear in vanilla locations.
-   Item Mode (Standard/Major Items) removed for now.

## [0.15.0] - 2018-10-27

-   Added a timeout of 2 minutes to seed generation.
-   Added two new difficulties:
    -   Trivial: An expansion of No Glitches, where no tricks are used but some clever abuse of room layouts are used.
    -   Hypermode: The highest difficulty tricks, mostly including ways to skip Space Jump, are now exclusive to this difficulty.
-   Removed Controller Reset tricks. This trick doesn't work with Nintendont. This will return later as an additional configuration.

## [0.14.0] - 2018-10-07

-   **Major**: Added support for randomizing elevators.
-   Fixed spin boxes for item quantities changing while user scrolled the window.
    It is now needed to click on them before using the mouse wheel to change their values.
-   Fixed some texts being truncated in the Layout Generation window.
-   Fixed generation failing when adding multiple of some items.
-   Added links to where to find the Menu Mod.
-   Changed the order of some fields in the Seed Log.

## [0.13.2] - 2018-06-28

-   Fixed logic missing Amber Translator being required to pass by Path of Eyes.

## [0.13.1] - 2018-06-27

-   Fixed logic errors due to inability to reload Main Reactor after defeating Dark Samus 1.
-   Added prefix when loading resources based on type, improving logs and Data Visualizer.

## [0.13.0] - 2018-06-26

-   Added new logic: "Minimal Validation". This logic only checks if Dark Visor, Light Suit and Screw Attack won't lock each other.
-   Added option to include the Claris' Menu Mod to the ISO.
-   Added option to control how many of each item is added to the game.

## [0.12.0] - 2018-09-23

-   Improved GUI usability
-   Fixed Workers Path not requiring Cobalt Translator to enter

## [0.11.0] - 2018-07-30

-   Randovania should no longe create invalid ISOs when the game files are bigger than the maximum ISO size: an error is properly reported in that case.
-   When exporting a Metroid Prime 2: Echoes ISO if the maximum size is reached there's is now an automatic attempt to fix the issue by running Claris' "Disable Echoes Attract Videos" tool from the Menu Mod.
-   The layout log is automatically added to the game's files when randomizing.
-   Simplified ISO patching: by default, Randovania now asks for an input ISO and an output path and does everything else automatically.

## [0.10.0] - 2018-07-15

-   This release includes the capability to generate layouts from scratch and these to the game, skipping the entire searching step!

## [0.9.2] - 2018-07-10

-   Added: After killing Bomb Guardian, collecting the pickup from Agon Energy Controller is necessary to unlock the Agon Temple door to Temple Access.
-   Added a version check. Once a day, the application will check GitHub if there's a new version.
-   Preview feature: option to create item layouts, instead of searching for seeds. This is much more CPU friendly and faster than searching for seeds, but is currently experimental: generation is prone to errors and items concentrated in early locations. To use, open with randovania.exe gui --preview from a terminal. Even though there are many configuration options, only the Item Loss makes any difference.

## [0.9.1] - 2018-07-21

-   Fixed the Ing Cache in Accursed Lake didn't need Dark Visor.

## [0.9.0] - 2018-05-31

-   Added a fully featured GUI.

## [0.8.2] - 2017-10-19

-   Stupid mistake.

## [0.8.1] - 2017-10-19

-   Fix previous release.

## [0.8.0] - 2017-10-19

-   Save preferences.
-   Added Claris Randomizer to the binary release.

## [0.7.1] - 2017-10-17

-   Fixed the interactive .bat

## [0.7.0] - 2017-10-14

-   Added an interactive shell.
-   Releases now include the README.

## [0.5.0] - 2017-10-10

-   Releases now include standalone windows binaries<|MERGE_RESOLUTION|>--- conflicted
+++ resolved
@@ -5,8 +5,7 @@
 The format is based on [Keep a Changelog](https://keepachangelog.com/en/1.0.0/)
 and this project adheres to [Semantic Versioning](https://semver.org/spec/v2.0.0.html).
 
-<<<<<<< HEAD
-## [6.4.0] - 2023-11-??
+## [6.5.0] - 2023-11-??
 
 ### Resolver
 
@@ -64,17 +63,9 @@
 
 - Added: One new Joke Hint refering to Raven Beak added to the pool
 
-## [6.3.1] - 2023-10-??
+## [6.4.1] - 2023-10-??
 
 - To be decided if needed.
-=======
-## [6.5.0] - 2023-11-??
-
-- Nothing yet.
-
-## [6.4.1] - 2023-10-??
-
-- To be decided if needed.
 
 ## [6.4.0] - 2023-10-05
 
@@ -85,7 +76,6 @@
 ### Metroid Prime:
 
 - Fixed: When room rando is enabled, cutscenes are no longer skippable to avoid a bug with elevators. This will be properly fixed in the future. 
->>>>>>> f38d0ed4
 
 ## [6.3.0] - 2023-10-02
 
