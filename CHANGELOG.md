# Change Log

All notable changes to this project will be documented in this file.

The format is based on [Keep a Changelog](https://keepachangelog.com/en/1.0.0/)
and this project adheres to [Semantic Versioning](https://semver.org/spec/v2.0.0.html).

## [10.4.0] - 2025-12-??

- Added: Integration with LiveSplit One for Async Races - after some configuration, starting, pausing and finishing in LiveSplit One will update your status in the Async Race.
- Changed: The generator and resolver now use a faster algorithm. An option was added to use the old one if needed.
- Changed: The "Verify if game is beatable after ..." option is no longer experimental.
- Changed: The "Spoiler: Playthrough" tab was adjusted slightly to improve readability.
- Fixed: The "Spoiler: Playthrough" tab is much faster when calculating the playthrough, especially at high verbosity.
- Fixed: Reduced the Windows install size by about 7 MB, as a regression from last release.
- Fixed: Logical Pickup placement "All pickups" and expansions with negative amount are now compatible.
- Fixed: Text such as the Seed Hash in the Async Race window is now selectable via mouse.
- Removed: The "Consider possible unsafe resources" experimental option has been removed and is now always enabled.
- Removed: The "Revised door solver" experimental option has been removed and is now always enabled.
- Added: Added "Create New Preset" button to preset menu to improve UX.
- Added: Added the ability to pan maps in the data visualizer by dragging with left or center click.

### Another Metroid 2 Remake

- Changed: Prime 1's Refill Pickups will now use more appropriate models.

### Factorio

- Fixed: Exporting from Flatpak now works.

### Metroid Dread

- Changed: Energy Parts are now logical.

#### Logic Database

- Changed: The energy requirements for the Corpius, Kraid, Silver Chozo Robot, Gold Chozo Robot and Gold Chozo Robot have been reduced, so that when using medium damage strictness the available energy is enough to satisfy these fights.

##### Artaria

- Changed: Minor adjustment in Arbitrary Enky Room to increase seed variety.
- Changed: Minor adjustment related to the EMMI Zone Spinner, to increase seed variety.

##### Cataris

- Changed: Minor adjustment related to Kraid to increase seed variety.

### Metroid Fusion

<<<<<<< HEAD
- Fixed: Sector 2 (TRO) "Oasis" is now included in the "Pillars" feature hint.
=======
#### Logic Database

##### Main Deck
- Changed: Habitation Deck: It's now possible to move from the top right door to the top left entrance after the animals have been freed.
>>>>>>> ab77c962

### Metroid Prime

- Changed: AM2R's Drop Pickups will now use more appropriate models.

#### Logic Database

##### Chozo Ruins

- Added: Watery Hall: Going to the Missile Expansion via an Intermediate Wall Boost without Gravity Suit.
- Changed: Watery Hall: Going to the Missile Expansion by going through Poison Water has had several changes: it is now gated behind Beginner Movement, it has slightly more accurate damage numbers now and it increases the difficulty of the tricks.
- Changed: Watery Hall: Doing the Bomb Jump to get the Missile Expansion is now Intermediate.
- Fixed: Watery Hall: Going to the Missile Expansion via a Bomb Jump is now possible without taking damage after Flaaghra has been defeated.
- Fixed: Watery Hall: Requirements for dealing with the enemies in the room.
- Fixed: Totem Access: Requirements for dealing with the enemies in the room.
- Fixed: Tower of Light: Climbing up the tower via an Oculus dash now requires you to have a visor.
- Removed: Tower of Light: Redundant combination of Combat Dash, L-Jump and Standable Terrain to collect the Pickup.
- Removed: Tower of Light: Redundant combination of Combat Dash, Slope Jump and Standable Terrain to collect the Pickup.

##### Tallon Overworld

- Added: Alcove: Escaping the pit with a Beginner Wallboost.

##### Chozo Ruins

- Changed: Revised the requirements for fighting Chozo Ghosts and made them consistent. Fighting multiple of them without Charge Beam is now Intermediate Combat, fighting a single one is still Beginner Combat.

##### Phazon Mines

- Fixed: Killing Elite Pirates on Hard Mode now requires Missiles instead of Power Beams.
- Changed: Killing Elite Pirates with Beginner Combat but now requires Charge Beam or Plasma Beam, but less health.

### Metroid: Samus Returns

#### Logic Database

##### Area 2 Dam Entryway

- Fixed: Lightning Armor & Transport to Dam Exterior East: You can now logically unlock the door from the Elevator space.

## [10.3.2] - 2025-11-05

- Changed: The Multiworld Session is more responsive in sessions with many worlds.
- Changed: In a Multiworld Session with many worlds, the server now responds faster when exporting a world.

### Metroid Prime

- Fixed: Artifact Temple teleporter not working when room is reloaded and the warp cutscene is skipped.

## [10.3.1] - 2025-11-01

- Added: The Multiworld Session will now display when a world has been beaten. This is supported for the following games:
  - Another Metroid 2 Remake
  - Metroid Dread
  - Metroid Prime
  - Metroid: Samus Returns
- Added: 1 more joke hint.
- Changed: Centered the text at the top of the Hints preset settings.
- Changed: Cleaned up how Specific Pickup Hints are shown in the preset settings.
- Changed: Places that describe a preset with Specific Pickup Hints have slightly better grammar in some cases.
- Changed: The "Item Pool" tab is now called "Pickup Pool".
- Changed: Random starting items is now Random starting pickups.
- Changed: Minor pickups will not show in the credits anymore if you randomly started with them.
- Fixed: Admins can now abort a Multiworld generation again.
- Fixed: You can now abort a Multiworld generation again should you have been disconnected during the generation process.
- Fixed: HTTPS errors due to invalid certificates in certain platforms.
- Fixed: Eliminated some bias when picking hint features.

### Another Metroid 2 Remake

- Changed: When using Door Lock Rando with the Types mode, both sides will now always have the same door type.
- Changed: Renamed the "a beam upgrade" pickup category to "a beam".

### Factorio

- Fixed: A typo on the "Changes" preset page.

### Metroid Dread

#### Logic Database

##### Artaria

- Added: Extra requirements to break the blobs in Arbitrary Enky Room, to improve the quality of generated games.
- Fixed: Screw Attack Room: Using a Shinespark to reach Start Point 2 from the door to Transport to Burenia was missing a requirement on having activated the Rotatable.

### Metroid Fusion

- Added: 4 new hint location features: guarded by a Tank-Mimic, near a Geron, in a room with extreme temperatures, and activating a B.S.L. Systems Console.
- Added: 1 new pickup hint feature: Ice Related.
- Removed: "Multiple Pickups" as a hint feature.
- Fixed: "Security Shaft East" was missing from "Climbable Surface" feature hint.
- Fixed: Starting Pickups will now also show up in the credits spoiler.

#### Logic Database

##### Main Deck

- Added: Operations Deck: Reaching the top door via a Ludicrous Walljump and Ludicrous Jump Extend via Morphing.

##### Sector 2 (TRO)

- Added: Cathedral: Reaching the top part of the room from the bottom via Ludicrous Walljump and Ludicrous Jump Extend via Morphing.
- Added: Overgrown Entrance: Reaching the Tunnel from the bottom with Hi-Jump, Ludicrous Jump Bomb Jump and Ludicrous Walljump.
- Added: Level 1 Security Room: A way to reach the top left door from the top right door with Screw Attack, Ludicrous Walljump and Ludicrous Jump Extend via Morphing.
- Added: Puyo Palace: From Cathedral to top floor, a Ludicrous chain of Walljump, bomb, pause buffer morph Jump Extend back, to Walljump into Jump Bomb Jump, repeated a couple times to ascend up the left side.
- Changed: Crumble City: Collecting the upper Pickup now requires either Morph Ball or Beginner Movement to avoid softlocking.

##### Sector 3 (PYR)

- Added: Alcove: Reaching the top right door from the bottom right tunnel by ball jumping out of tunnel edge with either Spring Ball or Bombs and Advanced Walljumps.
- Added: Alcove: From the bottom right of the room, reaching the top right door with Ludicrous Walljump and Ludicrous Jump Extend via Morphing.
- Fixed: Alcove: Going from the bottom right of the room to the center with regular Bombs, now requires either Intermediate Mid-Air Morph, Beginner Mid-Air Morph with a jump upgrade, Springball or Intermediate Stand On Frozen Enemy.
- Added: Namihe's Lair: Advanced Walljump and Damage Boost to escape the Pickup area by getting hit by the Namihe's projectile.
- Added: Namihe's Lair: Expert Shinespark from Checkpoint Crossing Entrance to the Pickup.

##### Sector 4 (AQA)

- Added: Reservoir East: A Method from the room center to reach the right door using Hi-Jump, Expert Damage Boost and Expert Walljump. This is done by damage boosting off of a reformed Scizer's projectile to then Expert Walljump up to the monkey bars. If you have regular bombs, an Advanced Mid-Air Morph to break the bomb blocks and Walljump back up are also needed.
- Added: Pump Control: An Expert Jump Bomb Jump and Walljump up into the Pickup exit tunnel.

##### Sector 5 (ARC)

- Changed: Nightmare Hub: Flooded Access to Ruined Break Room, raised Jump Bomb Jump from Intermediate to Advanced.
- Changed: Gerubus Gully: Raised the Jump Bomb Jump to the Pickup from Intermediate to Advanced. In addition, you now also need to kill the Gerubus or have Combat Beginner.
- Changed: Gerubus Gully: Getting the Pickup with Screw Attack now requires either Bombs or Ludicrous Movement. This is due to the fact that the game processes item acquisition on every other frame with it coming down to luck whether you collect the item on the correct frame to escape before the Bomb Block respawns.
- Added: Gerubus Gully: Getting the Pickup with a Shinespark now requires either Bombs or Ludicrous Movement. See the explanation above as to why.
- Added: Gerubus Gully: Getting the Pickup with Powerbombs now requires either Bombs, 2 Power Bomb or Ludicrous Movement. See the explanation above as to why.
- Changed: Gerubus Gully: Raised Shinespark to Pickup trick difficulty from Beginner to Intermediate.

### Metroid Prime

- Fixed: Crash when entering Metroid Prime Lair while in Scan Visor
- Fixed: Rare crash that can happen in any room
- Fixed: Sheegoth intro cutscene not repositioning the player at the end if cutscene was not skipped in Chapel of the Elders
- Fixed: Artifact Temple totem hitbox persisting after Meta Ridley death cutscene
- Fixed: Sun Tower Access boxes being reloaded after performing Early Wild (inconsistent with vanilla)
- Fixed: Incorrect Energy Core platform behavior if cutscene skipped on wrong frame
- Fixed: Chozo music stopping upon entering Training Chamber
- Fixed: Appearance of "Remove Bars in Great Tree Hall" patch
- Changed: Charge and Charge Combo projectiles reflected from DLR doors no longer hurt the player
- Changed: Adjusted timing of the jingle and text after acquiring the item at each of the 4 vanilla Power Bomb Expansion locations
- Changed: Adjusted fit of main menu text to accommodate larger seed hashes
- Changed: Adjusted fit of DLR Blast Shields over doors
- Changed: Research Core cutscene camera angle will now be consistent regardless of the height of the placed pickup
- Changed: The Elite Pirate in Dynamo Access will now appear on the first pass rather than only after Plasma Beam has been obtained. This makes the behaviour easier to understand and fixes cases where a game becomes logically impossible.

#### Logic Database

- Changed: Going through Open Passages doesn't require to shoot a beam anymore.

##### Chozo Ruins

- Fixed: Ruined Shrine: Removed unnecessary dangerous requirements.

##### Phazon Mines

- Changed: Fighting an Elite Pirate/Phazon Elite now has consistent requirements in Dynamo Access, Elite Control and Elite Research.
- Changed: Adjusted the Requirements to fight and Elite Pirate/Phazon Elite to be more accurate.
- Fixed: Metroid Quarantine A: Jumping to the Spider Track Bridge from the Door to Quarantine Access A now requires you to be able to shoot Ice Beam in order to freeze Metroids as opposed to just having it in your inventory.
- Fixed: Metroid Quarantine A: Now correctly checks for the barrier to be lowered when going from Quarantine Access A to Front of Spider Track (Bridge).
- Fixed: Metroid Quarantine A: Now correctly checks for the Enabled Backwards Lower Mines going from Front of Spider Track (Wall) to Quarantine Access A.

##### Phendrana Drifts

- Added: Chozo Ice Temple: Documentation for reaching the Chozo Statue NSJ.
- Fixed: Chozo Ice Temple: Removed unnecessary dangerous requirements.
- Fixed: Control Tower: Removed unnecessary dangerous requirements.

### Metroid Prime 2: Echoes

- Fixed: Expansions with negative value now properly remove items in-game.
- Changed: Keybearer hints now randomly refer to a pickup feature, rather than targeting the same feature every time.
- Changed: Some hint features are now only used for lore hints, not for keybearer hints.
- Added: Some additional pickup features, used only for keybearer hints.

#### Logic Database

##### Agon Wastes

- Fixed: Security Station B: Removed unnecessary dangerous requirements and simplified connections.

##### Dark Agon Wastes

- Fixed: Portal Site: Removed unnecessary dangerous requirements.

##### Temple Grounds

- Fixed: GFMC: Removed unnecessary dangerous requirements.

##### Torvus Bog

- Fixed: Torvus Temple: Removed unnecessary dangerous requirements.
- Fixed: Training Chamber: Removed unnecessary dangerous requirements.

##### Sanctuary Fortress

- Fixed: Sanctuary Entrance: Now accounts for being able to reload the room to use the cannon.

##### Sky Temple Grounds

- Fixed: Sky Temple Gateway: Removed unnecessary dangerous requirements.

### Metroid: Samus Returns

- Added: Support for .cci rom files to use the same file for exporting and playing via Azahar.
- Added: Featural hint support, where hints may refer to various Features of a pickup or of a location. Read the Hints section for more details.
- Changed: Renamed the "Movement" Pickup category to "Jump Upgade". This was only used if a game in a Multiworld was hinting a Samus Returns pickup.
- Changed: Dropped support for Citra and switched to Azahar.
- Fixed: Reserve Tanks won't be hinted anymore.
- Removed: The Missile Related, Morph Ball Related, Beam Related and Key pickup features. These were only used if a game in a Multiworld was hinting a Samus Returns pickup.

## [10.3.0]

- Skipped for technical reasons.

## [10.2.0] - 2025-10-02

- Added: A warning when trying to generate a Multiworld game if a preset requires all Pickups to be obtainable.
- Added: Command line arguments for gathering statistics about a collection of generated games. These commands are intended for advanced uses only.
- Changed: Gave the window for viewing a Multiworld Session some slight visual readjustment
- Changed: Slightly increased the font size used in the status bar.
- Changed: Increased how long text in the status bar can be before it wraps.
- Changed: Gave the "Stop" button in the status bar an icon.


### Metroid Dread

- Added: The preset summary now lists when Flash Shift can be used without Main Flash Shift when having Flash Shift Upgrades.
- Added: The preset summary now lists when Power Bombs can be used without the Main Power Bomb when having Power Bomb Tanks.
- Changed: The preset summary lists when Power Bomb limitations is disabled instead of when it's enabled.
- Fixed: 2 Typos in the transporters preset page.

#### Logic Database

- Changed: Reworked Central Unit combat logic to reflect the increasing difficulty of later areas.

##### Elun

- Changed: Minor adjustment aimed at releasing the X parasites safer for the generator, no changes to requirements in practice.

### Metroid Fusion

- Added: Option that allows quick-morphing via the SELECT button.
- Added: 5 more joke hints.
- Added: A reference on where to play the randomizer in the credits.
- Changed: Infant Metroid hints have been reformatted for easier readability.
- Changed: Fixed formatting of locations in the credits that were incorrectly displayed if too long
- Changed: "guarded by a boss" feature hint has been reworked to "on a Core-x Parasite" for more clarity.
- Changed: Adjusted Credits to have the patching, Randovania and original team separated more clearly.
- Changed: B.O.X has been moved slightly to the left to avoid bumping immediately into him in a future setting.
- Changed: Main Deck Central Reactor Core: Moved the Door leading to Silo Tunnel back by a tile to prevent getting stuck in a future setting.
- Changed: Sector 1 Charge Core Upper Access: Moved the Door leading to Crab Rave back by a tile to prevent getting stuck in a future setting.
- Changed: Sector 1 Tourian Eastern Hub: Removed the shot blocks and remodelled the space leading to Animorphs to prevent getting stuck in a future setting.
- Changed: Sector 1 Twin Junctions Save Room: Moved the Door leading to Walljump Tutorial back by a tile to prevent getting stuck in a future setting.
- Changed: Sector 3 Security Access: Moved the Door leading to the Security Room back by a tile to prevent getting stuck in a future setting.
- Changed: Sector 4 Pump Control Save Room: Moved the Door leading to Breeding Tank Acecss back by a tile to prevent getting stuck in a future setting.
- Changed: Flooded Tower: Moved the Door leading to Mini-Fridge back by a tile to prevent getting stuck in a future setting.
- Changed: Geron's Crossing: Moved the Doors leading to the bottom side of Entrance Lobby and Vault back by a tile to prevent getting stuck in a future setting.
- Changed: Warehouse: Moved the Door leading to Zozoro's Wine Cellar back by a tile to prevent getting stuck in a future setting.
- Fixed: Typo in a joke hint.

#### Logic Database

##### Main Deck:

- Added: Operations Deck: Ludicrous JBJ to reach Operations Room using only Morph and Bombs.

##### Sector 1 (SRX)

- Added: Ridley Arena: Ludicrous JBJ to escape, having no Space Jump.

##### Sector 2 (TRO)

- Changed: Zoro Zig-Zag: Ludicrous JBJ from bottom door to break bomb blocks reduced to Expert.
- Changed: Cultivation Station: Advanced JBJ to bomb top floor blocks from beneath reduced to Intermediate.
- Changed: Puyo Corridor: Expert JBJ from right to left reduced to Advanced.
- Changed: Cathedral: Ludicrous JBJ to escape from bottom to top section reduced to Expert, accompanying ttv clip replaced by YouTube link having better input display.
- Changed: Data Courtyard: Advanced JBJ to break left block from beneath reduced to Intermediate.
- Added: Zazabi Arena: Ludicrous JBJ to escape, having no jump upgrades (besides bombs).

##### Sector 3 (PYR)

- Changed: Namihe's Lair: Expert JBJs, to both get the item and escape, reduced to Advanced.
- Changed: Processing Access: Expert JBJ off sova to top door reduced to Advanced.
- Changed: Glass Tube to Sector 5: Expert JBJ to break block reduced to Intermediate, via easier method.

##### Sector 4 (AQA)

- Changed: Security Bypass: Expert JBJ to break top floor bomb blocks from beneath reduced to Advanced.
- Added: Security Bypass: Expert JBJ to race to the top floor before bomb blocks reform.

##### Sector 5 (ARC)

- Changed: Crow's Nest: Ludicrous JBJ to break 2 reforming bomb blocks and jump through reduced to Expert.

##### Sector 6 (NOC)

- Changed: Entrance Lobby: Expert JBJ to bomb floor from beneath reduced to Advanced.
- Changed: Zozoro Wine Cellar: Expert JBJ to item reduced to Advanced.
- Changed: Twin Caverns West: Expert JBJ to tunnel reduced to Advanced.

### Metroid Prime

- Changed: Improved chance of successfully generating a game when shuffling everything on One-Way Anywhere elevator randomization.
- Changed: Disallowed shuffling the Essence Dead cutscene elevator on One-Way with Cycles and with Replacement, unless Skip Final Bosses is enabled, as otherwise that would leave no path to the Credits.

#### Logic Database

##### Chozo Ruins

- Changed: Hall of the Elders: The Bomb Jump to skip Spider Ball and Space Jump is now Expert instead of Ludicrous.
- Changed: Save Station 3: The Wall Boost to skip Morph Ball Bombs is now Expert instead of Ludicrous.
- Changed: Sunchamber: Fighting Flaahgra using Wavebuster instead of Morph Ball Bombs is now Combat Intermediate instead of Advanced.

##### Phendrana Drifts

- Removed: Frozen Pike: Logic for scaling the room from Pike Access to Transport Access without Morph Ball has been removed.
- Changed: Phendrana Canyon: The Combat Dash to obtain the item without Space Jump, Scan Visor, and Boost Ball no longer requires Damage Boosting and the Combat/Scan Dash has been changed from Advanced to Expert.
- Changed: Qurantine Cave: The Grapple Beam escape from the bottom of the room without Space Jump is now intermediate instead of advanced. With Space Jump it is now beginner instead of trickless.

##### Tallon Overworld

- Changed: Life Grove Tunnel: The Complex Bomb Jump to escape the half-pipe without Boost Ball is now Expert instead of Ludicrous.

## [10.1.0] - 2025-09-02

- Added: 7 Joke hints.
- Fixed: Hidden Pickups are not shown anymore in the "Pickup Hint Features" tab of a game.
- Fixed: A crash in Flatpak, should the default language not be set up correctly.

### AM2R

- Added: 2 Joke hints.
- Fixed: Joke hints are now always surrounded by asterisks.
- Changed: Renamed the "Misc" pickup category to "Bonus Upgrade".
- Changed: Health Drops, Speed Booster Upgrades, Flashlight and Blindfolds are not hinted as an Expansion anymore.
- Removed: Removed the "Key", "Energy Tank", "Morph Ball Related", "Beam Related" and "Missile Related" pickup categories from being hinted.

### Metroid Dread

- Changed: In Multiworld, don't send items to the game while it's not in-game.

#### Logic Database

##### Artaria

- Fixed: It is now logical to get back to the lower door in Grapple Beam Room without Grapple Beam, making it logical to escape without Grapple Beam when doors are randomized.

##### Burenia

- Added: A video for breaking the uppermost blob in Burenia Hub to Dairon with a pseudo-wave.

##### Cataris

- Fixed: An oversight where one would be expected to Ledge Warp out of the Diffusion Beam Room after collecting the Diffusion Beam, but in order to do so, one would need any bombs. And that bomb would be in that room.

##### Ghavoran

- Changed: Flipper Room: The Morph Ball Launcher now connects to the door to Navigation Station and is trivial, instead ot connecting to the door to Elun Transport Access and requiring that the Flipper has been rotated.
- Changed: Flipper Room: Spinning the Flipper with the ledge warp from below now connects from the door to Elun Transport Access instead of from the Tunnel to Spider Magnet Elevator. It is now also logical to perform the ledge warp from below when Transport Randomizer is disabled.

##### Ferenia

- Added: More ways to reach Space Jump Room Access from Underwater Bottom in Space Jump Room.

### Metroid: Samus Returns

- Changed: In Multiworld, don't send items to the game while it's not in-game.

### Metroid Fusion

- Added: The title screen will now display the Randovania and patcher version, as well as the Seed Hash.
- Added: 5 joke hints.
- Added: Racetime integration with category https://racetime.gg/mfr-rdv
- Fixed: Incorrect exporting behaviour, if the option to hide text of pickups was enabled.
- Fixed: Unable to export a randomized game, in case the input file could not be read.
- Removed: The "Anti-Softlock" option and instead made the following permanent changes:
  - Sector 2 Ripper Tower: The Crumble Block is moved one tile up to make it easier to Screw Attack the Bomb Block.
  - Sector 2 Crumble City: On the far left of the tunnel, the Shot Block has been changed into a Crumble Block.
  - Sector 2 Cultivation Station: The Bomb Block leading into the space with the Zoros has been changed into a Shot Block.
  - Sector 4 Reservoir East: The initial Bomb Block and the Shot Blocks leading up to the lower Pickup now never respawn.
  - Sector 4 Security Bypass: Collision in the dead-end puzzles has been changed to allow not softlocking when exploring without Bombs or Power Bombs.
  - Sector 6 Zozoro Wine Cellar: The Bomb Block that guards the item always respawns.

#### Logic Database

##### Main Deck:

- Changed: Yakuza Arena: Going up to the exit now requires either Yakuza to be killed or Beginner Knowledge.

##### Sector 1 (SRX)

- Fixed: Atmospheric Stabilizer Northeast - Fixed an edge case where a Shinespark trick from another room could be required even with obtaining Speedbooster in the same room
- Changed: Atmospheric Stabilizer Northeast - Changed the Shinespark trick from Advanced to Expert

##### Sector 2 (TRO)

- Changed: Ripper Tower: Due to removal of the "Anti-Softlock" option, breaking the block with Screw Attack now requires Beginner Knowledge instead of Intermediate.

##### Sector 4 (AQA)

- Changed: Reservoir East: Due to removal of the "Anti-Softlock" option, collecting the Pickup with only Power Bombs now always requires 2 Power Bombs.
- Fixed: Security Access - Fixed a trick video appearing incorrectly on the website.
- Added: Breeding Tank - Added an Advanced Movement trick with Space Jump to cross the tank
- Added: Breeding Tank - Added the Underwater Wall Jump trick videos

##### Sector 6 (NOC)

- Changed: Geron's Crossing: Going through the Super Missile Geron after defeating Varia Core-X now additionally requires Intermediate Knowledge.
- Changed: Clogged Cavern: Going through the Speed Booster Blocks after defeating Varia Core-X now additionally requires Intermediate Knowledge.

### Metroid Prime

#### Logic Database

##### Tallon Overworld

- Changed: Climbing Reactor Core with Bomb Jumps is now classified as Complex Bomb Jump(s) (Ludicrous).

##### Magmoor Caverns

- Changed: Twin Fires Tunnels - removed the L-Jump requirement for the Expert Bomb Jump towards Twin Fires.
- Fixed: Twin Fire Tunnels - corrected the damage required to escape the lava with Bombs only towards Tallon Transport West from 60 to 110.


### Metroid Prime 2: Echoes

- Added: 14 joke hints.

#### Logic Database

##### Dark Agon Wastes

- Changed: Minor adjustment aimed at making Amorbis safer for the generator, no changes to requirements in practice.

##### Sanctuary Fortress

- Changed: Minor adjustment aimed at making Aerie safer for the generator, no changes to requirements in practice.

## [10.0.1] - 2025-08-03

### Generator

- Fixed: Random transports in mode "One-way, anywhere", only supported in Metroid Prime and Metroid Prime 2 Echoes, being unable to generate.

## [10.0.0] - 2025-08-01

- **Major** - Added: Metroid Fusion has been added with full single player support. Includes random starting locations, some toggleable patches, and more.
- Added: 10 more joke hints.
- Changed: In the Multiworld Session window, renamed "Generate without spoiler" to "Generate for Race".
- Fixed: An error when the computer shuts down unexpectedly or crashes during a multiworld that corrupts some files and prevents Randovania from starting.

### Generator
- Added: The generator will now check for the count of major pickups when major/minor split is enabled.

### Metroid Dread

- Fixed: A crash when attempting to fire Proto EMMI's Omega Blaster while having 0 maximum missiles.

### Metroid: Samus Returns

- Added: 10 more joke hints.
- Fixed: Starting with extra Metroid DNA now counts toward the goal.
- Fixed: Exported games will now take up to 80% less storage space when music shuffle is enabled.
- Fixed: Shuffled music tracks now play at the correct volume in game.

## [9.3.1] - 2025-07-05

### AM2R

- Fixed: Exporting games now work.

## [9.3.0] - 2025-07-02

### Generator

- Fixed: Some cases where weights from certain actions would not be calculated correctly.
- Fixed: Pre placed pickups now avoid using locations configured as non-progression.

### Metroid Dread

#### Logic Database

##### Ghavoran

- Fixed: The door between EMMI Zone Exit Southeast and Blue EMMI Introduction is now considered as a Plasma Beam Door on both sides.

### Metroid Prime

- Added: Experimental option to pre-place Artifacts and/or Phazon Suit before generation.

### Metroid Prime 2: Echoes

- Added: "Captain" is now included as a possible word for the seed hash.

#### Logic Database

##### Agon Wastes

- Added: In Transport Center, added an Instant Morph + Bomb Space Jump (Advanced) method of climbing the half-pipe.

## [9.2.0] - 2025-06-02

- Added: 1 more Joke hint.
- Fixed: A rare division-by-zero error during generation when placing hints.
- Fixed: An error where turning off specific location hints would still consume that locations pickup as a viable hint target for regular hints.
- Fixed: The experimental option called Logical Pickup Placement is now respected by the resolver. It also now checks for items configured to be placed in their vanilla location.
- Added: The preset summary now displays a count of excluded locations, if there are any.

### Resolver

- Fixed: Bug that could lead to timeouts or longer resolving time in some cases.

### Metroid Dread

- Added: A 4 line non-progressive tracker layout.

#### Logic Database

- Changed: All instances of the Cross Bomb Skip trick that were previously rated as Beginner or Intermediate are now rated one level higher.
- Changed: All instances of the Single Wall Jump trick are now rated one level higher.

##### Artaria

- Changed: A small adjustment that should decrease the frequency of placing Morph Ball in the first accessible location in standard presets.

### Metroid Prime

- Added: Blast Shield Lock-On preset option.
- Added: Patch to fix Kerry Ann Odem's name in the credits on game version(s) where it is incorrectly spelled.
- Fixed: Main Plaza vault ledge door is now affected by door lock rando.
- Fixed: Elite Research Phazon Elite getting stuck on frame perfect cutscene skip.
- Fixed: Minor music transition fixes.
- Fixed: Chaos option export error when submerging rooms.
- Changed: [PAL] Remove extra door lock in Central Dynamo.
- Changed: [PAL] Load Hunter Metroid in Frost Cave.

### Metroid Prime 2: Echoes

- Changed: "Cheater's delight" pickups are now less likely to be hinted.

#### Logic Database

##### Sky Temple Grounds

- Added: Half pipe hint feature on War Ritual Grounds.

### Metroid: Samus Returns

- Changed: Display the number of remaining DNA in the DNA message before entering the final boss.
- Fixed: If Metroid Queen is the final boss and you don't have all DNA, the DNA message now appears.
- Fixed: For tanks with non required main option, the jingle of the tank item is played instead of the jingle of the main object.

## [9.1.1] - 2025-05-03

- Fixed: Duplicating a session now also duplicates the admin settings for Co-op and "Everyone can claim worlds".

### Cave Story

- Fixed: A regression introduced in 9.1.0 that made all received pickups in multiworld behave as Nothings.

## [9.1.0] - 2025-05-01

- Added: After clicking the "Login with Discord" button, a link and a QR Code are displayed instead of opening the default browser directly.
- Changed: The relative time to start/finish in Async Race rooms now update as time passes, and the window reacts appropriately when the race starts and finishes.
- Changed: The default and minimum size for the area view in the data visualizer has been increased.
- Fixed: A server issue that caused async race exporting of AM2R and MSR to let you easily view the spoiler.
- Fixed: When submitting proof for an async race, it is now clearer that it's only providing a proof URL is not required if submission notes were given.
- Fixed: Clicking links to the Data Visualizer should now open all links succesfully.
- Removed: The initial Randovania screen no longer contains the list of supported games.

### Generator

- Fixed: Bugs where the generator would collect dangerous resources too early, leading to generation failure in some cases.
- Fixed: Bug where the requirements that apply beyond a point of no return weren't considered correctly.
- Improved: Try a little harder to check if seemingly unsafe options are actually safe.

### AM2R

- Fixed: Long Beam, Infinite Bomb Propulsion and Walljump Boots now show up in the credits spoiler log.

### Cave Story

- Changed: Outer Wall is now a separate region.

### Factorio

- Fixed: Random recipes can no longer have multiples of Modular Armor, Power Armor and Power Armor Mk2 as ingredients, as the game doesn't allow these to stack even on the assembler input.

### Metroid Dread

- Changed: The maximum number of Speed Booster Upgrade items that will have an effect is now 4 instead of 5 (any further upgrades have no effect). This is to prevent a quirk with inconsistent Speed Booster activation with very short charge times.
- Fixed: The patching data being exported on race seeds.
- Fixed: Speed Booster Upgrade items will no longer be hinted or included in the credits.

#### Logic Database

##### Artaria

- Added: In EMMI Zone Hub, it's now logical to climb to the Dock to EMMI Zone Exit South by using Flash Shift.

### Metroid Prime

#### Logic Database

- Fixed: Fix the Door Lock Rando misc resource being called Dock Rando.

##### Phendrana Drifts

- Fixed: Observatory: Logic will now properly reflect the fact that you can activate the Observatory even after collecting the item in Research Core.

### Metroid Prime 2: Echoes

- Changed: The Light and Dark regions are now properly different regions for Randovania.
- Fixed: Booting the game using the included Nintendont should no longer hang with a black screen.

### Metroid: Samus Returns

- Fixed: The patching data being exported on race seeds.

## [9.0.0] - 2025-04-01

- **Major** - Added: Factorio has been added. Shuffle the tech tree, recipes for science packs. The native multiplayer is fully supported, while Multiworld isnt'.
- **Major** - Added: Featural Hints. Echoes and Cave Story now use a brand new hint system, where hints may refer to various Features of a pickup or of a location. Read the Hints section for more details.
- **Major** - Added: Co-op as an additional Multiworld Mode. In Co-op, multiple people can share Worlds together, which means that they will share their inventory. This works for all games that support Multiworld.
- **Major** - Changed: The trick level "Hypermode" has been renamed to "Ludicrous". This new name is game agnostic and more properly describes the difficulty of this category.
- Added: Async Races can now be hosted and joined directly from Randovania.
- Changed: Updated included Nintendont to a newer version that includes the latest changes from the official Nintendont. This also means that the Nintendont configuration was reset to what it is by default.
- Changed: The "Spoiler: Playthrough" tab is significantly easier to read and follow along with.
- Fixed: The "Spoiler: Playthrough" tab is much faster when calculating the playthrough.
- Fixed: Typo in dialog about generated game hash being different from expected.
- Fixed: The map tracker now correctly accounts for door locks that have been modified statically by settings such as unlocked Save Station doors.

### Door Lock Randomizer

- Added: Hint placement for seeds with individual door lock randomization now uses the resolver to help determine what to hint. This should result in significantly more useful hints in these seeds.
- Changed: When checking doors that are completely unreachable (such as uncrashed Frigate in most Metroid Prime presets), the resolver is no longer run. This should improve generation time slightly.
- Changed: The lists of weaknesses in the Door Locks preset settings tab are now sorted more naturally, and aligned with each other.
- Fixed: Bug in the revised door solver that would result in permanently locked doors being placed when they shouldn't.
- Fixed: Minor edge case where damage wasn't considered when placing permanently locked doors.

### Generator

- Added: Experimental option under Generation -> Logic Settings that improves the results of generation but increases generation time.
- Fixed: Generator action weights were being incorrectly calculated.
- Fixed: When calculating reach with unsafe resources, the generator no longer ignores some valid options.

### Hints

- **Major** - Changed: Hints are now placed after pickup placement, rather than during. This should result in more interesting hints in all games.
- Added: Games with hints now share a unified Hints tab in the preset editor window. New settings have been added to disable various kinds of hints.
- Added: Every game now has a "Pickup Hint Features" tab where you can view which Features apply to which pickups.
- Added: Cave Story and Echoes now have a "Pickup Location Features" tab where you can view which Features apply to which locations.
- Added: Location Features can be viewed in the Database Viewer.
- Added: 3 more generic joke hints.
- Added: The Hints Spoiler tab now indicates which location a hint is pointing to.
- Changed: The Hints Spoiler tab sorts its entries in a more helpful manner.
- Changed: Some joke hints are now shared between all games that use them.
- Changed: Hints now prioritize non-progression major items rather than progression minor items.
- Fixed: It is now properly impossible for multiple hints to point to the same location.

### Resolver

- Fixed: Some seeds being considered impossible when finding a progressive item in an area where a later item in the progressive chain is required to leave.
- Fixed: Minor edge case where a seed might be considered impossible due to missing consideration of damage.
- Fixed: Some seeds being considered impossible in cases where damage requirements are spread between multiple connections.
- Fixed: A recent regression in the resolver that made it significantly slower has been fixed.

### Metroid Dread

- Fixed: GUI formatting on the game page.
- Fixed: Starter Preset now has a proper description.

#### Logic Database

- Changed: The Silver Robot fight now have higher health requirements when doing the fights without Power Bomb or Screw Attack
  - This list replaces `Flash Shift or Combat (Beginner)` from the previous set of requirements
  - Without Combat tricks: Requires Flash Shift or Spin Boost, and 499HP
  - On Combat Beginner: Either Flash Shift or Spin Boost, and 399HP; Or 299HP
  - On Combat Intermediate: 199HP
  - Or simply Combat Advanced
- Changed: The Gold Robot fight have the same upgrade to the requirements as the Silver version, except all HP requirements are 100 higher.
- Changed: The Twin Robot fights have the same upgrade to the requirements as the Gold version, except all HP requirements are 100 higher again.

##### Artaria

- Added: Accessing the top pickup in Screw Attack Room with a Shinespark by going down through the water basin. Requires either Screw Attack or Morph Ball and Gravity Suit.
- Added: Logically flipping the Screw Attack Room Spinner and using Shinespark to immediately reach the left side platform. Requires Highly Dangerous Logic or Screw Attack.
- Added: Accessing Start Point 2 in Screw Attack Room using a Shinespark. Requires either Screw Attack or Morph Ball and Slide.
- Added: Damage Boost with Spin Boost to get Missile Tank 1 in Melee Tutorial Room, before X are released, using Highly Dangerous Logic.
- Changed: Flipping the spinner in Screw Attack Room when by going from the door to the transport is now logically possible also after having flipped the spinner, unless Highly Dangerous Logic is enabled.
- Changed: All other connections in Screw Attack Room that are only open before flipping the spinner are now only logical when Highly Dangerous Logic is enabled.
- Changed: The conditions that depends on not having blown up the blob in Screw Attack Room are now only logical when Highly Dangerous Logic is enabled.
- Changed: In White EMMI Arena: Reaching Door to EMMI Zone Spinner (Middle) from Door to Central Unit Access (Charge) with Spin Boost now requires Wall Jump (Beginner).
- Changed: In EMMI First Chase End: Reaching Door to Teleport to Dairon (Top) with Spin Boost now requires Wall Jump (Beginner).
- Changed: In Screw Attack Room: Reaching Next to Upper Tank from Total Recharge with Spin Boost no longer requires a Wall Jump trick.
- Changed: It is now logical to access the Chain Reaction Device after ending the Chain Reaction sequence. This also means climbing the Chain Reaction Room later has slightly fewer requirements.
- Changed: Using the Stand On Frozen Enemies trick to get Missile Tank 1 in Melee Tutorial Room now requires Highly Dangerous Logic.
- Changed: Fighting Corpius without tricks now requires 198 damage, down from 199. This makes the fight logical on Strict Damage strictness with 1 Energy Tank.
- Changed: The connection in Arbitrary Enky Room directly from Start Point to Dock to Teleport to Dairon is now always logical when having Morph Ball.
- Changed: The two Blobs in Arbitrary Enky Room now use the same event for logical purposes.
- Fixed: Using Speed Booster to Shinespark to the top pickup in Screw Attack Room now requires Door Lock Rando to be Disabled.

##### Burenia

- Added: In Main Hub Tower Bottom: Reach from Alcove Across Grapple Block to Ledge above Grapple Block using Spin Boost.
- Added: In Main Hub Tower Bottom: Reach from Water Space Jump Platform to Door to Save Station South Access (Lower) using Gravity Suit, Spin Boost and Movement (Beginner).
- Changed: In Main Hub Tower Bottom: Reaching Door to Save Station South Access (Lower) from Above Screw Attack Blocks with Spin Boost now requires Wall Jump (Beginner).
- Changed: In Main Hub Tower Bottom: Reaching Ledge above Grapple Block from Water Space Jump Platform using Spin Boost now requires either the Grapple Block Event or Wall Jump (Beginner).

##### Cataris

- Added: The pillar in Moving Magnet Walls (Small) can now be crossed with Spin Boost and Wall Jump (Intermediate).
- Changed: The Energy Part pickup in Thermal Device Room North no longer requires the Varia Suit if the "Cataris - Lower Lava Button" event has been triggered.
- Changed: The blob in Z-57 Heat Room West (Right) now requires the Varia Suit to be destroyed.
- Changed: Using Spin Boost in conjunction with the Slide Jump to reach the upper part of the Experiment-Z57 room now requires Wall Jump (Intermediate).
- Changed: Using Spin Boost to do the First Blob event in Z-57 Heat Room West (Left) now requires Movement (Beginner).

##### Dairon

- Changed: Reaching the tunnel at the top of Central Unit Access with Spin Boost now requires Movement (Beginner), but remains trickless with Space Jump.

##### Elun

- Changed: Using Cross Bombs to get past the Fan in Fan Room left to right has been increased from Movement Beginner to Intermediate, and a video has been added to the database.

##### Ferenia

- Changed: Using Cross Bombs to get past the Fan in Fan Room right to left has been increased from Movement Beginner to Intermediate, and a video has been added to the database.

##### Ghavoran

- Fixed: The connections to fight the Golden Robot no longer require the X to not be released when doing the fight normally. This doesn't change what is logical, but makes it easier for the generator and resolver to release the X.

### Metroid Prime

- Fixed: A very precise situation that could lead to pickups not being sent properly.

#### Logic Database

##### Phazon Mines

- Fixed: Metroid Quarantine A: Getting the Missile Expansion via using the Spider Ball Track now requires Morph Ball.
- Fixed: Ore Processing: Getting from Door to Elevator Access A to Door to Storage Depot B via Power Bombs, Space Jump and L-Jumps now requires Morph Ball.

### Metroid Prime 2: Echoes

- Removed: Relative hints will no longer be placed.
- Changed: Legacy multiworld sessions where an Echoes hint points to a Cave Story item may have very slightly altered wording.
- Changed: A legacy relative hint pointing to a Nothing will now always refer to it by name.
- Changed: Keybearer hints may refer to pickups using different categories than before.
- Fixed: Seeds with individual Door Lock Randomizer enabled should see more door variety in the lategame.
- Fixed: When using the new experimental generator setting to consider possible unsafe resources, the Starter Preset can once again see Missile Launcher placed in the GFMC Compound crate.
- Fixed: Translators will no longer be hinted by hints of their own color.
- Fixed: Cannon Ball and the multiplayer pickups can no longer be selected as starting pickups, since they did not work in-game when doing so.
- Fixed: A very precise situation that could lead to pickups not being sent properly.

#### Logic Database

##### Agon Wastes

- Changed: Mining Plaza: Climbing the room with Screw Attack and no Space Jump bumped up to intermediate movement.
- Changed: Trial Grounds: Climbing the room with Screw Attack and no Space Jump bumped up to intermediate movement.

##### Temple Grounds

- Changed: Temple Assembly Site: Reaching the pickup location with Screw Attack and no Space Jump lowered to beginner movement.

### Metroid: Samus Returns

- Fixed: One Area 8 theme from not being included in music shuffle.
- Removed: Enabling the automatic item tracker is no longer a cosmetic option, as it is now forced to always be enabled.

#### Logic Database

#### Area 4 Central Caves

- Fixed: Starting in Spazer Beam Chamber now places Samus in the correct room.

#### Area 4 Crystal Mines

- Fixed: Renamed the room "Gamma Arena" to "Gamma+ Arena".
- Fixed: The Gamma+ Metroid being classified as a Gamma Metroid, thus having the wrong requirements.

#### Area 5 Tower Exterior

- Fixed: Starting in Screw Attack Chamber or Zeta Arena Access now places Samus in the correct room.

##### Area 5 Tower Interior

- Fixed: Grapple Shuffler - Coming back up from the pickup if it was reached via a Melee Clip.

## [8.9.0] - 2025-02-02

- Added: It is now possible to focus the game images in the "Games" tab via a Keyboard.
- Added: Experimental option under Generation -> Logic Settings that makes an early check if the game is unbeatable due to options such as starting location, transports etc.
- Changed: Wording on the Door Locks preset tab to be clearer.
- Changed: The main Randovania window now doesn't have an unnecessary border.
- Changed: The highlighted button in the cosmetic options is now `Accept` instead of `Reset to Defaults`.
- Changed: Node details in the Data Visualizer now have word wrap.

### AM2R

#### Logic Database

##### Main Caves

- Added: Mining Facility Alpha Nest Access now has a Spider Ball method of crossing the room from either side.
- Added: Mining Facility Gamma Nest Access now has a Spider Ball method of crossing the room from either side.

### Metroid Dread

- Added: There is now a preset option for each region that will remove all of its light sources when enabled, making the game very dark.

#### Logic Database

- Fixed: A typo in the event name Artaria - Prepare Speedboost in Map Station has been changed from Prepare Speeboost in Map Station.
- Changed: Various locations listed below are altered in ways that improve the quality of generation and resolution. What is and isn't in logic should remain unchanged.

##### Artaria

- Added: In White EMMI Introduction: Climb from  Door to Teleport to Dairon (Lower) to Door to Teleport to Dairon (Thermal) by grapple-jumping on the falling magnet platform.
- Added: It is now logical to blow up the Proto EMMI blob in Melee tutorial from the right, with Wave Beam, Diffusion beam or a Pseudo Wave Beam (Intermediate) using Morph Ball, Wide Beam and Charge Beam.
- Changed: The logic surrounding the Single Use Slide in EMMI Zone Dome now makes it so that the event nodes remain logically accessible after collecting the event.
- Changed: It is now logical to go back to the event node for blowing up the Proto EMMI Blob from the right.

##### Cataris

- Changed: It is now considered logical to go back into Kraid's area using the normal entrance after defeating Kraid, if all the blobs necessary to go around have been blown up.

##### Dairon

- Changed: The logic in the Freezer is changed so that traversing the right part of the room ignores the dangerousness of turning on the Freezer generator. Meanwhile, all connections in the left part of the room that can be used before turning on the generator now require Highly Dangerous Logic.

##### Ghavoran

- Changed: It is now logical to go back to the event node for flipping the Super Missile Rotatable from the tunnel under it.
- Changed: It is now logical to go back to the event node for lowering the Super Missile Spider Magnet from the tunnel under it.

### Metroid Prime 2: Echoes

- Changed: Double Damage is now classified as a Beam instead of a Suit.
- Fixed: Typo in the Differences tab.
- Added: FAQ entry for light beam transport requirements.

#### Logic Database

##### Agon Wastes

- Added: Mining Station B: Hypermode method to open the portal without Space Jump Boots or Morph Ball Bombs.

##### Torvus Bog

- Added: Torvus Grove: Two expert difficulty methods to cross the upper part of this room without Space Jump Boots.
- Added: Torvus Plaza: Using Boost Ball and standables to reach the pickup without Spider or Screw Attack.

##### Sanctuary Fortress

- Added: Worker's Path: Advanced bomb jumps to get to the cannon platforms NSJ.
- Added: Grand Abyss: Expert extended dashes and standables to cross from the Vault side to the Watch Station side.

##### Ing Hive

- Added: Hive Dynamo Works: Advanced/Expert NSJ Extended Dashes to go across the gap with the grapple point.
- Added: Hive Entrance: Expert inbounds method to get to the item without Light Suit.
- Changed: Temple Security Access: Crossing the room after the gates have been triggered with only Screw Attack no longer requires Screw Attack at Z-Axis.

### Metroid: Samus Returns

- **Major** - Added: Split beams and suits. When playing with non-progressive beams or suits, each individual upgrade provides a unique effect instead of providing the effects of all previous upgrades. For suits, protection against lava requires having both suits, whereas Gravity on its own just provides reduced damage and free movement.
- Changed: The hinted item after collecting the last required DNA is now dependent on the final boss. The Baby Metroid is hinted for Proteus Ridley, the Ice Beam for Metroid Queen and the Bomb for Diggernaut.
- Fixed: Prevented the block with a hidden item in Area 4 Central Caves - Transit Tunnel from being destroyed from another area, causing the item disappear.
- Fixed: Incorrect rotation of a progressive item if the previous stage of the progressive item was received without leaving the area.
- Fixed: Once you have collected all Metroid DNA, when traveling from Surface West to Surface East, a message will always appear asking if you want to fight Proteus Ridley or not. Canceling the message will load Surface East like normal. This is to prevent Surface East from being potentially inaccessible if the only entry point is from Surface West.
- Fixed: Issue where reloading an area would retain the disconnected status regardless if the disconnect message was displayed or not.

#### Logic Database

##### Area 4 Central Caverns

- Added: Transport to Area 3 and Crystal Mines: A beginner Spider Ball Clip to reach the elevator to Crystal Mines from the bottom Chozo Seal with Space Jump.

##### Area 5 Tower Exterior

- Added: Tower Exterior Spider Ball Clip added to traverse from Next to Teleporter to Pickup (Super Missile Tank Bottom).

## [8.8.0] - 2025-01-02

- Added: Experimental preset option to place all majors or pickups logically. This makes sure pickups that are not required can be collected.
- Fixed: The map tracker no longer opens if the starting location prompt was cancelled.

### Metroid Prime

- Changed: The refill pickups don't show the irrelevant explanation about how much underlying ammo will be provided.

#### Logic Database

##### Tallon Overworld

- Fixed: Artifact Temple - Using the Artifact Temple Transport now expects Ridley to be defeated first.

### Metroid Prime 2: Echoes

- Fixed: Error when splitting or unsplitting Beam Ammo Expansions when there are a total 0 Beam Ammo expansions.

### Metroid: Samus Returns

#### Logic Database

##### Area 2 Dam Exterior

- Added: Spike Ravine - Collecting the pickup from below with High Jump Boots, Super Jump (Expert), and Unmorph Extend (Advanced).

##### Area 5 Tower Exterior

- Fixed: Starting in Screw Attack Chamber now places Samus in the correct room.

## [8.7.1] - 2024-12-05

### Cave Story

- Fixed: Curly's item in Plantation is now always sent in multiworld
- Changed: Loading a save in Jail no. 1 will now remove the block if the chest has been opened
- Changed: The helper block in Grasstown to return from east to west has been lowered by one block to make the jump easier
- Fixed: The helper block in Grasstown always spawns when it is supposed to
- Fixed: Freeware no longer crashes when alt-tabbing in fullscreen mode
- Fixed: Teleporter icons in Arthur's House now always appear in the correct order
- Fixed: Music randomization in Outer Wall now works regardless of which way you entered the room
- Added: Ikuyo and kl3cks7r have been added to the ingame credits

## [8.7.0] - 2024-12-02

- Added: When exporting a game fails, for certain cases Randovania will now verify your input files for bad files. This is supported by Metroid Prime and Metroid Prime 2: Echoes.
- Added: Drag and dropping a preset file into the main window now imports it.
- Added: Options to alert the user via flashing the taskbar/playing a sound when generation completes in the Preferences menu.
- Added: Show confirmation dialog when deleting a world in Multiworld.
- Added: Show confirmation dialog when closing the main window or multiplayer session window while generation is in progress.
- Fixed: When editing the preset description after another change in a preset, the cursor position is now retained.
- Fixed: Closing the multiplayer session window while generation is in progress will now abort the generation.

### Door Lock Randomizer

- Added: Experimental option that changes Door Lock Rando so that when determining which types a door can be randomized into, the algorithm searches for either side of the door using the resolver. This means some doors are more likely to have locks on them. Generation will also be faster.

### AM2R

- Changed: DNA hints are now sorted. If the DNA is for your own world, it is sorted based on the region, otherwise alphabetically based on the World name.

### Metroid Dread

#### Logic Database

##### Burenia

- Added: In Main Hub Tower Bottom: Get from Water Space Jump Platform to Alcove Across Grapple Block with just Gravity Suit and Movement (Beginner).
- Added: In Main Hub Tower Bottom: Get from Alcove Across Grapple Block to Door to Energy Recharge South with Gravity Suit, Morph Ball and Single-wall Wall Jump (Intermediate).

##### Dairon

- Changed: In Early Grapple Room: The second Slide Jump has been upgraded from Beginner to Advanced.
- Changed: In Early Grapple Room: Using Cross Bomb to cross the right gap is now under Movement (Beginner).
- Changed: In Early Grapple Room: It is now logical to get from the Door to Transport to Artaria to Door to Early Grapple Access by using just Movement (Beginner) to jump off the slope and into the tunnel, then jump into the tunnel at the end.

##### Ferenia

- Added: Wall Jump (Beginner) to get from Cold Room (Storm Missile Gate) to Wave Beam Tutorial.
- Changed: Opening the Storm Missile Gate in Cold Room now requires Screw Attack.
- Changed: Getting back to the door to Energy Recharge Station after opening the Storm missile Gate now accounts for needing two units of Power Bomb ammo.

### Metroid Prime

- Added: A feature that removes the Boost Ball bars obstacle in Tallon Overworld's Great Tree Hall, allowing free movement between the lower and upper levels of the room.
- Changed: Damage Reduction for Starter Preset and Moderate Challenge is now set to Additive.
- Changed: Missile Blast Shields have received some Quality of Life changes: they now automatically open the door when broken, even from behind, as well as being two-way if the opposite side was a normal door.
- Fixed: Setting Screen Brightness in the cosmetic settings mismatching with what appears in-game.

#### Logic Database

- Changed: The Varia-only heat reduction is now done via a miscellaneous resource rather than being patched at runtime.
- Changed: Going through Morph Ball Doors doesn't require the ability to shoot a beam anymore.

##### Tallon Overworld

- Added: Reverse Frigate now requires Knowledge (Beginner) in every room where the door usually requires activating Thermal Conduits from the other side.

### Metroid Prime 2: Echoes

- Removed: The "Fewest Changes" preset was removed.

#### Logic Database

- Fixed: All Seeker Doors without Seekers tricks have been moved into the dock override section thus allowing the corresponding doors to get shuffled in door type rando. To find the requirements of a seeker skip, look in the description of the corresponding dock node in the data visualiser.

### Metroid: Samus Returns

- Fixed: When Arachnus is configured to be the final boss, logic now requires collecting all DNA.

## [8.6.1] - 2024-11-03

- Fixed: Exporting Metroid Prime 2: Echoes games when the "Coin Chest" model is used now works.

## [8.6.0] - 2024-11-01

- Changed: The "Customize Preset" window has been given a visual overhaul.
- Changed: Filtering in the Generation Order tab is now case-insensitive.
- Changed: The Area View of the Data Visualizer now always has a dark gray background to help with readability.
- Changed: The progress bar in the Main Window and Game Details window is now in a status bar and only displayed when relevant.
- Fixed: When an error during exporting occurs, the progress bar will now reset.

### Resolver

- Fixed: Some seeds being considered impossible when finding a progressive item in an area where a later item in the progressive chain is required to leave.

### AM2R

- Changed: Adjusted the spacing of the Hints and Goal entries to be more consistent with other entries.
- Fixed: An error appearing when going to the Pipe rando preset page with the Depths pipes disabled.

#### Logic Database

- Fixed: The Hideout<->Bubble lair Depths pipes being on the wrong layer.

##### Golden Temple

- Fixed: Guardian Arena: IBJing up to Guardian Storage now requires Morph Ball.

##### Hydro Station

- Fixed: Breeding Grounds Entrance: Using Mid Air Morph to get to the upper part now requires Morph Ball.

##### Industrial Complex

- Fixed: Senjoo Settlement: Using Morph Glides to go from the Gamma Nest to the exterior now requires Morph Ball.

##### The Tower

- Fixed: Tower Exterior South East: Getting to the upper Gamma Nest ledge with Shinesparking and Morph Ball now requires a Beginner Morph Glide instead of an Intermediate Mid Air Morph and also requires Morph Ball.
- Fixed: Tower Exterior North East: Getting to the Plasma Beam Chamber Access door from below with Morph is now correctly classified as a Morph Glide instead of a Mid Air Morph and also requires Morph Ball.
- Fixed: Tower Exterior North East: Getting to the Save Station from the Zeta tunnel with Morph is now correctly classified as a Morph Glide instead of a Mid Air Morph and also requires Morph Ball.
- Fixed: Exterior Zeta Nest East Access: IBJing to the ceiling to get across from the Zeta Nest to the Exterior requires Infinite Bomb Propulsion.

##### Distribution Center

- Fixed: Distribution Center Exterior East: Climbing the room with High Jump and Morph Gliding now requires Morph Ball.
- Fixed: Distribution Facility Tower East: Morph Gliding over the little gap at the top now requires Morph Ball.
- Fixed: Distribution Facility Tower East: Walljumping and Morph Gliding from the bottom pipe to the middle pipe now requires Morph Ball.
- Fixed: Ice Beam Chamber Access: Mid Air Morphing into the pipe now requires Morph Ball.

##### The Depths

- Fixed: Bubble Lair Shinespark Cave: Climbing the upper part of the room with Walljumps and Morph Glides now requires Morph Ball.

##### Genetics Laboratory

- Fixed: Laboratory Entrance: Climbing the room with Walljumps and Morph Glides now requires Morph Ball.
- Fixed: Laboratory Spiked Hall: Morph Gliding across the room now requires Morph Ball.

### Cave Story

- Changed: The Objective preset entry doesn't enforce a minimum size anymore.
- Changed: Adjust spacing on the HP preset entry.

### Metroid Dread

- Fixed: Common case where an invalid input RomFS was considered valid.

### Metroid Dread

#### Logic Database

##### Ferenia

- Changed: The trick to pull the Grapple Block in Energy Recharge Station (Gate) using only Power Bombs to break the Bomb Blocks has been upgraded to Movement (Intermediate).
- Changed: The trick to pull the Grapple Block in Energy Recharge Station (Gate) using only Normal Bombs to break the Bomb Blocks has been upgraded to Movement (Advanced).

### Metroid Prime
- Added: The Data Visualizer now shows an Area View.
- Changed: Artifact, Phazon Suit, and Missile Expansion generation weights adjusted resulting in more even item-location probability distribution.

#### Logic Database

- Added: 3 Videos added to the logic database.

##### Chozo Ruins

- Added: In Furnace: Add comments that the standable climb up the spider track does not work on PAL.
- Added: In Furnace: Add Bomb Space Jump method for climbing the spider track on the West Furnace side.

##### Impact Crater

- Added: In Metroid Prime Lair: Require Combat Visor for Essence fight unless Invisible Objects is set to Advanced.

##### Tallon Overworld

- Added: In Tallon Canyon: Climb to the top of the half-pipe via one of the following: Intermediate Standable, Beginner BSJ, Intermediate Dash, or Intermediate Slope Jump.
- Added: In Tallon Canyon: Beginner Knowledge to break blocks with Power Bombs.
- Added: In Tallon Canyon: Advanced Wall Boost to climb the room from Gully.
- Added: In Gully: Beginner Standables to climb the room.

### Metroid Prime 2: Echoes

- Added: Colorblind-friendly textures for Main Gyro Chamber.
- Changed: Updated tournament winners scan text for Echoes 2024.

### Metroid: Samus Returns

- Added: Multiworld and item tracker support for console.
- Fixed: Rare case of the connector not being able to reconnect until Randovania is restarted.
- Fixed: Speed Booster offworld not displaying correctly for Metroid Dread.
- Fixed: Map tracker could not be opened if the final boss is Ridley.
- Changed: The preset entry for Aeion and Energy are now combined into one.
- Changed: The preset entries for the Goal and Hints don't enforce a minimum size anymore.
- Changed: Adjust spacing on the Elevator preset entry.
- Changed: Instead of a path to the RomFS, you now need to provide a decrypted 3ds, cia, cxi or app rom file.
- Removed: Requirement to provide the ExHeader for multiworld.
- Removed: Selection of PAL or NTSC region. This is automatically determined by the provided rom file.

## [8.5.0] - 2024-10-01

- Fixed: Improved server performance when importing/generating games with a huge number of worlds.

### AM2R

- Added: 1 more joke hint
- Fixed: A joke hint showing as two joke hints.

### Metroid Dread

#### Logic Database

##### Artaria

- Added: Various individual means of using Speed Booster to climb EMMI Zone Spinner from the Tunnel to White EMMI Area, using Speed Booster Conservation, and a choice between Normal Bombs, Cross Bombs and Spin Boost.
- Fixed: Logic now accounts for the need to escape through the doors after pulling open the EMMI Zone Spinner with Grapple Beam.
- Removed: Using Speed Booster to climb the EMMI Zone Spinner Room from the Door to White EMMI Arena (Power).

##### Ghavoran

- Added: In Super Missile Room: Intermediate Single-wall Wall Jump to reach Tunnel to Super Missile Room Access.

### Metroid: Samus Returns

- Added: Option to change the final boss to be Arachnus, Diggernaut, Metroid Queen, or Proteus Ridley (default).
- Changed: The DNA counter on the HUD now counts down to 0 from the amount DNA that is required to access the final boss instead of counting up to 39.
- Changed: The automatic item tracker now shows the collected DNA out of the required DNA.

## [8.4.0] - 2024-09-04

- Changed: When replacing a preset in a multiworld session, the user playing the world will now be unmarked from being ready.
- Fixed: The "Last Activity" text on the Multiplayer Session window is not aligned properly.

### AM2R

- Changed: The preset settings have been reordered to be more sensible.
- Changed: Flipping the game horizontally/vertically is not an unsupported option anymore.
- Fixed: Damage Reduction now functions correctly when more than 1 copy of a suit or more than 2 progressive suits are shuffled in the pool.
- Fixed: The seed hash on the ending screen will not clip anymore

### Cave Story

- Fixed: The explanation text in the objective tab no longer refers to a 100% objective that does not exist.

### Metroid Dread

- Added: Freesink can be enabled in a preset's Game Modifications -> Other tab. A more detailed description of this change can be found in the description. This option is **not** accounted for in logic.

#### Logic Database

##### Artaria

- Changed: The door that is locked by both Super Missile and Charge Beam is now using lock overrides. This ensures that the requirements of these locks are both respected by logic when randomizing Doors and this door is unchanged.

##### Cataris

- Added: Pseudo Wave Beam (Intermediate) to break the Blob above Blue Teleportal with Diffusion Beam.
- Added: Breaking the Blob above Blue Teleportal from the bottom of the lava, Knowledge (Beginner)
- Fixed: The Power Bomb requirement to reach the Blue Teleportal from above was circumvented when breaking the Blob from the left side of the wall.

##### Ferenia

- Removed: Getting the Missile Tank Pickup in Space Jump Room using Normal Bombs and Speed Booster.

### Metroid Prime

- Fixed: Underwater screen effect persisting after traversing backwards through Biotech Research Area 1
- Fixed: [JP/PAL] Reverse Lower Mines setting impassible at Metroid Quarantine B
- Fixed: [Experimental] Item Position Rando fixes: Scan visibility through walls and Artifact Temple/Burn Dome positions
- Changed: Cosmetic improvements to Impact Crater's dead bosses 2nd pass layer

### Metroid: Samus Returns

- Added: Changing the volume of the music and background ambience is now possible via cosmetic options.
- Added: Option to have more Metroid DNA placed than required.
- Changed: Area 6 - The Door to Chozo Seal West Intersection Terminal from Crumbling Stairwell is excluded from Door Lock Rando.
- Changed: The Gullugg next to the DNA Chozo Seal in Area 6 - Crumbling Stairwell has been removed.
- Fixed: The spawn point in Area 1 - Spider Ball chamber not working correctly.

#### Area 3 Metroid Caverns

- Fixed: The Grapple block between Letum Shrine and Gravitt Garden can now be removed from both sides.

## [8.3.0] - 2024-08-02

- Changed: Reduced some visual noise in the main window and customize preset window.
- Changed: Don't show unnecessary lines on Door Lock and Teleporter rando customization tabs.
- Changed: Clarified the description for the "Two way, between regions" transporter mode.
- Fixed: In multiworld sessions, creating a new world with a preset with unsupported features is now properly rejected.
- Fixed: The "Users and Worlds" tab on the Multiworld Session window is now easier to select.

### AM2R

- Added: 10 more joke hints have been added.
- Added: Progressive pickups can now be configured to be placed vanilla.
- Added: The first log entry in the game now displays a history of the collected items.
- Added: Multiworld generation now warns when chaos settings are enabled.
- Added: Cosmetic option to randomly color shift tilesets or backgrounds.
- Added: Configurable Damage Reduction for suits.
- Added: The seed hash will be displayed on the clear screen as well.
- Added: Options for flipping the gameplay vertically and horizontally.
- Added: The following offworld sprites have been added: Charge Beam, Energy Tank and Missile Expansion for Prime 1, Missile Launcher for Samus Returns.
- Changed: The offworld sprite for Prime 1 Bombs has been changed to better fit with the existing artstyle.
- Changed: When "Skip Gameplay cutscenes" is on, the Tower activation cutscene will also be skipped.
- Changed: On the Starter Preset, Screw Attack's priority has been changed to be `Low`.
- Changed: The Septogg in Breeding Grounds 3 South Gamma will now spawn instantly after defeating the Gamma.
- Changed: A warning will be shown when having Queen Metroid-Locked Doors as a target in Multiworlds.
- Changed: In a generated game, every joke hint will now be unique.
- Changed: When the DNA hint setting is set to `No hints`, joke hints will now also be shown, instead of the same generic text.
- Fixed: The Tower - Dark Maze now has the correct light level.
- Fixed: Industrial Complex - Breeding Grounds Fly Stadium Access now has the correct light level.
- Fixed: Exporting a game after a Music Rando game now properly deletes all randomized songs.
- Fixed: The Baby now requires all DNA in order to be collected again.
- Fixed: When using Door Lock rando, doors in boss rooms will not close instantly when stepping into the room, but instead stay open until the proper event starts.
- Fixed: Doors in boss rooms will not lock again when reentering the boss room after the boss was defeated.
- Fixed: In Door Lock Rando, when doors unlock in Genetic Laboratory rooms, they will now properly switch to ammo doors rather than switching to blue doors.
- Fixed: The softlock prevention in Super Missile Chamber now doesn't have a shot block overlapping with a crumble block.
- Fixed: In Door Lock Rando, if another Water Turbine has been destroyed, it will now not cause the original Water Turbine in Hydro Station to get destroyed.

#### Logic Database

##### The Tower

- Added: Ext. Zeta Nest East Access now has an IBJ (intermediate) + Knowledge (Beginner) + Spider method of crossing the room from the right.
- Added: Gamma Nest West Access now has an IBJ (intermediate) + Knowledge (Beginner) + Spider method of crossing the room from center to right.
- Fixed: Ext. Zeta Nest East Access now has corrected Morph Ball requirements and trick types.
- Fixed: Ext. Zeta Nest West Access now has corrected Morph Ball requirements and trick types.
- Fixed: Ext. Gamma Nest NE Access now has corrected Morph Ball requirements and trick types.
- Fixed: Ext. Zeta Nest West Access now has corrected Morph Ball requirements and trick types.

### Metroid Dread

- Fixed: The option to hide scans with Nothing data now behaves as expected.
- Fixed: Seeds with more than 3 starting Energy Parts can be exported and played.
- Fixed: The "start the game with the X released" option now also mentions Experiment Z-57.

#### Logic Database

##### Burenia

- Added: Use Pseudo Wave Beam (Intermediate) with Diffusion Beam to break the Early Gravity Blob through the wall.
- Fixed: The Early Gravity Speed Booster puzzle now correctly requires Speed Booster Conservation set to Beginner.
- Removed: Using Water Bomb Jumps to reach the Blob Alcove in Gravity Suit Tower.

##### Cataris

- Changed: The fight with Experiment Z-57 now requires more resources
  - Charge Beam changes
    - Using just Charge Beam has been upgraded to Combat (Intermediate)
    - Using Charge Beam with beams dealing at least 75 damage satisfies Combat (Beginner)
    - Using Charge Beams with beams dealing at least 120 damage is in logic with no tricks.
  - Health changes
    - When dodging the later attack without Flash Shift or a Spin Jump, 250 Energy is required
    - The fan phase requires a Spin Jump or Combat (Intermediate) with 300 Energy.

### Metroid Prime

- Changed: Updated tournament winners scan text
- Fixed: Crash in Central Dynamo/Quarantine Access A due to the memory from extra blast shields
- Fixed: Crash in Deck Beta Security Hall due to the memory from extra blast shields and auto-loads
- Fixed: Non-NTSC 0-00 Ruined Courtyard thermal conduit patch exploit where Super Missiles could be skipped
- Fixed: Upper Research Core door forcefield having the wrong color/vulnerability when a custom blast shield is placed
- Fixed: Upper Research Core door opening if a custom blast shield is destroyed while the door is unpowered
- Fixed: Export error when using (deprecated) Major cutscene skips
- Fixed: Shorelines lighthouse cutscene skip not working if the player had visited the save station
- Fixed: Missing black bars in the Elite Research bottom platform activation cutscene
- Fixed: Black bars sometimes disappearing prematurely in the Chozo Ice Temple cutscene
- Fixed: Missing screen fade-in from Arrival cutscenes in Transport to Chozo Ruins East and Transport to Tallon Overworld South when skipped
- Fixed: Ghost music in Furnace not playing when coming from Energy Core

#### Logic Database

- Fixed: When elevators are shuffled one-way (cycles/replacement/anywhere), and an elevator leads into the Ship on uncrashed Frigate Orpheon, coming back now properly needs Parasite Queen defeated.

##### Chozo Ruins

- Added: Ruined Shrine NSJ climb now has both NTSC and non-NTSC versions documented.

##### Phazon Mines

- Fixed: Added back the item requirements to Mines Security Station Barrier after they were accidentally removed.

### Metroid Prime 2: Echoes

- Added: FAQ for Sanctuary Entrance Kinetic Orb Cannon.

#### Logic Database

##### Temple Grounds

- Added: Great Wind Chamber terminal fall to the morph cannon now has standable terrain (beginner) and is documented.

##### Torvus Bog

- Fixed: Transit Tunnel East: Getting from Door to Training Chamber to Door to Catacombs without Gravity Boost now requires Morph Ball.

### Metroid: Samus Returns

- Added: Cosmetic option to shuffle music either by song type or full shuffle.
- Added: More starting locations have been added for all areas.
- Added: Progressive pickups can now be configured to be placed vanilla.
- Added: New generic offworld items for Missiles, Beams, and Suits in multiworld.
- Added: A unique icon for major items on the map.
- Changed: Room Names on the HUD are now enabled by default.
- Changed: Power Bomb drop rates have been bumped to 20% from 10-15% for nearly all enemies.
- Changed: The music in Surface West now plays the Surface East - Landing Site theme if you do not have the Baby and all DNA collected.
- Changed: The Aeion orbs after collecting major upgrades has been restored.
- Changed: Beams have been rebalanced against Diggernaut.
- Fixed: The hidden area in Area 7 - Spider Boost Tunnel South not being removed fully.
- Fixed: Negative Metroid count if defeating the Larva Metroids in reverse.
- Fixed: Visual bug where Samus would display incorrectly after reloading to checkpoint from a boss fight.
- Fixed: The pickup from Arachnus no longer faces the screen when it spawns.

#### Logic Database

##### Area 1

- Added: Destroyed Armory - Reach the pickup by doing a Damage Boost (Advanced) off the Gullugg, along with Precise Aiming (Beginner), Single-Wall Wall Jump (Intermediate), and Unmorph Extend (Advanced).
- Added: Temple Exterior
    - Video for the Melee Clip to access Exterior Alpha Arena from the tunnel.
    - Methods to climb the right side of the room to the door and to the top:
        - High Jump Boots, Damage Boost (Advanced), Super Jump (Hypermode).
        - High Jump Boots, Super Jump (Expert), Unmorph Extend (Advanced).
        - Single-Wall Wall Jump/Wall Jump (Intermediate) and either High Jump Boots, Ice Beam (Intermediate), or Damage Boosts (Advanced).
- Fixed: Inner Temple West Hall - Reaching Door to Inner Temple Save Station properly requires Morph Ball on the Unmorph Extend paths.

##### Area 4 Central Caves

- Added: Amethyst Altars - Reach the pickup with Spider Ball, Single-Wall Wall Jumps (Expert), and Movement (Advanced).

##### Area 5 Tower Exterior

- Added: Tower Exterior
    - Reach the door to Zeta Arena Access with High Jump Boots, Single-Wall Wall Jumps (Beginner) and either Super Jump (Intermediate) or Unmorph Extend (Intermediate).
    - Reach the center top of the tower with High Jump Boots, Single-Wall Wall Jump (Intermediate), Super Jump (Advanced), Unmorph Extend (Advanced), and Movement (Advanced).
    - Reach the top ledge to Gamma+ Arena Access with High Jump Boots and Ice Beam, and either Charge Beam (Intermediate), Phase Drift (Advanced), or nothing extra (Expert).

##### Area 7

- Added: Omega Arena South Access
    - Reach the pickup with Bombs and a Bomb Launch (Diagonal Bomb Jump (Advanced)).
    - Reach the door to Omega Arena South by freezing the Gullugg and using High Jump Boots or Super Jump (Advanced).

## [8.2.1] - 2024-07-05

### AM2R

- Fixed: The Tower is now properly unlit when it hasn't been activated, and lit when it has been activated.

### Metroid Dread

- Fixed: Added missing dependency for Storm Missile Doors, which could crash the game when visiting a region where there was no other door that used the Super Missile Door as a base.

### Metroid: Samus Returns

- Changed: The hidden area obstruction before Diggernaut in Area 6 has been removed.
- Fixed: Hidden area obstructions not being properly removed.
- Fixed: An issue where items collected in Surface West weren't being sent in Multiworld.

## [8.2.0] - 2024-07-03

- Added: When generating for a multiworld, certain error messages now mention the names of relevant worlds.
- Added: When generating for a multiworld, all mentions of a world now use the world's name.
- Added: "Export all presets" option under multiworld session Advanced Options.
- Added: Credits spoiler log now mention if one of the items was randomly placed as a starting item.
- Added: Warn when generating a game with Door Lock Randomizer in Types Mode and Permanently Locked doors are set as a valid option.
- Added: Rdvgame files now contain a checksum, in order to detect if invalid files were user-modified.
- Added: Metroid Samus Returns racetime.gg rooms are now viewable in the racetime.gg browser.
- Changed: Significantly improved the performance of uploading a game to multiworld session, as well as downloading the spoiler.
- Changed: The Receiver/Provider world selector in the History tab is now sorted.
- Changed: The dropdown to select a connector is now sorted alphabetically.
- Fixed: When opening the window to select a preset for Multiworld sessions, it will not show placeholder text anymore.

### AM2R

- Added: Chaos Options to randomly make a room dark, submerged in water or submerged in lava.
- Added: 10 Videos added to the logic database.
- Fixed: Dread's Wide Beam will now show as a Wide Beam sprite instead of a Spazer Beam sprite.
- Fixed: A crash when in Door Lock Rando, a Research Site Hatch was shuffled to become a Research Site Hatch.

#### Logic Database

##### Distribution Center

- Added: Facility Storage Spiked Path: It is now possible to cross the rooms with Wall Jumps and Intermediate Zips.
- Fixed: Pipe Hub Access: Solving the EMP Puzzle is not possible to do with Power Bombs anymore.
- Fixed: Zipping across in Serris Arena now requires Morph Ball.

##### Hydro Station

- Changed: Breeding Grounds Entrance: The Walljump that's used to get to Breeding Grounds Save Station with a Damage Boost is now Intermediate instead of Expert.

##### Industrial Complex

- Fixed: Spiky Shaft: It is now not trivial anymore to go between the top left door and the top right door.

##### The Depths

- Added: Bubble Lair Shinespark Cave: Expert Walljump and Intermediate Morph Glide option to climb the room as well as a video demonstration.
- Changed: Hideout Omega Nest: Getting past the Omega is now Movement Intermediate with Space Jump, and Movement Advanced with Spider Ball.

### Metroid Dread

- Added: Progressive pickups can now be configured to be placed vanilla.
- Changed: The water in Early Cloak Room in Artaria will disappear after the blob is broken, instead of flooding the lower section with the tunnel.
- Changed: Water will no longer appear in First Tutorial after using the water device in EMMI Zone Hub in Artaria.
- Changed: Prime 1's Missile Launcher now shows up as a Missile Tank.
- Fixed: Entering Intro Room in Artaria will no longer cause long loads or crash the game.
- Fixed: The Navigation Station in Itorash now has a map icon.
- Fixed: The Thermal Gate blocking the Morph Launcher to Experiment Z-57 now has a map icon.
- Fixed: The transport in Ghavoran - Flipper now shows the destination on the minimap icon.

#### Logic Database

##### Cataris

- Fixed: Moving Magnet Walls (Tall) now uses the correct lava button event for the magnet surfaces.

##### Hanubia

- Changed: The Door to Orange EMMI Introduction is excluded from Door Lock Rando.

### Metroid Prime

- Fixed: Typo on the Quality of Life preset tab.
- Changed: Open Map can be used with Elevator Randomization (Unvisited rooms do not reveal their name. Unvisited Elevators do not reveal their destination.)

#### Logic Database

##### Chozo Ruins

- Fixed: Removed redundant connection to Hive Totem.

##### Tallon Overworld

- Fixed: Overgrown Cavern now has the correct node marked as player spawn.

### Metroid Prime 2: Echoes

- Added: Progressive pickups can now be configured to be placed vanilla.

### Metroid: Samus Returns

- **Major** - Added: Multiworld and automatic item tracker support for Citra.
- Added: New door types: `Access Open` and `Lightning Armor`. Access Open adds new doors to most 3-Tile high open transitions, which can then be shuffled. Lightning Armor doors can be opened with a Melee while having Lightning Armor enabled.
- Added: Option to configure if heated rooms or lava deals constant instead of scaled damage.
- Added: If you don't have the Baby Metroid, a configurable hint is now displayed in the textbox after collecting all DNA.
- Changed: The popup when collecting an item has been removed, and has been replaced with a message that does not interrupt gameplay.
- Changed: Item icons on the map will now show the icon of the pickup instead of the open circles. Powerups and Nothings currently share the same icon. Hidden Pickups will still show up as open circles.
- Changed: When collecting a Reserve Tank, the HUD will now properly update instead of disabling the bottom screen.
- Changed: Some "hidden area" obstructions have been removed in the following areas to improve visibility in certain sections: Area 1, Area 3 Factory Exterior, Area 4 Central Caves, Area 7.
- Changed: Area 1 - Inner Temple East Hall: The top crumble block no longer respawns to help prevent a possible softlock in Door Lock Rando.
- Changed: Area 4 Crystal Mines: The upper door in Mines Entrance can now be shuffled in Door Lock Rando.
- Changed: The description for the `Missile Reserve Tank` is now more explicit about when it can be used.
- Fixed: When exporting a new seed, any leftover data from previous seeds will be deleted.
- Fixed: If progressives are enabled, the models for Wave Beam and High Jump Boots now face right to be more recognizable.
- Fixed: Beam Doors are no longer mismatched with the door they are attached to, which would prevent certain doors from being opened.
- Fixed: Crash when defeating the Larva Metroids in reverse.
- Fixed: Typos in `Patches` tab regarding area names.

#### Logic Database

##### Area 5 Tower Exterior

- Fixed: Picking up `Missile Tank (Top)` from the top of the room now requires Bombs.

## [8.1.1] - 2024-06-08

### Metroid Prime

- Fixed: Arboretum - Gate not staying open on room reload if the gate cutscene was skipped
- Fixed: Sunchamber - Artifact unveil cutscene black bars not going away

## [8.1.0] - 2024-06-04

- Changed: In Item Pool tab, improved the presentation for configuring ammo.
- Changed: Error messages have been made more detailed if Randovania is unable to connect to Dolphin.
- Fixed: Events followed by pickups are now better weighted during generation.
- Fixed: During generation, the starting health is now properly accounted for when deciding how many Energy Tanks (and similar) are needed for a requirement.
- Fixed: Text in the Customize Preset window's Randomizer Logic > Generation tab is now game-neutral.
- Fixed: Items placed before standard generation now respect vanilla item placement settings to not assign two items to one location.
- Fixed: The Spoiler Playthrough tab is now hidden when creating a game with minimal logic, as it's not a reliable source on determining whether a seed is beatable.
- Fixed: Locked/Disabled Doors will, in addition to checking if you can reach the backside of the door, also check if you can leave from there.
- Fixed: Games that support randomisation of any type of transport with the "Two-way, between regions" mode now ensure that all regions are reachable.

### AM2R

- **Major** - Added: Transport Pipe randomizer. If enabled, it will change where Transport Pipes lead to.
- **Major** - Added: Long Beam, Walljump Boots and Infinite Bomb Propulsion have been added as items.
- Added: It is now possible to have a seperate shuffled amount and required amount of DNA.
- Added: Exposed Metroid Queen-Locked doors for Door Lock Rando.
- Added: Exposed Open Transitions for Door Lock Rando. Shuffling these in, will place Doors on all 4-Tile high transitions.
- Added: All Bosses now drop Power Bombs.
- Added: The following sprites have been added: Spider Ball for Prime 1, Missile Launcher, Speed Booster Upgrades and Super Missile Launcher for Dread.
- Changed: The following sprites were changed in order to fit more with AM2R's art style: Ice Missiles and Storm Missiles for Dread, Annihilator Beam, Dark Suit, Dark Visor, Echo Visor, Light Suit and Progressive Suit for Echoes, Gravity Suit, Phazon Suit and Varia Suit for Prime 1.
- Changed: The hints are now in color.
- Changed: The sprites for the EMP doors have been changed to be more distinct.
- Changed: When Doors are shuffled over Research Site Hatches, they are now not obscured by the rock background.
- Changed: The Starter Preset now has `Unlock Genetics Laboratory Doors` enabled.
- Changed: The Starter Preset now has Progressive Jumps and Progressive Suits enabled.
- Fixed: When Research Site Hatches are shuffled to Ammo doors (Missile, Super Missile, Power Bomb), they will now get unlocked automatically when going through them.

#### Logic Database

##### Distribution Center

- Changed: Dual Gammas: Fighting them without Gravity Suit now requires intermediate combat instead of beginner.
- Changed: Dual Gammas: Fighting them with Charge Beam now requires you to be able to climb the platforms in the room.
- Fixed: Gravity Area Trapdoor: Shinesparking up is now impossible on Door Lock Rando.
- Fixed: Gravity Area Shaft: Shinesparking up is now impossible on Door Lock Rando and also properly accounts for Missiles.

##### Genetics Laboratory

- Added: Waterfalls Exterior: Hypermode option of climbing the room with Walljumps and Morph Glides.
- Fixed: Hatchling Room Underside: Shinesparking up is now impossible on Door Lock Rando.

##### Industrial Complex

- Changed: Upper Factory Gamma Nest: Leaving to the top with Spider Ball or IBJ now requires the Gamma to be dead first.
- Changed: Upper Factory Gamma Nest: Leaving to the top with only Walljump is now an Expert Walljump instead of Advanced.
- Changed: Upper Factory Gamma Nest: Leaving to the top with Walljumps and the Septoggs is now an Intermediate Walljump instead of Beginner.
- Changed: Fighting Torizo without any Beam Upgrades is now Advanced Combat.

##### GFS Thoth

- Changed: Fighting Genesis without any Beam Upgrades is now Expert Combat.

##### Golden Temple

- Added: Golden Temple Exterior: A video for the Walljump to Exterior Alpha Nest.

##### The Tower

- Changed: Tower Exterior South East: Shinesparking up to the cliff near the Gamma Nest has been changed from a beginner shinespark to an intermediate one.

### Cave Story

- Added: 60fps can be enabled for Freeware by setting the appropriate value in the `settings.ini` file next to the executable after an export.
- Changed: When playing a Multiworld, Windows will not show a Firewall prompt anymore to allow the game.
- Fixed: Cave Story Tweaked now runs on the Steam Deck.

### Discord Bot

- Changed: The website command now points to `https://randovania.org` rather than `https://randovania.github.io`.

### Metroid Dread

- Changed: The Morph Launcher leading to Experiment Z-57 will no longer cause Thermal Doors to temporarily be closed.
- Changed: The exporting dialog now links to a guide that explains how to dump the RomFS.
- Changed: In the preset energy tab, the explanation of environmental damage being non-logical is now less misleading.
- Changed: When transports are randomized, the room names will now always be displayed on the HUD for rooms containing transports, regardless of cosmetic settings.
- Fixed: Typo on the exporting dialog.
- Removed: The `Ryujinx (Legacy)` option for exporting has been removed. The `Ryujinx` option should be used instead.

#### Logic database

- Added: New trick: Climb Sloped Surfaces.

#### Artaria

- Added: Wall Jump (Beginner) is now an option for reaching the bottom part of the slope in EMMI Zone Spinner.
- Added: In Waterfall: Getting from Tower Middle to Door to Behind Waterfall with Phantom Cloak and Climb Sloped Surfaces (Advanced).
- Changed: Climbing the slope in EMMI Zone Spinner with Spin Boost has been reclassified from Movement to Climb Sloped Surfaces.
- Changed: Using Speed Booster to climb the slope in EMMI Zone Spinner has been reclassified to Speed Booster Conservation.
- Changed: In Waterfall: Getting from Tower Middle to Door to Behind Waterfall with no items has been reclassified from Movement (Advanced) to Climb Sloped Surfaces (Expert).
- Changed: In Waterfall: Getting from Right of Rotatable to Tower Middle  with Spin Boost now requires Climb Sloped Surfaces (Beginner).

#### Burenia

- Changed: Using Flash Shift to get the Missile Tank Pickup in Main Hub Tower Top now requires tricks, either Movement (Beginner) with 3 Flash charges, Climb Sloped Surfaces (Intermediate) with 2 Flash chargers, or Wall Jump (Beginner) and Climb Sloped Surfaces (Beginner) with 1 Flash Charge.

##### Dairon

- Added: Door Types for the two Dairon Power Events for future-proofing (not the Missile or Wide doors) and updated the relevant connections.
- Added: Using Stand on Frozen Enemies trick to get the item in Big Hub, using either Flash Shift or Spin Boost.

##### Ferenia

- Added: Climb Sloped Surfaces (Intermediate) with Flash Shift to reach the pickup in Pitfall Puzzle Room, with 2 Flash Charges.
- Added: Climb Sloped Surfaces (Beginner) with Flash Shift to climb the slope at the bottom of Speedboost Slopes Maze, with 1 Flach Charge.

##### Ghavoran

- Changed: Climbing to the pickup at the top of Spin Boost Tower using Flash Shift has been reclassified from Climb Sloped Tunnels to Climb Sloped Surfaces.
- Changed: Climbing to the pickup at the top of Spin Boost Tower Using Flash Shit, the Wall Jump has been reduced from Advanced to Intermediate.

### Metroid Prime

- Fixed: The artifact totems now break during the Meta-Ridley fight if less artifacts were required than shuffled
- Fixed: Crashes in several rooms when pressing start to skip cutscene exactly 1 second from the end of cutscene
- Fixed: Crash in certain elevator rooms when warping the moment connecting room(s) finish loading
- Fixed: Incorrect shield texture for vertical **Power Beam Only** doors
- Fixed: Elite Research - Stuttering when loading the room
- Fixed: Mine Security Station - Wave Pirates not dropping down if the player didn't skip the cutscene immediately
- Fixed: Reactor Core - Escape music restarting when leaving the room after Parasite Queen has been killed
- Fixed: Furnace - Ghost elements re-appearing when re-entering the room from East Furnace Access
- Fixed: Main Plaza - Door background texture not rendering on the correct side
- Fixed: Hive Totem - Skipping the cutscene now behaves more accurately as if the cutscene wasn't skipped
- Fixed: Ruined Courtyard - Skipping the cutscene now behaves more accurately as if the cutscene wasn't skipped
- Fixed: Phendrana Shorelines - The item behind the ice can now be collected again with Infinite Speed
- Fixed: Control Tower - Flying Pirates incorrectly flying away from the player when skipping the cutscene
- Fixed: Research Core - Combat Visor being forced after grabbing the pickup on Competitive Cutscene mode
- Fixed: Research Entrance - Softlock if the player kills the pirates before touching the cutscene trigger
- Fixed: Research Entrance - Fog disappearing after clearing the 1st Pass Pirates and before the 2nd Pass Shadow Pirates
- Fixed: Energy Core - Underwater sound incorrectly playing when the player was not underwater
- Fixed: Energy Core - Puzzle music not playing again if the player re-enters the room during the countdown
- Fixed: Ruined Shrine - Beetle music incorrectly continues playing after leaving towards Main Plaza
- Fixed: Save Station B - Incorrectly playing save station music instead of Phendrana music if the player leaves too quickly
- Fixed: Observatory - Projector activation cutscene skip activating the projector twice if the cutscene was skipped late
- Fixed: Observatory - Fixed incorrect music playing when the projector is active
- Fixed: Observatory - Panel activation cutscene incorrectly playing on 2nd Pass when the projector is already active
- Added: New option for suit damage reduction: "Additive", where each suit provides a specific amount of damage reduction
- Changed: The map tracker uses the same names for elevators as when editing a preset
- Changed: Updated tournament winners scan
- Changed: Ventilation Shaft: Cutscene skip no longer waits for nearby rooms to load
- Changed: Mine Security Station: The Wave Pirates now get activated with the same timing, regardless of what death animation the Shadow Pirates play
- Changed: Mine Security Station: Adjusted cutscene trigger so it can't be accidentally skipped
- Changed: Ruined Shrine - Adjusted position of the cutscene skip lock-on point
- Changed: Control Tower - "Doors Unlocked" HUD Memo now shows in Control Tower once the fight is done on Competitive Cutscene mode
- Changed: Ruined Fountain - Morph Ball can no longer get stuck at the bend on the Spider Track
- Changed: Energy Core - Increased the size of the Load Trigger to Furnace Access
- Changed: Hive Totem - Adjusted the Hive Totem scan position to match how it is on PAL
- Changed: Sun Tower Elevator - Cutscene now shows Samus facing the correct direction
- Changed: Observatory - Restored an unused particle effect for the projector
- Changed: Observatory - The projector is now activated on room load, instead of activating immediately after the room loaded
- Changed: Research Entrance - 2nd Pass Shadow Pirates can longer interrupt 1st Pass fight music if they die too slowly
- Changed: Omega Research - Ambient music now resumes when the pirates die instead of when they fully despawn
- Changed: Geothermal Core - The previously invisible ledge connected to Plasma Processing is now always visible

#### Logic Database

##### Magmoor Caverns

- Fixed: Geothermal Core: Various Puddle Spore requirements now require Before Storage Depot B instead of After.

##### Phazon Mines

- Changed: Central Dynamo: Infinite Speed trick no longer requires Knowledge (Advanced)
- Changed: Fungal Hall Access now appropriately requires Plasma
- Added: Mine Security Station: Combat logic for getting Storage Depot A
- Changed: Mine Security Station: Adjusted combat logic to have stricter requirements

##### Phendrana Drifts

- Changed: Temple Entryway: Breaking ice properly requires Plasma/Wave/Power

##### Tallon Overworld

- Changed: Root Cave: NSJ climb connects to a skybox which connects to the item and Arbor Chamber
- Changed: Root Cave: NSJ climb to item no longer needs Standable Terrain and Invisible Objects has been nerfed to Beginner for the item
- Changed: Root Cave: NSJ climb now appropriately requires Door Lock Rando to be off
- Changed: Root Cave: Combat Dash from Arbor Chamber to item no longer requires X-Ray/Invisible Objects
- Added: Root Cave: NSJ climb now has comments to explain methodology
- Added: Root Cave: Advanced Combat Dash to Arbor Chamber from item that does not need X-Ray/Invisible Objects

### Metroid Prime 2: Echoes

- Fixed: A small typo with "immune" in the energy preset tab.
- Fixed: Seeker Locks without Seeker now properly show all usages when asked for.

### Metroid: Samus Returns

- **Major** - Added: Door Lock randomizer has been added, along with new door types.
- **Major** - Added: Elevator randomizer has been added.
- Changed: DNA hints now just say "DNA" instead of "Metroid DNA".
- Fixed: If no seed was exported at a previous start of Randovania, the export window now shows the correct title ID in the output path for NTSC without having to switch to PAL and back to NTSC.
- Fixed: Removed an incorrect start location from Area 4 Central Caves, which failed when exporting the game.
- Fixed: Typo on the exporting dialog.
- Fixed: Common case where a modified input RomFS was considered being unmodified.
- Fixed: Starting at Area 3 Factory Exterior - Beam Burst Chamber & Tsumuri Station no longer spawns Samus out of bounds.
- Fixed: The Laser Aim cosmetic options UI no longer exports the wrong colors and has been simplified.
- Fixed: The item in Area 7 - Omega Arena South Access no longer disappears after defeating the Omega in Area 7 - Omega Arena South.
- Fixed: Case where Power Bombs would not be disabled when fighting Diggernaut.

#### Logic Database

##### Area 1

- Fixed: Metroid Caverns Hub: Dock to Metroid Caverns Save Station -> Tunnel to Metroid Caverns Save Station now has the correct grouping for the logical paths.

##### Area 3 Metroid Caverns

- Added: Caverns Teleporter East - Reaching the pickup now has correct requirements with High Jump Boots, requiring either a Super Jump (Advanced), Unmorph Extend (Intermediate), or Freezing the Moheek (Intermediate).

## [8.0.0] - 2024-05-01

- **Major** - Added: Metroid Samus Returns has been added with full single player support. Includes random starting locations, some toggleable patches, and more.
- Added: Highlighting nodes in the Map view of the Map tracker will now update the current location.
- Changed: The output after verifying the installation has been made less misleading.
- Changed: Show better errors on Linux and macOS when something goes wrong while trying to open a directory.
- Changed: Improve error handling when exporting presets.
- Fixed: The Map view on the Map tracker will not show doors and generic nodes as being inaccessible if only resources were shown on the Text Map view.

### Resolver

- Fixed: Some cases of seeds being wrongly considered as impossible.

### Discord Bot

- Added: The Discord bot now mentions the game when describing a preset.
- Changed: Experimental games are now only available in the development bot.

### AM2R

- Added: 1 joke hint.
- Changed: All ammo tanks are now consistently being referred to as "Tanks" rather than "Expansions".

#### Logic Database

- Changed: Zipping from destroyable objects with Missiles is now rated as Expert.

##### Hydro Station

- Fixed: Varia Chamber Access: Logic will not expect you to Infinite Bomb Jump with only Power Bombs to get to the item anymore.
- Fixed: Inner Alpha Nest South: It's not logical anymore to get the Missile tank with only Walljumps and Mid-Air Morphs.
- Added: Inner Alpha Nest South: A video link to get the Missile Tank with a Morph Glide.

### Cave Story

- Fixed: If the objective has been set to the bad ending, then the Explosive will be in its vanilla location, rather than not being shuffled at all.
- Fixed: King does not have a third ear anymore when using him as a player sprite.

##### Sand Zone

- Fixed: Sand Zone: Breaking the blocks now properly accounts for having either Missile Launcher or Super Missile Launcher.
- Fixed: Sand Zone: Breaking the blocks to go from the Sunstones to before the omega fight now properly accounts for killing enemies to farm Missiles.
- Fixed: Sand Zone: Reaching the Storehouse now expects you to have a weapon on trickless instead of the ability to fly.
- Added: Sand Zone: Breaking the blocks near the Storehouse is now accounted for with Missiles/Bubbler.
- Added: Sand Zone: Collecting the running puppy now expects you to either kill the Armadillos, or avoid them via intermediate Pacifist strats.

### Metroid Dread

- Added: Linux and macOS now have the Ryujinx exporting option available.
- Changed: The Missile Tank pickup in Invisible Corpius Room in Artaria has been moved to the left so that it won't overlap with the door in Door Lock Rando.
- Changed: There is now a thermal gate preventing players from entering the Experiment Z-57 fight without activating the nearby thermal first.
- Fixed: The `Hints Location` tab no longer refers to Prime 2 when describing where the hints are placed.
- Fixed: Customizing a preset where EMMI and Bosses were turned off for DNA placement won't have the DNA slider be initially enabled.
- Fixed: A `drive letter` typo in the exporting window.
- Removed: The FAQ entry stating that only the English language is supported has been removed, as all languages are patched since version 7.4.0.

#### Logic database

##### Cataris

- Added: Pseudo Wave Beam (Beginner) to break the blob above Blue Teleportal to Artaria, from the left side of the wall.

### Metroid Prime

- Added: FAQ Entry about non-Superheated rooms
- Added: Exposed "Power Beam Only"-Doors for Door Lock Rando.

#### Logic Database

##### Chozo Ruins

- Changed: Main Plaza: The R-Jump and L-Jump to reach the Grapple Ledge Missile Expansion have been lowered to beginner.

##### Frigate Orpheon

- Added: Biotech Research Area 2 can now be crossed with a Hypermode Wall Boost

##### Magmoor Caverns

- Added: The Sloped R-Jump in Geothermal Core to get to the door to Plasma Processing (commonly referred to as Eagle Jump) is now in logic.

##### Phendrana Drifts

- Added: The jump to the upper pickup in Gravity Chamber now requires an intermediate R-Jump or an Advanced L-Jump alongside the Advanced Slope Jump requirement.

### Metroid Prime 2: Echoes

#### Logic Database

- Fixed: Normal Doors now account for having a beam or Morph Ball Bombs to open.

##### Agon Wastes

- Added: Movement (Intermediate) to get from the center platforms in Central Mining Station to the cannons using Space Jump Boots.
- Added: Screw Attack from the cannons to get the item in Central Mining Station before the Pirate fight.
- Added: Mining Station B - Room Center to Transit Station with Boost Ball, Bombs, BSJ (Intermediate), and Standable Terrain (Intermediate).
- Fixed: The video link for the Expert Slope Jump in Central Mining Station now links to a working video.
- Fixed: Mining Station B - Room Center to Transit Station now properly requires Boost Ball and Standable Terrain (Intermediate) for the No Space Jump Post-Puzzle path.

## [7.5.0] - 2024-04-01

- Added: Command line arguments for exporting games. These commands are intended for advanced uses only.
- Fixed: During generation, actions that involves multiple progressive pickups are now properly considered.

### AM2R

- Fixed: Hitting Zetas with Charge Beam works again.

#### Logic Database

##### Distribution Center

- Added: Gravity Area Corridor: Getting the item is now logical via a Charge Bomb Spread. This requires Knowledge Beginner and Movement Intermediate.
- Fixed: Gravity Chamber Access: Going from right to left is now logical with Gravity and Bombs.
- Fixed: Gravity Chamber Access: Going from right to left is not logical anymore with walljumping.

##### Hydro Station

- Changed: Shinesparking from Breeding Grounds Alpha Nest West to Breeding Grounds Overgrown Alley now requires an intermediate Shinespark.
- Fixed: Hydro Station Exterior: It's now impossible for the Water Turbine to shuffle to a Spider Ball door or a Screw Attack door.

##### Industrial Complex

- Added: Industrial Complex Exterior: It is now possible to get from the right building to the left building. It's an Intermediate Morph Glide with High Jump, and an Advanced without.

##### Main Caves

- Fixed: Drill Excavation: Logic does not expect you to need bombs anymore to break the crystal if Cutscene Skips are enabled.

##### The Tower

- Fixed: Plasma Chamber: It is now logical to escape the room through the left tunnel if the Softlock Prevention option is enabled.

### Cave Story

- Fixed: Cave Story exports with CS:Tweaked now prioritize the mod-specific files over Freeware's. This solves several issues with missing graphics when exporting over a Freeeware game.
- Fixed: Missing graphical assets for rando-exclusive inventory entries in Cave Story: Tweaked exports

#### Logic Database

##### Ruined Egg Corridor

- Added: Health requirements to the Sisters.
- Fixed: Breaking the blocks in `Cthulhu's Abode?` now properly accounts for Super Missile Launcher

### Metroid Dread

- Fixed: DNA placement respects vanilla item placement settings to not assign two items to one location

#### Logic Database

- Added: New trick, Cross Bomb Launch.
- Changed: The Shinesink Clip and Aim Down Clip tricks are now a single Floor Clip trick.

##### Artaria

- Added: Video: Ballsparking into Speed Hallway from the right, charging speed from Energy Recharge Station South.

##### Burenia

- Added: Crossing the gap in Underneath Drogyga with Cross Bomb Launch; Intermediate with Spin Boost, Advanced without.
- Added: Reaching the Missile Tank Pickup in Main Hub Tower Top using Cross Bomb Launch (Advanced).
- Added: Video: Morph Ball Movement Jump in Main Hub Tower Middle.

##### Cataris

- Added: Reaching the Pickup in EMMI Zone Item Tunnel using Cross Bomb Launch (Advanced).
- Changed: The Cross Bomb Skip to reach the Pickup in EMMI Zone Item Tunnel has been reduced from HyperMode to Expert.

##### Dairon

- Added: Getting across the right gap in Early Grapple Room with Cross Bomb.

##### Elun

- Changed: Releasing the X without Bombs or Cross Bombs now requires Knowledge (Beginner).

##### Ferenia

- Changed: Getting across the water in EMMI Zone Exit East with Cross Bombs now additionally requires Cross Bomb Launch (Advanced).
- Changed: Path to Escue: Getting from Door to Save Station Southeast to Dock to EMMI Zone Exit East is now trivial.

##### Ghavoran

- Added: Cross Bomb Launch (Advanced) to get to the Save Station Door in Golzuna Tower from the Missile Tank Pickup.
- Added: Cross Bomb Launch (Beginner) to get the Missile Tank Pickup in Golzuna Tower.
- Added: Video showing the Climb Sloped Tunnels trick to get from the Missile Tank Pickup to the Save Station Door in Golzuna Tower.
- Added: Wall Jump using Spin Boost in Left Entrance.
- Added: Water Space Jump (Intermediate) in Energy Recharge Station, getting up through the Screw Attack Blocks.
- Changed: Using Cross Bomb to get the Missile Tank Pickup in Golzuna Tower now requires Movement (Beginner).
- Changed: The Floor Clip into Golzuna Arena has been reduced from Expert to Intermediate.
- Changed: The Cross Bomb Skip to get across the Pitfall blocks in Cross Bomb Tutorial has been reduced from Expert to Advanced.

### Metroid Prime

#### Logic Database

##### Phendrana Drifts

- Added: Ruined Courtyard: Scan/X-Ray Beginner dash to and from Specimen Storage

##### Tallon Overworld

- Changed: Frigate Crash Site: Overgrown Cavern Climb L-Jump adjusted to Beginner

### Metroid Prime 2: Echoes

- Added: Updated A-Kul's scan with the 2023 CGC Tournament winners.

#### Logic Database

##### Torvus Bog

- Added: The reverse air underwater in Training Chamber now has a method with and without Space Jump (Advanced and Expert respectively). This can be used to get to the bomb slot as well as the door to Fortress Transport Access.

## [7.4.2] - 2024-03-13

This release is identical to 7.4.0 and was released to revert 7.4.1.

## [7.4.1] - 2024-03-13

### AM2R
- Fixed: Hitting Zetas with Charge Beam works again.

### Cave Story
- Fixed: Cave Story exports with CS:Tweaked now prioritize the mod-specific files over Freeware's. This solves several issues with missing graphics when exporting over a Freeeware game.
- Fixed: Missing graphical assets for rando-exclusive inventory entries in Cave Story: Tweaked exports


## [7.4.0] - 2024-03-08

- Added: A warning will be shown when trying to generate a game where more items are in the pool than the maximum amount of items.
- Added: When a game is exported via ftp, a message is displayed indicating that an attempt is being made to connect to the ftp server instead of the patcher's misleading "Done" message.
- Changed: Improved how requirement templates are simplified, improving generation and resolver performance.
- Fixed: Generating a game after customizing a preset will not completely freeze Randovania anymore.
- Fixed: The collection text displayed when mixing Hide All model style with Random models and a cross-game multiworld is now always a generic message when your own pickup is disguised as a pickup of another game.
- Fixed: In the Item Pool tab, selecting Shuffled now works properly for non-progressive entries with multiple copies and certain other items.
- Fixed: Changelog window properly displays images.
- Fixed: Cancelling connecting to the server is better handled now.

### Resolver

- Fixed: Some cases of resolver timeout.

### AM2R
- Added: A popup helping the player to inform how Missile-less Metroid combat works
- Added: The following sprites were added for Dread Multiworld: Energy Tanks, Missile Tanks, Missile Tank+, Power Bomb Launcher, Power Bomb Tank, Varia Suit
- Changed: The following Multiworld sprites were changed in order to fit more with AM2R's art style: Dread's Energy Part, Dread's Wide Beam, Echoes' Amber Translator, Echoes' Cobalt Translator, Echoes' Dark Agon Key, Echoes' Darkburst, Echoes' Dark Torvus Key, Echoes' Emerald Translator, Echoes' Ing Hive Key, Echoes' Sky Temple Key, Echoes' Super Missiles, Echoes' Violet Translator
- Fixed: Rare crash when receiving a flashlight/blindfold in a Multiworld session.
- Fixed: AM2R Speed Booster Upgrades now show properly instead of using the default offworld model.

### Cave Story
- **Major** - Cave Story: Tweaked is now supported as an export platform and included with Randovania.

#### Logic Database

##### Egg Corridor

- Added: Health requirements for the Igor boss fight.

##### Grasstown

- Fixed: Grasstown: Accessing the Jellyfish field from the east side of Chaco's House now properly accounts for weapons/pacifist strats instead of being trivial.
- Added: Health requirements for the Balrog 2 boss fight.
- Added: Health requirements for the Balfrog boss fight.
- Changed: Shelter: Accessing the Save Point and Refill is now logically possible when entering from the teleporter.

##### Mimiga Village

- Added: Health requirements for the Balrog 1 boss fight.

### Metroid Dread

- Added: "Access Permanently Closed" doors can be used in Door Lock Randomizer. This includes new default and alternate textures in cosmetic options.
- Added: New Missile Launcher model for Prime, Echoes, and AM2R multiworld pickups.
- Added: New Super Missile Expansion model for AM2R multiworld pickups.
- Fixed: Wide Beam shields now require the Wide Beam to break, and cannot be cheesed with Wave or Plasma beam.
- Fixed: Saves from a different world in the same multiworld session are correctly handled as incompatible.
- Fixed: Text is patched in all languages, not just English.

#### Logic Database

##### Ghavoran

- Added: In Spin Boost Tower: Expert Speed Booster Conservation from Ledge Below PB Tank to Pickup (PB Tank), as well as a video for this trick.

### Metroid Prime

#### Logic Database

- Added: 35 new Videos to the Database

##### Chozo Ruins

- Changed: Vault: NSJ Bombless Wall Boost lowered to Expert
- Changed: Ruined Nursery: bombless Standable Terrain NSJ lowered to Advanced and w/ SJ lowered to Intermediate
- Changed: Hive Mecha: Fight skip via walkway lowered to Intermediate Movement
- Added: Hive Mecha: Fight skip NSJ Advanced Movement bunny hop
- Added: Furnace: Spider track climb trick description
- Added: Furnace: Bombless Intermediate Movement to West Furnace Access
- Added: Burn Dome Access: Advanced Movement and Wallboost bombless escape
- Added: Hall of the Elders: Advanced Complex Bomb Jump wave slot skip

##### Phazon Mines

- Added: Elite Research: Advanced IUJ scanless climb
- Added: Main Quarry: Advanced BSJ to Waste Disposal
- Added: Metroid Quarantine B: Hypermode Single Room OOB NSJ bombless
- Added: Elevator Access A: Hypermode bombless spiderless climb from Elevator A
- Added: Elevator Access A: Expert Movement logic for climbing without Wave Beam
- Changed: Phazon Processing Center: Item to Maintenance Tunnel L-Jump now has proper X-Ray logic
- Changed: Phazon Processing Center: Item to Maintenance Tunnel Complex Bomb Jump has been properly replaced with Bomb Jump

##### Phendrana Drifts

- Added: Frozen Pike NSJ Bombless Climb from Frost Cave Access now has proper Charge Beam, Scan Visor, and Combat logic
- Added: Hypermode Frozen Pike NSJ Bombless Climb from bottom to top
- Added: Frozen Pike Hypermode BSJ to Transport Access
- Added: Frozen Pike NSJ Hunter Cave to Frost Cave Intermediate Slope Jump
- Changed: Transport Access Single Room OOB lowered to expert and advanced tricks
- Added: Ice Ruins West Courtyard Entryway to middle platform NSJ Hypermode BSJ and NSJ damage boost
- Added: Ice Ruins East Expert Single Room OOB ice item heist
- Added: Ice Ruins East Advanced Single Room OOB and Hypermode Movement spiderless bombless spider track item
- Added: Ruined Courtyard Advanced Movement bunny hop to Save Station A
- Added: New hash words

## [7.3.2] - 2024-02-??

- TODO: fill out or remove.

## [7.3.1] - 2024-02-07

### AM2R

- Fixed: Receiving a suit in a Multiworld session will not place you in the most upper-left position of a room anymore.

## [7.3.0] - 2024-02-07

- Added: Ability to turn off changing "to" Normal Doors in Door Type dock rando.
- Fixed: For Linux and macOS, the auto tracker tooltip will not show black text on black background anymore.
- Fixed: Searching for your own pickup in multiworld sessions will now show only pickups which match *exactly* the name, instead of showing pickups which start with that name.
- Fixed: The import in a multiworld session is blocked if it contains an unsupported game.
- Fixed: Opening the webbrowser for Discord Login doesn't fail on Linux anymore.
- Changed: Scanning ammo in the Prime games will now show nicer text for items that provide negative ammo or multiple positive ammo.
- Fixed: For Windows, the game select tooltip will not render as grey text on grey background in dark mode.
- Added: Games display a banner if they are multiworld compatible.

### Resolver

- Fixed: Some cases of resolver timeout.

### AM2R

- **Major** - Added: Multiworld support for AM2R.
- Added: Auto-Tracker functionality.
- Added: A "Hints"-tab, which describes the hint system used in AM2R in detail.
- Added: A "Hint Item Names"-tab, which describes which names are used to describe the items in offworld hints.
- Changed: Minimal Logic has been adjusted. It now also checks for Morph Ball, Missile Launcher, the DNA and the Baby collection.
- Changed: The Baby now checks for all DNA being collected and will display a message if not.
- Changed: Progressive Suits and Progressive Jumps now display custom sprites instead of Space Jump / Gravity Suit sprites in order to make them more distinct.
- Changed: The yams.json file will not be present anymore for race seeds.
- Fixed: The shell script after exporting works now on Flatpak environments.
- Fixed: Typos in FAQ.

#### Logic Database

- Added: 20 Videos to the Logic Database.

##### Main Caves

- Fixed: In Surface Hi-Jump Challenge: Now correctly uses normal damage instead of lava damage for damage boost.
- Fixed: In Drivel Drive: Intended Ballspark now requires Gravity.
- Changed: In Drivel Drive: Bumped mockball method to Expert.
- Changed: In Western Cave Shaft: Bumped health requirement for the descent to require an Energy Tank in trickless.

##### Golden Temple

- Added: In Guardian Arena: Now accounts for Speed Booster quick kill with Intermediate Knowledge.

##### Hydro Station

- Fixed: In Breeding Grounds Entrance: Activating the EMP Slot now properly accounts for Missiles.

##### Industrial Complex

- Fixed: Renamed the room `Spazer Beam` to `Spazer Beam Chamber`.
- Changed: Upper Factory Gamma Nest: Shinesparking from the room below to get the top item is now an intermediate shinesparking trick.

##### The Tower

- Changed: In Tester Arena, the fight requirements have been restructured with more thorough combat and health requirements.

##### Distribution Center

- Changed: In Dual Gamma Nest, the fight now requires Gravity suit on Trickless Combat. Health requirements adjusted around this change.
- Changed: Distribution Center Exterior West: Shinesparking to get the top Missile Tank is now an intermediate shinesparking trick.
- Changed: Bullet Hell Room Access: Shinesparking to get from `Door to Bullet Hell Room` to `Door to Distribution Facility Intersection` now requires an intermediate shinesparking trick.

### Cave Story

- Fixed: The name for Puppy locations and Labyrinth Shop locations will now be shown correctly on the Location Pool tab.

### Metroid Dread

- Added: Changing the volume of the music, SFX and background ambience is now possible via cosmetic options.
- Changed: Speed Booster Upgrades and Flash Shift Upgrades are now considered minor items instead of major.

#### Logic Database

- Removed: It's no longer logical to push Wide Beam Blocks with Wave Beam without Wide Beam.
- Fixed: All usages of Missiles now require the Missile Launcher.
  - Affects:
    - Fighting Corpius with Normal Missiles.
    - The part of the Z57 fight where you use Storm Missiles to stop the healing.
    - Breaking the Missile Blocks in Dairon - Transport to Artaria.
    - Fighting Escue with Normal Missiles.
    - Fighting Golzuna with Storm Missiles and Normal Missiles.
    - Fighting Central Units.

##### Artaria

- Added: Single Wall Jump (Beginner) to cross the pillar left to right in White EMMI Introduction.
- Added: Using Speed Booster in White EMMI Introduction to get over the pillar left to right, from the BallSpark Hallway Room, also available in Door Lock Rando.
- Fixed: Using Speed Booster in White EMMI Introduction to get over the pillar left to right, from the Teleport to Dairon Room now requires Door Lock Rando to be disabled.

##### Cataris

- Added: The Wide Beam Block in Dairon Transport Access can now be traversed with a Diffusion Abuse trick from below.

##### Ferenia

- Changed: Using Speed Booster to reach the item at the top of Purple EMMI Introduction now requires Speed Booster Conservation (Intermediate).
- Fixed: Energy Recharge Station (Gate): Clearing the Grapple Block from the Upper Bomb Ledge now additionally requires the Main Power Bomb instead of only Power Bomb Ammo.
  - All the other usages of Power Bombs in this area also now require the Main Power Bomb.

##### Ghavoran

- Added: Bomb Jump in Right Entrance, out of the water to the Grapple Block Alcove. Requires Diagonal Bomb Jump and either Out of Water Bomb Jump or Gravity Suit.
- Added: Video showing the Grapple Movement trick in Right Entrance.

### Metroid Prime

- Added: It is now possible to have a seperate total amount and required amount of Artifacts.
- Changed: Minimal Logic now also checks for the Ridley event.
- Fixed: Rare softlock/glitches regarding Central Dynamo maze

### Metroid Prime 2: Echoes

- Added: Having Double Damage no longer causes the morph ball to glow.
- Added: 7 more joke hints.
- Changed: Minimal Logic now also checks for the Emperor Ing event.

#### Logic Database

- Added: 12 videos to the database

##### Torvus Bog

- Added: In Great Bridge: Rolljump method to reach Abandoned Worksite from Temple Access (Top)

## [7.2.0] - 2024-01-05

- **Major** - Added: Rebranded Randovania icons.
- Fixed: Bug where tooltips did not show uncollected item names in the autotracker.
- Changed: Update to the Database Video Directory site to eliminate lag and add modern styling.
- Changed: Autotracker tooltips now display text in black instead of gray.

### Metroid Dread

#### Logic Database

##### Artaria

- Added: In Screw Attack Room: Break the blob with Slide Turnaround Pseudo Wave Beam, requires Gravity Suit. Beginner from the left and Intermediate from the right.
- Fixed: The Advanced Pseudo Wave Beam to break the Blob in Screw Attack Room from the right now handles it not working with Gravity Suit.
- Fixed: Add Slide as a requirement for the Pseudo Wave Beam usages in Melee Tutorial Room and Early Cloak Room.

##### Burenia

- Added: Pseudo Wave Beam to break the bottom right blob in Burenia Hub to Dairon. Requires Slide and Gravity Suit or Diffusion Beam.
- Fixed: When using Power Bomb to break the bottom right blob in Burenia Hub to Dairon, also require the ability to shoot a beam.
- Fixed: Burenia Hub to Dairon: Getting the item in the fan with only Flash Shift now requires at least one Flash Shift Upgrade as well, and also only requires Intermediate movement (instead of Advanced).
- Changed: Main Hub Tower Middle: Climbing out of the water from Left of Central Grapple Block without any items now requires Advanced Movement, up from Intermediate.

##### Ferenia

- Added: In Space Jump Room: Use Grapple Beam to jump out of water above Underwater Ledge Left, and use Single Wall Jump, Spin Boost or Flash Shift to reach Dock to Transport to Ghavoran. Video included.
- Changed: In Space Jump Room: Can traverse from Underwater Ledge Left to Dock to Transport to Ghavoran using Spider Magnet, with either Flash Shift and Wall Jump or Morph Ball and Single Wall Jump.
- Changed: In Space Jump Room: Added a video for reaching the Missile Tank with only Morph Ball and Bombs
- Changed: In Space Jump Room: Added a video traversing from Underwater Bottom to Underwater Ledge Left with only Grapple Beam.

##### Ghavoran

- Fixed: Getting the Energy Part Pickup in Golzuna Tower using Spin Boost and Shinespark Conservation Beginner now correctly requires Morph Ball.
- Changed: Opening the door to Orange Teleportal directly from below, in Golzuna Tower, requires Diffusion Beam.
- Added: The door to Orange Teleportal can be opened from inside the tunnel left after breaking the Speed Booster Blocks, in Golzuna Tower. This requires Charge Beam and either Wave Beam or Pseudo Wave Beam Beginner.

### AM2R

- Added: Research Site Open Hatches as available doors for Door Lock Rando.
- Added: New option to place DNA anywhere.
- Added: New option to force Save Station doors to be normal doors.
- Added: New option to force doors in Genetics Laboratory to be normal doors.
- Added: If the user starts with random items, then an item collection screen will now be shown, telling the player which items they start with.
- Added: Clearer GUI symbols, when expansions have been collected, but not their corresponding launcher.
- Added: When softlock prevention is active, then the first two crumble blocks in Super Missile Chamber will be shoot blocks instead.
- Changed: "Distribution Center - Energy Distribution Emergency Exit" has updated behavior when 'Softlock Prevention' is enabled. Before, only the bottom row of Speed Booster blocks were removed. Now, all of them have been removed, except for the leftmost pillar.
- Fixed: When spinjumping into a progressive Space Jump, the spinjump SFX is not being infinitely looped anymore.
- Fixed: Entering "Hatchling Room Underside" will now show the Metroid scan notification only once.

#### Logic Database

- Added: 15 Videos to the Logic Database.

##### Main Caves

- Added: In Surface Hi-Jump Challenge: Shinespark conservation method to reach item.

##### Hydro Station

- Added: In Inner Alpha Nest South: IBJ method to reach item.
- Changed: In Arachnus Arena: New health and dodging requirements for fighting Arachnus.

##### Industrial Complex

- Added: In Lower Factory Intersection: Can now climb the room by shinesparking after a short charge.
- Added: In Treadmill Room: Going from right to left is now possible via a beginner Shinespark or an intermediate Morph Glide.
- Fixed: In Lower Factory Intersection: Climbing the room now correctly needs a damage boost for wall jumps.
- Fixed: In Shirk Prisons: Going from right to left, now requires Morph Ball, or 4 (Super) Missiles.
- Fixed: In Treadmill Room: Going from right to left via Movement is now impossible.
- Changed: In Torizo Arena: New weapon, health, and dodging requirements for fighting Torizo.

##### Genetics Labratory

- Changed: In Queen Arena: Additional Beam requirements and dodging requirements for fighting Queen trickless.

### Metroid Prime 2: Echoes

#### Logic Database

##### Dark Agon Wastes

- Added: Requirements to trigger the Amorbis fight from below: Spacejump, NSJ Z-Axis Screw Attack or BSJ, and bomb jumps or standable terrain with the energy taken.
- Added: Advanced combat to fight Amorbis after the energy has been taken.
- Changed: Revised Amorbis combat requirements (trickless requires a good weapon + 2 E, beginner requires a weapon and 1 E, intermediate neither)
- Changed: Skipping the Amorbis trigger, or touching it to trigger the fight from below, requires Knowledge set to Intermediate.

### Metroid Prime

#### Logic Database

##### Tallon Overworld

- Added: Advanced Single Room OoB to reach Landing Site item without Morph Ball

## [7.1.1] - 2023-12-26

### Metroid Prime

- Added: A more stream-friendly autotracker layout
- Fixed: Reverted Warrior Shrine -> Monitor Station loading improvement which could sometimes cause crashes
- Fixed: Export compatibility with legacy cutscene skip options
- Fixed: Music issues in Frigate Orpheon, Artifact Temple, Arboretum, Sunchamber Lobby, Burn Dome and Lava Lake
- Fixed: [PAL] Issue with the Artifact Temple teleporter arrival cutscene
- Fixed: Non-NTSC text issues
  - Seed hash not showing on main menu
  - Credits not showing seed spoiler
  - [JP] Font size
- Added: `qolGeneral` improvements
  - Ice wall in Phendrana Shorelines now shatters instead of melting when shot
  - Better Save Station load trigger in Phendrana Shorelines
  - Better door open triggers in Arboretum
- Changed: Back-to-back cutscenes in Artifact Temple now skip as one

### Metroid Prime 2: Echoes

- Added: A more stream-friendly autotracker layout

## [7.1.0] - 2023-12-01

- Fixed: Bug with progressive suits in the autotracker always highlighting first suit
- Changed: "Remove redundant pickup alternatives" and "Stagger placement of pickups" are no longer experimental options and will be included in all presets moving forwards.

### AM2R

- Added: Shell script to make launching randomized games easier on Flatpak.
- Added: Plasma Beam Chamber's crumble blocks will be gone when the softlock prevention setting is turned on.
- Fixed: Visual time of day discrepancy with Septoggs and the tileset if started at GFS Thoth.
- Fixed: A flipped water turbine if the vanilla water turbine was set to be changed to one.
- Fixed: Crash when starting the game and loading a save room which contains a destroyed water turbine.
- Fixed: "Cancel" button not working properly on "Toggle" Missile-Mode.

#### Logic Database

- Changed: Zeta and Omegas combat rebalanced for lower difficulties.

### Metroid Dread

- Added: Power Bomb Limitations now shows up on the Preset Summary when enabled.

#### Logic Database

##### Artaria

- Added: In Screw Attack Room: Get from Door to Freezer(Power) to Start Point 2 by sliding.
- Added: In Screw Attack Room: Get from Start Point 2 to Early SA Platform with Space Jump.
- Added: In Screw Attack Room: Get from Door to Freezer(Power) to Screw Attack Pickup by using Shinespark. Requires Speed Booster Conservation Beginner and Disabled Door Lock Randomizer.
- Added: In EMMI Zone Hub: Get to the item pickup and the top left door from Door to Ballspark Hallway, using Shinespark, Speed Booster Conservation Beginner.
- Added: In EMMI Zone Hub: Get to the item pickup from Door to Ballspark Hallway using Speed Booster and Spider Magnet.
- Fixed: In EMMI Zone Hub: Getting to the item pickup from Door to Ballspark Hallway using Flash Shift and Single Wall Jump is now separated from the Grapple Movement alternative.
- Fixed: In EMMI Zone Hub: Getting to the item pickup from Door to Ballspark Hallway using Flash Shift and Single Wall Jump now requires a Flash Shift Upgrade.
- Fixed: In EMMI Zone Hub: Getting to the item pickup from the lower door to Wide Beam Block Room using a Shinespark now requires Door Lock Rando to be disabled.
- Removed: In EMMI Zone Hub: Redundant option: getting from the lower to the upper Door to EMMI Zone Exit Southwest using Speed Booster when Door Lock Rando is disabled.

##### Burenia

- Added: In Gravity Suit Tower: Getting from the Lower door to Ammo Station South to the Upper door to Gravity Suit Room is in logic with either Power Bombs or after breaking the floor.
- Changed: In Gravity Suit Tower: Getting from the Lower door to Ammo Station South to the Lower door to Gravity Suit Room is now locked behind Highly Dangerous Logic

##### Cataris
- Added: In Underlava Puzzle Room 2: Use Speed Booster with at least one upgrade to shinespark through the speed blocks from the right.

##### Ferenia

- Added: In EMMI Zone Exit Middle: Use Wave Beam and Charge Beam or Power Bombs to open the Upper Door to EMMI Zone Exit West, then traverse through that room to get to the upper door.
- Added: In Purple EMMI Arena: Use Water Space Jump (Intermediate) to jump out of the water to reach the door.
- Changed: In EMMI Zone Exit Middle: Going from the Dock to Map Station to the Door to EMMI ZONE Exit West (Lower) is now trivial.
- Changed: In Purple EMMI Arena: Jumping out of the Water to reach the door using Cross Bombs now requires Water Bomb Jump Beginner. Using Normal Bombs no longer requires Spin Boost.

##### Ghavoran

- Changed: Golzuna logic has been overhauled to include Storm Missiles, Bombs, or Cross Bombs to fight it and forcing Flash Shift, Spin Boost, or Space Jump to dodge its attacks if not using shinesparks to defeat it.
- Fixed: Missing check on PB limitations to get to Orange Teleportal by opening the door from the tunnels below.

### Metroid Prime

- Fixed: Some rooms not appearing on map when "Open map from start" export option is selected
- Fixed: Parasite Queen permadeath when skipping death cutscene
- Fixed: Black bar in Control Tower cutscene
- Fixed: Minor PAL issues regarding Skippable Cutscenes in Exterior Docking Hangar and Sunchamber
- Added: Preset option to force Normal or Hard difficulty in the Main Menu
- Added: More Base QoL
  - All rooms now automatically play music appropriate to the area, even if the original music trigger has not been touched
  - The bomb blocks in Lava Lake and Chapel Tunnel are gone forever once destroyed
  - Fix Arboretum rune scan not always appearing when vines are retracted
  - Fix broken load trigger in Aether Lab Entryway
  - Tweaked the size of some door open and loading triggers
  - Sun Tower Access Ghost can now be seen after performing Early Wild
  - Better music timing of Elite Pirate breakout
  - Fix Chapel of the Elder's item platform not rising up all the way
  - Removed more "flashbang" effects
- Changed: Research Core item acquisition cutscene removed in Competitive Skippable Cutscenes
- Changed: Reintroduce and improve loading trigger optimization in Warrior Shrine
- Changed: Update in-game text when refilling PBs at missile stations
- Changed: The Missile Launcher's broad category is now "missile system" instead of "missile-related upgrade".

#### Logic Database

- Added: Database logic for Hard Mode

##### Chozo Ruins

- Added: Vault NSJ with Wallboosts
- Changed: Decreased Difficulty of Tower of Light NSJ Slope Jump

##### Magmoor Caverns

- Added: Fiery Shores wallcrawl to reach Upper Item

##### Phazon Mines

- Added: Difficult HBJ in MQB Phazon Pit
- Added: Elite Research Single Room OOB to Item
- Added: Upper Elite Research Dash to Reach Item NSJ

##### Phendrana Drifts

- Changed: Thardus Thermaless with Bombs and w/o adjusted
- Added: Phendrana Canyon NSJ Scanless Damage Boost
- Added: Phendrana's Edge NSJ Grappleless BSJ
- Added: Ruined Courtyard NSJ Climb UBJ
- Added: Thardus Skip NSJ from North Quarantine Tunnel

##### Tallon Overworld

- Added: Great Tree Hall Lower NSJ Climb BSJ
- Added: Landing Site B Hop to Reach Gully NSJ

### Metroid Prime 2: Echoes

#### Logic Database

- Changed: Climbing Transport A Access using slope jump + NSJ SA no longer incorrectly requires SJ as well

## [7.0.1] - 2023-11-??

- To be decided if it will be necessary.

## [7.0.0] - 2023-11-03

- **Major** - Added: AM2R has been added with full single player support. Includes Door Lock Rando, some toggleable patches and more.
- Changed: The Changelog window has received a slight overhaul. The date of each release is shown, hyperlinks are fixed, and patch notes are now accessed through a drop-down box (previously used vertical tabs).
- Changed: Trick level sliders ignore mouse scroll inputs, preventing unintended preset changes.
- Changed: The Trick Details list in the menu bar no longer displays tricks that shouldn't be visible in the UI.
- Changed: For Multiworld, sending collected locations to the server can no longer fail if there's an error encoding the inventory.
- Changed: The directory layout has now changed, moving everything that isn't the executable to an `_internal` folder.
- Changed: When verifying the installation, missing files and modified files are listed in the console and log.
- Changed: An explicit error is now displayed when a preset has minimum random starting items higher than the maximum.
- Fixed: Map tracker selects the correct start location if the preset has only one start location that is not the default.
- Fixed: When verifying the installation, the title of the popup now properly says "Verifying installation".
- Fixed: Exporting with hidden item models in a multiworld now works properly.

### Resolver

- Fixed: Bug where damage constraints in chains were not understood correctly.
- Fixed: Damage reductions from multiple suits are no longer multiplied together.
- Improved: The output from the resolver now includes the node with the victory condition.
- Improved: When using verbosity level High or above, the energy is displayed in the output.
- Improved: Speed up resolving of hard seeds by allowing skipping of more kinds of unsatisfied requirements.

### Cave Story

- **Major** - Added: Multiworld support. Currently only supports the version of freeware provided by Randovania.
- Fixed: Exporting Cave Story no longer causes a runtime error.
- Fixed: Presets that start in Camp no longer error in generation.
- Changed: The bookshelf in Prefab House now returns you to Prefab Building, before the boss rush.
- Fixed: Alt-tabbing while in fullscreen no longer crashes the game.
- Fixed: You can no longer select a negative weapon slot from the inventory.
- Fixed: The teleporter menu no longer flickers.

### Metroid Dread

- Fixed: Custom shields now use the correct shader and texture effects and no longer a black background
- Fixed: Issues with negative amount for ammo items. The current amount was set to a wrong value and you had to use a ammo refill station. This also caused issues with the auto tracker and multiworld.

#### Logic Database

- Fixed: The "Power Bomb Limitations" setting is now respected for opening Charge Beam Doors.

##### Artaria

- Changed: Going to Transport to Dairon with Speed Booster now requires the Speed Booster Conservation trick set to Beginner.
- Changed: The item above Proto EMMI now requires Speed Booster Conservation set to Beginner when reaching it with Speed from the top.
- Changed: Using Speed Booster to reach the pickup in EMMI Zone First Entrance now requires either the EMMI defeated or Speed Booster Conservation set to Beginner.

##### Burenia

- Added: Use Spin Boost with Wall Jump to climb from left to right at the top of Gravity Suit Tower.
- Changed: The Early Gravity sequence now requires the Speed Booster Conservation trick set to Beginner.

##### Cataris

- Added: Ledge warp out of the Diffusion Beam Room to avoid being trapped by the one way door and the blob.
- Changed: The item in Dairon Transport Access now requires the Speed Booster Conservation trick set to Beginner.
- Changed: The speed blocks leading to Underlava Puzzle Room 2 now require the Speed Booster Conservation trick set to Beginner or Power Bombs.

##### Dairon

- Changed: The lower item in the Freezer now requires the Speed Booster Conservation trick set to Beginner.
- Changed: The item in Ghavoran Transport Access now requires the Speed Booster Conservation trick set to Beginner when using Space Jump.
- Changed: The item in Storm Missile Gate Room now requires the Speed Booster Conservation trick set to Beginner when coming from above.

##### Elun

- Added: Elun's Save Station is now a valid starting room.
- Changed: The item in Fan Room now requires the Speed Booster Conservation trick set to Beginner.

##### Ferenia

- Added: Emmi Zone West Exit now has a Damage Boost trick to move from the center platform to the west door.
- Changed: The item in Fan Room now requires the Speed Booster Conservation trick set to Beginner or Gravity Suit with door lock rando disabled.
- Changed: The item in Speedboost Slopes Maze now requires the Speed Booster Conservation trick set to Beginner.
- Changed: The Missile+ Tank in Space Jump Room now requires the Speed Booster Conservation trick set to Beginner.

##### Ghavoran

- Changed: Going up Right Entrance with Speed Booster now requires the Speed Booster Conservation trick set to Beginner.
- Changed: The upper item in Golzuna Tower now requires the Speed Booster Conservation trick set to Beginner when using Spin Boost from the top.

### Metroid Prime

- Changed: In the Auto-Tracker Pixel Theme, visors are now pilled, Boost Ball icon with a proper trail, improvements to Power Bomb icon.
- Fixed: Counting normal damage reductions from suits twice.
- Fixed: Item position randomizer not being random.
- Fixed: Foreign object in ruined shrine
- Fixed: Room rando + cutscene skip compatibility
- Fixed: Crash when exporting a seed with a blast shield in phazon infusion chamber and essence death teleporter
- Fixed: [PAL/JP] Restored Missile and Charge shot stun in one hit on Ridley
- Fixed: [PAL/JP] Restored Wavebuster cheese on Ridley
- Fixed: When customizing cosmetic options, the labels are now properly updated.

### Metroid Prime 2: Echoes

- Added: One new Joke Hint referring to Raven Beak added to the pool
- Changed: In the Auto-Tracker Pixel Theme, visors are now pilled, Boost Ball icon with a proper trail, Screw Attack icon now faces clockwise, dedicated Power Beam icon.
- Changed: Damage Requirements for Warrior's Walk Item Pickup has been lowered from 80 to 60 dmg in total (30 energy getting the item and 30 energy going back)

## [6.4.1] - 2023-10-12

### Metroid Dread

- Removed: The "Power Bomb Limitations" has been disabled due to issues. This will be re-added in the future.

## [6.4.0] - 2023-10-05

### Metroid Dread

- Fixed: The "Power Bomb Limitations" setting is now accounted for by logic.

### Metroid Prime:

- Fixed: When room rando is enabled, cutscenes are no longer skippable to avoid a bug with elevators. This will be properly fixed in the future.

## [6.3.0] - 2023-10-02

- Added: During generation, if no alternatives have a non-zero weight, try weighting by how many additional Nodes are reachable.
- Added: Data Visualizer now has a very visible checkbox to quickly toggle if the selected trick filters are enabled.
- Added: When trick filters are enabled, a line is added indicating how many requirements are being filtered.
- Changed: The generator will now consider placing Energy Tanks, if there's a damage requirement that's exactly high enough to kill the player.
- Fixed: The menu option for viewing all Randovania dependencies and their licenses has been restored.
- Fixed: The generator should now handle cases with negative requirements a little better.
- Fixed: Map tracker works again for Metroid Dread and Metroid Prime.

### Resolver

- Fixed: Bug where nested requirements were combined wrongly.
- Improved: Order of exploring certain dangerous events.

### Metroid Dread

- Added: Enky and Charge Beam Doors can be made immune to Power Bombs. This is enabled in the Starter Preset, and can be toggled in Preset -> Game Modifications -> Other -> Miscellaneous -> Power Bomb Limitations.
- Added: Warning in the FAQ about custom text not displaying if the game is played in languages other than English.
- Changed: Exporting games is now significantly faster.

#### Logic Database

- Added: 3 videos to the logic the database for a diagonal bomb jump in Ghavoran, a single-wall jump in Cataris, and a diffusion abuse trick in Artaria.

##### Artaria

- Changed: EMMI Zone Spinner: The connection to the pickup that is available before flipping the spinner now also requires door lock rando and Highly Dangerous Logic to be enabled.

##### Burenia

- Changed: Teleport to Ferenia: Using Speed Booster to get past the Shutter Gate now requires Speed Booster Conservation Beginner.

##### Cataris

- Changed: Thermal Device Room South: The connections to the thermal door that closes after using the thermal device now logically remains open when door lock rando is disabled and the "Can Slide" and "Shoot Beam" templates are satisfied. This is a handwave that makes the thermal device no longer a dangerous resource.
- Changed: Single-wall Jump trick in Cataris Teleport to Artaria (Blue) now requires a slide jump.
- Changed: Exclude Door above First Thermal Device from Door Randomization. Effectively making the First Thermal Device a safe action also when doors are randomized.

##### Dairon

- Changed: Yellow EMMI Introduction: Using Speed Booster to go through the Shutter Gate, right to left, no longer requires Flash Shift Skip.

##### Ferenia

- Changed: Purple EMMI Introduction: Using Speed Booster to get past the Shutter Gate now requires Speed Booster Conservation Intermediate instead of Flash Shift Skip Beginner.

##### Ghavoran

- Changed: The connection of EMMI Zone Exit Southeast and EMMI Zone Exit West is now a proper door. This enables it to now be shuffled in door lock rando.
- Changed: Going backwards through the Eyedoor now requires having first destroyed it, Flash Shift and Intermediate Movement, or being able to tank the damage.

### Metroid Prime

- Fixed: Door from Quarantine Access A to Central Dynamo being inoperable with Reverse Lower Mines enabled.
- Fixed: Minor issues with new skippable cutscenes option.
- Fixed: PAL export with skippable cutscenes
- Fixed: Flaahgra crash with skippable cutscenes (fingers crossed)
- Fixed: Warrior shrine loading behavior
- Changed: Remove white screen flash effect when crates explode.
- Changed: Skippable cutscene modes are no longer experimental. Skippable is the new default. Competitive cutscene mode has been updated appropriately.
- Changed: Update tournament winner scan in Artifact Temple
- Changed: Improve loading times when leaving MQB
- Changed: Parasite Queen no longer respawns on 2nd pass
- Changed: The post-Parasite Queen layer in Biotech Research Area 1 now prevents backtracking through Emergency Evacuation Area (1-way door)
- Removed: Major/Minor Cutscene Mode (Major hidden behind experimental options)

#### Logic Database

##### Impact Crater

- Added: The Metroid Prime Exoskeleton fight has full combat logic.

##### Chozo Ruins

- Added: Sun Tower Sessamoharu Complex Bomb Jump to Skip Super Missiles/Scan Visor

##### Phazon Mines

- Added: Phazon Processing Center between Pickup and Maintenance Tunnel Door
- Fixed: Traversing from the Spider Track Bridge to the Quarantine Access A door in Metroid Quarantine A now properly requires the barrier to be removed or `Backwards Lower Mines` to be enabled.

##### Phendrana Drifts

- Added: New Thardus Skip Method from Room Center
- Added: Quarantine Monitor to North Quarantine Tunnel Thardus Skip
- Added: Phendrana Shorelines Spider Track item without spider ball out of bounds trick

### Metroid Prime 2: Echoes

- Changed: When Progressive Grapple is enabled, it will now show `2 shuffled copies` rather than `Shuffled` for better consistency.
- Changed: A proper error message is displayed when mono is not found, when exporting a game on macOS and Linux.

#### Logic Database

- Added: 22 videos to the logic database. see the [Video Directory]
(https://randovania.github.io/Metroid%20Prime%202%20Echoes/) for the full collection
- Added: Comments to some Beginner Bomb Jump tricks
- Changed: The trick setting "Suitless Ingclaw/Ingstorm" got renamed to "Suitless Dark Aether" with the intention to cover more tight Dark Aether energy requirements outside of Ingclaw or Ingstorm related checks.

##### Sky Temple Grounds:

- Changed: War Ritual Grounds, Shrine Access, Lake Access, Accursed Lake, Phazon Pit and Phazon Grounds will now require a Suit on trickless settings

##### Agon Wastes:

- Added: Main Reactor: Scan Dash (Advanced) to reach the Luminoth Corpse which allows to reach the item through Slope Jumps and Standable Terrain (Advanced).
- Added: Main Reactor: It is now possible to get to the item with only Spider Ball, Morph Ball Bombs, Standable Terrain (Intermediate) and Bomb Space Jump (Expert) without Space Jump.

##### Dark Agon Wastes:

- Added: Hall of Stairs: Bomb Space Jump (Advanced) to reach Save Station 3 Door without Space Jump

##### Dark Torvus Bog:

- Added: Portal Chamber (Dark): It is now possible to reach the Portal with a Slope Jump (Intermediate) and Screw Attack without Space Jump.

##### Sanctuary Fortress:

- Added: Main Gyro Chamber: Instant Morph (Hypermode) into boost, to destroy the glass to Checkpoint Station
- Added: Reactor Core Item pickup now possible with just Spider Ball and Morph Ball Bombs via Standable Terrain (Intermediate) and Bomb Jump (Intermediate)
- Added: Vault: Extended Dash (Expert) and Boost Jump (Expert) Method to reach the Spinner Side
- Added: Accessing the portal in Watch Station with a Bomb Space Jump (Advanced) to reach the Spider Track, Standable Terrain (Advanced) to reach the Bomb Slot, and an Instant Morph (Advanced)

##### Ing Hive:

- Added: Hive Temple Access: Slope Jump (Expert) into Screw Attack to skip Hive Temple Key Gate
- Changed: Temple Security Access: Z-Axis Screw Attack Trick is changed into Screw Attack into Tunnels (Advanced)
- Changed: Culling Chamber and Hazing Cliff will now require a Suit on trickless settings

## [6.2.0] - 2023-09-02

- Added: "Help -> Verify Installation" menu option, to verify that your Randovania installation is correct. This is only present on Windows.
- Changed: Game generation is now up to 150% faster.
- Changed: The resolver now tries otherwise safe actions behind a point of no return before it tries actions that give dangerous resources. This makes the solve faster by avoiding some cases of backtracking.
- Changed: Comments no longer prevent And/Or requirements from being displayed as short form.
- Fixed: Auto Tracker icons that were supposed to be always visible no longer show as disabled.
- Fixed: Opening race rdvgame files from older Randovania versions now works properly.
- Fixed: Exporting games with hidden Nothing models don't crash during the exporting process anymore.
- Fixed: For macOS, exporting Metroid Prime 2: Echoes games does not require you to run Randovania from within a terminal anymore to see the Mono installation.

### Metroid Dread

- **Major** - Added: Elevator and Shuttle randomizer. The destination is shown on the elevator/shuttle's minimap icon and in the room name, if enabled. This will show different area names to the logic database for some items.
- **Major** - Added: Split beams and missiles. When playing with non-progressive beams or missiles, each individual upgrade provides a unique effect instead of providing the effects of all previous upgrades.
- Added: An in-game icon will appear if the player becomes disconnected from the multiworld server.
- Changed: The Starter Preset and April Fools 2023 preset now have non-progressive beams and missiles, instead of progressive.
- Changed: Bomb Shields are no longer vulnerable to Cross Bombs.
- Fixed: The door model for certain door types now uses the intended textures correctly.
- Fixed: The save file percentage counter and the per-region percentage counter are now all updated correctly.

#### Logic Database

- Added: Diagonal Bomb Jump in Ferenia - Speedboost Slopes Maze.
- Added: Diagonal Bomb Jump in Burenia - Main Hub Tower Top, to the Missile Tank, using either Gravity Suit or an out of water bomb jump.
- Added: In Dairon - West Transport to Ferenia, use Wave Beam to push the Wide Beam Block from above, without Wide Beam.
- Added: Logic to handle having Ice Missiles without Super Missile.
- Added: In Ghavoran - Teleport to Burenia, Cross Bomb Skip using just Morph Ball to get to and from the Pickup. Rated one level higher than the corresponding usage with Flash Shift or Spin Boost.
- Added: Ledge Warp usage to flip the spinner in Ghavoran next the Transport to Elun, and in Elun to release the X.
- Added: All Chozo-X encounters now have energy requirements.
- Changed: Added Wide Beam to missile farming during Kraid's fight.
- Changed: Fighting Kraid in Phase 2 without going up is moved from Beginner Combat to Intermediate.
- Changed: Fighting Kraid with no energy is now Intermediate Combat. Fighting with 1 Energy Tank is Beginner.
- Changed: Dodging in all Chozo-X fights now has Flash Shift as trivial, Spin Boost with Beginner Combat, and nothing with Intermediate.
- Changed: In Dairon - Teleport to Artaria, breaking the speed blocks is no longer "dangerous". This is done by removing the "Before Event" condition on breaking the blocks from above.
- Changed: In Artaria - Water Reservoir, breaking the blob is no longer "dangerous", as long as Slide is not randomized. This was previously dangerous because there's a connection in EMMI Zone Exit Southwest that makes use of Speed Booster, however, by simply adding a "Can Slide" option on the same condition, the logic now sees the blob as safe.
- Changed: In Burenia: Fighting Drogyga is now only "dangerous" if Highly Dangerous Logic is enabled. This is achieved by adding a Highly Dangerous Logic constraint on all instances where the logic uses "Before Drogyga" on connections in the Underneath Drogyga room.
- Changed: Move victory condition to after Raven Beak, and encode all requirements to finish the escape sequence to that connection. This avoids having a "dangerous" resource at the end of the game.
- Changed: In Burenia - Main Hub Tower Middle, lowering the Spider Magnet Wall is now "dangerous" only when Highly Dangerous Logic is enabled. The connection from the bottom of the room to the Pickup Platform that uses Grapple Movement requires the Spider Magnet Wall to not be lowered now requires Highly Dangerous Logic. The randomizer currently doesn't have the necessary options to make this connection mandatory in any seeds anyway.
- Changed: Most instances of pushing Wide Beam Blocks by using Wave Beam through walls now no longer need Wide Beam. Notable exception is Dairon - West Transport to Ferenia, from below.
- Changed: Boss fight logic using Ice Missile without Super Missile is no longer an option, and effectively requires as many missiles as with normal Missiles.
- Changed: Boss fight logic now understands how damage values work with Split Beams behavior.
  - Affected bosses: Robot Chozo fights, Chozo X fights and Raven Beak.
  - Having only Plasma Beam or only Wave Beam is only used to fight the Robot Chozos, at Combat Intermediate.
  - Having both Plasma Beam and Wave Beam is considered as the same bracket as only Wide Beam.
  - Having Wide Beam and Wave Beam is considered as the same bracket as Wide Beam and Plasma Beam.
- Changed: Exclude Ghavoran door between Flipper Room and Elun Transport Access from being shuffled as a Grapple Beam door in Door Lock rando. This is to enable a Ledge Warp to flip the Spinner from below.
- Changed: In Ghavoran - Flipper Room, rotating the flipper the normal way can now be in logic before having pulled the Grapple Block at Right Entrance or having turned on Power Switch 2 in Dairon, if Transport Randomizer is enabled.
- Changed: Revised logic for fighting Corpius
  - When using missiles without an ammo requirement, the X must not have been released.
  - Using Cross Bomb is moved to Combat Beginner
  - For Missiles, Super Missiles and Ice Missiles, the number of required missiles is reduced by 1, which matches the pre-existing comments. These alternatives remain Combat Intermediate.
  - For Missiles, Super Missiles and Ice Missiles, these can now also be used without combat tricks, but you need 1.5x as many units of Missiles ammo as the combat trick version.
  - Added Storm Missiles.
- Fixed: A typo in the room name Ferenia - East Transport to Dairon has been changed from East Transport to Darion.
- Fixed: In Burenia - Teleport to Ghavoran, to open the Plasma Beam door from below, add requirement to have Plasma Beam. This becomes relevant with Separate Beam Behavior.
- Fixed: In Artaria - Teleport to Dairon, to enter the teleport itself using Wave Beam, add requirements to have Wide Beam and Door Lock Rando being disabled. The former becomes relevant with Separate Beam Behavior.
- Fixed: In Cataris - Kraid Area, when using Wave Beam to fight Kraid from behind, you now also need the rest of the rest of the requirements to fight Kraid.

### Metroid Prime

- Fixed: One-way elevator mode not able to generate
- Fixed: Doors openable underneath blast shields
- Fixed: Doors and Blast shields hurting the player with reflected shots
- Fixed: Starting items getting  ignored when starting in Connection Elevator to Deck Alpha
- Fixed: Skipping the cutscene in Connection Elevator to Deck Alpha also skips item loss
- Fixed: Doors in Omega Research not locking
- Fixed: Elite Control entry Barrier activating again
- Fixed: Hall of the Elders "New Path Opened" HUD Memo not appearing
- Fixed: Some unskippable cutscenes
- Fixed: Removed HUD Memos in Emergency Evacuation Area
- Fixed: Timing of Metroids in Metroid Quarantine A
- Fixed: Stuck camera in control tower
- Fixed: Timing of flying pirates in control tower
- Fixed: Echoes Unlimited Missiles model now appears larger
- Added: More Quality of life improvements over vanilla
  - Colorblind friendlier flamethrower model
  - Power Bombs now have a heat signature
  - Power Conduits activate even if only 1 of 3 wave particles hit
  - Main Quarry power conduit no longer reflects charged wave
  - Added lock to top door during Phazon Elite fight
  - Doors unlock from picking up the artifact item instead of the Phazon Elite dying

#### Logic Database

##### Chozo Ruins

- Added: Reverse Flaahgra in Sun Tower is now logical
- Added: Furnace E Tank Wall Boost Escape
- Added: Transport Access North Wallboost to Hive Totem from Elevator
- Added: Trigger Ghosts from Sun Tower Access without Bombs or Spider

##### Phazon Mines

- Added: Fungal Hall A now has Energy and Combat Logic
- Added: Fungal Hall A SJ Scan Dash Grapple Skip
- Added: Fungal Hall Access NSJ Bombless Escape to Fungal Hall A

##### Phendrana Drifts

- Changed: Phendrana Canyon Pickup NSJ Bombless Triple Boost Adjustments
- Changed: Control Tower Plasma Skip is now Beginner
- Added: Hunter Cave Bunny Hop to reach Hunter Cave Access from Lower Edge Tunnel
- Added: Hunter Cave Slope Jump to reach Chamber Access from Lake Tunnel

##### Tallon Overworld

- Added: Root Cave Climb NSJ Boost Strat

### Metroid Prime 2: Echoes

- Added: New cosmetic suit options. Please note that these suits require the experimental patcher to be enabled.
- Added: The internal game copy is automatically deleted when exporting a game fails in certain situations.

#### Logic Database

- Added: 307 videos to the logic database. see the [Video Directory]
(https://randovania.github.io/Metroid%20Prime%202%20Echoes/) for the full collection.

##### Temple Grounds

- Added:  NSJ Extended Dash (Expert) to cross Grand Windchamber through the middle platform.

##### Sky Temple Ground

- Removed: Phazon Grounds NSJ, No SA -> Invisibil Objects (Hypermode) or Movement (Expert) and Dark Visor. Doesn't exist.

##### Agon Wastes

- Added: NSJ Extended Dash (Advanced) to reach Temple Access Door in Mining Station A.

##### Sanctuary Fortress

- Added: Extended Dash (Expert) to reach the Scan Post in Watch Station Access from Main Gyro Chamber Door.
- Added: Extended Dash (Expert) to reach Main Gyro Chamber Door in Watch Station Access from the Scan Post Side.
- Added: Workers Path - Screw Attack from Z-Axis (Intermediate) now requires Bomb Space Jump (Intermediate) from Dynamo Works
- Added: Workers Path - Bomb Jump (Advanced) method added to reach cannon NSJ from landing platform

## [6.1.1] - 2023-08-07


- Changed: Improve performance significantly when opening a Multiworld session with long history.
- Changed: Slightly improve performance when opening game details.
- Fixed: The correct error is displayed when the incorrect password is provided for Multiworld Sessions.

### Metroid Dread

- Fixed: The progress bar when exporting no longer reaches 100% earlier than intended in some situations.
- Added: Racetime seeds can now be directly imported into Randovania

## [6.1.0] - 2023-08-02

- **Major** - Removed: Starting sessions is no longer necessary and has been removed as an option. It's now always possible to clear a generated game.
- Added: Importing permalinks and rdvgames in a multiworld session now creates new worlds if missing.
- Added: The Generation Order spoiler now has a field to filter it.
- Added: An "Export Game" button has been added to "Session and Connectivity" tab as a shortcut to export any of your worlds.
- Added: It's now possible to filter the history tab in a Multiworld session.
- Added: Add Ready checkbox for Multiworld sessions.
- Added: A new tool was added to the Pickup tab of Game Details that lets you quickly find in which worlds your pickups are.
- Added: The time a world last had any activity is now displayed in the Multiworld session.
- Added: A toggle for allowing anyone to claim worlds in a Multiworld session.
- Added: Sending pickups to an offline world now updates the auto tracker.
- Added: Warnings now show up in Multiworld sessions if you're not connected to any of your worlds.
- Changed: The popup when replacing a preset for a Multiworld Session now has the same features as the solo game interface.
- Changed: Text prompts now default to accepting when pressing enter.
- Changed: Reorganized the top menu bar. The Advanced menu is now called Preferences, with an Advanced sub-menu. Opening the Login window is now in the Open menu.
- Changed: The handling for presets that can't be loaded have been improved.
- Changed: Finishing a session is now called hiding a session, and now can be undone.
- Fixed: Multiworld now properly respects major/minor configuration of each world.
- Fixed: The generation order for multiworld session now correctly handles any kind of names.
- Fixed: Any buttons for changing presets or deleting worlds are properly disabled when a game is being generated.
- Fixed: Import rdvgames for games that uses certain features, like Sky Temple Keys on Bosses or Metroid DNA in Dread, now works properly.
- Fixed: Session Browser now properly sorts by creation date and user count. It also now properly defaults to showing recent sessions first.
- Fixed: Tracking another user's inventory now properly keeps working after a connection loss.
- Fixed: Sorting the session history and audit log now works properly.
- Fixed: In Multiworld session, the Claim world button is now properly disabled when you don't have permissions.
- Fixed: Changing a preset no longer causes it to lose its position in the tree.
- Removed: Connecting to Dolphin on Linux executable builds is now hidden on known situations that it doesn't work properly.

### Metroid Dread

- **Major** - Added: Multiworld support for Dread.
- Changed: Ryujinx (Legacy) is disabled when auto-tracker support is on, or in a multiworld.
- Fixed: Dairon - Navigation Station North can no longer be assigned a hint, which would then be replaced with DNA Hints.
- Added: A new auto-tracker layout featuring progressive items.
- Added: Custom shields now have alternate and more accessible models, which can be toggled per-shield in Cosmetic Options.

#### Logic Database

- Added: 2 videos to the database
- Added: Slide from right to left in Cataris - Total Recharge Station South.
- Added: Grapple Movement to get from Lower Door to Wide Beam Block Room to Upper Door in Artaria - EMMI Zone Hub.
- Added: Crossing the water gap in Ferenia EMMI Zone Exit East with just Bombs (Hypermode IBJ and DBJ) or Cross Bombs and a Slide Bomb Boost (currently Movement Advanced).
- Added: Use Speed Booster and Gravity Suit to escape Cataris - Kraid Arena after fighting Kraid.
- Added: Using Wall Jump to get past the Flash Shift gate in Burenia - Teleport to Ferenia.
- Changed: Make it possible to get to the Diffusion Beam location without Morph Ball.
- Fixed: Entering Hanubia Orange EMMI Introduction from the right now requires having beaten the Red Chozo.
- Fixed: The Pseudo Wave Beam in Burenia - Burenia Hub to Dairon now correctly requires Wide Beam.
- Fixed: Logic issues surrounding ending the Chain Reaction sequence in Artaria, aka the Vanilla Varia Suit area.
- Removed: In Cataris - Green EMMI Introduction, the advanced Pseudo Wave Beam to break the blob from below is removed.
- Removed: In Ghavoran - Blue EMMI Introduction, the trickless Ballspark to climb the room has been removed.

### Metroid Prime

- Added: Experimental Option - `Skippable` Cutscene Mode. Keeps all cutscenes in the game but makes it so they can be skipped with the START button
- Added: Experimental Option - `Competitive (Experimental)` Cutscene Mode Removes some cutscenes from the game which hinder the flow of competitive play. All others are skippable. This will eventually replace the existing Competitive implementation.
- Added: Introduction of non-critical fixes and improvements to the base game such as fixed sound effects and removed tutorial popups. Those wanting an untainted experience of the vanilla game may still do so at their own risk by activating "Legacy Mode". For technical description of what's changed, see [qol.jsonc](https://github.com/toasterparty/randomprime/blob/randovania/generated/json_data/qol.jsonc)
- Added: Completely overhauled how custom Blast Shields and Doors look
- Added: Morph Ball Bomb and Charge Beam door locks now use Blast Shields so that they only need to be opened once with that weapon
- Added: New "Gamecube" pickup model which acts as a placeholder for all non-nothing items without a suitable model which can be displayed natively
- Added: The "Hints" page in the "Game" window now lists the location of the Phazon Suit hint.
- Changed: Non-NTSC enemies now have their health reset to match NTSC 0-00
- Changed: Blast Shields are much more visible in dark rooms
- Fixed: Random Elevators settings should no longer have mismatches between the UI and the preset regarding which elevators are excluded.
- Fixed: HoTE statue door can now handle a blast shield cover
- Fixed: Old scan points lingering in Door Lock Rando
- Fixed: Door Lock Rando shields now make explosion sounds

#### Logic Database

- Added: 52 videos to logic database, bringing the total available via the [Video Directory](https://randovania.github.io/Metroid%20Prime/) to 276

##### Chozo Ruins

- Added: The Hall of the Elders Ghost Skip from Reflecting Pool Access to reach Crossway Access South, using advanced level tricks.
- Added: Knowledge (Intermediate) for reaching Elder Chamber without fighting the Chozo Ghost.
- Added: Main Plaza - Tree item OoB logic.
- Added: Crossway - Easier boost only method for item.
- Changed: Tower of Light - Reduced gravityless SJ slope jump to tower chamber to Beginner.
- Fixed: Ice Beam has been removed from the connection to Elder Chamber in Hall of the Elders.
- Fixed: The Door in Tower of Light Access that leads to Ruined Shrine is now a normal Door instead of a Wave Beam Door.
- Changed: Ruined Nursery Bombless Standables Logic Adjustments
- Added: Ruined Nursery Bombless w/ Boost strat
- Added: Training Chamber Ghost Skip

##### Phendrana Drifts

- Changed: Quarantine Cave - Various cleanup with Thardus fight logic. Reworked visor requirements. Added Missile strategy (allows Ice Beam only fight logically).
- Added: Added Quarantine Cave NSJ Scan Dash to Q-Mon Tunnel
- Added: Dash to Q Mon from Room Center with SJ
- Added: Reverse Thardus Skip Logic (Scan and Scanless)
- Added: Thardus Hop
- Changed: Ice Ruins West Baby Sheegoth Jump Damage Requirements and Trick Adjustments
- Added: Gravity Chamber Pickup (Missile) NSJ w/o Grapple/Plasma Dash Method and Bombu Method

##### Phazon Mines

- Added: Metroid Hop to reach Missile from Quarantine Access A
- Changed: Various Metroid Quarantine A logic adjustments
- Fixed: NSJ Phazon Processing Center having too few requirements

### Metroid Prime 2: Echoes

- Added: Tracker layout "Debug Info", which also shows details useful for investigating errors.
- Added: The Coin Chest model from multiplayer is now used for offworld items instead of the ETM model.
- Changed: The Power Beam and the Morph Ball now use the Coin Chest model when shuffled, instead of the ETM model.
- Added: 4 new joke hints in the pool.
- Fixed: The gate in Command Center now opens correctly when using the new patcher.
- Fixed: Doors in Venomous Pond can no longer become blast shields.
- Fixed: The door from Sacrificial Chamber Tunnel to Sacrificial Chamber has been excluded from door lock rando.
- Fixed: Random Elevators settings should no longer have mismatches between the UI and the preset regarding which elevators are excluded.

#### Logic Database

- Added: 4 videos to logic database, see the [Video Directory](https://randovania.github.io/Metroid%20Prime%202%20Echoes/) for the full collection

## [6.0.1] - 2023-07-04

- Added: Option for disabling crash reporting and monitoring.
- Added: In multiworld sessions, you're prevented from selecting a preset that is incompatible with multiworld.
- Added: In multiworld sessions, world names must now be unique.
- Changed: The Privacy Policy has been updated to mention crash reporting and monitoring.
- Changed: Tweaked the error reporting for generating and exporting games.
- Fixed: Importing permalinks and spoilers in multiworld no longer fails.
- Fixed: Generation order is no longer hidden when Door Lock is enabled with Types mode.
- Fixed: Pickups providing negative resources can now be sent in multiworld games.
- Fixed: The prompt for a session name no longer deletes spaces at the end, making it easier to split words.
- Fixed: In multiworld sessions, the copy permalink button is properly disabled before a game is available.

## [6.0.0] - 2023-07-03

- **Major** - Multiworld support has been significantly changed! New features include:
  *  Sessions now have Worlds instead of rows with users, and users can be associated with any number of Worlds.
     * This means it's now possible to play a Multiworld entirely solo.
  *  You can connect to one Dolphin and any number of Nintendont at the same time.
  *  Multiple sessions can be opened at the same time.
  *  A session window is no longer required to be kept open. As long as Randovania is connected to a game, the server communication works.
- Added: It's now possible to drag presets directly into the root of the presets.
- Added: The order you place presets when drag and dropping is now saved.
- Added: New command line arguments `--local-data` and `--user-data` to allow configuring where Randovania saves its data.
- Added: New Door Lock rando mode - Types. In this mode, every single door of a type is swapped with another type. Generation times should be fast and be compatible with multiworld.
- Added: Interface to customize preset description.
- Added: It's now possible to save rdvgame files for race games. This is not available for multiworld.
- Added: When editing a Pickup Node, there's now a button to find an unused pickup index.
- Added: When viewing the spoiler log in a Multiworld session, it will now display the names for each world rather than "Player 1", "Player 2", etc.
- Changed: Discord login is now performed via your browser, instead of the Discord client.
- Changed: Door Lock mode Two-way is now named Doors. The functionality is unchanged.
- Changed: Improved preset descriptions, making them significantly simpler.
- Changed: Some preset options which are not ready for wide consumption have been hidden by default. To show all preset options, please select `Advanced > Show Experimental Settings`.
- Changed: In the Data Visualizer, requirements are now displayed using a tree widget, which allows for collapsing the and/or blocks.
- Changed: Optimized the solver by allowing more resources as additional resources, allowing more actions to be skipped until the necessary resources are found.
- Changed: For Multiworld, it's now preferred to have an additional pickups than placing it in another player's game, when there's no locations left in your game.
- Changed: Randovania now internally uses the term `Region` for what used to be called a `World`. This is mostly an internal change.
- Changed: Connecting to Dolphin is now hidden on macOS, as it never was supported.
- Changed: Door Lock rando generation is now up to 50% faster.
- Fixed: Issue where the resolver didn't find the paths that lead to taking the least damage.
- Fixed: The resolver no longer allows events as additional requirements. This fixes a problem that could lead to an event locking itself.
- Fixed: The `database render-region-graph` command now works properly.

### Cave Story

- Nothing.

### Metroid Dread

- **Major** - Added: Random Starting Locations is now supported. This enables all Save Stations, Navigation Stations, and Map Stations as possible starting options.
- Added: New cosmetic option to display Randovania's area names on the HUD, either always or after room transitions.
- Added: Door Lock Randomizer can randomize doors to be weak to Ice Missile, Storm Missile, Diffusion Beam, Bombs, Cross Bombs, Power Bombs.
- Added: New option under "Game Modifications" to choose how inconsistencies in Raven Beak's damage resistance are handled.
- Added: Auto tracker is now supported via a new game connection choice.
- Added: Exporting now checks if the RomFS folder has some required files.
- Changed: The doors in Itorash are now excluded from being shuffled in Door Lock Randomizer.

#### Patcher Changes

- Added: Belated April Fools 2023 preset. Enables door rando by default, as well as some surprise changes to the item pool. Make sure to see what advice ADAM has to give!
- Changed: Pickups can be configured to take away some of an item instead of giving more (e.g. missile tanks could take away missiles when collected).
- Fixed: Using Morph Ball in Proto Emmi sequence no longer crashes the game.

#### Logic Database

- Added: Grapple Movement (Beginner) for going up the left side of Burenia - Main Hub Tower Middle.
- Added: Movement (Intermediate) and Water Bomb Jump (Intermediate) for getting out of the water at the same spot.
- Added: Grapple Movement (Beginner) for the Grapple only method of reaching the Missile Tank in Main Hub Tower Top.
- Added: Use Speed Booster to skip breaking the blob submerged in water in Artaria Early Cloak room, requires Speed Booster Conservation (Beginner).
- Added: Use Flash Shift to go right after getting the pickup in Artaria EMMI Zone Spinner.
- Added: Use Flash Shift and Slide Jump to go from Artaria White EMMMI Arena to the top door to EMMI Zone Spinner.
- Added: A new way to reach the tunnel in EMMI Hub Zone with Spider Magnet, Flash Shift and Single-wall Wall Jump (Advanced).
- Added: Use a Shinespark to climb up from Above Screw Attack Blocks in Burenia Main Hub Tower Bottom with only Gravity Suit.
- Added: Use a Shinespark to climb up from Alcove Across Grapple Block in Burenia Main Hub Tower Bottom with only Speed Booster using Speed Booster Conservation Beginner.
- Added: Use a Shinespark with Gravity Suit to reach Ammo Recharge South at the bottom of Burenia Gravity Suit Tower before the Destroy Gravity Suit Floor event.
- Added: Use Spin Boost And Gravity Suit with different trick strategies to cross the big gap in Burenia Main Hub Tower Middle.
- Added: Use a Shinespark with Gravity Suit to reach the Spider Magnet wall in Burenia Main Hub Tower Middle from the bottom of the room.
- Added: Climb up to the Charge Beam Door in Burenia Main Hub Tower Middle using Gravity Suit and Flash Shift.
- Added: Climb up from the Charge Beam Door in Burenia Main Hub Tower Middle using Gravity Suit, a Slide Jump, Spin Boost and a Wall Jump.
- Added: Allow using Shinesparks in Gravity Suit Tower by storing speed in the upper part of Gravity Suit Room, also when Door Lock rando is enabled.
- Added: Pseudo-Wave Beam to break the blob in Ferenia Wave Beam Tutorial, from the right.
- Added: Use Spider Magnet with Grapple Beam in Ghavoran Spider Magnet Elevator.
- Added: Use Speed Booster to get past the pool of water in Dairon Freezer before turning on the power.
- Added: Various trick alternatives to get past the pool of water in Dairon Freezer with Bomb Jumps.
- Added: Water Bomb Jump in Burenia Underneath Drogyga to get up to the left ledge with Normal Bomb, rated as Intermediate.
- Changed: Wall Jump from Flash Shift for reaching the left Dock to Main Hub Tower Top in Main Hub Tower Middle has been removed; it is now trickless.
- Changed: Wall Jump from Flash Shift for reaching the left Dock to Main Hub Tower Top in Main Hub Tower Middle has been removed; it is now trickless.
- Changed: Avoid treating Gravity Suit as a dangerous resource, by removing the "No Gravity Suit" constraint from the "Perform WBJ" template.
- Changed: Going through Artaria Lower Path to Cataris using Damage Boost no longer requires Morph Ball.
- Changed: Reduced the difficulty of the Wall Jump in Dairon Teleporter to Artaria, to reach the pickup from the teleporter, from Advanced to Intermediate.
- Changed: Using Wall Jump Advanced to climb across Moving Magnet Walls (Small) in Cataris, aka Adam Skip, now correctly requires Spider Magnet.
- Changed: The Upper Tunnel from Burenia Teleport to Ghavoran to Main Hub Tower Middle has been converted from a Morph Ball Tunnel to a Slide Tunnel. In order to use this tunnel with Slide, Gravity Suit is also required.
- Changed: In Burenia Teleport to Ghavoran, using Power Bombs to get back up from Early Gravity Speedboost Room now requires 2 ammo units of Power Bomb. The purpose is to account for using one unit on the way down in the first place.
- Changed: Water Bomb Jump in Artaria First Tutorial, after adding the water has been changed to Infinite Bomb Jump.
- Changed: Infinite Bomb Jump in Artaria Screw Attack Room to jump out of the water under the Recharge Station has been changed to Water Bomb Jump.
- Changed: Water Bomb Jump in Burenia Underneath Drogyga to get the pickup is now Beginner with Cross Bombs.
- Changed: Water Bomb Jump in Burenia Underneath Drogyga to get up to the left ledge with Cross Bomb is now Beginner.
- Changed: Bomb Jumping to the upper part of Ghavoran Map Station Access now requires Water Bomb Jump Intermediate with Normal Bomb and Beginner with Cross Bomb. This was previously trivial with both of those.
- Changed: Bomb Jumping to the upper part of Ghavoran EMMI Zone Exit Southeast with Cross Bombs is changed from trivial to Water Bomb Jump Intermediate.
- Changed: Bomb Jumping to the upper part of Ghavoran EMMI Zone Exit Southeast with Normal Bombs is changed from Infinite Bomb Jump Intermediate to both Water Bomb Jump Intermediate and Diagonal Bomb Jump Intermediate.
- Fixed: Correctly require breaking the blob in Burenia Teleport to Ghavoran to be able to go from Main Hub Tower Middle to Teleport to Ghavoran through the upper Tunnel.
- Fixed: Burenia Hub to Dairon Transport Blob from Below giving the wrong event resource.
- Removed: Use Cross Bombs to skip the blob submerged in water in Artaria Early Cloak room. The point of this connection is to skip breaking the blob, which is no longer dangerous when you have the Morph Ball.

### Metroid Prime

- Changed: Divided the "Other" tab into "Quality of Life" and "Chaos".
- Changed: QoL Game Breaking, QoL Cosmetic, QoL pickup scans, Varia-only Heat Protection and Deterministic RNG settings are now always enabled. A new chaos option "Legacy Mode" has been added as a catch-all replacement, including the PB Refill from 5.8.0.
- Changed: Pickups can be configured to take away some of an item instead of giving more (e.g. missile tanks could take away missiles when collected).
- Removed: One-Way door lock randomizer has been removed. This has actually been the case since 5.3.0!
- Fixed: The "Unlock Save Station doors" option should now correctly unlock them.

#### Logic Database

##### Chozo Ruins

- Changed: Reorganized Morph Ball pickup in Ruined Shrine to better fit database good practices.

### Metroid Prime 2: Echoes

- **Major** - Added: Door Lock randomizer has been added. Note that this feature requires enabling the new patcher.
- Added: New random elevators mode: Shuffle Regions. In this mode, we keep the game world consistent by shuffling the regions around Temple Grounds, and then changing the elevators to match. See [this map](randovania/data/gui_assets/echoes_elevator_map.png) for reference.
- Added: When the new patcher is enabled, Security Station B starts in the post-Dark Samus appearance. This change is supported by logic.
- Changed: Pickups can be configured to take away some of an item instead of giving more (e.g. missile tanks could take away missiles when collected).
- Changed: When the new patcher is enabled, some cosmetic effects are removed from Torvus Temple in an attempt to make it crash less.
- Changed: For Multiworld ISOs, the game name now mentions the session name and world name.
- Removed: The elevator sound effect removal is no longer an option and is now automatically enabled in the appropriate circumstances.
- Fixed: The progress bar when exporting a seed is now much more accurate.

#### Logic Database

- Fixed: Re-Added Vanilla Method to access Storage C to logic.
- Changed: Movement trick level for reaching the door to Security Station B from Bioenergy Production with a NSJ Screw jump extension from Advanced to Beginner.
- Changed: Combat/Scan Dash trick level for reaching the door to Security Station B from Bioenergy Production with a Scan Dash from Expert to Intermediate.
- Added: 142 videos to the logic database
- Added: Method to climb Forgotten Bridge with Jump Off Enemy (Advanced)
- Added: Scan Dash to grab the half pipe item in Dark Torvus Arena with Combat/Scan Dash (Intermediate)
- Added: Method to collect the pickup in Reactor Core using the top Rezbit, Bombs, Bomb Space Jump (Advanced), Standable Terrain (Advanced), Movement (Advanced), and Jump Off Enemies (Expert).
- Added: Method to reach the top cannon in Sanctuary Entrance using Bombs, Space Jump Boots, Bomb Space Jump (Advanced), and Standable Terrain (Advanced).
- Added: Method to collect the pickup in Abandoned Worksite using just Screw Attack, and Screw Attack into Tunnels/Openings (Advanced).
- Added: Method to collect the pickup in Bioenergy Production using Boost Ball, Spider Ball, Screw Attack, and Movement (Advanced).

## [5.8.0] - 2023-06-05

- Added: It's now possible to save rdvgame files for race games. This is not available for multiworld.
- Changed: Use the user's new discord display name instead of their username, for users that migrated.
- Fixed: Batch generation now properly prevents Windows from going to sleep.

### Metroid Prime

- Fixed: Generator unable to pass through one-way permanently locked doors such as the ones in uncrashed Frigate
- Fixed: Exporting games with both Door Lock Rando and Room Rando will now preserve both modifications
- Added: Missile Stations refill Power Bomb. In this version, this is always enabled.

#### Logic Database

- Added: 55 videos to logic database, bringing the total available via the [Video Directory](https://randovania.github.io/Metroid%20Prime/) to 224

##### Tallon Overworld

- Added: Biotech Research Area 1 - Easier gravityless NSJ method from room center to Deck Beta Security Hall
- Added: Root Cave - L-Jump method to reach upper area

#### Magmoor Caverns

- Added: Twin Fires Tunnel - Transport to Talon -> Twin Fires, NSJ & SJ dashes now require standable terrain

##### Phendrana Drifts

- Added: Hunter Cave - Lower Edge Tunnel -> Hunter Cave Access, NSJ requires a slope jump or bomb jump after the grapple point to reach the platform with the doors.
- Added: Hunter Cave - Hunter Cave Access -> Lower Edge Tunnell, NSJ requires an L-Jump to reach the platforms across the water without falling in. Added Gravity logic if falling in (matches Lake Tunnel -> Lower Edge Tunnel).

##### Phazon Mines

- Fixed: Fungal Hall B - Scan dash method now requires scan visor
- Fixed: Ventillation Shaft - Combat dash to climb room now requires door lock rando to be off

## [5.7.0] - 2023-05-05

- Added: Skip usual Door Lock randomizer logic when the only valid lock option is unlocked doors.
- Added: When major/minor mode is enabled, the count of majors and minors is also displayed next to how many items are the in the pool.
- Fixed: Unsupported features are now disallowed from use in Multiworld sessions.

### Cave Story

- Fixed: Exporting on Linux no longer fails due to Rest Area in Plantation using "lounge" instead of "Lounge".

### Metroid Dread

- Fixed: All pickups in the pool are now correctly assigned major or minor.

#### Logic Database

- Fixed: Experiment Z-57's pickup is now a major item location in Major/Minor split.

### Metroid Prime

- Added: Selecting an ISO that isn't for Metroid Prime is now explicitly refused when exporting.
- Fixed: All pickups in the pool are now correctly assigned major or minor.
- Fixed: Room Rando no longer overrides the results of Door Lock Rando when exporting.

#### Logic Database

- Fixed: The Artifact of Truth pickup is now a major location for Major/Minor split.

### Metroid Prime 2: Echoes

- Added: Selecting an ISO that isn't for Metroid Prime 2 is now explicitly refused when exporting.
- Fixed: Energy Tanks are now considered major items in Major/Minor split.

## [5.6.1] - 2023-04-??

- Nothing.

## [5.6.0] - 2023-04-02

- Added: Trick Details popup now lists the usages in each area.
- Added: Opening the Data Visualizer from the Trick Details while customizing a preset now automatically configured the trick filters based on the preset being edited.
- Changed: Setting trick filters in the Data Visualizer based on a preset now sets all tricks, even those at disabled.
- Changed: Optimize Solver by choosing actions in a smarter order. Prefer actions of types that are likely to progress th. Postpone dangerous actions. This should make the solver able to validate seeds where it previously timed out. Solving should in general be faster in general.
- Fixed: Solver bug that made it unable to detect dangerous actions, which could result in some possible seeds being considered impossible.
- Fixed: Searching for Multiworld sessions by name is no longer case sensitive.

### Metroid Prime 2: Echoes

#### Logic Database

- Added: Proper combat requirements for the Amorbis fight.
- Removed: Incorrect and improper connections to and from the Amorbis fight.

### Metroid Prime

#### Logic Database

- Added: 48 videos to logic database, bringing the total available via the [Video Directory](https://randovania.github.io/Metroid%20Prime/) 216

### Metroid Dread

#### Logic Database

- Added: Use Flash Shift and Spin Boost with Wall Jump (Beginner) in Burenia Main Hub Tower Bottom to reach the tunnel.
- Changed: The logic for Spin Boost Room in Ghavoran now requires either the template to fight the Chozo X or Highly Dangerous logic to climb out of the room.
- Changed: Simplified various database connections.
- Changed: All three kinds of Chozo X fights now consider Use Spin Boost a valid means of dodging.
- Fixed: Missile ammo requirement when fighting Chozo X with Storm Missile. The numbers were previously too high and the numbers with and without the combat trick were swapped.
- Fixed: Resolve bug with fighting the Twin Robots fights, where to fight them using only missiles for damage always required both the expert level combat trick and the 153 missiles that are intended for trickless.
- Fixed: Add missing fight requirement to fight the Chozo X in Elun when entering the arena from the left.
- Fixed: Add missing requirement to release the X before leaving Elun.

## [5.5.1] - 2023-02-28

- Added: Game Details now contains a tab describing all door locks, when Door Lock rando is enabled.
- Changed: Certain spoiler tabs in Game Details now only show up when relevant, such as Elevators spoiler only when elevators are shuffled.
- Changed: Generation Order in Game Details is now hidden when there's incompatible settings, such as Door Lock rando.
- Changed: A nicer error message is now given when generating with a preset with configuration errors, such as no starting locations.
- Changed: A nicer error message is now given when an error occurs when loading a game layout file.
- Fixed: Customizing an included preset should properly place the resulting preset nested to that preset.
- Fixed: Customizing a preset should no longer reset where it's been placed at.
- Fixed: Generated games now keep track of extra starting pickups instead of starting items, fixing some cases you'd start with the middle of a progressive chain.
- Fixed: Changing trick filters in the Data Visualizer no longer resets the selected connection.
- Fixed: Using trick filters in the Data Visualizer no longer unnecessarily expands templates or remove comments.
- Fixed: Using trick filters in the Data Visualizer now properly removes extra requirements when tricks are removed.
- Fixed: Hiding the pickup collection message now correctly works for other player's pickups in a multiworld.

### Metroid Prime

#### Patcher Changes

- Fixed: Several soft-locks and janky cutscenes when shuffling the Essence elevator
- Fixed: Research Lab Aether wall not breaking when approached from behind (QoL Game Breaking)
- Fixed: Watery Hall lore scan being replaced with QoL Scan Point text
- Fixed: Escape sequence counting up instead of down
- Fixed: Small Samus spawning in ship instead of on top
- Added: Ridley shorelines, biotech research 2, and exterior docking hangar actors now scale with boss size

#### Logic Database

##### Tallon Overworld

- Fixed: Landing Site - PAL SJF is now only logical if Dock Rando is disabled
- Added: Life Grove - Alternate method to skip Bombs and SJ (Scan Dash Expert) to reach item *Found by Vertigo*
- Added: Life Grove - Trick to skip wallboosts when also skipping SJ and Bombs *Found by Vertigo*

##### Chozo Ruins

- Changed: Main Plaza - Lowered Half-Pipe roll-in to Expert ([See Video](https://youtu.be/ne8ap0xa_UE))
- Changed: Ruined Shrine - Wave door to half-pipe item is now L-Jump instead of R-Jump
- Added: Hive Totem - Fight Skip Intermediate Combat Dash
- Added: Hive Totem - Fight Skip "TAS Walk" Advanced Movement+Knowledge
- Added: Crossway Access West - Advanced Standable Terrain (Skips Morph) *Found by toasterparty*

##### Magmoor Caverns

- Fixed: Twin Fires Tunnel - Combat dash is now only logical if Dock Rando is disabled
- Added: Monitor Station - NSJ Heat Run Expert *Found by JustinDM*
- Added: Twin Fires Tunnel - NSJ Bunny Hop Expert Movement *Found by JustinDM*

##### Phendrana Drifts

- Changed: Quarantine Cave - More detailed Thardus Fight requirements (e.g. Plasma Beam, PBs, Boost)
- Changed: Labs - More detailed combat requirements
- Added: Chozo Ice Temple - Expert NSJ Bombless Climb *Found by MeriKatt*
- Added: Quarantine Cave - Thardus Skip Hypermode Slope Jump *Found by JustinDM*
- Added: Quarantine Cave - Expert R-Jumps to skip grapple *Found by toasterparty*
- Added: Control Tower - SJ/DBJ/BSJ/Wallboost tricks(s) to skip fight both ways
- Added: Transport to Magmoor Caverns South - Alternate NSJ Spider Skip BSJ Advanced *Found by Cyberpod*

##### Phazon Mines

- Fixed: Mine Security Station - Starting Room/Elevator doesn't account for doors locking
- Fixed: Mine Security Station - Entering from Storage Depot A doesn't check for lowered barrier
- Fixed: Metroid Quarantine A - Wallboost doesn't require Spider Ball
- Added: Main Quarry - Intermediate Wallboost to skip Bombs for item
- Added: Main Quarry - Intermediate Knowledge+Movement to skip Bombs for item *Found by toasterparty*
- Added: Metroid Quarantine A - Advanced Dashes to skip PBs
- Added: Metroid Quarantine A - Alternate R-Jump from item to door
- Added: Metroid Quarantine A - NSJ Expert Dashes from item to door
- Added: Fungal Hall Access - NSJ Advanced BSJs *Found by JustinDM*

### Metroid Prime 2: Echoes

- Added: Updated A-Kul's scan with the 2022 Echoes Randomizer tournament winner.
- Added: When the experimental patcher is enabled, Dynamo Chamber and Trooper Security Station now start in post-layer change state.

### Metroid Dread

- **Major** - Added: Door Lock randomizer has been added. In this mode, the weapons needed to open doors in the game are also changed, with full support of our logic database.
- Added: A new cosmetic option for adding an in-game death counter to the HUD.
- Added: Exporting with a custom path now checks for conflicts with the input path.
- Fixed: Ryujinx no longer hangs when stopping emulation.

## [5.5.0] - Skipped

## [5.4.1] - 2023-02-16

- Added: Linux releases are now also published to Flathub.
- Fixed: Canceling the prompt from "View previous versions" no longer causes an error.

## [5.4.0] - 2023-02-06

- Added: Experimental generation setting for staggering the placement of selected pickups.
- Added: Experimental generation setting for removing redundant possible actions.
- Added: Automatic reporting of exceptions for the client, and monitoring for requests to the server.
- Added: New pixel icons for Prime 1 & 2 autotracker
- Added: New 8x3 layouts for all Prime 1 & 2 autotracker styles
- Fixed: The minor/major split setting is obeyed much more accurately by the generator.
- Fixed: Starting with ammo no longer causes all requirements for that ammo to be ignored.
- Fixed: The generator no longer attempts placing pickups based on alternatives to satisfied requirements, such as Missile Expansions for Quadraxis while already having Light Beam.
- Fixed: Minor typos in the UI are fixed.
- Fixed: Canceling certain actions will no longer cause the UI to react as if it were an error.
- Changed: Unsupported features are now restricted to dev builds.
- Changed: Requirements where different amount of the same item, such as both Missile = 5 and Missile = 1, are expected are now properly simplified.

  This results in certain pickup combinations no longer being considered for placement in the generator, such as Sunburst for unlocking the Industrial Site from behind.

### Metroid Prime

- Changed: All included presets now have "Unlocked Save Station doors" enabled.
- Changed: "Unlocked Save Station doors" no longer remove the lock in Chozo Ruins - Save Station 3.

#### Patcher Changes

- Added: CGC Tournament Winners to Artifact Temple lore scan
- Fixed: Chapel IS giving the player lightshow on 2nd pass
- Fixed: Items in every room incompatibility with shuffled essence elevator
- Changed: Always apply Elite Quarters item softlock patch regardless of cutscene skip mode

#### Logic Database

- Fixed: Collecting the Missile Expansion in Burn Dome before the fight no longer causes the generation to fail.

### Metroid Prime 2: Echoes

- Changed: Inverted Aether is now an unsupported feature.

### Metroid Dread

- Fixed: Energy Parts are now considered minor items, and Missile+ Tanks are now considered major items.

#### Patcher Changes

- Changed: Main Power Bomb has a different color than Power Bomb tanks
- Changed: Cutscene in Hanubia - Tank Room was removed because it teleports the player to the lower section, which can softlock the player
- Fixed: You now retain Drogyga's and Corpius's item if you reload checkpoint after defeating them. This eliminates a way of rendering a seed impossible to complete.

#### Logic Database

- Added: New trick "Flash Shift Skip" to account for skipping Flash Shift gates.
- Added: Traverse to the bottom of Ferenia: Space Jump Room Access with some more options.
- Added: Pseudo-Wave Beam (Beginner) for the two blobs in Cataris - Teleport to Dairon.
- Added: Water Bomb Jump to reach the item in Cataris - Teleport to Dairon without Gravity Suit.
- Added: Flash Shift (Intermediate), Morph Ball (Intermediate), and Spin Boost (Beginner) wall jumps for climbing up Experiment Z-57's arena.
- Added: Spin Boost and Slide Jump (Beginner) for climbing the upper part of Experiment Z-57's room.
- Added: Speed Booster Conservation (Intermediate) for climbing to either the top platform or Double Obsydomithon Room in Cataris - Teleport to Artaria (Blue).
- Added: Grapple Movement (Beginner) to climb Cataris - Moving Magnet Walls (Tall).
- Added: Flash Shift (Intermediate), Morph Ball (Advanced), and Spin Boost with Spider Magnet wall jumps to climb Cataris - Moving Magnet Walls (Tall).
- Added: Speed Booster Conservation (Beginner) to collect the lower item in Cataris - Teleport to Ghavoran without Gravity Suit.
- Added: Damage Boost (Intermediate) for reaching the teleport in Cataris - Teleport to Ghavoran with Spider Magnet.
- Added: "Adam Skip" added to logic as Wall Jump (Advanced) in Cataris - Moving Magnet Walls (Small).
- Added: Space Jump method of Cross Bomb Skip (Hypermode) to skip needing Speed for the item in Cataris - EMMI Zone Item Tunnel.
- Added: Spin Boost Movement (Intermediate) and Speed Booster Conservation (Beginner) for getting up Hanubia - Central Unit without Space Jump or Infinite Bomb Jump.
- Added: Spin Boost method to climb Hanubia - Escape Room 3.
- Added: Morph Ball Single-Wall Wall Jumps to get to the Nav Station in Itorash - Transport to Hanubia.
- Added: Flash Shift Skip (Intermediate) with Bombs to skip the Flash Shift gate in Teleport to Ferenia.
- Added: Aim Down Clips (Intermediate/Advanced) to go to and from Storm Missile Gate Room without Morph Ball.
- Added: Shine Sink Clip/Aim Down Clip (Intermediate) and Speed Booster Conservation (Advanced) to reach the bottom of Teleport to Ghavoran from the top level.
- Added: Aim Down Clip (Expert) to reach the blobs in Gravity Suit Tower from the top level.
- Added: Aim Down Clip (Intermediate) in Main Hub Tower Middle to Main Hub Tower Bottom.
- Added: Shine Sink Clip/Aim Down Clip (Intermediate) in Gravity Suit room top door to bottom door.
- Added: Climb Golzuna Tower using Spin Boost and Flash Shift using Wall Jump (Intermediate).
- Added: Movement (Intermediate), Simple IBJ, or Spin Boost to reach top tunnel in Vertical Bomb Maze.
- Added: Flash Shift Skip (Beginner) in Purple EMMI Introduction; (Intermediate) with normal bombs.
- Added: Moving from Ferenia - Transport to Ghavoran to Pitfall Puzzle Room with Spin Boost, Flash Shift, or Speed Booster.
- Added: Using Normal Bomb Jump with a Cross Bomb at the top, for sideways movement, to reach the item in Artaria Proto EMMI Introduction.
- Changed: Increased difficulty of Flash Shift Wall Jump to reach the Raven Beak elevator from Intermediate to Advanced.
- Changed: Simplified many room nodes and connections.
- Changed: Shine Sink Clip in Main Hub Tower Middle to Main Hub Tower Bottom is now Intermediate (from Expert).
- Changed: Using Flash Shift to collect the fan pickup in Burenia Hub to Dairon is now Advanced (from Beginner).
- Changed: All three fan skips are now classified as Movement instead of Infinite Bomb Jump.
- Changed: Convert most of the harder IBJ instances to new Diagonal Bomb Jump trick.
- Changed: Increase difficulty of the few harder IBJs that weren't changed to Diagonal Bomb Jumps. This should better reflect the fact that Intermediate IBJ is applied for performing Simple IBJ with Normal Bombs.
- Fixed: Correctly require Morph Ball in all cases where Power Bombs are used.
- Fixed: Replace some instances of Beginner Infinite Bomb Jump in Ferenia with the Simple Infinite Bomb Jump template. This ensures that the missing bomb or cross bomb item is required.
- Fixed: Reaching the upper tunnel in Ferenia - Speedboost Slopes Maze properly accounts for the ability to destroy the beamblocks using Wave Beam, Diffusion Beam, explosives, or Movement (Beginner)
- Fixed: Usage of Infinite Bomb Jump in Ferenia Separate Tunnels Room now correctly requires the respective Bomb type. The trick is now set at different difficulty depending on which bomb type is being used.
- Removed: Infinite Bomb Jump for reaching Wave Beam Tutorial from the cold rooms.
- Removed: Shinespark in Ghavoran Total Recharge Station North. This one requires either short boost or charging speed in the room to the left. Removing this for now.

## [5.3.0] - 2023-01-05

- Added: You can now open a tracker for other player's inventories in a multiworld session.
- Changed: LogbookNodes are now called HintNodes.

### Metroid Prime

#### Patcher Changes

- Fixed: Spring ball has been nerfed to prevent abusing steep terrain marked as standable.
- Fixed: Spring ball cooldown is now properly reset when morphing/unmorphing.
- Fixed: Vanilla blast shields not being removed in door lock randomizer.

### Metroid Prime 2: Echoes

- Changed: The Auto Tracker icon for Spider Ball now uses the Dark Suit model instead of the Prime 1 model.

#### Logic Database

- Changed: Sand Processing - Screw Attack clip to access the halfpipe from Main Reactor side without Missiles is now Intermediate and without Space Jump (from Expert).
- Fixed: Main Gyro now properly accounts for solving the puzzles.

### Metroid Dread

#### Patcher Changes

- Fixed: Incorrect color during animation of killing an EMMI.

#### Logic Database

- Added: Climbing Z-57 Arena with Spin Boost and Ice Missiles (Beginner).
- Changed: Major/Minor Item Location Updates: Energy Tanks -> Major, Energy Parts -> Minor, Drogyga -> Major, Missile+ Tanks -> Major
- Removed: Water Bomb Jump in Ghavoran - Map Station Access Secret.

## [5.2.1] - 2022-12-01

- Fixed: Exporting Metroid Prime 2 when converting Metroid Prime models now works.
- Fixed: Experimental Metroid Prime 2 patcher no longer errors with some settings.

## [5.2.0] - 2022-12-01

- Added: Help -> Dependencies window, to see all dependencies included in Randovania, including their versions and licenses.
- Added: A warning is now displayed when using presets with unsupported features enabled. These features are not present in the UI.
- Added: When the generated game fails due to the solver, you're now offered to retry, cancel or keep the generated game.
- Changed: Experimental games are no longer available on stable versions.
- Fixed: Solver debug now contains previously missing rollback instances.

### Cave Story

- Nothing.

### Metroid Dread

- Added: The Power Beam tiles in the Artaria EMMI Zone Speed Boost puzzle have been changed to Speed Boost tiles to prevent softlocks.
- Added: Entering Golzuna's arena without releasing the X displays a message explaining why the boss won't spawn.
- Added: All doors locked while fighting an EMMI now unlock immediately upon defeating it.
- Changed: Exporting for Ryujinx now also utilizes the Dread Depackager, for a smaller mod size. This requires an up to date Ryujinx.
- Fixed: You now retain Kraid's item if you reload checkpoint after defeating him. This eliminates a way of rendering a seed impossible to complete.

#### Logic Database

- Added: New Highly Dangerous Logic setting for enabling situations that may be unrecoverable upon saving.
- Added: Cross Bomb alternative for crossing Flash Gates.
- Added: Pseudo-wave beam trick for destroying the bottom blob in Cataris' Central Unit Access.
- Added: Traversal through Ghavoran Total Recharge Station North without Morph Ball, before pulling the grapple block, by destroying the left Enky.
- Changed: Cataris' Thermal Device Room North now forces picking the Energy Tank pickup and the Magnet Wall Thermal Device event before going to the Final Thermal Device, or uses Highly Dangerous Logic.
- Changed: Removed the Cataris EMMI Zone Door Trigger event now that the door remains unsealed.
- Fixed: Going to the red teleporter in Cataris no longer forces needing to use bombs.

### Metroid Prime

- Fixed: The infinite scanning bug has been fixed.

### Metroid Prime 2: Echoes

- Added: A new experimental option, Inverted Aether. In this mode, it's the Light Aether atmosphere that is dangerous! All safe zones are moved to Light Aether, but that's not enough so it's still extremely dangerous. This mode has no logic.

#### Logic Database

- Added: Intermediate Slope Jump and Intermediate Wall Boost to get next to the pickup in Communication Area.
- Added: Beginner Movement for crossing Hall of Combat Mastery from the Portal Side with NSJ Screw Attack after the tunnel is destroyed.
- Changed: Standable Terrain to reach the upper Command Center Access door in Central Mining Station with Space Jump and Screw Attack has had its difficulty decreased from Intermediate to Beginner.

## [5.1.0] - 2022-10-01

- Added: You can now view past versions of the presets and revert your preset to it.
- Added: A Playthrough tab where you can run the validator has been added to the Game Details window.
- Added: Deleting a preset now has a confirmation dialog.
- Added: A development mode for permalinks, to help investigate issues.
- Changed: Discord slash command for FAQ has better usability on mobile.
- Changed: The parent for a preset is now stored in your preferences, instead of in the preset itself.
- Fixed: The solver can no longer consider collecting a location a requirement to collecting itself. This is a regression from 4.3.0.

### Discord Bot

- Added: `/website` command that gives instructions to where Randovania's website is.
- Changed: `/randovania-faq` is now just `/faq`.
- Changed: `/database-inspect` is now just `/database`.

### Cave Story

- Nothing.

### Metroid Dread

- Fixed: The target DNA count is no longer limited to 6 when modifying an existing preset, or changing tabs.
- Fixed: Exporting multiple games at once is not properly prevented with an error message. It was never possible and fail in unclear ways.

#### Logic Database

- Added: Event in Underlava Puzzle Room 2 for breaking the speed blocks so that going between the two parts can be accounted for
- Added: Event for the trigger that reopens the door to Central Unit Access, allowing it logical to go back through
- Added: Other various methods of going through rooms
- Added: New Diffusion Abuse trick for pushing Wide Beam blocks and activating the lava buttons in Cataris.
- Added: Cross Bomb Skip (Advanced) for Dairon's Cross Bomb Puzzle Room item
- Added: Power Bombs method for the Speed Booster Conservation for Dairon's Cross Bomb Puzzle Room item
- Changed: Separated the First Tunnel Blob event into two to account for Diffusion/Wave not needing to be in the tunnel
- Changed: Deleted some unnecessary tile nodes
- Changed: Various instances of Wall Jump (Beginner) to trivial
- Changed: Some Grapple options to include Grapple Movement
- Changed: Some Movement tricks to Climb Sloped Tunnels
- Changed: Some Movement tricks to Skip Cross Bomb
- Changed: Rotating the spinner in Ghavoran - Flipper Room now requires either pulling the grapple block in Right Entrance, or activating the Freezer in Dairon.
- Changed: Allow pickup in Ghavoran Elun Transport Access by charging speed via navigation room
- Changed: Help solver by adding Morph Ball requirment on connections to event to flip the spinner in Ghavoran Flipper Room
- Changed: Shooting occluded objects requires at least Intermediate Knowledge
- Fixed: Accounted for whether the player could have Varia or not when trudging through lava
- Fixed: Accounted for the upper parts of Thermal Device Room North being heated without pressing the lava button
- Fixed: Ghavoran Orange backdoor properly connects to Above Pulse Radar
- Fixed: Purple EMMI Arena properly accounting for Gravity Suit to climb the tower.
- Fixed: Ferenia - Space Jump Room Access properly requires a way of destroying the blocks to get to the lower door.
- Changed: Collecting the item in Burenia - Underneath Drogyga before flooding the room by defeating Drogyga now requires Highly Dangerous Logic to be enabled.

### Metroid Prime

- Fixed: Shuffle Item Position is now properly randomized, along with other things shuffled patcher-side.
- Added: You may now force all Save Station doors to be blue, improving QOL for both random start and door lock rando.

### Metroid Prime 2: Echoes

- Fixed: Exporting multiple games at once is not properly prevented with an error message. It was never possible and fail in unclear ways.
- Added: The winners of the Cross-Game Cup have been added to A-Kul's scan.

## [5.0.2] - 2022-09-19

### Metroid Dread

- Fixed: Exporting Metroid Dread games on the Linux builds no longer causes an error.
- Added: FAQ entry about Speed Booster/Phantom Cloak/Storm Missile not working.
- Added: FAQ entry about Golzuna and Experiment Z-57 spawn conditions.
- Added: FAQ entry about the Wide Beam door in Dairon - Teleport to Cataris.

## [5.0.1] - 2022-09-12

- Fixed: The README and front page now lists Metroid Dread as a supported game.

### Metroid Dread

- Fixed: The differences tab no longer mentions Kraid and Corpius checkpoints being removed, as that's not a thing.
- Fixed: Missing credits in Randovania itself for SkyTheLucario's new map icons.

## [5.0.0] - 2022-09-10

- **Major** - Added: Metroid Dread has been added with full single-player support.
- **Major** - Added: An installer is now provided for Windows. With it rdvgame files are associated to open with Randovania, for ease of use. A shortcut for opening just the auto tracker is also provided.
- **Major** - Changed: The UI has been significantly revamped, with each game having their own section and an easy to use selector.
- Changed: The multi-pickup placement, using the new weighting, is now the default mode. The old behavior has been removed.
- Changed: Error messages when a permalink is incompatible have been improved with more details.
- Changed: The Customize Preset dialog now creates each tab as you click then. This means the dialog is now faster to first open, but there's a short delay when opening certain tabs.
- Changed: Progressive items now have their proper count as the simplified shuffled option.
- Fixed: Hints can now once again be placed during generation.
- Fixed: Exceptions when exporting a game now use the improved error dialog.
- Fixed: Gracefully handle unsupported old versions of the preferences file.
- Fixed: Excluding all copies of a progressive item, or the non-progressive equivalent, no longer hides them from the editor.
- Fixed: Changing the selected backend while it's being used should no longer cause issues.
- Fixed: Unexpected exceptions during generation now properly display an error message.
- Fixed: Trick usage in preset summary now ignores tricks that are hidden from the UI.
- Fixed: /database-inspect command no longer shows EventPickup nodes.
- Fixed: Data Editor is now correctly named Data Editor instead of Data Visualizer.

### Cave Story

- The hints fix affects Cave Story.

### Metroid Prime

- **Major** - Added: Enemy Attribute Rando. Enemy stat values such as speed and scale can be randomized within a range you specify.

### Metroid Prime 2: Echoes

- The hints fix affects Metroid Prime 2: Echoes.

## [4.5.1] - 2022-08-03

- Fixed: The History and Audit Log are now properly updated when joining a game session.
- Fixed: Your connection state is properly updated when joining a game session.

## [4.5.0] - 2022-08-01

- Added: Preferences are now saved separately for each version. This means newer Randovania versions don't break the preferences of older versions.
- Added: Exporting presets now fills in default file name.
- Added: Logging messages when receiving events from the server.
- Changed: Internal changes to server for hopefully less expired sessions.
- Fixed: The discord bot no longer includes the lock nodes.

### Cave Story

- Nothing.

#### Patcher Changes

- Nothing.

#### Logic Database

- Nothing.

### Metroid Prime

- **Major** - Added: Door lock rando. Door locks can now be randomized, with many options to fine-tune your experience. This feature is incompatible with multiworld.
- **Major** - Added: Option to show icons on the map for each uncollected item in the game under "Customize Cosmetic Options..."

#### Patcher Changes

- Fixed: Exporting with `QoL Cosmetic` disabled
- Fixed: Zoid's deadname appearing in credits
- Changed: Patches now consume fewer layers on average

#### Logic Database

- Fixed: Phazon Mining Tunnel now accounts only for Bombs when coming from Fungal Hall B
- Fixed: The Central Dynamo drone event is now accounted for to go through Dynamo Access
- Added: Beginner Wall Boost to lock onto the spider track in Metroid Quarantine A
- Added: Advancing through rooms containing Trooper Pirates now requires either the proper beam(s), basic defensive capabilities (varies slightly by room), or Combat (Intermediate) where appropriate
- Added: Advancing through rooms containing Scatter Bombus now requires Morph Ball, Wave Beam, Movement tricks, or basic defensive capabilities

### Metroid Prime 2: Echoes

- Nothing.

#### Patcher Changes

- Nothing.

#### Logic Database

- Nothing.

## [4.4.2] - 2022-06-05

- Fixed: Generating multiworld games where one Prime 1 player has item in every room while another Prime 1 player doesn't now works properly.
- Fixed: It's no longer possible to configure more than 99 shuffled copies of a major item, as that causes errors.
- Fixed: Using a trick to break a door lock is now properly displayed in the UI.
- Fixed: The description for expansions now mention they can be logical with multi-pickup placement.
- Fixed: The change log tab no longer causes the window to have absurd sizes on macOS.
- Removed: The broken option for enabling required mains for Metroid Prime 1. It was non-functional and incorrectly displayed.

## [4.4.1] - 2022-06-04

- **Major** - Added: When using multi-pickup placement, expansions are now considered for logic.
- Added: New experimental option for a different algorithm for how the generator weights locations for multi-pickup placement.
- Added: "Generate Game" tab now remembers which games and presets were expanded or collapsed.
- Added: The Game Session Window now has a counter for how many pickups it's currently trying to send to the server.
- Changed: Considerable more effort is made to keep hints relevant if there isn't enough things to be hinted in a game.
- Changed: Reduced the lag you get the first time you open the Games tab.
- Changed: Optimized the game generation. As example, Echoes' Starter Preset is 45% faster.
- Changed: Optimized the game validation. As example, Echoes' Starter Preset is 91% faster.
- Changed: The algorithm for how locations lose value over generation has changed. This should have bigger impact in big multiworlds.
- Changed: It's now possible to login again directly in the Game Session Window.
- Removed: The server and discord bot are entirely removed from the distributed executables, reducing its size.
- Removed: Metroid Dread is no longer available in releases, as it was never intended to be considered stable.
- Removed: All auto trackers based on pixel art style were removed by request of their artist.
- Fixed: The "Spoiler: Pickups" tab no longer shows locations that aren't present in the given preset.
- Fixed: The Game Session Window now better handles getting disconnected from the server.

### Cave Story

- Fixed: Hint Locations tab in Help no longer has an empty column named "2".

#### Patcher Changes

- Nothing.

#### Logic Database

- Nothing.

### Metroid Prime

- Added: "Cosmetic" option to force Fusion Suit
- Changed: Converting models from Echoes now always needs to be provided with an ISO.

#### Patcher Changes

- **Major** - Added: Models for Echoes' translators and split beam ammo are now also converted to Prime.
- Fixed: Spawning in Elite Quarters after killing OP no longer spawns the player OoB
- Fixed: Ridley boss random size on PAL/NTSC-J and Trilogy
- Fixed: Many rooms which, when submerged, the water box would be misaligned with the bounding box
- Fixed: Certain rooms where item position randomizer biased towards one side or OoB entirely
- Added: Results screen now shows Randovania version and seed hash

#### Logic Database

- Fixed: Gravityless SJ strat for Cargo Freight Lift to Deck Gamma is no longer dangerous
- Fixed: Main Plaza NSJ Grapple Ledge dash now correctly uses the Wasp damage boost method
- Fixed: Hall of the Elders Boost IUJ typos- BSJ is now IUJ and Combat is now Combat/Scan Dash
- Added: Thardus is now logical if you only have Thermal Visor with the Invisible Objects trick set to Intermediate
- Added: Flaghra now accounts for defeating it both before and after triggering the fight
- Added: Method to reach Main Quarry's crane platform with just Grapple Beam and Beginner Movement
- Added: Method to reach Main Quarry's crane platform with Expert Wall Boosts and Slope Jumps
- Added: Method of getting Crossway with only Boost Ball and Xxpert Movement
- Added: Method of climbing Connection Elevator to Deck Beta gravityless NSJ with Advanced Bomb Jump and Expert Slope Jump
- Added: NSJ/bombless strat of getting Gathering Hall's item with a Hypermode dash
- Added: Method of getting Crossway item with Advanced Bomb Jump and Expert BSJ, Scan Dash, and Standable Terrain
- Added: Method of climbing Reflecting Pool using the Stone Toad's wacky physics as Advanced Movement
- Added: Gravityless NSJ method of leaving Gravity Chamber with Advanced Wall Boost and Expert Slope Jumps and Underwater Movement
- Changed: Increased Elite Quarters BSJ to Advanced
- Changed: Increase lower Great Tree Hall Wall Boost to Hypermode
- Changed: Chozo Ruins Save Station 3 boostless/bombless strat to go through the tunnel has had its difficulty decreased to Advanced Movement and Intermediate Standable Terrain
- Changed: Hive Totem NSJ Slope Jump now uses Beginner Underwater Movement
- Changed: Monitor Station dash to Warrior Shrine is now Beginner with SJ

### Metroid Prime 2: Echoes

- Nothing.

#### Patcher Changes

- Nothing.

#### Logic Database

- Nothing.

## [4.4.0] - Not released

This release was skipped.

## [4.3.2] - 2022-05-13

### Metroid Prime

- Fixed: Lightshow during Chapel IS after Chapel item has been obtained and room has been reloaded

### Metroid Prime 2: Echoes

- Fixed: Significantly reduced lag spikes when loading a room containing Prime1 models.

## [4.3.1] - 2022-05-08

- Added: Phazon Suit hints are now included in the preset description.
- Fixed: Exporting Prime 1 games that have no Phazon Suit no longer fails if it's configured to have a hint.

## [4.3.0] - 2022-05-01

- Added: Destroying door locks is now properly tracked. In Echoes, this means removing a door lock from the back allows for logical access to where you were.
- Added: In Data Visualizer, it's now possible to set tricks to a certain level and simplify all visible connections based on that.
- Fixed: Maximum values for certain preset fields, such as Energy Tank capacity and Superheated Room Probability, can now properly be used.
- Fixed: A race condition with Randovania connected to Nintendont, where Randovania could incorrectly assume the game was idle if memory was read while it was executing the last sent task.
- Fixed: The map tracker now properly handles when multiple nodes gives the same resource/event.
- Changed: Online game list by default only shows 100 sessions, for performance reasons. Press "Refresh" to get all.

### Cave Story

- Nothing.

#### Patcher Changes

- Nothing.

#### Logic Database

- Nothing.

### Metroid Prime

- Added: Option to specify hint for Phazon Suit in Impact Crater (default=Show only area name)
- Added: April Fools Preset
- Added: Map images are now generated and written in the same folder as output ISO when generating room rando seeds and exporting them with spoilers enabled.
- Fixed: Random Superheated, Random Submerged and Dangerous Gravity Suit logic now trigger dialog warning in Multiword sessions
- Fixed: Adjusted min/max boss sizes to prevent softlocks
- Fixed: Default setting for screen Y offset now works
- Changed: The "Items in Every Room" Chaos Option now uses items from the Randovania pool (shows n/293 items when enabled). This means multiworld items can now appear at extra locations, and item text is now consistent with the rest of item placement.
- Changed: Two-way room rando now ensures that all rooms are part of the same network

#### Patcher Changes

- Fixed: Specifying custom heat-damage-per-second now properly affects non-vanilla superheated rooms
- Fixed: Some akward cutscene timing when playing skipped cutscenes in realtime
- Added: Random boss sizes now affects Flaahgra, Plated Beetle and Cloaked Drone
- Changed: Random boss sizes now affects bosses in cutscenes, additionally Omega Pirate's armor plates now scale properly
- Changed: When creating a new save file, the default selection is now "Normal" to help prevent accidentally starting the game on Hard mode
- Changed: Artifacts which do have no need to be collected are removed from the logbook

##### Room Rando
- Added: Include Square Frigate doors and morph ball tunnels during randomization
- Fixed: Crash when opening the map near certain rooms
- Fixed: Crashes due to two large rooms being connected.
- Fixed: Crash when rolling through some doors in morph ball
- Fixed: Central Dynamo reposition soft-lock
- Fixed: Inability to scan vertical doors
- Fixed: Incompatability with "No Doors" + "Room Rando"
- Changed: The door immediately behind the player is unlocked when teleporting to a new room. This gives the player one chance to backtrack before commiting to the warp.

#### Logic Database

- Nothing.

### Metroid Prime 2: Echoes

- Added: Preset descriptions now list custom beam ammo configuration.
- Changed: Optimized how long it takes to export a game that uses Prime 1 models.

#### Patcher Changes

- Nothing.

#### Logic Database

- Nothing.

## [4.2.1] - 2022-04-01

- Fixed: Popup for new changes fixed.

## [4.2.0] - 2022-04-01

- Added: Experimental option to force first progression to be local.
- Added: New pixel icons for the auto tracker.
- Changed: Standard tracker layouts for Prime, Echoes and Corruption now include a few more items.
- Changed: Auto tracker game icons for Echoes beams now use the HUD icons instead of the pickup models.
- Changed: Update to Qt 6.
- Changed: The import preset menu in game sessions now has the presets of a game sorted by name, with the default presets on top.
- Fixed: Randovania no longer hangs on start if there's a loop in the hierarchy of presets.
- Fixed: Generation no longer fails when one player has no pickups assigned during logic.

### Cave Story

- Nothing.

#### Patcher Changes

- Nothing.

#### Logic Database

- Nothing.

### Metroid Prime

- **Major** - Added: In multiworld, pickups from an Echoes player now uses the correct model from Echoes.
- **Major** - Added: **April Fool's Day Special!** New game modification category "Chaos Options" in "Other" tab. Chaos options are patcher-side only, and thus are not accounted for by the seed generator logic.
    - Enable Large Samus
    - Random Boss Sizes
    - Remove Doors
    - Random Superheated Rooms
    - Random Submerged Rooms
    - One-way Room Rando
- Added: Deterministic Maze RNG option for fairer racing
- Fixed: Echoes Combat Visor placed in a Prime player's world now uses the new Combat Visor model.
- Fixed: Deterministic Incinerator Drone RNG setting staying on even when checkbox was unchecked.

#### Patcher Changes

- Fixed: Soft-lock in Artifact Temple with Major Cutscene skips (players could leave during ghost cutscene and abort the layer change)
- Fixed: Items Anywhere could delete Artifact hints in rare cases
- Changed: Updated [Quality of Life documentation](https://github.com/toasterparty/randomprime/blob/randovania/doc/quality_of_life.md)
- Changed: Nerfed "Items in Every Room" (Extra items more likely to be missiles)

#### Logic Database

- Nothing.

### Metroid Prime 2: Echoes

- **Major** - Added: In multiworld, pickups from a Prime player now uses the correct model from Prime.

#### Patcher Changes

- Nothing.

#### Logic Database

- Nothing.

## [4.1.1] - 2022-03-12

- Added: The game details window now displays the Randovania version the game was generated with.
- Added: You can now import a game layout/spoiler file in multiworld sessions.
- Changed: A popup shows up while waiting for the game session list.
- Fixed: The error message when the client is incompatible is now properly displayed.
- Fixed: Player inventory is now properly sent to the server in multiworld sessions.


### Metroid Prime

#### Patcher Changes

- Fixed: Scan visor and X-Ray not displaying properly after taking an elevator when combat visor is shuffled.
- Fixed: Some users receiving OS error when exporting ISO with non-vanilla suit colors.


## [4.1.0] - 2022-03-01

- Added: /randovania-faq command was added to the Discord bot, which sends FAQ messages.
- Added: Randovania now checks if the entire database is strongly connected, allowing for manual exceptions.
- Added: You can now configure the priority given to each major item. Higher values are more likely show up earlier in the progression chain.
- Added: Generation failures now have a lot more details on what was missing for progression, facilitating finding issues with your preset.
- Added: The item pool screen now explicitly tells you expansions are not used for logic.
- Added: Implemented support for changing the title for a game session.
- Added: A button for duplicating a session, including the generated game and all rows.
- Added: Multiworld sessions can now be generated without spoilers.
- Added: Preset descriptions now include if some item has a different number of copies shuffled.
- Changed: Multiworld damage logic incompatibility warning now displays every time.
- Changed: On generation failure, a count of how many nodes are accessible is now displayed.
- Changed: Data Editor now lets you save non-experimental databases with integrity errors.
- Changed: Most command line arguments have been renamed.
- Changed: Simplified the item pool tab, with the usual case now having only a single line per item.
- Changed: Improved the text for quantities for ammo in the item pool tab.
- Changed: Experimental games are only shown in the menu if the option for experimental games is enabled.
- Changed: Only session admins are allowed to copy the permalink of a session.
- Changed: Modified how ConfigurableNodes (In Echoes, the Translator Gates) are handled in logic. This should have no visual differences, other than speeding up generation.
- Changed: Great internal changes were done to how hints are applied to the game. This should have no visible impact.
- Changed: The UI for 1HP Mode now only shows up for Echoes.
- Fixed: Map Tracker now properly handles multiple copies of pickups in all cases.
- Removed: The Database Editor can only be open when running from source. In releases, use `Open -> (Game) -> Data Visualizer` instead.
- Removed: All auto trackers based on pixel art style were removed over concerns about asset licensing.

### Cave Story

- Nothing.

#### Patcher Changes

- Nothing.

#### Logic Database

- Nothing.

### Metroid Prime 1

- Added: Option to use deterministic Incinerator Drone RNG for fairer racing
- Added: Spring Ball. Enable in preset configuration. Must have bombs in inventory to work.

#### Patcher Changes

- Added: QoL Game Breaking - Reserach Lab Aether Pirate now guaranteed to jump through glass when doing room backwards
- Fixed: Players could unmorph in Magmoor Workstation where they should not be able to
- Fixed: Abuse of QoL Game Breaking in Central Dynamo to skip the maze/drone
- Fixed: Exclude Phazon Elite Item from QoL Pickup Scans
- Fixed: Wavesun when playing with shuffled item positions
- Fixed: Main Plaza etank ledge door shield was slightly misaligned
- Fixed: Cannon remaining holstered after grapple when shuffling combat visor
- Fixed: Cannon remaining holstered after a specific type of R-Jump when shuffling combat visor
- Fixed: Unmorphing now returns you to your previous visor instead of default visor when shuffling combat visor for quality of life purposes

#### Logic Database

- Changed: Reduce difficulty of Monitor Station -> Warrior Shrine NSJ/No Bombs to intermediate dash and standable terrain (from advanced dash and expert standable) and included a video.

### Metroid Prime 2: Echoes

- When checking details for a game, the hint spoiler tab now includes the correct text for Dark Temple keys hints.

#### Patcher Changes

- Nothing.

#### Logic Database

- Added: Using Screw Attack as a trickless means to obtain Grand Windchamber item after seeker puzzles

## [4.0.1] - 2022-01-30

- Changed: The UI for 1HP Mode now only shows up for Echoes.
- Fixed: Support for non-NTSC Metroid Prime 1 ISOs restored.

## [4.0.0] - 2022-01-30

- **Major** - Added: Cave Story has been added with full single-player support.
- **Major** - Added: Data Visualizer/Editor now contains a visual representation of the nodes in the area.
This feature comes with plenty of quality of life functionality for editing the database.
- Added: A new tab has been added to the preset editor, Generation Settings, consolidating various settings such as minimal logic, multi-pickup placement, dangerous actions, etc.
- Added: The Logic Database can now have descriptions for nodes.
- Added: Game Details window can now spoil the item order, elevators, translator gates and hints.
- Added: Data Editor can now edit area names.
- Added: Data Editor can now view and edit resources.
- Added: Items now have tooltips in the Auto-Tracker.
- Added: One joke hint.
- Added: Descriptions for Minimal Logic for each game, with a better definition of what Minimal Logic is.
- Added: Randovania is now able to identify for what version of Randovania a given permalink is, if they're similar enough versions.
- Added: Permalinks now contain the seed hash, so Randovania can detect if there's a hash mismatch when importing.
- Changed: In the Game Session Window, the observers tab is now visible by default.
- Changed: The rdvgame file is now considerably more technical in order to require less game-specific code.
- Changed: Editing connections in the Data Editor now has an easier to use selector for non-item resources.
- Fixed: Data Visualizer no longer hides the comment for a single-element Or/And entry.
- Fixed: Data Editor now properly handles areas without nodes.
- Removed: It's no longer possible to delete a game session.
- Removed: It's no longer possible to leave the session when closing the window.

### Metroid Prime

- Added: Start in any (uncrashed) Frigate room
- Added: 1-way cycles and 1-way anywhere elevators can lead to (uncrashed) Frigate rooms
- Added: Essence Death and Frigate Escape Cutscene teleporter destinations can now be shuffled
- Added: Artifact hints can now be configured to show area and room name, just area name, or nothing at all
- Added: Cosmetic Option - Select HUD Color
- Added: Cosmetic Option - Rotate hue of all 4 suit textures and ball glow color
- Added: Cosmetic Option - Set default in-game options like Echoes
- Added: Experimental Option - Shuffle the coordinates of items within their respective rooms. Seeds may not be completable.
- Added: Experimental Option - Add random (non-logical) items to rooms which do not usually have items.
- Added: Shuffle Power Beam
- Added: Shuffle Combat Visor
- Added: New default preset: "Moderate Challenge".
- Changed: Minimal Logic no longer checks for Plasma Beam.
- Changed: Removed "Fewest Changes" preset.
- Changed: Updated "Starter Preset" to better match community preferences.

#### Known Issues:

- Nothing.

#### Patcher Changes

- Added: Support for NTSC-U 0-01, NTSC-J and NTSC-K (Gamecube)
- Added: List of tournament winners on lore scan in Artifact Temple
- Added: QoL Game Breaking now fixes several crashes on Frigate Orpheon
- Added: QoL Game Breaking now fixes the soft-lock in hive totem by making the blocks drop sooner
- Added: Option to disable item loss in Frigate (Enabled by default)
- Added: QoL Pickup Scans - Weeds by item in Landing Site now don't have scan point
- Added: Combat/Scan/Thermal/X-Ray all have unique custom models
- Fixed: Safeguard against blowing past layer limits.
- Fixed: On Major custscene skip, Elite Quarters now stays locked until the player picks up the item. The hudmemo is now tied to the item rather than the death animation.
- Fixed: Ruined fountain not always showing the right scan.
- Fixed: Phazon Suit Small Samus Morph Ball Glow
- Fixed: Vent shaft item not being scannable on QoL Pickup Scans
- Fixed: Automatic crash screen
- Fixed: Wavesun not collecting item/unlocking door
- Fixed: Locked door on Storage Depot B (NTSC 0-02)
- Fixed: Bug in Elite Quarters where game would crash during OP death cutscene if the player changed suit during the fight
- Changed: The vines in arboretum which cover the scan panel remain in the room on the ghost layer to help aid newer players.
- Changed: Exo and Essence stay dead permanently if traversing Impact Crater multiple times
- Changed: Increased Maximum Missile/Etank/Capacity for seeds with more expansion count than is available in vanilla

#### Logic Database

- Fixed: Magma Pool - Added missing suit or heated runs trick requirement for non-grapple methods of crossing the room
- Fixed: HAT - Updated spawn node
- Fixed: Quarantine Cave - Properly model when the fight is required and when it is not
- Fixed: Bug where Biohazard Containment didn't check Power Conduit Requirements if Super Missiles were available
- Fixed: Typo in Frozen Pike - Hunter Cave Access requires Slope Jump (Advanced), not Single-Room OoB (Advanced)
- Added: New Event - Gravity Chamber Item (Lower)
- Added: New Trick Category - Infinite Speed
- Added: Magma Pool - Added standable terrain method to cross the room with a video example
- Added: Main Plaza - Hypermode Dash to get Grapple Ledge
- Added: Elite Quarters - BSJ to skip scan visor
- Added: Reactor Core - NSJ Gravityless Bomb Jumps
- Added: Cargo Freight Lift - NSJ Gravityless Boost or Bombs climbs
- Added: Flick BSJ in watery hall OoB
- Added: NSJ Bombless Lower GTH Climb (Wallboost)
- Added: NSJ Bombless Quarantine Cave Elevator Spider Skip
- Added: NSJ Bombless Gravity Chamber Escape (Gravity Wallboost)
- Added: NSJ Bombless Lower Phen's Edge
- Added: NSJ Bombless Frozen Pike (Mid-Section)
- Added: NSJ Bombless Life Grove (Wallboost)
- Added: NSJ Bombless HOTE Climb (Boost IUJs)
- Added: NSJ Bombless Elite Control Access (Wallboost)
- Added: Elite Control Access Item (Damage Boost)
- Added: Central Dynamo Item w/ Infinite Speed
- Added: Bomb jump to skip grapple in Biotech Research Area 2
- Added: Great Tree Hall - Jump Off Enemies Bomb Jump (Advanced) to reach GTC NSJ
- Added: Wallboost FCS Climb
- Added: Logic for Traversing Twin Fires Tunnel to Workstation NSJ Gravity
- Added: Logic for Traversing Twin Fires Tunnel to Workstation NSJ Bombless
- Added: Logic for Traversing Twin Fires Tunnel to Workstation Missileless Grappless
- Added: Gravityless Grappless Morphless method for crossing FCS
- Added: Waste Disposal Wallboosts
- Added: Climb Connection Elevator to Deck Beta Gravityless
- Added: Combat Requirements for Essence fight
- Added: 2 Additional NSJ methods for reaching FCS item
- Added: Lava Lake Item NSJ Combat Dash
- Added: Triclops Pit Item SJ Beginner Standable
- Added: 3 new ways to climb Tower of Light (L-Jump, R-Jump, Slope Jump)
- Added: Underwater Movement (Beginner) to get to Tower Chamber with Space Jump
- Added: Underwater Movement (Intermediate) for NSJ Tower Chamber
- Added: Frigate Crash Site climb with Space Jump and L-Jump (Intermediate) and Standable Terrain (Beginner)
- Added: More logical paths for Ice Ruins West NSJ
- Added: Ice Ruins West Middle-Left Rooftop to Item Combat/Scan Dash
- Added: Beginner L-Jump to reach Main Quarry Save Station
- Added: Main Quarry Crane Platform to Waste Disposal NSJ Advanced Combat Dash
- Added: Main Quarry Crane Platform to Item Intermediate Scan Dash
- Added: Expert Gravity Wallboost to get to Tower Chamber
- Added: Beginner Gravity Wallboost to get to Watery Hall
- Added: Expert Trick for NSJ+Boost Crossway
- Added: Movement (Intermediate) to skip Spider Ball in Crossway
- Added: L-Jump to skip SJ on 3rd tier of ore processing puzzle
- Added: NSJ Ore Processing with Spider+Bombs (Expert)
- Added: Bombless Ore Processing Puzzle with Wallboost(Advanced)
- Added: Phendrana Canyon Hypermode Boost
- Added: NSJ Combat Dash (Expert) to Temple Entryway from lower part of room
- Added: Various tricks in Uncrashed Frigate
- Added: Ore Processing Door To Elevator Access A to Storage Depot B Standable L-Jump with Power Bombs
- Added: Combat logic for Dynamo Access and Elite Control Elite Pirate fights
- Added: Intermediate/Advanced Standables to enter/escape Elite Control after/without triggering Elite Pirate
- Added: Logic now can expect players to play in just scan visor, using bombs to open doors
- Added: Knowledge/Combat (Intermediate) trick to skip needing Power Beam for Exo fight
- Changed: Renamed Misc Logic Option to "Allow Dangerous Gravity Suit Logic"
- Changed: Increased difficulty of Connection Elevator to Deck Beta DBJs to Advanced
- Changed: HAT Wallboosts can be done using Gravity at the same difficulty
- Changed: Removed under-used "Complex Movement" trick category
- Changed: All Gravityless Slope Jumps are now categorized as "Underwater Movement without Gravity", as opposed to just NSJ ones
- Changed: Knowledge (Beginner) to Traverse Magmoor Workstation without Varia
- Changed: Magma Pool - Gravity Suit lava dive difficulty was reduced to L-Jump (Intermediate) and Standable Terrain (Beginner)
- Changed: Hall of the Elders - Now properly model needing to kill the 1 ghost to leave the room. Chargeless 1 ghost fight combat difficulty reduced to beginner.
- Changed: Added requirement for X-Ray Visor or Invisible Platforms to Triclops Pit Item NSJ tricks
- Changed: Monitor Station climb to Warrior Shrine Bomb Jump difficulty changed from Advanced to Intermediate
- Changed: Monitor Station NSJ Combat Dash to Warrior Shrine lowered difficulty from Advanced to Intermediate
- Changed: Increase the difficulty of Tower of Light climb with combat dash from 'Beginner' to 'Intermediate' lowered Standable Terrain from 'Intermediate' to 'Beginner'
- Changed: Frigate Crash Site Climb Space Jump Slope Jump Standable Terrain difficulty was reduced to Standable Terrain (Beginner)
- Changed: Removed Slope Jump and Standable requirement from Ice Ruins West NSJ
- Changed: Main Quarry Save Station NSJ Movement difficulty from Beginner to Intermediate
- Changed: Main Quarry Crane Platform to Waste Disposal Standable/Slope Jumpe no longer requires L-Jump
- Changed: Main Quarry Crane Platform to Waste Disposal NSJ Scan Dash difficiulty from Advanced to Intermediate
- Changed: Ore Processing Storage Depot B to Waste Disposal NSJ Standable difficulty from Intermediate to Beginner
- Changed: Ore Processing Storage Depot B to Waste Disposal R-Jump to L-Jump
- Changed: Elite Research Spinners without Boost from Advanced to Intermediate
- Changed: Ore Processing Door To Elevator Access A to Storage Depot B Standable difficulty from Intermediate to Advanced
- Changed: Sun Tower Early Wild now requires Intermediate Knowledge on all methods
- Changed: Less damage required for Watery Hall with Gravity Suit

### Metroid Prime 2: Echoes

- Changed: Minimal Logic no longer checks for Light Suit or Agon Keys.

#### Patcher Changes

- Fixed: Exporting an ISO when Randovania is in a read-only path now works properly.
- Added: Ability to set a custom HUD color

#### Logic Database

- Changed: Shrine Access Seeker Door without Seekers is now Hypermode (from Expert).


## [3.2.2] - 2022-01-17

- Fixed: Presets for unknown games (for example, from a dev version of Randovania) are now properly ignored.

## [3.2.1] - 2021-10-23

- Fixed: The spin box for starting Energy Tanks no longer goes above 14.
- Fixed: Errors from the Prime 1 patcher are now properly displayed in error messages.
- Fixed: Converting presets from previous games should no longer cause invalid expansion ammo count.
- Fixed: Converting presets with multiple major items that give ammo no longer cause incorrect per-expansion ammo count.
- Fixed: Changing the default beam in Echoes no longer throws an error with invalid included ammo.
- Fixed: Sky Temple Keys on Guardians/Sub-Guardians are now properly counted for the item pool size.
- Fixed: Sky Temple Keys on Guardians/Sub-Guardians now appears on the preset description.
- Fixed: Safety check that there's enough available locations for all non-progression at the end of generation has been re-added.
- Changed: Improved error message for certain kinds of invalid permalinks.
- Changed: Presets with negative ammo count for expansions are invalid.

### Metroid Prime

#### Patcher Changes

- Fixed: PAL ISOs now correctly work again.

## [3.2.0] - 2021-10-16

- **Major** - Added: The Logic Database can now have comments in requirements.
- **Major** - Changed: Expansions contents are now configured directly, instead of being calculated from a target.
- Added: Files in the "Previously generated games" folder now includes the name of the games used.
- Added: Custom names for Prime 1 elevators
- Added: Support for Minimal Logic has been added for Metroid Prime and Metroid Prime 3.
- Added: New auto tracker layouts for Metroid Prime 2, with two lines and three lines.
- Changed: Force one specific certificate root when connecting to the server.
- Changed: Custom elevator names across both games now used throughout the entire UI
- Changed: Data Editor now raises an error if two Pickup Nodes share the same index.
- Changed: When changing Echoes Goals, the slider of the number of keys is now hidden when "Collect Keys" goal is not selected.
- Changed: Customizing the item pool causes permalinks to not get as long as before.
- Changed: The Qt theme was changed, as the previous one had serious issues on certain platforms and certain elements.
- Fixed: Items that include ammo are now configurable to provide up to the ammo's capacity.
- Fixed: Certain invalid permalinks are now properly recognized as invalid.
- Fixed: In connections editor, changing a requirement to "And/Or" no longer places ui elements in the wrong place.
- Removed: Metroid Prime 2: Echoes FAQ entry about the weird hint categories, as the issue has been fixed.
- Removed: Menu option to open STB's Echoes item tracker in a new window.

### Metroid Prime - Patcher Changes

- Added: New Nothing model.
- Added: Missile Expansions for yourself has a 1 in 1024 of being shiny.
- Fixed: Mine security station softlock so that defeating the purple pirates first doesn't fail to switch the room to the non-cutscene layer.
- Fixed: Qol scan for Ice Ruins West pickup.
- Fixed: Warp-to-start crash.
- Changed: Fewer forced popup alert for multiworld purpose, and popups now lasts 3s instead of 5s.

#### Cutscene Skips

- Added: Cutscene skip for arboretum gate (competitive+).
- Added: Mine Security Station now longer force switches to Combat Visor.
- Changed: Shorelines Tower cutscene skip is now Minor.
- Changed: Workstation cutscene is now Competitive.
- Changed: Wave panel cutscene in Main Quarry is now Competitive.
- Changed: Elevator leaving cutscenes back are now Major.

### Metroid Prime 2: Echoes - Patcher Changes

- Added: Cosmetic option to customize hud color.
- Fixed: Scanning hints now displays the correct, edited categories.

### Metroid Prime - Logic Database

- Added: Method of reaching pickup in Root Cave from Arbor Chamber with a Dash (Intermediate and above).
- Added: Knowledge (Beginner) trick to leave Central Dynamo without completing the maze or fighting the drone.
- Added: Additional Lower Mines NSJ logic.
- Added: Movement tricks for logical forced damage in Magmoor Caverns, Phazon Mines, and Impact Crater.
- Added: Tricks for climbing Research Lab Aether NSJ
- Added: Tricks for traversing Magmoor Workstation bombless NSJ
- Added: More detailed boss/combat logic
- Fixed: Shorelines tower item being accessible from Ruins Entryway and not Temple Entryway.
- Fixed: Backwards Lower Mines logic
- Fixed: Ice Ruins West NSJ logic now accounts for adult sheegoth layer
- Fixed: Added missing requirements for releasing the metroid in Research Lab Aether

### Metroid Prime 2: Echoes - Logic Database

- Added: Method of climbing halfpipe in Meeting Grounds with Space Jump, Screw Attack, and Standable Terrain (Beginner and above)
- Added: Method of killing Quad MBs using Bombs or Power Bombs and Combat (Beginner)
- Added: Method of killing Quad MBs using Screw Attack (Space Jump) and Knowledge (Beginner)
- Added: Requirement to either kill the Quad MBs or defeat Spider Guardian in order to collect the item in Hall of Combat Mastery in the intended way
- Fixed: A few broken Dark Forgotten Bridge paths have now been fixed.
- Changed: Simplified Meeting Grounds logic slightly, by removing the redundant Top of Halfpipe node
- Changed: Killing Quad MBs now uses a template, as it's a complex set of requirements repeated in three separate rooms

### Discord Bot (Caretaker Class Drone)

- Changed: Room images uses two-way arrows if a connection is two-way, instead of two arrows.

## [3.1.4] - 2021-09-19

- Changed: Force one specific certificate root when connecting to the server.
- Fixed: Checking for updated versions will no longer close Randovania when no internet connectivity is present.
- Fixed: The server will properly reject clients with mismatched versions.

## [3.1.3] - 2021-09-19

- Added: Dialog that shows all enabled tricks in a preset and a list of all rooms that have some combination of tricks that ends up active in that preset.
  - This dialog can be accessed by right-clicking a preset on the "Generate Game" tab, or by pressing the "..." menu in the "Game Details" window.
- Added: Multiworld Help entry regarding maximum number of players.
- Added: Metroid Prime FAQ entry regarding the forced popup alert.
- Changed: Long lines of requirements (Check for all artifacts in Artifact Temple) are now word wrapped.
- Changed: When changing Echoes Goals, the slider of the number of keys is now hidden when "Collect Keys" goal is not selected.
- Changed: In the description of Prime 1 presets, Quality of Life now comes before Game Changes.
- Changed: Clarify that only "Two-way, between areas" guarantees that all areas are accessible.
- Changed: Progress bar when generating a game now reports how many actions were taken, instead of how many items are left.
- Fixed: Nodes with no outbound connections now clearly display this in the visualizer, instead of an error.
- Fixed: Updated multiworld damage warning to mention Magmoor Caverns as well.

### Discord Bot (Caretaker Class Drone)

- Added: The bot now responds to permalinks, presets and rdvgame files sent via direct messages.
- Added: Response for permalinks now offers the permalink's presets for download.
- Changed: `/database-inspect` area responses now has a node selection.

## [3.1.2] - 2021-09-15

- Fixed: In game session, pressing the "Generate game" button no longer errors.

### Discord Bot (Caretaker Class Drone)

- Changed: The response to `.rdvgame` files now include the seed hash and permalink.
- Changed: `/database-inspect` response now includes an image of the requested room layout.

## [3.1.1] - 2021-09-12

- Added: When importing a preset in a game session, there's now an option to import directly from a file.
- Added: In game session, it's now possible to export a preset directly to a file.
- Added: In game session, there's now a "Generate game (no retries)" button. This option attempts generation only a single
time, before giving the error message of why it failed. It's useful for investigating bad presets.
- Changed: When multiworld generation fails, the error message is now clearer on which players haven't reached the end.
- Changed: Preset summaries have been split better into categories.
- Removed: The "Never" option for dangerous actions has been removed from the UI, as it currently doesn't work.

### Discord Bot (Caretaker Class Drone)

- Changed: `/database-inspect` response is now more readable and includes the name of who requested it.

## [3.1.0] - 2021-09-05

- **Major** - Added: Setting for requiring a number of actions/progression before artifacts are placed, to prevent early artifacts.
  - Default Prime 1 presets now default to 6 minimum progression for artifacts.
- **Major** - Added: Setting for controlling how dangerous checks are handled in logic.
- Added: Setting for toggling the pickup scan QOL adjustments.
- Added: The seed hash label in Game Sessions is now selectable.
- Added: One joke hint, requested in 2019.
- Added: Data Visualizer now only shows target nodes for selection that are non-impossible.
- Added: Data Visualizer now highlights nodes that have a path to the selected node.
- Added: Improved the error message when the patcher executable is somehow missing.
- Added: New entries to the Multiworld Help for collecting items and cross game.
- Fixed: Randovania no longer errors when the last selected preset is for a hidden game.
- Fixed: Quality of Life page link in Metroid Prime preset customization is now fixed.
- Fixed: The tracker now properly restores states for games other than Echoes.
- Fixed: Fixed a crash that sometimes occurs when deleting presets.
- Fixed: Generator now directly accounts for events weighting actions.
- Changed: Removed customization of Qt theme for decreasing whitespace.
- Changed: Upgrades in the tracker fills an entire column first, instead of filling rows first.
- Changed: Tracker now properly saves the preset used when persisting the state.

### Metroid Prime - Patcher Changes

- Added `Pickup Scans` option to toggle the patching of item locations so that they can always be scanned.
- Magmoor Workstation item scannable through the purple door (QoL Pickup Scan)
- Fixed shorelines tower item custom scan sometimes showing the incorrect text for certain models
- Certain pickups now always have the popup alert on collection during multiworlds.
- If there are multiple pickups for other players next to each other, these pickups are forced to have a popup alert, so Randovania can properly detect they were picked up.
- Fixed PCA crash patch not being applied when playing small samus.

#### Cutscene Skips
- Added `Competitive` cutscene skip option.
- Moved Shorelines Tower cutscene to major (it sometimes has a reposition that is sometimes useful in routing)
- Removed Main Quarry Combat Visor switch
- Speed up opening of gate in ice temple
- Speed up opening of gate in sun tower
- Fixed Thardus cutscene skip softlock

### Metroid Prime - Logic Database

- Added: Method of reaching Ruins Entryway from Plaza Walkway in Phendrana Shorelines with a Dash (Intermediate).
- Added: Easier NSJ trick to climb Ruined Courtyard using the water puzzle platforms.
- Added: Charge Beam requirements were added to the following rooms with combat trick alternatives:
    - (Beginner) Elite research - Phazon Elite
    - (Beginner) Research Entrance
    - (Intermediate) Hall of the Elders - Wave and Ice bomb slots
    - (Intermediate) Sunchamber - Ghosts fight
    - (Intermediate) Mine Security Station with >= 200 energy
    - (Advanced) Mine Security Station
- Fixed: Main Plaza door to Plaza Access is now properly a normal door, instead of a permanently locked door.
- Fixed: Sun tower now requires Knowledge (Intermediate) to collect the Sunchamber layer change event without falling down.
- Fixed: Removed broken/redudant trick for reaching Temple Entryway ledge using cutscene reposition
- Fixed: Trivial logic for Plaza Walkway to Ruins Walkway
- Fixed: Replaced Bomb Jump (Intermediate) with Dash (Beginner) trick to cross the gap to reach the Courtyard Access door in Ice Ruins West.
- Fixed: NSJ logic now accounts for stalactite in Ice Ruins West.
- Fixed: Crossing the gap by Specimen Storage door no longer sometimes requires L-Jump (Intermediate) instead of Beginner.
- Changed: Improved readability of Ruined Courtyard logic.
- Changed: Reorganized Sunchamber logic to improve usage by generator/solver.
- Changed: Picking up Sunchamber Ghosts item NSJ is now L-Jump (Beginner) instead of Intermediate.
- Changed: Crossing TFT to TF with Gravity+SJ now requires Movement (Beginner)
- Changed: FCS Item Scan Dash method is now Intermediate without SJ.
- Added: FCS Grapple strat - Movement (Beginner)

### Metroid Prime 2: Echoes - Patcher Changes

- Added: A-Kul's scan in Sky Temple Gateway now displays a list of previous tournament winners.
- Changed: Echoes now uses a different game ID when saving ISOs with menu mod enabled, preventing issues from incompatible save files.
- Changed: The elevator sound effect is never removed when elevators are vanilla, ignoring the preference.

### Metroid Prime 2: Echoes - Logic Database
- Added: Method of reaching the pickup in Reactor Core with Space Jump, Bombs, Spider Ball, and Standable Terrain (Intermediate and above).
- Fixed: Lore Scan in Meeting Grounds no longer believes that Boost is required to scan it.
- Fixed: Reactor Core has been cleaned up slightly.
- Fixed: Spawn point in Accursed Lake is now correctly set.

### Discord Bot (Caretaker Class Drone)

- Added: The `/database-inspect` command to send the logic of a room to the channel.
- Added: Messages with rdvgame files also get a reply with a summary of the preset.
- Changed: Responses with preset descriptions no longer pings the original message.

## [3.0.4] - 2021-08-10

- Added: Game Sessions now have an accessible audit log, which includes whenever a player accesses the spoiler log.
- Added: Metroid Prime 1 racetime.gg rooms are now viewable in the racetime.gg browser, with filters for each game
- Fixed: Importing a permalink from the racetime.gg browser while a race is currently in progress now selects the correct racetime.gg room

## [3.0.3] - 2021-08-08

- Fixed: "Open FAQ" in the main window now works correctly.
- Fixed: Pressing Yes to ignore invalid configuration now works correctly.
- Changed: Randovania now silently handles some invalid configuration states.
- Changed: Improved handling of corrupted repository for old preset versions.

## [3.0.2] - 2021-08-05

- Added: In-game crashes in Metroid Prime now automatically show the error screen.

- Changed: Game Sessions - The window now uses docks for the different parts, meaning you can resize, reorder and even split off.

- Changed: Use different colors for artifact hints in Metroid Prime, for better readability on both scan box and logbook.

- Fixed: Exporting a Metroid Prime ISO with Warp to Start enabled and starting at certain elevator rooms no longer fails.

## [3.0.1] - 2021-08-01

- Changed: Disabled the option to stop exporting a Prime 1 ISO to avoid crashes.

- Fixed: Server will now re-authenticate with Discord, preventing users from logging with the incorrect account.

- Fixed: Game Sessions - History entries with invalid locations no longer cause error messages.

## [3.0.0] - 2021-07-30

-   **Major** - Metroid Prime 1 is now fully supported, including multiworld and auto tracker!

-   **Major** - Presets are now presented in a tree view, with custom presets being nested under another one. They're also saved separately from Randovania data.

-   **Major** - The auto tracker now have support for different layouts, with their own assets and game support. New themes with icons similar to the game were also added, provided by MaskedKirby.

-   Added: Credits in Metroid Prime 2 now contains a list of where all non-expansions were placed, including possibly other player's for a multiworld. The credits now takes 75 seconds instead of 60 to accomodate this.

-   Added: Button to export the presets used in a game file.

-   Added: Add text description to unusual items in the Item Pool tab.

-   Added: New Help tab with information on how to read the Data Visualizer.

-   Added: In the Map Tracker, it's now possible to right-click a location to see a path from last action to it.

-   Added: A menu option to open the logs folder.

-   Added: The timeout limit is now progressively more forgiving, the more timeouts that happen.

-   Added: Button to set all gates to "Random with Unlocked' for Prime 2.

-   Changed: The items in the starting items popup is now sorted.

-   Changed: Customizing Dark Aether damage is now considered by logic.

-   Changed: Pickup visibility method is now configured in the Item Pool tab.

-   Changed: Multiworld connection is slightly more conservative when giving items.

-   Changed: Updated the Multiworld Nintendont for hopefully more stability.

-   Changed: The session history in multiworld now has different columns for the players involved, pickup and where the pickup was. It's also possible to sort the table by any of these fields.

-   Changed: The ISO prompt dialog now remembers your last used vanilla ISO, for when you delete the internal copy. When opening the file pickers, these start now with the paths from the input fields.

-   Changed: Many Spin/Combo boxes no longer react to the mouse wheel when not focused.

-   Fixed: Closing the dangerous settings warning via the X button is now properly recognized as "don't continue".

-   Fixed: Hint Item Names no longer breaks if you swap games while the table is sorted.

-   Fixed: Hint Item Names now properly list Artifacts and Energy Cells.

-   Fixed: Map Tracker now properly handles unassigned elevators.

-   Fixed: Trick names in the preset are always sorted.

### Metroid Prime 2 - Logic Database Changes

-   **Major** - "Suitless Ingclaw/Ingstorm" trick added to cover traversing rooms with either Ingclaw Vapor or Ingstorm.

#### Added

-   Method of getting over the gate in Mining Station A in reverse with Space Jump and Screw Attack (Expert and above).

-   Method of bypassing the breakable glass in Sand Processing from Main Reactor with Space Jump and Screw Attack (Expert and above).

-   Method of climbing to the top level of Main Gyro Chamber with Space Jump, Screw Attack, and Bombs, and no Scan Visor (Advanced and above).

-   Method of climbing the Sand Processing bomb slot with a Slope Jump for Bombless Bomb Slots (Advanced and above).

-   Method of leaving Dark Agon Temple by opening the gate from OoB with Single Room OoB, Slope Jump, Standable Terrain, Bomb Space Jump, Space Jump, and the Agon Keys (Expert and above).

-   Great Bridge:
    - Method of reaching Abandoned Worksite door with Space Jump and Extended Dash (Advanced and above).
    - Method of reaching Abandoned Worksite and Torvus Map Station doors from Temple Access Dark door with Boost Ball and Boost Jump (Advanced and above).
    - Method of reaching the pickup with Screw Attack and Single Room Out of Bounds (Expert and above).

-   Method of Crossing Grand Windchamber (both ways) Without Space Jump using Extended Dash (Hypermode).

-   Method of reaching the pickup in Watch Station:
    - With Space Jump, Screw Attack, and Single Room OoB (Expert and above).
    - With only Space Jump and Single Room OoB (Hypermode)

-   Alpha Blogg now has proper requirements for multiple difficulties.

-   Method of Bomb Slots without Bombs in Sanctuary Fortress/Ing Hive - Controller Access/Hive Controller Access without Space Jump (Expert and above).

-   Methods of crossing Torvus Bog - Fortress Transport Access with Gravity Boost or Bombs (No Tricks/Advanced and above).

-   Method of traversing Vault without Space Jump or Screw Attack using Extended Dashes (Advanced and above).

-   Method of reaching Windchamber Gateway item with only Scan Visor using Extended Dashes (Expert and above).

-   Method of reaching Kinetic Orb Cannon in Gathering Hall using Extended Dashes (Expert and above).

-   Method of reaching the pickup in Accursed Lake with a dash (Advanced and above).

-   Method of reaching Temple Security Access from the portal in Aerial Training Site with an Extended Dash (Hypermode).

-   Method of reaching the pickup in Mining Plaza with an Extended Dash (Hypermode).

-   Method of completing the Main Gyro Puzzle with only Space Jump and Screw Attack (Advanced and above).

#### Changed

-   Reaching the pickup in Temple Transport B with a Wall Boost is now Hypermode (from Expert).

-   Reaching the pickup in Path of Roots with only Bombs is now Expert (from Hypermode).

-   Reaching the portal in Hydrodynamo Shaft with Air Underwater and Screw Attack is now Hypermode (from Expert).

-   Reaching the pickup in Dark Torvus Arena with a Roll Jump is now Hypermode (from Expert).

-   Trial Grounds, reaching the door:
    - From the portal with Space Jump and a Slope Jump is now Beginner (from Intermediate).
    - From the left safe zone with a Dash is now Intermediate (from Expert) and without anything is now Advanced (from Expert).

-   Opening the Seeker Lock without Seekers in Mine Shaft is now Advanced (From Expert)

-   Opening the Seeker Lock without Seekers in Plain of Dark Worship is now Expert (From Hypermode).

-   Reaching the Windchamber Gateway Door from Windchamber Tunnel with a Boost Jump is now Hypermode (From Expert).

-   Reaching the pickup in Medidation Vista with a Boost Jump is now Expert (From Advanced).

-   Quadraxis and Boost Guardian now have proper health and item requirements with tricks disabled.

-   Activating Controller Access rooms Bomb Slots without Bombs is now Advanced (from Expert).

-   Reaching the Abandoned Worksite/Brooding Ground door from the bridge in Dark/Forgotten Bridge with an Extended Dash is now Hypermode (from Expert).

-   The initial Terminal Fall Abuses in Vault from the scan portal are separate from the final and are now Advanced (from Expert).

-   Catacombs NSJ dash to Transit Tunnel South has been modified to account for Scan Visor, with the original difficulty being raised to Advanced (from Intermediate).

-   Undertemple Shaft NSJ dash from bottom to top of cannon is now Intermediate (from Advanced).

-   Morph Ball is no longer required to reach the portal from the Echo Gate in Profane Path Scan Dash method.

-   Various Standable Terrain tricks (Dark Agon - Portal Site, Temple Grounds - Sacred Path) have been lowered to Beginner/Intermediate (from Advanced). This is to
    attempt to fix an old database limitation from before tricks had their own difficulty levels.

-   The dashes in Gathering Hall from Transit Tunnel South/West to the Kinetic Orb Cannon are now Intermediate (from Advanced).

-   The Bomb Space Jump NSJ to reach Abandoned Worksite in Great Bridge is now Expert (from Hypermode).

-   The dash to reach the portal in Aerial Training Site from Central Hive Transport West is now Hypermode (from Expert).

-   The dash to leave Hive Temple after Quadraxis via Security Station is now Hypermode (from Expert).

-   The dashes in Command Center (top level) and Accursed Lake without Space Jump are now Beginner (from Intermediate).

-   The dash in Mining Station A to reach Temple Access without Space Jump or Missiles is now Advanced (from Intermediate).

-   The dashes in Trial Grounds to Dark Transit Station without Space Jump are now Advanced (from Intermediate).

-   The dashes in Undertemple Shaft to reach Sacrificial Chamber Tunnel (and back) are now Advanced (from Intermediate).

-   The dash in Hall of Combat Mastery to reach the upper area after the glass is now Advanced (from Intermediate).

-   Bomb Guardian now has proper logic when shuffling Power Beam.

## [2.6.1] - 2021-05-05

-   Changed: Invalid values for the Multiworld magic item are ignored when detecting if the game is properly connected.

-   Fixed: "One-way anywhere" no longer shows up twice in preset warnings for multiworld

-   Fixed: Changing starting location to Ship or Save Stations now works again.

-   Fixed: Torvus Gate elevator is now properly hidden instead of Dark Torvus Ammo Station.

## [2.6.0] - 2021-05-02

-   **Major** - Added: New elevator randomization settings:
    * New mode: *One-way, elevator room with replacement*. One way elevator, but loops aren't guaranteed.
    * Select which elevators can be randomized.
    * Select possible destinations for *One-way, anywhere*.
    * Randomize Sky Temple Gateway, Sky Temple Energy Controller, Aerie Transport Station and Aerie elevators. *Warning*: These rooms have some details you must consider. Please read the elevators tab for more information.

-   **Major** - Added: The Energy Controllers in Agon Wastes, Torvus Bog and Sanctuary Fortress are always visible in the map, regardless if map is revealed by default. All regions are also always available for selection. This allows the light beam warps after U-Mos 2 to always be used.

-   **Major** - Added: An user preference (in *Customize in-game settings*) for the map to display names of unvisited rooms.
    When randomizing elevators, the elevator rooms are excluded to prevent spoiling their destinations. An option were added to disallow displaying names entirely, since otherwise you can use a Map Station to find the names.

-   Added: An option to disable the elevator sound effect, preventing it from playing endlessly in certain cases.

-   Added: When a crash happens, the game now displays an error screen instead of just stopping.

-   Added: The *Hint Item Names* tab now supports switching between all 3 Prime games.

-   Added: An option to use an experimental new pickup placement logic, able to place multiple pickups at once.

-   Added: Two additional joke hints. (Thanks CZeke and Geoffistopheles)

-   Added: It's now possible to add Infinite Beam Ammo, Infinite Missiles and Double Damage to the item pool.

-   Added: Player names are now colored yellow in hints.

-   Changed: Elevator names in the tracker uses their customized names, not the vanilla ones.

-   Changed: Optimized Randovania startup time and extensive logging of what's being done during it.

-   Changed: Improve scan text for expansions.

-   Changed: Some hints in multiworld games now also include the player names.

-   Changed: Missiles, Power Bombs and Ship Missiles are now only in logic after their respective main launcher, even if it's not required in game.

-   Changed: You can add up to 99 of any expansion to the pool, up from 64.

-   Fixed: The *Logic damage strictness* multipliers are no longer applied twice.

-   Fixed: *Up to* relative hints are no longer converted into *exactly* if the actual distance matches the displayed number.

-   Fixed: Dark Torvus Bog - Portal Chamber is no longer silently ignored as a starting location.

-   Fixed: Charging your beam to shoot when out of ammo now works even when customizing the ammo type required.

-   Fixed: Having the maximum number allowed of an expansion in a preset no longer causes permalink errors.

-   Fixed: Fixed the game defaulting to Combat Visor after an elevator.

-   Fixed: Multiworld spoiler logs now use 1-indexed player names for locations.

-   Removed: Using Dark Visor as the starting visor is no longer supported. (Game crashes on unmorph for unknown reasons)

### Logic Database Changes

-   Added: Method of reaching the pickup in Hive Gyro Chamber with Space Jump, Boost Ball, and a Boost Jump (Expert and above).

-   Added: Method of climbing Torvus Grove with Space Jump, Screw Attack, and Standable Terrain (Advanced and above).

-   Added: Method of reaching cannon in Great Bridge with Boost Ball and a Boost Jump (Expert and above).

-   Added: Method of reaching the main part of Hall of Combat Mastery with a Scan Dash and after blowing up the glass (Intermediate and above).

-   Added: Method of activating the portal in Portal Terminal with Screw Attack, Slope Jump, and No Bombs or Space Jump (Expert and above).

-   Added: Method of climbing Sacred Bridge with Bombs and a Bomb Space Jump (Advanced and above).

-   Changed: Logic paths that require Screw Attack without Space Jump now make sure to not have Space Jump to be valid.

-   Fixed: Spawn point of Aerie Transport Station is now the door, making DS2 required to take the elevator there.

## [2.5.2] - 2021-02-28

-   Added: The number of items in the pool is now included in the summary.

-   Fixed: Shuffling Combat Visor with item acquisition popups enabled no longer errors.

## [2.5.1] - 2021-02-26

-   Added: Drag and dropping rdvgame and rdvpreset files into the main Randovania window now imports that game file and preset, respectively.

-   Added: Discord bot now posts summary whenever a preset is attached to a message.

## [2.5.0] - 2021-02-19

-   Changed: Preset summary now only include differences from vanilla game.

-   Changed: The relative hint using an item category has been replaced with a relative hint using an area, with up to distance.

### Logic Database Changes

#### Added

-   Method of climbing Sanctuary Temple from the bottom with Bombs and Spider Ball (Intermediate and above).

-   Method of climbing Sanctuary Temple from the bottom with Screw Attack and Single Room Out of Bounds (Expert and above).

-   Method of reaching Worker's Path from the top level in Sanctuary Temple with Scan Visor and an Extended Dash (Expert and above).

-   Method of reaching Windchamber Gateway from Windchamber Tunnel in Grand Windchamber with a Boost Jump (Expert and above).

-   Method of reaching Temple Access in Mining Station A with a Boost Jump (Advanced and above).

-   Method of reaching pickup in Temple Access (Sanctuary) with Space Jump, Screw Attack, and Standable Terrain (Intermediate and above).

-   Method of climbing Temple Access (Sanctuary) with Space Jump, standing on a Rezbit, and dashing off the other Rezbit (Expert and above).

#### Changed

-   Increased weight for Energy Tanks to be selected as progression.

-   Reaching the pickup in Path of Roots from Torvus Lagoon with Gravity Boost, Space Jump, and a Slope Jump is now Intermediate (from Beginner).

-   Reaching the pickup in Grand Windchamber with Space Jump, Screw Attack, Slope Jump, Standable Terrain is now Advanced (from Intermediate).

-   Bomb Jumping over the 2nd light block heading to Hall of Eyes is now Intermediate (from Beginner).

-   Energy Tank requirements for Chykka have been lowered.

#### Fixed

-   Reliquary Grounds now has proper requirements for reaching Ing Reliquary with Light Suit.


## [2.4.2] - 2021-02-08

-   Fixed: Randovania no longer crashes if the connected Dolphin stops emulation.

## [2.4.1] - 2021-02-06

-   Added: Detect if the internal game copy was modified by a future version of Randovania, prompting for the user to press "Delete internal copy".

-   Changed: An error popup now shows up when exporting an ISO fails.

-   Removed: "Automatically track inventory" toggle, as the functionality was already removed.

-   Fixed: Randovania now considers any inventory item with amount above capacity, or capacity above the strict maximum as the game not being connected.

-   Fixed: Error message when the server rejects your client version not being displayed.

-   Fixed: Setting beam ammo expansions to 0 pickups no longer hides the boxes.

## [2.4.0] - 2021-02-01

-   **Major** - Added: The visor and beam you start the game equipped with is now configurable.

-   **Major** - Changed: In multiworld, items are now delivered at the same time as the message. It should also no longer fail to send with Nintendont.

-   Added: Additional joke hints were added.

-   Added: Method to climb to the portal Base Access with just Screw Attack (Intermediate and above).

-   Added: Method to reach the pickup in Grand Windchamber with Space Jump, Screw Attack, and a Slope Jump (Intermediate and above).

-   Added: Method to traverse Ventilation Area B from Bionenergy Production without Bombs by Screw Attacking into the tunnel and destorying the barriers with Missiles (Advanced and above).

-   Added: Method to reach the pickup in Path of Roots from Torvus Lagoon without Morph Ball (Beginner and above).

-   Added: Method to enter the tunnel in Underground Tunnel to Torvus Temple from Torvus Grove with an Instant Morph (Advanced and above).

-   Added: Method to reach the halfpipe pickup in Dark Torvus Arena with Space Jump and a Roll Jump (Expert and above).

-   Added: Method to climb to the upper level in Biostorage Station with Bomb Space Jump (Advanced and above).

-   Added: Method to reach the pickup in Grand Windchamber with a Space Jump, Bomb Space Jump, and a Scan Dash (Expert and above).

-   Added: Method to climb Mining Station B with Space Jump and a Slope Jump (Expert and above).

-   Added: Method to reach the portal in Mining Station B with Space Jump, Scan Visor, and Dashing for Single Room OoB (Expert and above).

-   Added: Method to cross Bitter Well to Phazon Site with Wall Boosts (Hypermode).

-   Added: Method to reach the bomb slot in Training Chamber with Gravity Boost and Air Underwater (Advanced and above).

-   Added: Method to open activate the Bomb Slot in Training Chamber with Darkburst or Sonic Boom (Hypermode).

-   Changed: Auto tracker internally uses a configuration file for the item positions.

-   Changed: The item pool tab when customizing presets now can edit major items directly.

-   Changed: Defeating Quadraxis with Power Bombs is now Advanced (from Beginner).

-   Changed: Bypassing the statue in Training Chamber from the back with Screw Attack and a Bomb Space Jump is now Expert (from Advanced).

-   Changed: Escaping Hive Temple without Spider Ball is now Expert (from Hypermode).

-   Changed: Bomb Space Jump in Great Bridge/Venomous Pond to reach Abandonded Worksite/Brooding Ground is now Expert (from Hypermode).

-   Changed: Using Seeker Missiles now requires either Combat Visor or Dark Visor.

-   Changed: Bomb Slots without Bombs in Sand Processing, Main Gyro Chamber, and Vault are now Advanced (from Expert).

## [2.3.0] - 2021-01-08

-   Added: Method to enter tunnels in Transit Tunnel East/Undertransit One from Catacombs/Dungeon to Training Chamber/Sacrificial Chamber with an Instant Morph (Intermediate and above).

-   Added: Method to reach the pickup on the Screw Attack wall in Aerial Training Site with a Roll Jump (Expert and above).

-   Added: Method to reach the pickup in Abandoned Worksite from the tunnel with a Boost Jump (Advanced and above).

-   Added: Method to bypass the statue in Training Chamber from the back with Screw Attack and a Bomb Space Jump (Advanced and above).

-   Added: Methods to reach the pickup in Mining Station B with Space Jump, Screw Attack, and Standable Terrain or after the puzzle with a Bomb Jump (Advanced and above).

-   Changed: In multiworld, keybearer hints now tells the player and broad category instead of just player.

-   Changed: Dark Alpha Splinter no longer strictly requires Power Beam.

-   Changed: Crossing Main Gyro Chamber with Screw Attack before stopping the gyro is now Hypermode (from Expert).

-   Changed: Phazon Grounds and Transport to Agon Wastes (Torvus) Seeker Locks without Seekers are now Expert (from Hypermode).

-   Fixed: Properly handle invalid ammo configurations in preset editor.

-   Fixed: Randovania no longer instantly crashes on macOS.

-   Fixed: Logic properly considers the Transport A gate being gone after entering from that side in Random Elevators.

## [2.2.0] - 2020-12-20

-   Added: 1 HP Mode, where all Energy Tanks and Save Stations leave you at 1 HP instead of fully healing.

-   Added: Added a detailed report of the generator's state when a game fails to generate.

-   Fixed: Generator will no longer ignore players that have no locations left. This would likely cause multiworld generation to fail more often.

-   Fixed: Error messages are properly shown if a game fails to generate.

-   Fixed: Alerts are now properly saved as displayed.

-   Fixed: Errors in the default preset no longer prevent Randovania from starting.

-   Changed: Optimized game generation, it now takes roughly 2/3 of the time.

-   Changed: Optimized game validation, it now also takes roughly 2/3 of the time.

-   Changed: Relative hints no longer cross portals.

-   Changed: In multiworld, keybearer hints now instead tells the player the item is for, instead of a category.

-   Changed: Decreased the chance of Power Bombs being late in a game.

-   Changed: Account name are updated every time you login via Discord.

-   Changed: Warning about dangerous presets in Multiworld sessions now include the player name.

-   Changed: Roll Jump in Meditation Vista to reach the pickup is now Hypermode (from Expert).

## [2.1.2] - 2020-12-05

-   Added: The Item Pool size now displays a warning if it's above the maximum.

-   Changed: The minimum random starting items is now considered for checking the pool size.

-   Fixed: Being kicked from an online session would leave the window stuck there forever.

-   Fixed: Bulk selecting areas for starting location no longer includes areas that aren't valid starting locations.

## [2.1.1] - 2020-12-02

-   Added: A prompt is now shown asking the user to install the Visual C++ Redistributable if loading the Dolphin backend fails.

-   Fixed: Changing ammo configuration breaks everything.

-   Fixed: Patching ISOs should work again.

-   Fixed: Clean installations can select presets again.

## [2.1.0] - 2020-12-02

-   Changed: Multiworld session history now auto-scrolls to the bottom

-   Changed: The lowest level for a trick is now called "Disabled" instead of "No Tricks".

-   Changed: Minimum Varia Suit Dark Aether is now 0.1, as 0 crashes the game.

-   Changed: Permalinks are now entirely different for different games.

-   Changed: Preset summary now specifies if hidden model uses ETM or random item.

-   Added: A very basic visualization of the map to the tracker.

-   Added: Trick Details can now be used with all 3 games.

-   Fixed: Changing a trick level to No Tricks no longer cause inconsistent behavior with the permalinks.

-   Removed: Intermediate path for reaching item in Main Reactor from Security Station B door without Screw Attack since it was broken and impossible.

-   Changed: Renamed "Before Pickup" to "Next to Pickup" in various locations for more clarity


## [2.0.2] - 2020-11-21

-   Added: Starting locations tab has checkboxes to easily select all locations in an area

-   Added: The map tracker now supports random elevators, translator gates and starting location.

-   Changed: The pickup spoiler in game details is now sorted.

-   Fixed: Multiworld sessions should no longer occasionally duplicate messages.

-   Fixed: Custom safe zone healing should now work in multiworld sessions.

-   Fixed: Occasional error with switching an observer into a player.

## [2.0.1] - Skipped

## [2.0.0] - 2020-11-15

This version is dedicated to SpaghettiToastBook, a great member of our community who sadly lost her life this year.

Her contributions to Randovania were invaluable and she'll be missed.

---

-   **Major** - New game mode: Multiworld. In this co-op multiplayer mode, there's one different world for each player which is filled with items for specific players.

-   **Major** - Tricks are more organized and can be customized more precisely to a player's desire.

### General

-   Removed: Presets no longer have a global trick level. Each trick is now configured separately.

-   Added: Options for configuring usage of new tricks:
    - Bomb Jump (renamed from Difficult Bomb Jump)
    - Bomb Slot without Bombs
    - Boost Jump
    - Combat
    - Difficult Movement
    - Extended Dash
    - Knowledge
    - Open Gates from Behind
    - Respawn Abuse
    - Screw Attack into Tunnels
    - Seeker Locks without Seekers
    - Single Room Out of Bounds
    - Standable Terrain

-   Changed: The following trick level difficulties were renamed:
    - Trivial -> Beginner
    - Easy -> Intermediate
    - Normal -> Advanced
    - Hard -> Expert
    - Minimal Checking -> Minimal Logic

-   Changed: Replaced Beginner Friendly with Starter Preset, which is now the default preset.

-   Fixed: Energy Tanks can now properly be used as progression.

### Hints

-   Added: Relative hints, where an item is described as being some rooms away from another item or room.

-   Added: Guaranteed hints which tells in which areas (Agon Wastes, Ing Hive, etc) contains the keys for each of your dark temples.
    These hints are placed purely randomly, similarly to the guaranteed Temple Bosses hints.

-   Added: Free hint spots after generation now prefer items from late in progression instead of pure random.

-   Removed: Hints with green item names/joke item names have been removed.

-   Removed: Temple Keys are no longer hinted by progression-based Luminoth lore hints.

-   Changed: All games now have precisely 2 joke hints, which no longer randomly replace a progression hint.

-   Changed: Hints from keybearer corpses now uses a broader category, which leaves unclear if it's an expansion or not.

### GUI

-   Added: An automatic item tracker based on a Dolphin running on the same computer or a special Nintendont build on the same Wifi.

-   Added: A dark theme has been added. It can be toggled in the Advanced menu.

-   Added: Requirements in the logic database can now use templates of requirements, allowing for easy re-use.

-   Added: Data Editor can now edit all fields of a node, from type, name and all type specific fields.

-   Added: Data Visualizer and Editor now can operate in the included database for Prime 1 and 3.

-   Added: The Data Editor now displays a warning if you're closing with unsaved changes.

-   Added: Randovania can generate a game by importing permalinks directly from a race on racetime.gg.

-   Added: Some tricks now have a description on the Trick Details popup.

-   Fixed: Some complex combination of requirements with different depths now are displayed correctly.

-   Fixed: The Data Visualizer no longer opens behind the Customize Preset window when using the Trick Details popup.

-   Changed: After generating a game, the details shows up in a new window instead of in a new tab.

-   Changed: In game details, the permalink is now placed inside a line edit, so the window doesn't stretch with long permalinks.

-   Changed: All cosmetic game changes are now configured in the same dialog as the in-game options.

### Quality of Life

-   Added: A button in the Open menu now opens the folder where previously generated games are placed.

-   Added: Charge Beam and Scan Visor now use their respective models in game instead of Energy Transfer Module.

-   Added: The rate of healing for Safe Zones is now configurable.

-   Fixed: Removed Aerie Access and Credits from possible starting locations.

-   Changed: The Mission Final screen now includes the seed hash instead of Permalink, as many permalinks are bigger than the screen.

-   Changed: The elevator scan now includes the world of the connected area.

### Internals/Developer

-   Added: Energy Tanks have doubled weight for the generator.

-   Added: It's now possible to set the default spawn point of an area.

-   Fixed: Fixed solver when an event only connects to a pickup, but that pickup has connections from other nodes.

-   Fixed: The Data Editor no longer errors when saving after creating a new node.

-   Fixed: Certain combinations of item requirements with damage requirements weren't being processed correctly.

-   Fixed: Duplicated requirements are now properly removed when simplifying requirements.

-   Fixed: Exclude from Room Randomizer is now properly set, restoring many logic paths.

-   Changed: Better error messages when there are references to unknown resources in the database.

-   Changed: The `database` command is no longer a subcommand of `echoes`. It also has the `--game` argument to choose which database to use.

-   Changed: The `_locations_internal` field is no longer needed for .rdvgame files.

### Logic Database changes

#### Added

-   General:
    - Methods to open all Seeker Missile Doors with Screw Attack (Advanced and above).
    - Method to activate most Bomb Slots without Bombs (Advanced and above).
    - Dark/Light/Annihilator doors and Dark/Light portals require either ammo or Charge Beam.

-   Sanctum, method to fight Emperor Ing without Spider Ball (Hypermode).

-   Transport A Access, method of reaching Temple Transport A door with a Wall Boost (Advanced and above).

-   Abandoned Base, method of reaching portal with Space Jump and Screw Attack (Intermediate and above).

-   Accursed Lake, method of collecting the item and leaving with Morph Ball, Light Suit, Gravity Boost, and Reverse Air Underwater (Advanced and above).

-   Hall of Honored Dead, method of leaving through the Morph tunnel without Space Jump (Expert and above).

-   Industrial Site, method of opening the gate to Hive Access Tunnel from behind with just Charge Beam (Intermediate and above).

-   Ing Windchamber, method of completing the puzzle with Power Bombs instead of Bombs (Beginner and above).

-   Landing Site, method of reaching Service Access door:
    - With Bombs and Screw Attack (Intermediate and above).
    - With Space Jump and Bomb Space Jump (Intermediate and above).

-   Meeting Grounds, method of reaching the tunnel with Space Jump and a Bomb Space Jump (Intermediate and above).

-   Temple Assembly Site:
    - Methods of reaching Dynamo Chamber door with a Bomb Jump (Beginner and above), a Dash (Intermediate and above), or a Roll Jump (Advanced and above).
    - Methods of reaching the portal without moving the light block with Single Room Out of Bounds and either Screw Attack or Space Jump (Expert and above).
    - Method of leaving from the portal with Single Room Out of Bounds and Screw Attack (Expert and above).

-   Windchamber Gateway:
    - Method of reaching the item with a Boost Jump (Advanced and above) and returning with an Extended Dash (Expert and above).
    - Method of reaching Path of Eyes door from Grand Windchamber door with an Extended Dash (Advanced and above).

-   Bioenergy Production, method to reach Storage C door or item from top level with Extended Dash (Expert and above).

-   Central Station Access/Warrior's Walk, method of climbing the ledge with an Instant Unmorph Jump (Hypermode).

-   Crossroads, method to reach the item from the half pipe with just Screw Attack (Advanced and above).

-   Dark Transit Station, method to reach the ledge from Duelling Range with a Bomb Jump (Beginner and above).

-   Portal Access, method of crossing to Judgement Pit using Screw Attack without Z-Axis (Beginner and above).

-   Doomed Entry, method to climb room with Space Jump and Screw Attack (Beginner and above).

-   Feeding Pit:
    - Method of reaching Ing Cache 1 door with Space Jump and Screw Attack (No Tricks and above).
    - Method of climbing to Watering Hole door without any items (Expert and above).
    - Method of escaping the pool using Light Suit and a Bomb Space Jump no Space Jump or Gravity Boost (Hypermode)

-   Main Reactor, method of reaching Dark Samus 1 fight from Ventilation Area A door with Space Jump, Bombs, and a Bomb Space Jump (Intermediate and above).

-   Mining Station B:
    - Method to climb to the Seeker door without Morph Ball and with Space Jump (Beginner and above).
    - Method to reach the portal without breaking the rock with Single Room Out of Bounds and Screw Attack (Expert and above).

-   Sandcanyon, method to reach the item with Space Jump and Single Room Out of Bounds (Expert and above).

-   Transport Center/Crossroads, method to climb the halfpipe with Space Jump (Advanced and above).

-   Abandoned Worksite:
    - Method of reaching the item with a Bomb Space Jump without Space Jump (Advanced and above).
    - Method of reaching the tunnel from Forgotten Bridge with a Slope Jump (Intermediate and above).

-   Catacombs:
    - Method to reach the Bomb Slot with Air Underwater and Screw Attack (Advanced and above).
    - Method to reach Transit Tunnel East with a Combat/Scan Dash (Advanced and above).
    - Method to reach the portal with Screw Attack (Intermediate and above).
    - Method to reach Transit Tunnel East/South with Morph Ball, Gravity Boost, and Reverse Air Underwater (Advanced and above).
    - Method to reach Transit Tunnel South with Jump Off Enemy (Advanced and above).

-   Dark Arena Tunnel, method of reaching either door with Screw Attack and Single Room Out of Bounds (Advanced and above).

-   Dark Forgotten Bridge:
    - Method to perform the gate clip to Dark Falls/Dark Arena Tunnel with a Ledge Clip Jump (Hypermode).
    - Method to reach Bridge Center from Putrid Alcove door with only Scan Visor (Advanced and above).
    - Method to reach Brooding Ground door from the bridge before rotating and with an Extended Dash (Expert and above).

-   Forgotten Bridge:
    - Method to reach Abandoned Worksite door from the bridge before rotating and with an Extended Dash (Expert and above).
    - Method to reach Bridge Center with Morph Ball, Gravity Boost, and Reverse Air Underwater (Advanced and above).

-   Gathering Hall:
    - Method to reach the Kinetic Orb Cannon with Gravity Boost and Bombs (Expert and above) or Gravity Boost and Space Jump (Beginner and above).
    - Method to reach Transit Tunnel South from Transit Tunnel West with Morph Ball, Gravity Boost, and Reverse Air Underwater (Advanced and above).
    - Method to reach the Spider Ball tracks with Morph Ball, Gravity Boost, and Reverse Air Underwater (Advanced and above).
    - Methods to escape the halfpipe after draining the water with Space Jump and Bomb Space Jump or Space Jump and Screw Attack (Advanced and above).

-   Great Bridge, method of reaching the lower Temple Access door from Path of Roots door with Screw Attack and Slope Jump (Intermediate and above).

-   Main Hydrochamber/Hydrodynamo Station, methods to climb rooms without Gravity Boost and with Air Underwater (Advanced and above), Space Jump, and Screw Attack (Hypermode).

-   Meditation Vista, methods of reaching the item with a Boost Jump (Advanced and above), Roll Jump (Expert and above), or Extended Dash (Hypermode).

-   Path of Roots, method of reaching the item using:
    - Morph Ball, Bombs and Space Jump (Advanced and above).
    - Morph Ball, Gravity Boost, and Reverse Air Underwater (Advanced and above).
    - Morph Ball, Bombs, and Standable Terrain (Hypermode).

-   Plaza Access, method of reaching the doors and the item with Screw Attack and Single Room Out of Bounds (Advanced and above).

-   Portal Chamber (Light World), method of reaching the portal from Torvus Lagoon door with Screw Attack and Single Room Out of Bounds (Advanced and above).

-   Putrid Alcove, method of getting the item and leaving without any items (Expert and above).

-   Sacrificial Chamber, method of crossing gap to Sacrificial Chamber Tunnel with Extended Dash (Expert and above).

-   Torvus Grove, method of climbing the room without Boost Ball (Expert and above).

-   Torvus Plaza:
    - Method of getting the item without Boost Ball and/or Spider Ball (Advanced and above).
    - Method of leaving the room with Space Jump and Bombs (Advanced and above).

-   Torvus Temple, method of reaching the pirate fight from the lower level with Screw Attack and Single Room Out of Bounds (Advanced and above).

-   Training Chamber:
    - Method to exit the spinner with Power Bombs instead of Bombs (Beginner and above).
    - Method to climb to the top of the statue with Gravity Boost and Bombs (Intermediate and above).
    - Method to climb to the top of the statue with Space Jump, Scan Dash, and Underwater Dash (Advanced and above).
    - Method to climb to the top of the statue with Space Jump and Extended Dash (Expert and Above).

-   Underground Tunnel, method to access Torvus Temple from Torvus Grove with Screw Attack (Expert and above).

-   Undertemple, method to have PB Guardian break PB door using bombs (Advanced and above).

-   Undertemple Access, method of reaching the item using Screw Attack and Jump Off Enemy (Hypermode).

-   Venomous Pond, method to reach the key from the Save Station with Screw Attack and Standable Terrain (Beginner and above).

-   Aerial Training Site, methods to cross the room from various nodes with Dashes, Roll Jumps, and Extended Dashes (Intermediate/Expert and above).

-   Aerie, method of collecting the item:
    - Without entering the Dark World (Expert and above).
    - With only Screw Attack (Beginner and above).

-   Dynamo Access, method to cross over the Spider Track with Space Jump and Standable Terrain (Beginner and above).

-   Dynamo Works:
    - Method of collecting the item with a Roll Jump and Instant Morph (Expert and above).
    - Method of reaching the upper door with a Bomb Space Jump (Beginnner and above).

-   Grand Abyss, methods of crossing the gap with Boost Jump (Advanced and above) or Extended Dash (Expert and above).

-   Hall of Combat Mastery:
    - Method of collecting the item with a Wall Boost (Expert and above).
    - Methods of reaching the item, and skipping the Spider Track to and from Central Area Transport East with Screw Attack (Intermediate and above).

-   Hive Entrance, method of reaching the Flying Ing Cache with Screw Attack and Single Room Out of Bounds (Hypermode).

-   Hive Dynamo Works:
    - Method of collecting the Flying Ing Cache item and leaving with Space Jump and Scan Visor (Advanced and above).
    - Method of reaching the Flying Ing Cache from portal side and vice versa with Screw Attack and Single Room Out of Bounds (Expert and above).

-   Hive Summit, method of reaching the portal:
    - With Space Jump and Standable Terrain (Intermediate and above).
    - With Space Jump, Boost Ball, Boost Jump, and Out of Bounds (Expert and above).

-   Hive Temple:
    - Method of fighting Quadraxis with Power Bombs instead of Bombs (Beginner and above).
    - Methods of leaving the room without Spider Ball after Quadraxis with Boost Ball or Space Jump (Hypermode).

-   Judgment Drop, method of reaching the portal with Space Jump and Single Room Out of Bounds (Expert and above).

-   Main Research, method of fighting Caretaker Drone without Bombs (Expert and above).

-   Reactor Core, method of reaching the item with only Space Jump (Expert and above).

-   Sanctuary Entrance, method to reach the cannon to the item with only Morph Ball, Spider Ball, and Power Bombs (Advanced and above).

-   Vault Attack Portal, method to cross either direction with just Screw Attack (Expert and above).

-   Watch Station, method of accessing the Spider Ball track to Watch Station Access door and Sentinel's Path door and back with an Instant Morph (Intermediate and above).

-   Watch Station Access, methods to cross the pit in either direction using:
    - Boost Ball and Boost Jump (Advanced and above).
    - Space Jump, Scan Visor, and Scan Dash (Advanced and above).

-   Workers Path, method of crossing the room from Sanctuary Temple with a Boost Jump (Advanced and above).

#### Fixed

-   Scan Visor Requirements:
    - Dash Requirements in many rooms
    - Grand Abyss Bridge terminal
    - Sand Processing item
    - Staging Area terminal
    - Torvus Lagoon terminal
    - Trooper Security Station Event coming from Communication Area
    - Various Dash Requirements

-   Dark Aether Damage Requirements have been added to every room in the Dark World.

-   Morph Ball requirements added to Morph Ball Doors and various rooms.

-   Invisible Objects and Dark Visor Requirements:
    - Screw Attack without Space Jump in Unseen Way (Intermediate and above)
    - Screw Attack without Space Jump in Phazon Grounds (Advanced and above)

-   Entrance to Agon Map Station now requires Bombs, Power Bombs, or Boost Ball if coming from either direction, or Screw Attack and Space Jump as well if coming from Mining Plaza.

-   Added Charge Beam and Beam Ammo Requirements to Profane Path and Sentinel's Path.

-   Sand Processing:
    - Now requires items to climb the room before draining the sand: Space Jump, with a Bomb Jump (Beginner and above) or with Screw Attack (Intermediate and above)
    - Screw Attacking into the tunnel is now Expert (from Hypermode).

-   Portal Site:
    - Now does not require the gate open to enter from Portal Access.
    - Now does not require the gate closed to enter from Crossroads.

-   Service Access now properly includes Wall Boost to Meeting Grounds from Landing Site on Advanced.

#### Changed

-   Many nodes with missing requirements have been updated/cleaned up.

-   Simplified nodes in many rooms for ease of logic navigation.

-   Various tricks have been changed to more accurately represent the required method.

-   Abandoned Base, Bomb Jump to transport is now Advanced (from Intermediate).

-   Accursed Lake, Dash to Safe Zone from Flying Ing Cache is now Intermediate (from Beginner).

-   Communication Area:
    - Standable Terrain to reach the item is now Beginner (from Intermediate).
    - Screw Attack without Space Jump to reach Storage Cavern A is now Beginner (from Intermediate).
    - Double Bomb Jump up Standable Terrain is now Intermediate (from Advanced).

-   GFMC Compound, Extended Dash to reach the item on the Ship without Space Jump is now Expert (from Hypermode).

-   Grand Windchamber, reaching the pickup with Terminal Fall Abuse after solving the Ing Windchamber puzzle is now Beginner (from Intermediate).

-   Path of Eyes, Bomb Jumps to get over Light blocks are now Beginner (from Intermediate).

-   Service Access, crossing upper tunnel without Boost Ball is now Advanced (from Intermediate).

-   Temple Assembly Site, method to reach the item with Screw Attack is now Beginner (from Intermediate).

-   Agon Temple, Slope Jumps to skip the fight barriers are now Beginner (from Advanced).

-   Battleground, climbing to top safe zone via Standable Terrain is now Beginner (from Intermediate).

-   Central Mining Station, Scan Dash to upper level from Central Station Access is now Expert (from Advanced).

-   Command Center Access, exiting tunnel without Space Jump is now Beginner (from Intermediate).

-   Doomed Entry, Slope Jump to reach the upper level from the portal is now Beginner (from Intermediate).

-   Double Path, crossing lower path without Space Jump is now Beginner (from Intermediate).

-   Feeding Pit, method to climb to Watering Hole with just Screw Attack is now Beginner (from Intermediate).

-   Mining Plaza, climbing the room with Screw Attack is now Beginner (from Intermediate).

-   Mining Station A, reaching Front of Lore Scan from Room Center with a Bomb Jump is now Intermediate (from Advanced).

-   Mining Station B:
    - Reaching Transit Station door from room center with Screw Attack after opening the portal is now Intermediate (from Hypermode).
    - Reaching the bomb slot to open the portal with Standable Terrain and Screw Attack is now Intermediate (from Advanced).
    - Reaching the bomb slot to open the portal with Slope Jump and Space Jump is now Advanced (from Expert).

-   Portal Access, returning from Judgment Pit without Space Jump is now Beginner (from Intermediate).

-   Trial Grounds, Standable Terrain to reach the door from the portal is now Beginner (from Intermediate).

-   Catacombs, reaching the portal with Morph Ball and Reverse Air Underwater is now Advanced (from Expert).

-   Crypt, Bomb Jump to Laser Platfrom from bottom Safe Zone is now Beginner (from Intermediate).

-   Forgotten Bridge, reaching Bridge Center with Bombs and Screw Attack is now Intermediate (from Advanced).

-   Gathering Hall:
    - Reaching Transit Tunnel South/West Doors from top door with Morph Ball and Roll Jump is now Expert (from Advanced).
    - Reaching Transit Tunnel East with Spider Ball and Boost Ball is now Beginner (from Intermediate).

-   Great Bridge:
    - Slope Jumps to reach Map Station from Bottom Level and from Map Station to Upper Level are now Beginner and Intermediate (from Intermediate and Advanced, respectively).
    - Bomb Space Jump with Space Jump to reach the Translator Gate is now Advanced (from Expert).

-   Poisoned Bog, reaching Portal Chamber door with just Screw Attack is now Advanced (from Intermediate).

-   Torvus Lagoon, reaching Portal Chamber from Temple Transport Access is now Intermediate (from Advanced).

-   Training Chamber, Standable Terrain to reach Fortress Transport Access from Top of Statue and back is now Beginner (from Intermediate).

-   Venomous Pond, reaching the key from the Save Station with Screw Attack is now Beginner (from Intermediate).

-   Aerial Training Site, Screw Attack at Z-Axis from Central Hive Area West door to the portal or Temple Security Access door is now Intermediate (from Advanced).

-   Dynamo Access, crossing over the Spider Track with a Slope Jump is now Beginner (from Intermediate).

-   Hall of Combat Mastery, Instant Morph tricks to the item and Central Area Transport East and back are now Advanced (from Intermediate).

-   Hive Dynamo Access, opening Echo Gate from behind is now Beginner (from Intermediate).

-   Hive Dynamo Works:
    - Reaching the Seeker Lock Safe Zone from Hive Dynamo Access door with Terminal Fall Abuse is now Beginner (from Intermediate).
    - Reaching the Flying Ing Cache from the tunnel with Screw Attack is now Beginner (from Intermediate).
    - Reaching the Flying Ing Cache from the tunnel and back with Standable Terrain is now Intermediate (from Advanced).
    - Opening the Seeker Lock from behind is now Beginner (from Intermediate).

-   Hive Summit, Standable Terrain to reach portal inside glass area is now Beginner (from Intermediate).

-   Hive/Temple Access, reaching the upper door with Screw Attack at Z-Axis is now Beginenr (from Intermediate).

-   Transit Station, reaching the top portal with Screw Attack is now Beginner (from Intermediate).

-   Vault:
    - Terminal Fall abuse to reach Grand Abyss door from bridge portal with Space Jump is now Beginner (from Intermediate).
    - Reaching the Bomb Slot with Screw Attack from the bridge portal is now Beginner (from Intermediate).

-   Watch Station, Screw Attack at Z-Axis from Watch Station door to Sentinel's Path door is now Beginner (from Intermediate).

-   Watch Station Access, reaching the Watch Station door from the pickup with just Screw Attack is now Beginner (from Intermediate).

## [1.2.2] - 2020-06-06

-   Changed: Re-organized the tabs in the preset customization window

-   Changed: The reset map tracker menu action is now visible on non-windows platforms.

-   Fixed: Exporting ISOs with Menu Mod should now work on macOS.

## [1.2.1] - 2020-05-30

-   Added: Randovania releases now includes a packages for macOS.

## [1.2.0] - 2020-05-25

-   *Major* - Added: The text of the scan that unlocks an elevator now includes the
    elevators destination.

-   *Major* - Added: Translator gates can be configured as Unlocked: the hologram will be invisible and can be scanned
    without any translator.

-   *Major* - Added: The default in-game options can now be configured from Randovania.

-   *Major* - Added: How much ammo each beam uses to shoot uncharged, charged and charge combos is now configurable,
    along with the ammo it uses.

-   *Major* - Changed: The database now uses a new format which allows for any combination of "Or"/"And" statements.
    The Data Visualizer and Editor were both updated to take advantage of this.

-   Added: An option to connect Sky Temple Gateway directly to the credits, skipping the final bosses.

-   Added: How much energy you get for each Energy Tank is now configurable.

-   Added: The in-game Hint System has been removed. The option for it remains, but does nothing.

-   Changed: The spoiler log now lists the order in which items where placed, with their location and hints,
    instead of a detailed playthrough for completion.

-   Changed: The logbook entries that contains hints are now named after the room they're in, with the categories
    being about which kind of hint they are.
    KNOWN ISSUE: While scanning something, the categories that show up are incorrect.

-   Added: Open -> Trick Details menu entry, similar to what's available in the
    Trick Level tab when customizing a preset.

-   Added: Play -> Import game file, to load spoiler logs.

-   Added: The "Heals?" checkbox in the database editor now works.

-   Added: The permalink import dialog now shows an error message for invalid permalinks.

-   Changed: One-way elevators now have a chance of warping to credits.

-   Changed: Clarified that the item from Space Jump Guardian and Power Bomb Guardian
    must be collected for the appropriate events to be triggered.

-   Changed: In Menu Mod, the list of rooms to warp to is now sorted.

-   Changed: The export-areas command line option now outputs details about requirements for each area.

-   Internal: A human-readable copy of the database is now kept next to the database file, for easier diffs.

-   Fixed: Debug logs can no longer be enabled for non-spoiler permalinks.

-   Added: Missile Expansions have a 1/8192 chance of using Dark Missile Trooper model.

-   Fixed: Progress bar no longer goes to an indefinite status when generation fails.

-   Added: Checkbox for automatically exporting a spoiler log next to the ISO.

-   Fixed: Only the last digit of the game id is changed, instead of the full game id.

### Logic Database changes

-   Fixed: Staging Area is now correctly considered a dark world room.

-   Fixed: The Ing Cache in Dark Oasis now requires Power Bombs.

-   Fixed: Bioenergy Production correctly requires Scan Visor for connections using the racks.

-   Added: In Bioenergy Production, method of reaching the Storage C door with Space Jump and Screw Attack (Easy and above)

-   Added: In Bioenergy Production, method of reaching the Storage C door using a roll jump (Normal and above).

-   Added: In Bioenergy Production, method of reaching the Ventilation Area B door using Screw Attack without Space Jump (Normal and above).

-   Added: In Bioenergy Production, additional upper level connections using Space Jump and Screw Attack.

-   Added: In Sandcanyon, method of reaching the center platform using a roll jump and boost ball (Hard and above).

-   Changed: In Command Center Access, the wall boosts to reach the lower Central Mining Station and Command Center doors from the morph ball tunnel are now Normal difficulty (from Hard).

-   Changed: In Portal Chamber (both light and dark Torvus) , all wall boosts are now Normal difficulty (from Hard).

-   Changed: In Undertransit Two, all wall boosts are now Easy difficulty (from Hard).

-   Changed: In Temple Security Access, all wall boosts are now Normal difficulty (from Hard).

-   Changed: In Watch Station, all wall boosts are now Normal difficulty (from Hard).

-   Added: In Watch Station, a wall boost method of reaching the Watch Station Access door from the Sentinel's Path door using Spider Ball and Boost Ball (Normal and above).

-   Changed: In Service Access, methods using a wall boost to reach the Meeting Grounds door from the upper Morph Ball tunnel are now Normal difficulty (from Hard).

-   Changed: In Great Bridge, the wall boost to reach the lower Temple Access Door from the Path of Roots door is now Easy difficulty (from Hard).

-   Changed: In Transit Tunnel East, the wall boost to reach the Training Chamber door from the Catacombs door is now Easy dififculty (from Hard).

-   Changed: In Transit Tunnel South, all wall boosts are now Easy difficulty (from Hard).

-   Added: In Hall of Honored Dead, a method of obtaining the item with Power Bombs (Trivial and above).

-   Added: Many Light Ammo/Dark Ammo/Morph Ball/Charge Beam requirements.

-   Added: In Bioenergy Production, methods of reaching the item and the door to Ventilation Area B using a Bomb Space Jump and Screw Attack without Space Jump (Hypermode).

-   Fixed: Biostorage Station now requires Space Jump or Scan Visor to reach the upper level (No Tricks and above).

-   Changed: In Sand Processing, the method of reaching the item without Boost Ball requires the Bomb Space Jump trick, and no longer requires Screw Attack.

-   Added: In GFMC Compound, a method of reaching the ship item with Screw Attack (Normal and above).

-   Added: In Main Gyro Chamber, a method of reaching the bottom of the gyro area from the middle of the room with Screw Attack (Easy and above).

-   Changed: In Workers Path, Morph Ball Bomb is no longer required.

-   Changed: In Main Reactor, unlocking the gate no longer requires Space Jump, and is now Trivial difficulty (from Easy).

-   Added: In Landing Site, a method of reaching the door to Service Access using Morph Ball Bomb and a Slope Jump (Normal and above).

-   Added: Methods of climbing Central Station Access and Warrior's Walk using Screw Attack (Hard and above) and a wall boost (Hypermode).

-   Added: A method of opening the echo gate in Hive Dynamo Access from the Hive Gyro chamber side using Sonic Boom or Darkburst (Easy and above).

-   Changed: In Reliquary Grounds, the method of reaching the door to Ing Reliquary using Screw Attack is now Normal difficulty (from Hard).

-   Added: In Reliquary Grounds, a method of reaching the door to Ing Reliquary using Morph Ball Bomb and Screw Attack without Space Jump (Easy and above).

-   Added: In Phazon Pit, a method of reaching the door to Phazon Grounds using a roll jump and boost ball (Hard and above).

-   Changed: Climbing Hall of Stairs with Space Jump is now Trivial difficulty (from Easy).

-   Added: In Transport Center, a method of reaching the elevator door from the portal using Screw Attack without Space Jump (Trivial and above).

-   Added: In Mining Station A, a method to reach the Temple Access door using Screw Attack (Trivial and above).

-   Added: In Gathering Hall, a method to reach the Transit Tunnel South from the Gathering Access door using Space Jump (Easy and above).

-   Added: In Industrial Site, a method of opening the Industrial Site gate from the wrong side using a missile (Trivial and above).

-   Fixed: Removing the Aerial Training Site barrier requires Scan Visor.



## [1.1.1] - 2020-03-11

-   Added: The preset summary now includes if menu mod is enabled.

-   Fixed: The cursor no longer snaps to the end on all changes, in the permalink
    input field.

-   Fixed: "Starting Items" is now properly implemented in the preset summary.

-   Changed: "Custom Items" is now "Item Pool" in the preset summary, and lists all
    deviations from the standard item pool.

## [1.1.0] - 2020-03-10

-   Added: The pickup notice for a locked expansion is more clear of what's going on.

-   Added: The "Save ISO" dialog now remembers the last output directory used.

-   Added: A copy of the game file is automatically saved to
    `%LOCALAPPDATA%\Randovania\game_history` whenever a game is generated. There's no
    interface in Randovania to view this history.

-   Changed: The "Save Spoiler" button now provides a default name for the game file.

-   Changed: Shortened permalinks with customized starting locations.

-   Changed: Preset are now exported to `.rdvpreset` files, to avoid Discord truncating the
    file names.

-   Fixed: When changing a preset name, the cursor no longer moves to end after any change.

### Logic Database changes

-   Fixed: The pickup in Undertransit One now requires Power Bombs, to avoid soft locks.

-   Fixed: The second Portal Chamber is now correctly considered a Dark Torvus Bog room.

## [1.0.0] - 2020-02-09

-   *Major* - Added: Support for multiple presets of options, as well as saving your own presets.

-   *Major* - Changed: The user experience for creating a new game has been changed completely.

-   Added: Three new methods of shuffling elevators: *Two-way, unchecked*, *One-way, elevator room*
    and *One-way, anywhere*. The elevators tab has more details of how these work.

-   Added: Add a setting for how strict the damage requirements are.

-   Added: It's now possible to exclude locations from having any progression on them.

-   Added: You can choose an arbitrary number of locations to choose randomly from for starting location.

-   Changed: A Luminoth Lore scan is less likely to have hints for what was already accessible
    when that scan was found.

-   Changed: Power Bombs and Progressive Grapple are now slightly more likely to appear earlier.

-   Changed: The hints randomly assigned at the end of generation are less likely to be repeats.

-   Changed: Loading a new game will automatically clear any existing one.

-   Changed: Minimal Checking now also checks of Dark Agon Temple Keys and Dark Torvus Temple Keys.

-   Removed: The Progressive Launcher has been removed.

-   Removed: The settings for fixing the translator gates have been removed for now, to be re-added
    on a future "Advanced" tab.

-   Removed: The create-permalink command line argument has been removed.

### Logic Database changes

-   Fixed: Spider Guardian fight now requires Dynamo Works Quads Gone to be triggered.

-   Fixed: Boost Guardian now properly requires Bombs.

-   Added: Escaping Dark Torvus Arena with a BSJ, for Normal. (See #581).

-   Added: Activating the Industrial Site gate backwards, using charged Annihilator Beam, for Trivial. (See #582).

## [0.29.1] - 2019-10-01

-   Fixed: Fix AttributeError preventing major/minor randomization from working.

-   Fixed: Seeds where no progression is needed to finish should no longer fail to generate.

## [0.29.0] - 2019-10-01

-   *Major* - There is now an option for a major/minor split randomization mode, in which expansions and
    non-expansion items are shuffled separately.

-   *Major* - Changed: Item hints and Sky Temple Key hints now distinguish between the light and dark worlds.
    For example, the room in which Quadraxis resides will be shown as "Ing Hive - Hive Temple" rather than
    "Sanctuary Fortress - Hive Temple".

-   *Major* - Added: the "Invisible Objects" trick in places where a visor would otherwise be used to be able to see
    something (such as an invisible platform).

-   *Major* - Added: Title screen now shows a three-word representation of the seed hash.

-   Added: As an experimental feature, it is now possible to shuffle Power Beam, Charge Beam, Scan Visor and Morph Ball.
    These items use Energy Transfer Module model in game.

-   Added: You can now place a pickup that temporarily gives Cannon Ball when collected. It uses Boost Ball's model.

-   Changed: Some item categories were given clearer names:
    - Dark Agon Keys, Dark Torvus Keys, and Ing Hive Keys are now referred to as "red Temple Keys" instead of
    "Temple Keys".
    - Items that aren't keys or expansions are collectively referred to as "major upgrades" instead of "major items".
    - Red Temple Keys and Sky Temple Keys are now collectively referred to as "Dark Temple Keys" instead of "keys".

-   Fixed: "Beam combos" are now called "charge combos".

-   Changed: The hints acquired from keybearer corpses now clarify that the item is the one contained in a Flying
    Ing Cache.

-   Changed: Each hint for the items guarded by Amorbis, Chykka, and Quadraxis now contains the corresponding
    Guardian's name.

-   Changed: The hint for the vanilla Light Suit location now has special text.

-   Changed: Item names in hints are now colored orange instead of red.

-   Changed: Some hints were added, some removed, and some modified.

-   Changed: Item scans were slightly edited.

-   Changed: The Sky Temple Key hints no longer use ordinal numbers.

-   Added: The seed hash is shown in Randovania's GUI after patching is done.

-   Changed: Generation will now be retried more times before giving up.

-   Changed: Joke hints are now used at most once each when placing hints.

-   Changed: The generator is now more likely to fill the worlds evenly.

-   Fixed: Added proper default nodes for rooms that were missing one, allowing those rooms to be selected as the
    starting room.

-   Fixed: Minimal Checking now correctly handles progressive suit and grapple.

-   Fixed: Config files with invalid JSON are now correctly dealt with.

-   Changed: Improved the performance of the resolver considerably.

-   Added: In the data visualizer, the damage requirements now have more descriptive names.

-   Added: In the data visualizer, requirements are now described with simpler to understand terms.

-   Changed: Windows releases are now created with PyInstaller 3.5.

-   Changed: The generator is now more likely to fill the worlds evenly.

### Logic Database changes

-   Changed: All NTSC-specific tricks are now in logic. These are always in logic, since the fixes from other versions
    are patched out.

-   Changed: Screw Attacking without Space Jump Boots in Hive Temple is no longer required on No Tricks.

-   Changed: In Hive Temple, scan dashing to the door to Temple Security Access is now Hypermode difficulty,
    from Hard and above.

-   Changed: The method to get the Main Research item with only Spider Ball was removed.

-   Fixed: Using charged Light Beam shots to get the item in Hazing Cliff now requires 5 or more Light Ammo.

-   Added: Method to open the gate in Main Reactor with Space Jump Boots and Screw Attack.

-   Changed: Opening the barrier in Crypt with Screw Attack is now always Easy and above.

-   Added: Method to climb to the door to Crypt Tunnel in Crypt via a Bomb Space Jump (Normal and above).

-   Added: Method to open Seeker Launcher blast shields with four missiles, Seeker Launcher, and Screw Attack (Easy
    and above). Underwater, the trick Air Underwater is also required, and the difficulty is Normal and above.

-   Fixed: Dark world damage during the Quadraxis fight is now correctly calculated.

-   Fixed: Requirements for crossing Sacred Path were added.

-   Added: Method to cross gap in the upper level of Command Center using Screw Attack without Space Jump Boots
    (Trivial and above).

-   Added: In Central Mining Station, a method to get to upper door to Command Center Access using a
    Bomb Space Jump (Easy and above) and another using Space Jump Boots and Screw Attack (Easy and above).

-   Added: Methods to climb Mining Plaza using the Morph Ball Bomb (Trivial and above) and using Screw Attack
    without Space Jump Boots (Easy and above).

-   Changed: In Forgotten Bridge, the difficulty of scan dashing to the door to Abandoned Worksite or the portal to
    Dark Forgotten Bridge was lowered to Easy, from Normal.

-   Added: In Forgotten Bridge, a method to get to the door to Grove Access from the portal to Dark Forgotten Bridge
    using only Screw Attack (Easy and above).

-   Added: In Forgotten Bridge, a method to get to the door to Abandoned Worksite via a roll jump (Easy and above).

-   Added: In Forgotten Bridge, a method to get to the bridge center from the door to Grove Access via a scan dash
    (Easy and above).

-   Added: In Hydrodynamo Station, a method to get from the room's top to the door to Save Station B with Screw Attack
    without Space Jump Boots (Trivial and above).

-   Changed: Climbing Hydrodynamo Station with only Gravity Boost and before all three locks are unlocked is now
    Trivial difficulty (from No Tricks).

-   Changed: Getting to the three doors in the middle section of Hydrodynamo Station using Air Underwater is now
    Normal difficulty (from Hard).

-   Fixed: A method to get the item in the Sunburst location by abusing terminal fall now has a damage requirement.

-   Added: A method to get to the turret in Sanctuary Entrance with only Space Jump Boots and Screw Attack, even
    after the bridge is destroyed.

-   Fixed: Lowering the portal barrier in Hive Dynamo Works now requires five missiles.

-   Added: Methods to cross Hive Dynamo Works using a roll jump (Easy and above) and using Space Jump Boots and
    Screw Attack (No Tricks).

-   Added: In Hive Dynamo Works, a method to cross the gap from the door to Hive Dynamo Access by abusing terminal
    fall (Easy and above).

-   Changed: In Hive Dynamo Works, returning from the Flying Ing Cache location using Space Jump Boots and
    Screw Attack is now Trivial difficulty (from Easy).

-   Added: Method to cross Watch Station Access from the door to Main Gyro Chamber using a Bomb Space Jump and
    Screw Attack without Space Jump Boots (Normal and above).

-   Added: In Watch Station Access, method to get from the scan post to the door to Watch Station by bomb jumping
    (Trivial and above) and by using Screw Attack without Space Jump Boots (Easy and above).

-   Fixed: The instant morph into the Morph Ball tunnel in Hall of Honored Dead now lists the Instant Morph trick.

-   Added: Method to get into the Morph Ball tunnel in Hall of Honored Dead using Space Jump Boots and Screw Attack
    (Easy and above).

-   Added: In Phazon Site, methods to get to the door to Bitter Well and to remove the barrier using Screw Attack
    without Space Jump Boots (both Easy difficulty).

-   Changed: The method to go over the Training Chamber statue from the back using Boost Ball and Spider Ball is
    now Normal difficulty (from Hard).

-   Added: In Phazon Site, a method to get to the door to Bitter Well by bomb jumping (Trivial and above).

-   Added: Many connections in Sacrificial Chamber.

-   Added: A method to get to the door to Fortress Transport Access from the top of the statue in Training Chamber
    using only Space Jump Boots (Easy and above). Morph Ball is also required if the statue hasn't been moved.

-   Added: A method to get to the doors to Transit Tunnel West/East in Training Chamber using Air Underwater (Normal
    and above).

-   Fixed: The method to get to the top of the Training Chamber statue using Gravity Boost and Spider Ball now lists
    the Instant Morph trick.

-   Added: In Training Chamber, a method of getting to the top of the statue from the door to Fortress Transport Access
    using just Space Jump Boots (Easy and above).

-   Added: Many connections in Windchamber Gateway.

-   Added: Method to get from the Kinetic Orb Cannon to the door to Transit Tunnel West via Grapple Beam in
    Gathering Hall.

-   Fixed: The slope jump in Abandoned Base now has a damage requirement.

-   Added: Method of getting the Temple Assembly Site item with Screw Attack and without Space Jump Boots.

-   Changed: The slope jump to get to the item in Temple Assembly Site is now Normal difficulty (from Hard).

-   Fixed: Requirements for crossing Dynamo Access were added.

-   Added: In Landing Site, method of reaching the door to Service Access from the Save Station using Space Jump and
    Screw Attack (No Tricks and above).

-   Fixed: The Culling Chamber item now has a damage requirement.

-   Changed: The trick to shoot the Seeker targets in Hive Dynamo Works from the wrong side is now Easy (from Trivial).

-   Fixed: The Watch Station Access roll jump now has a damage requirement.

-   Changed: The Watch Station Access roll jump is now Normal (from Easy).

-   Fixed: Added missing Space Jump Boots requirement for a Bomb Space Jump in Mining Station B.

-   Added: Method to unblock the portal in Mining Station B without Scan Visor (Normal and above).

-   Added: Method to get to the Darkburst location in Mining Station B with just Space Jump Boots and Screw Attack,
    and without using slope jumps or bomb space jumps (Hypermode difficulty).

-   Added: Method to manipulate Power Bomb Guardian into opening the Power Bomb Blast Shield on the door to
    Undertemple Access, using Boost Ball (Normal and above).

-   Fixed: The method to open the Hydrodynamo Station Seeker door using Screw Attack without Seeker Launcher now
    requires Gravity Boost to not have been collected.

-   Added: Method to get to the portal in Mining Station B with Space Jump Boots and Screw Attack (Trivial and above).

-   Fixed: Transport A Access, Collapsed Tunnel, Dynamo Chamber, Trooper Security Station, Mining Station Access, and
    Portal Access A now correctly require Morph Ball.

-   Fixed: Elevator rooms with missing Scan Visor requirements now have them.

-   Fixed: Removed erroneously added method to cross Sanctuary Entrance with Screw Attack without Space Jump Boots.

-   Fixed: Going through Sacred Bridge on No Tricks now requires Scan Visor and Morph Ball when coming from GFMC
    Compound.

-   Added: Method to skip Scan Visor and Morph Ball using Space Jump Boots in Sacred Bridge, when coming from GFMC
    Compound (Easy and above).

-   Fixed: Added Scan Visor requirement in Temple Transport Access (Sanctuary).

-   Changed: Connections in Venomous Pond were redone.

-   Changed: Getting to the door to Dark Transit Station in Trial Grounds with no items is now Hard difficulty, from
    Easy.

-   Added: Methods to get to the door to Dark Transit Station in Trial Grounds with Screw Attack without Space Jump
    Boots (Easy and above) and with a Bomb Space Jump (Normal and above).

-   Fixed: Added missing requirements for the Dark Samus 3 and 4 fight.

-   Changed: Fighting Dark Samus 2 with only Echo Visor is now Trivial difficulty, from Easy.

-   Fixed: Power Bomb doors now require Morph Ball, and Super Missile doors now require Power Beam and Charge Beam.

-   Added: Method to destroy the second web in Hive Tunnel when going through the room backwards using Sonic Boom
    (Easy and above).

## [0.28.1] - 2019-06-14

-   Fixed: Resetting settings would leave the launchers' configuration in an invalid state.

## [0.28.0] - 2019-06-12

-   *Major* - Changed: The resolver now keeps track of current energy during resolution.
    This ensures you'll always have enough Energy Tanks for trips to Dark Aether.

-   *Major* - Added: Scanning a keybearer corpse provides a hint of what is in the matching Flying
    Ing Cache.

-   Added: The tracker now persists the current state.

-   Added: Some generation failures are now automatically retried, using the same permalink.

-   Added: Buttons to see what a difficulty unlocks that doesn't involve tricks at all.

-   Changed: Increased Hint Scan value for logic to the intended value from the previous
    change.

-   Changed: There's no more hints with joke locations.

-   Changed: The lore hint in Mining Station A is now able to be scanned from the room center.

-   Added: A warning is now displayed when trying to disable validation.

-   Fixed: Seeker Missile's included missiles now respect the "needs Missile Launcher"
    option.

-   Changed: Progressive Launcher is now disabled by default.

-   Fixed: Clicking the connection's link in the Data Visualizer should now always work.

-   Changed: Hint Locations page now has a more usable UI.

-   Changed: On No Tricks, the logic will ensure that you can get Missiles, Seeker Launcher, and either
    Grapple Beam or both Space Jump Boots and Screw Attack before fighting Chykka.

-   Added: Methods to cross Workers Path with Screw Attack.

## [0.27.1] - 2019-05-30

-   Fixed: Specific trick levels are now persisted correctly across multiple sessions.

## [0.27.0] - 2019-05-28

-   *Major* - Changed: Optimized the seed generation step. It should now take roughly
    half as long or even faster.

-   *Major* - Added: It's now possible to configure the difficulty on a per-trick basis.

-   *Major* - Added: It's now possible to check where a certain trick is used on each
    difficulty.

-   Added: Hint Scans are valued more by the logic, making Translators more likely.

-   Changed: Joke item and locations now have a `(?)` added to make then slightly more
    obvious they're not serious.

-   Changed: Average ammo provided per expansion is now shown with more precision.

-   Added: `randovania echoes database list-dangerous-usage` command to list all
    paths that require a resource to not be collected.

-   Added: Methods to get to Sunburst location by reaching the platform with the cannon
    with a scan dash (Normal and above) or with just Space Jump Boots (Easy and above).

-   Added: Method to leave and enter the arena in Agon Temple with only Space Jump Boots
    (Trivial and above to enter; Easy and above to leave).

-   Added: Method to get to Darkburst location in Mining Station B via a Bomb Space Jump
    and without Screw Attack (Easy and above).

-   Fixed: In Hydrodynamo Station, going from the door to Hydrodynamo Shaft to the door to
    Save Station B now always requires all three locks in Hydrodynamo Station to be unlocked.

-   Added: Method to cross Phazon Pit using a Bomb Space Jump (Easy and above).

-   Added: Method to open the Seeker door in Hydrodynamo Station without the Seeker Launcher,
    using Screw Attack and one missile (Hard and Above).

-   Changed: The Ing Windchamber puzzle now only requires four missiles instead of five.

-   Changed: The cannon in Sanctuary Temple Access now only requires four missiles to
    activate instead of five.

-   Changed: Sanctuary Temple Access now requires a way to defeat the Quad to get through.

-   Added: Support for damage requirements without exactly one damage reduction item.

-   Changed: Seed validation should run faster and with fewer errors now.

-   Added: Another joke hint.

-   Changed: Updated credits.

-   Fixed: Crossing Sanctuary Entrance via the Spider Ball Track now requires Boost Ball.

-   Added: Method to cross Sanctuary Entrance with Screw Attack and without Space Jump Boots
    (Trivial and above).

-   Added: Method to cross Sanctuary Entrance, from the door to Power Junction to the door to
    Temple Transport Access, with Spider Ball and Power Bombs (Easy and above).

-   Fixed: The method to get the Sanctuary Entrance item without Spider Ball now requires
    Spider Guardian to not have been defeated.

-   Added: Method to get to and use the Vigilance Class Turret in Sanctuary Entrance using
    Space Jump Boots, Screw Attack, and Spider Ball. Spider Ball isn't required if Spider
    Guardian hasn't been defeated.

-   Fixed: In Sanctuary Entrance, going up the Spider Ball Track near the lore scan via the
    intended method now requires Boost Ball and the Morph Ball Bomb.

-   Added: Methods to go up the Spider Ball Track near the lore scan in Sanctuary Entrance
    with Spider Ball and only one of the following items:
    - Morph Ball Bomb (Trivial and above);
    - Boost Ball (Trivial and above);
    - Space Jump Boots (Easy and above).

-   Changed: In Sanctuary Temple, getting to the door to Controller Access via scan dashing
    is now Hard and above, from Normal and above.

-   Added: A tab with all change logs.

## [0.26.3] - 2019-05-10

-   Changed: Tracker now raises an error if the current configuration is unsupported.

-   Fixed: Tracker no longer shows an error when opening.

## [0.26.2] - 2019-05-07

-   Fixed: An empty box no longer shows up when starting a game with no
    extra starting items.

-   Fixed: A potential crash involving HUD Memos when a game is randomized
    multiple times.


## [0.26.1] - 2019-05-05

-   Fixed: The in-app changelog and new version checker now works again.

-   Fixed: Patching with HUD text on and using expansions locked by major item now works.

-   Changed: Missile target default is now 175, since Seeker Launcher now defaults to
    giving 5 missiles.


## [0.26.0] - 2019-05-05

-   **MAJOR** - Added: Option to require Missile Launcher and main Power Bombs for the
    respective expansions to work.

-   **MAJOR** - Added: Option to change which translator each translator gate in the
    game needs, including choosing a random one.

-   **MAJOR** - Added: Luminoth Lore scans now includes hints for where major items
    are located, as well as what the Temple Guardians bosses drop and vanilla Light Suit.

-   Added: Welcome tab, with instructions on how to use Randovania.

-   Added: Option to specify how many items Randovania will randomly place on your
    starting inventory.

-   Added: Option to change how much damage you take from Dark Aether when using
    Varia Suit and Dark Suit.

-   Added: Progressive Launcher: a progression between Missile Launcher and Seeker Launcher.

-   Changed: Logic considers the Translator Gates in GFMC Compound and Torvus Temple
    to be up from the start, preventing potential softlocks.

-   Changed: Escaping Main Hydrochamber after the Alpha Blogg with a Roll Jump is
    now Hard and above, from Easy and above.

-   Changed: The no-Boost return method in Dark Arena Tunnel is now Normal and above only.

-   Changed: The Slope Jump method in Great Bridge for Abandoned Worksite is now Hard
    and above, from Normal.

-   Changed: Crossing the statue in Training Chamber before it's moved with Boost and
    Spider is now Hard and above, from Hypermode.

-   Added: Option to disable the Sky Temple Key hints or to hide the Area name.

-   Changed: The location in the Sky Temple Key hint is now colored.

-   Changed: There can now be a total of 99 of any single Major Item, up from 9.

-   Changed: Improved elevator room names. There's now a short and clear name for all
    elevators.

-   Changed: The changed room names now apply for when elevators are vanilla as well.

-   Fixed: Going from randomized elevators to vanilla elevators no longer requires a
    clean unpack.

-   Added: `randovania echoes database list-resource-usage` now supports all types of
    resources.

-   Added: `list-resource-usage` and `list-difficulty-usage` now has the `--print-only-area`
    argument.

-   Changed: Areas with names starting with !! are now hidden in the Data Visualizer.

-   Added: Docks and Elevators now have usable links in the Data Visualizer. These links
    brings you to the matching node.

-   Added: The message when collecting the item in Mining Station B now displays when in
    the wrong layer.

-   Added: A warning now shows when going on top of the ship in GFMC Compound before
    beating Jump Guardian.

## [0.25.0] - 2019-03-24

-   Changed: Reworked requirements for getting the Missile in Crossroads from the doors. You can:
    - On Normal and above, with Boost, Bombs, Space Jump and Screw Attack
    - On Hard and above, with Bombs, Space Jump and Screw Attack
    - On Hypermode, with Bombs and Space Jump

-   Changed: Logic requirements for Dark Samus 2 fight are now the following:
    - On all trick levels, Dark Visor
    - On Easy and above, Echo Visor
    - On Normal and above, no items

-   Changed: The Slope Jump in Temple Assembly Site is now Hard and above, from Normal and above.

-   Changed: All occurrences of Wall Boost are now locked behind Hard or above.

-   Added: Added method to get the Power Bomb in Sanctuary Entrance with just Space Jump
    and Screw Attack. (See [#29](https://github.com/randovania/randovania/issues/29))

-   Added: Added method to cross Dark Arena Tunnel in the other direction without Boost.
    (See [#47](https://github.com/randovania/randovania/issues/47))

-   Added: Basic support for running Randovania on non-Windows platforms.

-   Added: You can now create Generic Nodes in the Data Editor.

-   Changed: Drop down selection of resources are now sorted in the Data Editor.

-   Changed: Shareable hash is now based only on the game modifications part of the seed log.

-   Fixed: Python wheel wasn't including required files due to mising \_\_init__.py

-   Fixed: error when shuffling more than 2 copies of any Major Item

-   Fixed: permalinks were using the the ammo id instead of the configured

## [0.24.1] - 2019-03-22

-    **MAJOR**: New configuration GUI for Major Items:
     - For each item, you can now choose between:
        - You start with it
        - It's in the vanilla location
        - It's shuffled and how many copies there are
        - It's missing
     - Configure how much beam ammo Light Beam, Dark Beam and Annihilator Beam gives when picked.
        - The same for Seeker Launcher and missiles.

-    **MAJOR**: New configuration GUI for Ammo:
     - For each ammo type, you choose a target total count and how many pickups there will be.

        Randovania will ensure if you collect every single pickup and every major item that gives
        that ammo, you'll have the target total count.

-    **MAJOR**: Added progressive items. These items gives different items when you collect then,
        based on how many you've already collected. There are two:
     - Progressive Suit: Gives Dark Suit and then Light Suit.
     - Progressive Grapple: Gives Grapple Beam and then Screw Attack.

-    **MAJOR**: Add option to split the Beam Ammo Expansion into a Dark Ammo Expansion and
        Light Ammo Expansion.

        By default there's 10 of each, with less missiles instead.


-    **MAJOR**: Improvements for accessibility:
     - All translator gates are now colored with the correct translator gate color they need.
     - Translators you have now show up under "Visors" in the inventory menu.
     - An option to start the game with all maps open, as if you used all map stations.
     - An option to add pickup markers on the map, that identifies where items are and if
        you've collected them already.
     - When elevators are randomized, the room name in the map now says where that elevator goes.
     - Changed the model for the Translator pickups: now the translator color is very prominent and easy to identify.

-    Added: Option to choose where you start the game

-    Added: Option to hide what items are, going from just changing the model, to including the
    scan and even the pickup text.

     You can choose to replace the model with ETM or with a random other item, for even more troll.

-    Added: Configure how many count of how many Sky Temple Keys you need to finish the game

-    Changed: Choosing "All Guardians" only 3 keys now

-    Changed: Timeout for generating a seed is now 5 minutes, up from 2.

0.24.0 was a beta only version.

## [0.23.0] - 2019-02-10

-   Added: New option to enable the "Warp to Start" feature.
-   Added: A "What's new" popup is displayed when launching a new version for the first time.
-   Fixed: changed text in Logic Settings to mention there _are_ hints for Sky Temple Keys.
-   Changed: Updated Claris' Randomizer, for the following fixes:
    -   Added the ability to warp to the starting room from save stations (-t).
    -   Major bug fix: The game will no longer immediately crash when not playing with Menu Mod.

## [0.22.0] - 2019-02-06

-   Changed: "Faster credits" and "Skip item acquisitions popups" are no longer included in permalinks.
-   Changed: Updated Claris' Randomizer, for the following fixes:
    -   Fixed an issue with two of the Sky Temple Key hints being accidentally switched.
    -   FrontEnd editing now works properly for PAL and Japanese versions.
    -   Attract video removal is now integrated directly into the Randomizer.
    -   Getting the Torvus Energy Controller item will no longer block you from getting the Torvus Temple item.

## [0.21.0] - 2019-01-31

-   **Major**: now using Claris' Randomizer version 4.0. See [Changelog](https://pastebin.com/HdK9jdps).

-   Added: Randovania now changes the game id to G2ME0R, ensuring it has different saves.
-   Added: Game name is now changed to 'Metroid Prime 2: Randomizer - SEEDHASH'. Seed hash is a 8 letter/number
      combination that identifies the seed being played.
-   Changed: the ISO name now uses the seed hash instead of the permalink. This avoids issues with the permalink containing /
-   Changed: Removed Agon Temple door lock after fighting Bomb Guardian, since this has been fixed in the Randomizer.
-   Fixed: Selecting an non-existent directory for Output Directory had inconsistent results

## [0.20.2] - 2019-01-26

-   Fixed: changed release zip to not use BZIP2. This fixes the native windows zip client being unable to extract.

0.20.1 was skipped due to technical issues.

## [0.20.0] - 2019-01-13

-   Added: an icon! Thanks to Dyceron for the icon.
-   Added: a simple Tracker to allow knowing where you can go with a given item state
-   Changed: Don't consider that Seeker Launcher give missiles for logic, so it's never
      considered a missile source.

## [0.19.1] - 2019-01-06

-   Fixed: Hydrodynamo Station's Door to Training Access now correctly needs Seekers
-   Added: New alternatives with tricks to get the pickup in Mining Plaza A.
-   Added: Trick to cross the Mining Plaza A backwards while it's closed.
-   Changed: Added a chance for Temple Keys not being always placed last.
-   Changed: Light Suit now has a decreased chance of being placed early.

0.19.0 was skipped due to technical issues.

## [0.18.0] - 2019-01-02

-   Added: Editor for Randovania's database. This allows for modifications and contributions to be made easily.
      There's currently no way to use the modified database directly.
-   Added: Options to place the Sky Temple Keys on Guardians + Sub-Guardians or just on Guardians.
-   Changed: Removed Space Jump method from Training Chamber.
-   Changed: Added Power Bomb as option for pickup in Hive Chamber B.
-   Changed: Shortened Permalinks when pickup quantities aren't customized.
-   Added: Permalinks now include the database version they were created for.
-   Fixed: Logic mistake in item distribution that made some impossible seeds.
-   Changed: For now, don't consider Chykka a "can only do once" event, since Floaty is not used.
-   Fixed: Permalinks now properly ignore the Energy Transfer Module.

## [0.17.2] - 2018-12-27

-   Fixed: 'Clear loaded game' now properly does its job.
-   Changed: Add an error message to capture potential Randomizer failures.
-   Changed: Improved README.

## [0.17.1] - 2018-12-24

-   Fixed: stray tooltips in GUI elements were removed.
-   Fixed: multiple typos in GUI elements.

## [0.17.0] - 2018-12-23

-   New: Reorganized GUI!
    -   Seed Details and Data Visualizer are now different windows opened via the menu bar.
    -   There are now three tabs: ROM Settings, Logic Settings and Item Quantities.
-   New: Option to disable generating an spoiler.
-   New: All options can now be exported and imported via a permalink.
-   Changed: Renamed "Logic" to "Trick Level" and "No Glitches" to "No Tricks". Appropriate labels in the GUI and files
    changed to match.
-   Internal: no longer using the py.path and dataset libraries

## [0.16.2] - 2018-12-01

-   Fixed: adding multiples of an item now works properly.

## [0.16.1] - 2018-11-25

-   Fixed: pressing the Reset button in the Item Quantity works properly.
-   Fixed: hiding help in Layout Generation will no longer hide the item names in Item Quantity.

## [0.16.0] - 2018-11-20

-   Updated item distribution: seeds are now less likely to have all items in the beginning, and some items less likely to appear in vanilla locations.
-   Item Mode (Standard/Major Items) removed for now.

## [0.15.0] - 2018-10-27

-   Added a timeout of 2 minutes to seed generation.
-   Added two new difficulties:
    -   Trivial: An expansion of No Glitches, where no tricks are used but some clever abuse of room layouts are used.
    -   Hypermode: The highest difficulty tricks, mostly including ways to skip Space Jump, are now exclusive to this difficulty.
-   Removed Controller Reset tricks. This trick doesn't work with Nintendont. This will return later as an additional configuration.

## [0.14.0] - 2018-10-07

-   **Major**: Added support for randomizing elevators.
-   Fixed spin boxes for item quantities changing while user scrolled the window.
    It is now needed to click on them before using the mouse wheel to change their values.
-   Fixed some texts being truncated in the Layout Generation window.
-   Fixed generation failing when adding multiple of some items.
-   Added links to where to find the Menu Mod.
-   Changed the order of some fields in the Seed Log.

## [0.13.2] - 2018-06-28

-   Fixed logic missing Amber Translator being required to pass by Path of Eyes.

## [0.13.1] - 2018-06-27

-   Fixed logic errors due to inability to reload Main Reactor after defeating Dark Samus 1.
-   Added prefix when loading resources based on type, improving logs and Data Visualizer.

## [0.13.0] - 2018-06-26

-   Added new logic: "Minimal Validation". This logic only checks if Dark Visor, Light Suit and Screw Attack won't lock each other.
-   Added option to include the Claris' Menu Mod to the ISO.
-   Added option to control how many of each item is added to the game.

## [0.12.0] - 2018-09-23

-   Improved GUI usability
-   Fixed Workers Path not requiring Cobalt Translator to enter

## [0.11.0] - 2018-07-30

-   Randovania should no longe create invalid ISOs when the game files are bigger than the maximum ISO size: an error is properly reported in that case.
-   When exporting a Metroid Prime 2: Echoes ISO if the maximum size is reached there's is now an automatic attempt to fix the issue by running Claris' "Disable Echoes Attract Videos" tool from the Menu Mod.
-   The layout log is automatically added to the game's files when randomizing.
-   Simplified ISO patching: by default, Randovania now asks for an input ISO and an output path and does everything else automatically.

## [0.10.0] - 2018-07-15

-   This release includes the capability to generate layouts from scratch and these to the game, skipping the entire searching step!

## [0.9.2] - 2018-07-10

-   Added: After killing Bomb Guardian, collecting the pickup from Agon Energy Controller is necessary to unlock the Agon Temple door to Temple Access.
-   Added a version check. Once a day, the application will check GitHub if there's a new version.
-   Preview feature: option to create item layouts, instead of searching for seeds. This is much more CPU friendly and faster than searching for seeds, but is currently experimental: generation is prone to errors and items concentrated in early locations. To use, open with randovania.exe gui --preview from a terminal. Even though there are many configuration options, only the Item Loss makes any difference.

## [0.9.1] - 2018-07-21

-   Fixed the Ing Cache in Accursed Lake didn't need Dark Visor.

## [0.9.0] - 2018-05-31

-   Added a fully featured GUI.

## [0.8.2] - 2017-10-19

-   Stupid mistake.

## [0.8.1] - 2017-10-19

-   Fix previous release.

## [0.8.0] - 2017-10-19

-   Save preferences.
-   Added Claris Randomizer to the binary release.

## [0.7.1] - 2017-10-17

-   Fixed the interactive .bat

## [0.7.0] - 2017-10-14

-   Added an interactive shell.
-   Releases now include the README.

## [0.5.0] - 2017-10-10

-   Releases now include standalone windows binaries<|MERGE_RESOLUTION|>--- conflicted
+++ resolved
@@ -47,14 +47,13 @@
 
 ### Metroid Fusion
 
-<<<<<<< HEAD
-- Fixed: Sector 2 (TRO) "Oasis" is now included in the "Pillars" feature hint.
-=======
 #### Logic Database
 
 ##### Main Deck
 - Changed: Habitation Deck: It's now possible to move from the top right door to the top left entrance after the animals have been freed.
->>>>>>> ab77c962
+
+##### Sector 2 (TRO)
+- Fixed: Oasis is now included in the "near an extendable pillar" featural hint category.
 
 ### Metroid Prime
 
