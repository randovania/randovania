--- conflicted
+++ resolved
@@ -95,12 +95,9 @@
 - Added: 2 Additional NSJ methods for reaching FCS item
 - Added: Lava Lake Item NSJ Combat Dash
 - Added: Triclops Pit Item SJ Beginner Standable
-<<<<<<< HEAD
 - Added: Frigate Crash Site climb with Space Jump and L-Jump (Intermediate) and Standable Terrain (Beginner)
-=======
 - Added: More logical paths for Ice Ruins West NSJ
 - Added: Ice Ruins West Middle-Left Rooftop to Item Combat/Scan Dash
->>>>>>> 2d2d5422
 - Added: Beginner L-Jump to reach Main Quarry Save Station
 - Added: Main Quarry Crane Platform to Waste Disposal NSJ Advanced Combat Dash
 - Added: Main Quarry Crane Platform to Item Intermediate Scan Dash
@@ -115,11 +112,8 @@
 - Changed: Added requirement for X-Ray Visor or Invisible Platforms to Triclops Pit Item NSJ tricks
 - Changed: Monitor Station climb to Warrior Shrine Bomb Jump difficulty changed from Advanced to Intermediate
 - Changed: Monitor Station NSJ Combat Dash to Warrior Shrine lowered difficulty from Advanced to Intermediate
-<<<<<<< HEAD
 - Changed: Frigate Crash Site Climb Space Jump Slope Jump Standable Terrain difficulty was reduced to Standable Terrain (Beginner)
-=======
 - Changed: Removed Slope Jump and Standable requirement from Ice Ruins West NSJ
->>>>>>> 2d2d5422
 - Changed: Main Quarry Save Station NSJ Movement difficulty from Beginner to Intermediate
 - Changed: Main Quarry Crane Platform to Waste Disposal Standable/Slope Jumpe no longer requires L-Jump
 - Changed: Main Quarry Crane Platform to Waste Disposal NSJ Scan Dash difficiulty from Advanced to Intermediate
