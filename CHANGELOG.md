--- conflicted
+++ resolved
@@ -36,24 +36,16 @@
 ### Metroid Prime - Logic Database
 
 - Added: Method of reaching pickup in Root Cave from Arbor Chamber with a Dash (Intermediate and above).
-<<<<<<< HEAD
-- Added Knowledge (Beginner) trick to leave Central Dynamo without completing the maze or fighting the drone.
-- Added additional Lower Mines NSJ logic
-- Added Movement tricks for logical forced damage in Magmoor Caverns, Phazon Mines, and Impact Crater.
-- Fixed Shorelines tower item being accessible from Ruins Entryway and not Temple Entryway.
-- Fixed Backwards Lower Mines logic
-- Added: More detailed boss/combat logic
-=======
 - Added: Knowledge (Beginner) trick to leave Central Dynamo without completing the maze or fighting the drone.
 - Added: Additional Lower Mines NSJ logic.
 - Added: Movement tricks for logical forced damage in Magmoor Caverns, Phazon Mines, and Impact Crater.
 - Added: Tricks for climbing Research Lab Aether NSJ 
 - Added: Tricks for traversing Magmoor Workstation bombless NSJ
+- Added: More detailed boss/combat logic
 - Fixed: Shorelines tower item being accessible from Ruins Entryway and not Temple Entryway.
 - Fixed: Backwards Lower Mines logic
 - Fixed: Ice Ruins West NSJ logic now accounts for adult sheegoth layer
 - Fixed: Added missing requirements for releasing the metroid in Research Lab Aether
->>>>>>> 3a44f4fe
 
 ### Metroid Prime 2: Echoes - Logic Database
 
