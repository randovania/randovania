# Change Log

All notable changes to this project will be documented in this file.

The format is based on [Keep a Changelog](https://keepachangelog.com/en/1.0.0/)
and this project adheres to [Semantic Versioning](https://semver.org/spec/v2.0.0.html).

## [5.6.0] - 2023-??-??

- Added: Trick Details popup now lists the usages in each area.
- Added: Opening the Data Visualizer from the Trick Details while customizing a preset now automatically configured the trick filters based on the preset being edited.
- Changed: Setting trick filters in the Data Visualizer based on a preset now sets all tricks, even those at disabled.
- Changed: Optimize Solver by choosing actions in a smarter order. Prefer actions of types that are likely to progress th. Postpone dangerous actions. This should make the solver able to validate seeds where it previously timed out. Solving should in general be faster in general.
- Fixed: Solver bug that made it unable to detect dangerous actions, which could result in some possible seeds being considered impossible.
- Fixed: Searching for Multiworld sessions by name is no longer case sensitive.

### Metroid Dread

#### Logic Database

- Added: Use Speedbooster to skip breaking the blob submerged in water in Artaria Early Cloak room.
- Added: Use Flash Shift to go right after getting the pickup in Artaria EMMI Zone Spinner.
- Added: Use Flash Shift and Slide Jump to go from Artaria White EMMMI Arena to the top door to EMMI Zone Spinner.
- Changed: The logic for Spin Boost Room in Ghavoran now requires either the template to fight the Chozo X or Highly Dangerous logic to climb out of the room.
- Changed: Simplified various database connections.
<<<<<<< HEAD
- Changed: Going through Artaria Lower Path to Cataris using Damage Boost no longer requires Morph Ball.
=======
- Changed: All three kinds of Chozo X fights now consider Use Spin Boost a valid means of dodging. 
- Fixed: Missile ammo requirement when fighting Chozo X with Storm Missile. The numbers were previously too high and the numbers with and without the combat trick were swapped.
- Fixed: Resolve bug with fighting the Twin Robots fights, where to fight them using only missiles for damage always required both the expert level combat trick and the 153 missiles that are intended for trickless.
- Fixed: Add missing fight requirement to fight the Chozo X in Elun when entering the arena from the left.
- Fixed: Add missing requirement to release the X before leaving Elun.
>>>>>>> f67ef990

## [5.5.2] - 2023-??-??

- Nothing.

## [5.5.1] - 2023-02-28

- Added: Game Details now contains a tab describing all door locks, when Door Lock rando is enabled.
- Changed: Certain spoiler tabs in Game Details now only show up when relevant, such as Elevators spoiler only when elevators are shuffled.
- Changed: Generation Order in Game Details is now hidden when there's incompatible settings, such as Door Lock rando.
- Changed: A nicer error message is now given when generating with a preset with configuration errors, such as no starting locations.
- Changed: A nicer error message is now given when an error occurs when loading a game layout file.
- Fixed: Customizing an included preset should properly place the resulting preset nested to that preset.
- Fixed: Customizing a preset should no longer reset where it's been placed at.
- Fixed: Generated games now keep track of extra starting pickups instead of starting items, fixing some cases you'd start with the middle of a progressive chain.
- Fixed: Changing trick filters in the Data Visualizer no longer resets the selected connection.
- Fixed: Using trick filters in the Data Visualizer no longer unnecessarily expands templates or remove comments.
- Fixed: Using trick filters in the Data Visualizer now properly removes extra requirements when tricks are removed.
- Fixed: Hiding the pickup collection message now correctly works for other player's pickups in a multiworld. 

### Metroid Prime

#### Patcher Changes

- Fixed: Several soft-locks and janky cutscenes when shuffling the Essence elevator
- Fixed: Research Lab Aether wall not breaking when approached from behind (QoL Game Breaking)
- Fixed: Watery Hall lore scan being replaced with QoL Scan Point text
- Fixed: Escape sequence counting up instead of down
- Fixed: Small Samus spawning in ship instead of on top
- Added: Ridley shorelines, biotech research 2, and exterior docking hangar actors now scale with boss size

#### Logic Database

- Added: 47 videos to logic database, bringing the total available via the [Video Directory](https://randovania.github.io/Metroid%20Prime/) 168

##### Tallon Overworld

- Fixed: Landing Site - PAL SJF is now only logical if Dock Rando is disabled
- Added: Life Grove - Alternate method to skip Bombs and SJ (Scan Dash Expert) to reach item *Found by Vertigo* 
- Added: Life Grove - Trick to skip wallboosts when also skipping SJ and Bombs *Found by Vertigo*

##### Chozo Ruins

- Changed: Main Plaza - Lowered Half-Pipe roll-in to Expert ([See Video](https://youtu.be/ne8ap0xa_UE))
- Changed: Ruined Shrine - Wave door to half-pipe item is now L-Jump instead of R-Jump
- Added: Hive Totem - Fight Skip Intermediate Combat Dash
- Added: Hive Totem - Fight Skip "TAS Walk" Advanced Movement+Knowledge
- Added: Crossway Access West - Advanced Standable Terrain (Skips Morph) *Found by toasterparty*

##### Magmoor Caverns

- Fixed: Twin Fires Tunnel - Combat dash is now only logical if Dock Rando is disabled
- Added: Monitor Station - NSJ Heat Run Expert *Found by JustinDM*
- Added: Twin Fires Tunnel - NSJ Bunny Hop Expert Movement *Found by JustinDM*

##### Phendrana Drifts

- Changed: Quarantine Cave - More detailed Thardus Fight requirements (e.g. Plasma Beam, PBs, Boost)
- Changed: Labs - More detailed combat requirements
- Added: Chozo Ice Temple - Expert NSJ Bombless Climb *Found by MeriKatt*
- Added: Quarantine Cave - Thardus Skip Hypermode Slope Jump *Found by JustinDM*
- Added: Quarantine Cave - Expert R-Jumps to skip grapple *Found by toasterparty*
- Added: Control Tower - SJ/DBJ/BSJ/Wallboost tricks(s) to skip fight both ways
- Added: Transport to Magmoor Caverns South - Alternate NSJ Spider Skip BSJ Advanced *Found by Cyberpod*

##### Phazon Mines

- Fixed: Mine Security Station - Starting Room/Elevator doesn't account for doors locking
- Fixed: Mine Security Station - Entering from Storage Depot A doesn't check for lowered barrier
- Fixed: Metroid Quarantine A - Wallboost doesn't require Spider Ball
- Added: Main Quarry - Intermediate Wallboost to skip Bombs for item
- Added: Main Quarry - Intermediate Knowledge+Movement to skip Bombs for item *Found by toasterparty*
- Added: Metroid Quarantine A - Advanced Dashes to skip PBs
- Added: Metroid Quarantine A - Alternate R-Jump from item to door
- Added: Metroid Quarantine A - NSJ Expert Dashes from item to door
- Added: Fungal Hall Access - NSJ Advanced BSJs *Found by JustinDM*

### Metroid Prime 2: Echoes

- Added: Updated A-Kul's scan with the 2022 Echoes Randomizer tournament winner.
- Added: When the experimental patcher is enabled, Dynamo Chamber and Trooper Security Station now start in post-layer change state.

### Metroid Dread

- **Major** - Added: Door Lock randomizer has been added. In this mode, the weapons needed to open doors in the game are also changed, with full support of our logic database. 
- Added: A new cosmetic option for adding an in-game death counter to the HUD.
- Added: Exporting with a custom path now checks for conflicts with the input path.
- Fixed: Ryujinx no longer hangs when stopping emulation.

## [5.5.0] - Skipped

## [5.4.1] - 2023-02-16

- Added: Linux releases are now also published to Flathub.
- Fixed: Canceling the prompt from "View previous versions" no longer causes an error.

## [5.4.0] - 2023-02-06

- Added: Experimental generation setting for staggering the placement of selected pickups.
- Added: Experimental generation setting for removing redundant possible actions.
- Added: Automatic reporting of exceptions for the client, and monitoring for requests to the server.
- Added: New pixel icons for Prime 1 & 2 autotracker
- Added: New 8x3 layouts for all Prime 1 & 2 autotracker styles
- Fixed: The minor/major split setting is obeyed much more accurately by the generator.
- Fixed: Starting with ammo no longer causes all requirements for that ammo to be ignored. 
- Fixed: The generator no longer attempts placing pickups based on alternatives to satisfied requirements, such as Missile Expansions for Quadraxis while already having Light Beam.
- Fixed: Minor typos in the UI are fixed.
- Fixed: Canceling certain actions will no longer cause the UI to react as if it were an error.
- Changed: Unsupported features are now restricted to dev builds.
- Changed: Requirements where different amount of the same item, such as both Missile = 5 and Missile = 1, are expected are now properly simplified. 

  This results in certain pickup combinations no longer being considered for placement in the generator, such as Sunburst for unlocking the Industrial Site from behind. 

### Metroid Prime

- Changed: All included presets now have "Unlocked Save Station doors" enabled.
- Changed: "Unlocked Save Station doors" no longer remove the lock in Chozo Ruins - Save Station 3.

#### Patcher Changes

- Added: CGC Tournament Winners to Artifact Temple lore scan
- Fixed: Chapel IS giving the player lightshow on 2nd pass
- Fixed: Items in every room incompatibility with shuffled essence elevator
- Changed: Always apply Elite Quarters item softlock patch regardless of cutscene skip mode

#### Logic Database

- Fixed: Collecting the Missile Expansion in Burn Dome before the fight no longer causes the generation to fail.

### Metroid Prime 2: Echoes

- Changed: Inverted Aether is now an unsupported feature.

### Metroid Dread

- Fixed: Energy Parts are now considered minor items, and Missile+ Tanks are now considered major items.

#### Patcher Changes

- Changed: Main Power Bomb has a different color than Power Bomb tanks
- Changed: Cutscene in Hanubia - Tank Room was removed because it teleports the player to the lower section, which can softlock the player
- Fixed: You now retain Drogyga's and Corpius's item if you reload checkpoint after defeating them. This eliminates a way of rendering a seed impossible to complete.

#### Logic Database

- Added: New trick "Flash Shift Skip" to account for skipping Flash Shift gates.
- Added: Traverse to the bottom of Ferenia: Space Jump Room Access with some more options.
- Added: Pseudo-Wave Beam (Beginner) for the two blobs in Cataris - Teleport to Dairon.
- Added: Water Bomb Jump to reach the item in Cataris - Teleport to Dairon without Gravity Suit.
- Added: Flash Shift (Intermediate), Morph Ball (Intermediate), and Spin Boost (Beginner) wall jumps for climbing up Experiment Z-57's arena.
- Added: Spin Boost and Slide Jump (Beginner) for climbing the upper part of Experiment Z-57's room.
- Added: Speedbooster Conservation (Intermediate) for climbing to either the top platform or Double Obsydomithon Room in Cataris - Teleport to Artaria (Blue).
- Added: Grapple Movement (Beginner) to climb Cataris - Moving Magnet Walls (Tall).
- Added: Flash Shift (Intermediate), Morph Ball (Advanced), and Spin Boost with Spider Magnet wall jumps to climb Cataris - Moving Magnet Walls (Tall).
- Added: Speedbooster Conservation (Beginner) to collect the lower item in Cataris - Teleport to Ghavoran without Gravity Suit.
- Added: Damage Boost (Intermediate) for reaching the teleport in Cataris - Teleport to Ghavoran with Spider Magnet.
- Added: "Adam Skip" added to logic as Wall Jump (Advanced) in Cataris - Moving Magnet Walls (Small).
- Added: Space Jump method of Cross Bomb Skip (Hypermode) to skip needing Speed for the item in Cataris - EMMI Zone Item Tunnel.
- Added: Spin Boost Movement (Intermediate) and Speedbooster Conservation (Beginner) for getting up Hanubia - Central Unit without Space Jump or Infinite Bomb Jump.
- Added: Spin Boost method to climb Hanubia - Escape Room 3.
- Added: Morph Ball Single-Wall Walljumps to get to the Nav Station in Itorash - Transport to Hanubia.
- Added: Flash Shift Skip (Intermediate) with Bombs to skip the Flash Shift gate in Teleport to Ferenia.
- Added: Aim Down Clips (Intermediate/Advanced) to go to and from Storm Missile Gate Room without Morph Ball.
- Added: Shine Sink Clip/Aim Down Clip (Intermediate) and Speedbooster Conservation (Advanced) to reach the bottom of Teleport to Ghavoran from the top level.
- Added: Aim Down Clip (Expert) to reach the blobs in Gravity Suit Tower from the top level.
- Added: Aim Down Clip (Intermediate) in Main Hub Tower Middle to Main Hub Tower Bottom.
- Added: Shine Sink Clip/Aim Down Clip (Intermediate) in Gravity Suit room top door to bottom door.
- Added: Climb Golzuna Tower using Spin Boost and Flash Shift using Wall Jump (Intermediate).
- Added: Movement (Intermediate), Simple IBJ, or Spin Boost to reach top tunnel in Vertical Bomb Maze.
- Added: Flash Shift Skip (Beginner) in Purple EMMI Introduction; (Intermediate) with normal bombs.
- Added: Moving from Ferenia - Transport to Ghavoran to Pitfall Puzzle Room with Spin Boost, Flash Shift, or Speed Booster.
- Added: Using Normal Bomb Jump with a Cross Bomb at the top, for sideways movement, to reach the item in Artaria Proto EMMI Introduction.
- Changed: Increased difficulty of Flash Shift Walljump to reach the Raven Beak elevator from Intermediate to Advanced.
- Changed: Simplified many room nodes and connections.
- Changed: Shine Sink Clip in Main Hub Tower Middle to Main Hub Tower Bottom is now Intermediate (from Expert).
- Changed: Using Flash Shift to collect the fan pickup in Burenia Hub to Dairon is now Advanced (from Beginner).
- Changed: All three fan skips are now classified as Movement instead of Infinite Bomb Jump.
- Changed: Convert most of the harder IBJ instances to new Diagonal Bomb Jump trick.
- Changed: Increase difficulty of the few harder IBJs that weren't changed to Diagonal Bomb Jumps. This should better reflect the fact that Intermediate IBJ is applied for performing Simple IBJ with Normal Bombs.
- Fixed: Correctly require Morph Ball in all cases where Power Bombs are used.
- Fixed: Replace some instances of Beginner Infinite Bomb Jump in Ferenia with the Simple Infinite Bomb Jump template. This ensures that the missing bomb or cross bomb item is required.
- Fixed: Reaching the upper tunnel in Ferenia - Speedboost Slopes Maze properly accounts for the ability to destroy the beamblocks using Wave Beam, Diffusion Beam, explosives, or Movement (Beginner)
- Fixed: Usage of Infinite Bomb Jump in Ferenia Separate Tunnels Room now correctly requires the respective Bomb type. The trick is now set at different difficulty depending on which bomb type is being used.
- Removed: Infinite Bomb Jump for reaching Wave Beam Tutorial from the cold rooms.
- Removed: Shinespark in Ghavoran Total Recharge Station North. This one requires either short boost or charging speed in the room to the left. Removing this for now.

## [5.3.0] - 2023-01-05

- Added: You can now open a tracker for other player's inventories in a multiworld session.
- Changed: LogbookNodes are now called HintNodes.

### Metroid Prime

#### Patcher Changes

- Fixed: Spring ball has been nerfed to prevent abusing steep terrain marked as standable.
- Fixed: Spring ball cooldown is now properly reset when morphing/unmorphing.
- Fixed: Vanilla blast shields not being removed in door lock randomizer.

### Metroid Prime 2: Echoes

- Changed: The Auto Tracker icon for Spider Ball now uses the Dark Suit model instead of the Prime 1 model.

#### Logic Database

- Changed: Sand Processing - Screw Attack clip to access the halfpipe from Main Reactor side without Missiles is now Intermediate and without Space Jump (from Expert).
- Fixed: Main Gyro now properly accounts for solving the puzzles.

### Metroid Dread

#### Patcher Changes

- Fixed: Incorrect color during animation of killing an EMMI.

#### Logic Database

- Added: Climbing Z-57 Arena with Spin Boost and Ice Missiles (Beginner).
- Changed: Major/Minor Item Location Updates: Energy Tanks -> Major, Energy Parts -> Minor, Drogyga -> Major, Missile+ Tanks -> Major
- Removed: Water Bomb Jump in Ghavoran - Map Station Access Secret.

## [5.2.1] - 2022-12-01

- Fixed: Exporting Metroid Prime 2 when converting Metroid Prime models now works.
- Fixed: Experimental Metroid Prime 2 patcher no longer errors with some settings.

## [5.2.0] - 2022-12-01

- Added: Help -> Dependencies window, to see all dependencies included in Randovania, including their versions and licenses.
- Added: A warning is now displayed when using presets with unsupported features enabled. These features are not present in the UI.
- Added: When the generated game fails due to the solver, you're now offered to retry, cancel or keep the generated game.
- Changed: Experimental games are no longer available on stable versions.
- Fixed: Solver debug now contains previously missing rollback instances.

### Cave Story

- Nothing.

### Metroid Dread
 
- Added: The Power Beam tiles in the Artaria EMMI Zone Speed Boost puzzle have been changed to Speed Boost tiles to prevent softlocks.
- Added: Entering Golzuna's arena without releasing the X displays a message explaining why the boss won't spawn.
- Added: All doors locked while fighting an EMMI now unlock immediately upon defeating it.
- Changed: Exporting for Ryujinx now also utilizes the Dread Depackager, for a smaller mod size. This requires an up to date Ryujinx.
- Fixed: You now retain Kraid's item if you reload checkpoint after defeating him. This eliminates a way of rendering a seed impossible to complete.

#### Logic Database

- Added: New Highly Dangerous Logic setting for enabling situations that may be unrecoverable upon saving.
- Added: Cross Bomb alternative for crossing Flash Gates.
- Added: Pseudo-wave beam trick for destroying the bottom blob in Cataris' Central Unit Access.
- Added: Traversal through Ghavoran Total Recharge Station North without Morph Ball, before pulling the grapple block, by destroying the left Enky.
- Changed: Cataris' Thermal Device Room North now forces picking the Energy Tank pickup and the Magnet Wall Thermal Device event before going to the Final Thermal Device, or uses Highly Dangerous Logic.
- Changed: Removed the Cataris EMMI Zone Door Trigger event now that the door remains unsealed.
- Fixed: Going to the red teleporter in Cataris no longer forces needing to use bombs.

### Metroid Prime

- Fixed: The infinite scanning bug has been fixed.

### Metroid Prime 2: Echoes

- Added: A new experimental option, Inverted Aether. In this mode, it's the Light Aether atmosphere that is dangerous! All safe zones are moved to Light Aether, but that's not enough so it's still extremely dangerous. This mode has no logic.

#### Logic Database

- Added: Intermediate Slope Jump and Intermediate Wall Boost to get next to the pickup in Communication Area.
- Added: Beginner Movement for crossing Hall of Combat Mastery from the Portal Side with NSJ Screw Attack after the tunnel is destroyed. 
- Changed: Standable Terrain to reach the upper Command Center Access door in Central Mining Station with Space Jump and Screw Attack has had its difficulty decreased from Intermediate to Beginner.

## [5.1.0] - 2022-10-01

- Added: You can now view past versions of the presets and revert your preset to it.
- Added: A Playthrough tab where you can run the validator has been added to the Game Details window.
- Added: Deleting a preset now has a confirmation dialog.
- Added: A development mode for permalinks, to help investigate issues.
- Changed: Discord slash command for FAQ has better usability on mobile.
- Changed: The parent for a preset is now stored in your preferences, instead of in the preset itself.
- Fixed: The solver can no longer consider collecting a location a requirement to collecting itself. This is a regression from 4.3.0.

### Discord Bot

- Added: `/website` command that gives instructions to where Randovania's website is.
- Changed: `/randovania-faq` is now just `/faq`.
- Changed: `/database-inspect` is now just `/database`.

### Cave Story

- Nothing.

### Metroid Dread
 
- Fixed: The target DNA count is no longer limited to 6 when modifying an existing preset, or changing tabs.
- Fixed: Exporting multiple games at once is not properly prevented with an error message. It was never possible and fail in unclear ways.

#### Logic Database

- Added: Event in Underlava Puzzle Room 2 for breaking the speed blocks so that going between the two parts can be accounted for
- Added: Event for the trigger that reopens the door to Central Unit Access, allowing it logical to go back through
- Added: Other various methods of going through rooms
- Added: New Diffusion Abuse trick for pushing Wide Beam blocks and activating the lava buttons in Cataris.
- Added: Cross Bomb Skip (Advanced) for Dairon's Cross Bomb Puzzle Room item
- Added: Power Bombs method for the Speedbooster Conservation for Dairon's Cross Bomb Puzzle Room item
- Changed: Separated the First Tunnel Blob event into two to account for Diffusion/Wave not needing to be in the tunnel
- Changed: Deleted some unnecessary tile nodes
- Changed: Various instances of Walljump (Beginner) to trivial
- Changed: Some Grapple options to include Grapple Movement
- Changed: Some Movement tricks to Climb Sloped Tunnels
- Changed: Some Movement tricks to Skip Cross Bomb
- Changed: Rotating the spinner in Ghavoran - Flipper Room now requires either pulling the grapple block in Right Entrance, or activating the Freezer in Dairon.
- Changed: Allow pickup in Ghavoran Elun Transport Access by charging speed via navigation room
- Changed: Help solver by adding Morph Ball requirment on connections to event to flip the spinner in Ghavoran Flipper Room
- Changed: Shooting occluded objects requires at least Intermediate Knowledge
- Fixed: Accounted for whether the player could have Varia or not when trudging through lava
- Fixed: Accounted for the upper parts of Thermal Device Room North being heated without pressing the lava button
- Fixed: Ghavoran Orange backdoor properly connects to Above Pulse Radar
- Fixed: Purple EMMI Arena properly accounting for Gravity Suit to climb the tower.
- Fixed: Ferenia - Space Jump Room Access properly requires a way of destroying the blocks to get to the lower door.
- Changed: Collecting the item in Burenia - Underneath Drogyga before flooding the room by defeating Drogyga now requires Highly Dangerous Logic to be enabled.

### Metroid Prime

- Fixed: Shuffle Item Position is now properly randomized, along with other things shuffled patcher-side.
- Added: You may now force all Save Station doors to be blue, improving QOL for both random start and door lock rando.

### Metroid Prime 2: Echoes

- Fixed: Exporting multiple games at once is not properly prevented with an error message. It was never possible and fail in unclear ways.
- Added: The winners of the Cross-Game Cup have been added to A-Kul's scan.

## [5.0.2] - 2022-09-19

### Metroid Dread

- Fixed: Exporting Metroid Dread games on the Linux builds no longer causes an error.
- Added: FAQ entry about Speed Booster/Phantom Cloak/Storm Missile not working.
- Added: FAQ entry about Golzuna and Experiment Z-57 spawn conditions.
- Added: FAQ entry about the Wide Beam door in Dairon - Teleport to Cataris.

## [5.0.1] - 2022-09-12

- Fixed: The README and front page now lists Metroid Dread as a supported game.

### Metroid Dread

- Fixed: The differences tab no longer mentions Kraid and Corpius checkpoints being removed, as that's not a thing.
- Fixed: Missing credits in Randovania itself for SkyTheLucario's new map icons.

## [5.0.0] - 2022-09-10

- **Major** - Added: Metroid Dread has been added with full single-player support.
- **Major** - Added: An installer is now provided for Windows. With it rdvgame files are associated to open with Randovania, for ease of use. A shortcut for opening just the auto tracker is also provided.
- **Major** - Changed: The UI has been significantly revamped, with each game having their own section and an easy to use selector.
- Changed: The multi-pickup placement, using the new weighting, is now the default mode. The old behavior has been removed.
- Changed: Error messages when a permalink is incompatible have been improved with more details.
- Changed: The Customize Preset dialog now creates each tab as you click then. This means the dialog is now faster to first open, but there's a short delay when opening certain tabs.
- Changed: Progressive items now have their proper count as the simplified shuffled option.
- Fixed: Hints can now once again be placed during generation.
- Fixed: Exceptions when exporting a game now use the improved error dialog.
- Fixed: Gracefully handle unsupported old versions of the preferences file.
- Fixed: Excluding all copies of a progressive item, or the non-progressive equivalent, no longer hides them from the editor.
- Fixed: Changing the selected backend while it's being used should no longer cause issues.
- Fixed: Unexpected exceptions during generation now properly display an error message.
- Fixed: Trick usage in preset summary now ignores tricks that are hidden from the UI.
- Fixed: /database-inspect command no longer shows EventPickup nodes.
- Fixed: Data Editor is now correctly named Data Editor instead of Data Visualizer.

### Cave Story

- The hints fix affects Cave Story.

### Metroid Prime

- **Major** - Added: Enemy Attribute Rando. Enemy stat values such as speed and scale can be randomized within a range you specify.

### Metroid Prime 2: Echoes

- The hints fix affects Metroid Prime 2: Echoes.

## [4.5.1] - 2022-08-03

- Fixed: The History and Audit Log are now properly updated when joining a game session.
- Fixed: Your connection state is properly updated when joining a game session.

## [4.5.0] - 2022-08-01

- Added: Preferences are now saved separately for each version. This means newer Randovania versions don't break the preferences of older versions. 
- Added: Exporting presets now fills in default file name.
- Added: Logging messages when receiving events from the server.
- Changed: Internal changes to server for hopefully less expired sessions.
- Fixed: The discord bot no longer includes the lock nodes.

### Cave Story

- Nothing.

#### Patcher Changes

- Nothing.

#### Logic Database

- Nothing.

### Metroid Prime

- **Major** - Added: Door lock rando. Door locks can now be randomized, with many options to fine-tune your experience. This feature is incompatible with multiworld.
- **Major** - Added: Option to show icons on the map for each uncollected item in the game under "Customize Cosmetic Options..."

#### Patcher Changes

- Fixed: Exporting with `QoL Cosmetic` disabled
- Fixed: Zoid's deadname appearing in credits
- Changed: Patches now consume fewer layers on average

#### Logic Database

- Fixed: Phazon Mining Tunnel now accounts only for Bombs when coming from Fungal Hall B
- Fixed: The Central Dynamo drone event is now accounted for to go through Dynamo Access
- Added: Beginner Wall Boost to lock onto the spider track in Metroid Quarantine A
- Added: Advancing through rooms containing Trooper Pirates now requires either the proper beam(s), basic defensive capabilities (varies slightly by room), or Combat (Intermediate) where appropriate
- Added: Advancing through rooms containing Scatter Bombus now requires Morph Ball, Wave Beam, Movement tricks, or basic defensive capabilities

### Metroid Prime 2: Echoes

- Nothing.

#### Patcher Changes

- Nothing.

#### Logic Database

- Nothing.

## [4.4.2] - 2022-06-05

- Fixed: Generating multiworld games where one Prime 1 player has item in every room while another Prime 1 player doesn't now works properly.
- Fixed: It's no longer possible to configure more than 99 shuffled copies of a major item, as that causes errors.
- Fixed: Using a trick to break a door lock is now properly displayed in the UI.
- Fixed: The description for expansions now mention they can be logical with multi-pickup placement.
- Fixed: The change log tab no longer causes the window to have absurd sizes on macOS.
- Removed: The broken option for enabling required mains for Metroid Prime 1. It was non-functional and incorrectly displayed.

## [4.4.1] - 2022-06-04

- **Major** - Added: When using multi-pickup placement, expansions are now considered for logic.
- Added: New experimental option for a different algorithm for how the generator weights locations for multi-pickup placement.
- Added: "Generate Game" tab now remembers which games and presets were expanded or collapsed.
- Added: The Game Session Window now has a counter for how many pickups it's currently trying to send to the server.
- Changed: Considerable more effort is made to keep hints relevant if there isn't enough things to be hinted in a game.
- Changed: Reduced the lag you get the first time you open the Games tab.
- Changed: Optimized the game generation. As example, Echoes' Starter Preset is 45% faster.
- Changed: Optimized the game validation. As example, Echoes' Starter Preset is 91% faster.
- Changed: The algorithm for how locations lose value over generation has changed. This should have bigger impact in big multiworlds.
- Changed: It's now possible to login again directly in the Game Session Window.
- Removed: The server and discord bot are entirely removed from the distributed executables, reducing its size.
- Removed: Metroid Dread is no longer available in releases, as it was never intended to be considered stable.
- Removed: All auto trackers based on pixel art style were removed by request of their artist.
- Fixed: The "Spoiler: Pickups" tab no longer shows locations that aren't present in the given preset.
- Fixed: The Game Session Window now better handles getting disconnected from the server.

### Cave Story

- Fixed: Hint Locations tab in Help no longer has an empty column named "2".

#### Patcher Changes

- Nothing.

#### Logic Database

- Nothing.

### Metroid Prime

- Added: "Cosmetic" option to force Fusion Suit
- Changed: Converting models from Echoes now always needs to be provided with an ISO.

#### Patcher Changes

- **Major** - Added: Models for Echoes' translators and split beam ammo are now also converted to Prime.
- Fixed: Spawning in Elite Quarters after killing OP no longer spawns the player OoB
- Fixed: Ridley boss random size on PAL/NTSC-J and Trilogy
- Fixed: Many rooms which, when submerged, the water box would be misaligned with the bounding box
- Fixed: Certain rooms where item position randomizer biased towards one side or OoB entirely
- Added: Results screen now shows Randovania version and seed hash

#### Logic Database

- Fixed: Gravityless SJ strat for Cargo Freight Lift to Deck Gamma is no longer dangerous
- Fixed: Main Plaza NSJ Grapple Ledge dash now correctly uses the Wasp damage boost method
- Fixed: Hall of the Elders Boost IUJ typos- BSJ is now IUJ and Combat is now Combat/Scan Dash
- Added: Thardus is now logical if you only have Thermal Visor with the Invisible Objects trick set to Intermediate
- Added: Flaghra now accounts for defeating it both before and after triggering the fight
- Added: Method to reach Main Quarry's crane platform with just Grapple Beam and Beginner Movement
- Added: Method to reach Main Quarry's crane platform with Expert Wall Boosts and Slope Jumps
- Added: Method of getting Crossway with only Boost Ball and Xxpert Movement
- Added: Method of climbing Connection Elevator to Deck Beta gravityless NSJ with Advanced Bomb Jump and Expert Slope Jump
- Added: NSJ/bombless strat of getting Gathering Hall's item with a Hypermode dash
- Added: Method of getting Crossway item with Advanced Bomb Jump and Expert BSJ, Scan Dash, and Standable Terrain
- Added: Method of climbing Reflecting Pool using the Stone Toad's wacky physics as Advanced Movement
- Added: Gravityless NSJ method of leaving Gravity Chamber with Advanced Wall Boost and Expert Slope Jumps and Underwater Movement
- Changed: Increased Elite Quarters BSJ to Advanced
- Changed: Increase lower Great Tree Hall Wall Boost to Hypermode
- Changed: Chozo Ruins Save Station 3 boostless/bombless strat to go through the tunnel has had its difficulty decreased to Advanced Movement and Intermediate Standable Terrain
- Changed: Hive Totem NSJ Slope Jump now uses Beginner Underwater Movement
- Changed: Monitor Station dash to Warrior Shrine is now Beginner with SJ

### Metroid Prime 2: Echoes

- Nothing.

#### Patcher Changes

- Nothing.

#### Logic Database

- Nothing.

## [4.4.0] - Not released

This release was skipped.

## [4.3.2] - 2022-05-13

### Metroid Prime

- Fixed: Lightshow during Chapel IS after Chapel item has been obtained and room has been reloaded

### Metroid Prime 2: Echoes

- Fixed: Significantly reduced lag spikes when loading a room containing Prime1 models.

## [4.3.1] - 2022-05-08

- Added: Phazon Suit hints are now included in the preset description.
- Fixed: Exporting Prime 1 games that have no Phazon Suit no longer fails if it's configured to have a hint.

## [4.3.0] - 2022-05-01

- Added: Destroying door locks is now properly tracked. In Echoes, this means removing a door lock from the back allows for logical access to where you were.
- Added: In Data Visualizer, it's now possible to set tricks to a certain level and simplify all visible connections based on that.
- Fixed: Maximum values for certain preset fields, such as Energy Tank capacity and Superheated Room Probability, can now properly be used.
- Fixed: A race condition with Randovania connected to Nintendont, where Randovania could incorrectly assume the game was idle if memory was read while it was executing the last sent task.
- Fixed: The map tracker now properly handles when multiple nodes gives the same resource/event.
- Changed: Online game list by default only shows 100 sessions, for performance reasons. Press "Refresh" to get all.

### Cave Story

- Nothing.

#### Patcher Changes

- Nothing.

#### Logic Database

- Nothing.

### Metroid Prime

- Added: Option to specify hint for Phazon Suit in Impact Crater (default=Show only area name)
- Added: April Fools Preset
- Added: Map images are now generated and written in the same folder as output ISO when generating room rando seeds and exporting them with spoilers enabled.
- Fixed: Random Superheated, Random Submerged and Dangerous Gravity Suit logic now trigger dialog warning in Multiword sessions
- Fixed: Adjusted min/max boss sizes to prevent softlocks
- Fixed: Default setting for screen Y offset now works
- Changed: The "Items in Every Room" Chaos Option now uses items from the Randovania pool (shows n/293 items when enabled). This means multiworld items can now appear at extra locations, and item text is now consistent with the rest of item placement.
- Changed: Two-way room rando now ensures that all rooms are part of the same network

#### Patcher Changes

- Fixed: Specifying custom heat-damage-per-second now properly affects non-vanilla superheated rooms
- Fixed: Some akward cutscene timing when playing skipped cutscenes in realtime
- Added: Random boss sizes now affects Flaahgra, Plated Beetle and Cloaked Drone
- Changed: Random boss sizes now affects bosses in cutscenes, additionally Omega Pirate's armor plates now scale properly
- Changed: When creating a new save file, the default selection is now "Normal" to help prevent accidentally starting the game on Hard mode
- Changed: Artifacts which do have no need to be collected are removed from the logbook

##### Room Rando
- Added: Include Square Frigate doors and morph ball tunnels during randomization
- Fixed: Crash when opening the map near certain rooms
- Fixed: Crashes due to two large rooms being connected.
- Fixed: Crash when rolling through some doors in morph ball
- Fixed: Central Dynamo reposition soft-lock
- Fixed: Inability to scan vertical doors
- Fixed: Incompatability with "No Doors" + "Room Rando"
- Changed: The door immediately behind the player is unlocked when teleporting to a new room. This gives the player one chance to backtrack before commiting to the warp.

#### Logic Database

- Nothing.

### Metroid Prime 2: Echoes

- Added: Preset descriptions now list custom beam ammo configuration.
- Changed: Optimized how long it takes to export a game that uses Prime 1 models.

#### Patcher Changes

- Nothing.

#### Logic Database

- Nothing.

## [4.2.1] - 2022-04-01

- Fixed: Popup for new changes fixed.

## [4.2.0] - 2022-04-01

- Added: Experimental option to force first progression to be local.
- Added: New pixel icons for the auto tracker.
- Changed: Standard tracker layouts for Prime, Echoes and Corruption now include a few more items.
- Changed: Auto tracker game icons for Echoes beams now use the HUD icons instead of the pickup models.
- Changed: Update to Qt 6.
- Changed: The import preset menu in game sessions now has the presets of a game sorted by name, with the default presets on top.
- Fixed: Randovania no longer hangs on start if there's a loop in the hierarchy of presets.
- Fixed: Generation no longer fails when one player has no pickups assigned during logic.

### Cave Story

- Nothing.

#### Patcher Changes

- Nothing.

#### Logic Database

- Nothing.

### Metroid Prime

- **Major** - Added: In multiworld, pickups from an Echoes player now uses the correct model from Echoes.
- **Major** - Added: **April Fool's Day Special!** New game modification category "Chaos Options" in "Other" tab. Chaos options are patcher-side only, and thus are not accounted for by the seed generator logic.
    - Enable Large Samus
    - Random Boss Sizes
    - Remove Doors
    - Random Superheated Rooms
    - Random Submerged Rooms
    - One-way Room Rando
- Added: Deterministic Maze RNG option for fairer racing
- Fixed: Echoes Combat Visor placed in a Prime player's world now uses the new Combat Visor model.
- Fixed: Deterministic Incinerator Drone RNG setting staying on even when checkbox was unchecked.

#### Patcher Changes

- Fixed: Soft-lock in Artifact Temple with Major Cutscene skips (players could leave during ghost cutscene and abort the layer change)
- Fixed: Items Anywhere could delete Artifact hints in rare cases
- Changed: Updated [Quality of Life documentation](https://github.com/toasterparty/randomprime/blob/randovania/doc/quality_of_life.md)
- Changed: Nerfed "Items in Every Room" (Extra items more likely to be missiles)

#### Logic Database

- Nothing.

### Metroid Prime 2: Echoes

- **Major** - Added: In multiworld, pickups from a Prime player now uses the correct model from Prime.

#### Patcher Changes

- Nothing.

#### Logic Database

- Nothing.

## [4.1.1] - 2022-03-12

- Added: The game details window now displays the Randovania version the game was generated with.
- Added: You can now import a game layout/spoiler file in multiworld sessions.
- Changed: A popup shows up while waiting for the game session list.
- Fixed: The error message when the client is incompatible is now properly displayed.
- Fixed: Player inventory is now properly sent to the server in multiworld sessions.


### Metroid Prime

#### Patcher Changes

- Fixed: Scan visor and X-Ray not displaying properly after taking an elevator when combat visor is shuffled.
- Fixed: Some users receiving OS error when exporting ISO with non-vanilla suit colors.


## [4.1.0] - 2022-03-01

- Added: /randovania-faq command was added to the Discord bot, which sends FAQ messages.
- Added: Randovania now checks if the entire database is strongly connected, allowing for manual exceptions.
- Added: You can now configure the priority given to each major item. Higher values are more likely show up earlier in the progression chain.
- Added: Generation failures now have a lot more details on what was missing for progression, facilitating finding issues with your preset.
- Added: The item pool screen now explicitly tells you expansions are not used for logic.
- Added: Implemented support for changing the title for a game session.
- Added: A button for duplicating a session, including the generated game and all rows.
- Added: Multiworld sessions can now be generated without spoilers.
- Added: Preset descriptions now include if some item has a different number of copies shuffled.
- Changed: Multiworld damage logic incompatibility warning now displays every time.
- Changed: On generation failure, a count of how many nodes are accessible is now displayed.
- Changed: Data Editor now lets you save non-experimental databases with integrity errors.
- Changed: Most command line arguments have been renamed.
- Changed: Simplified the item pool tab, with the usual case now having only a single line per item.
- Changed: Improved the text for quantities for ammo in the item pool tab.
- Changed: Experimental games are only shown in the menu if the option for experimental games is enabled.
- Changed: Only session admins are allowed to copy the permalink of a session.
- Changed: Modified how ConfigurableNodes (In Echoes, the Translator Gates) are handled in logic. This should have no visual differences, other than speeding up generation.
- Changed: Great internal changes were done to how hints are applied to the game. This should have no visible impact.
- Changed: The UI for 1HP Mode now only shows up for Echoes.
- Fixed: Map Tracker now properly handles multiple copies of pickups in all cases.
- Removed: The Database Editor can only be open when running from source. In releases, use `Open -> (Game) -> Data Visualizer` instead.
- Removed: All auto trackers based on pixel art style were removed over concerns about asset licensing.

### Cave Story

- Nothing.

#### Patcher Changes

- Nothing.

#### Logic Database

- Nothing.

### Metroid Prime 1

- Added: Option to use deterministic Incinerator Drone RNG for fairer racing
- Added: Spring Ball. Enable in preset configuration. Must have bombs in inventory to work.

#### Patcher Changes

- Added: QoL Game Breaking - Reserach Lab Aether Pirate now guaranteed to jump through glass when doing room backwards
- Fixed: Players could unmorph in Magmoor Workstation where they should not be able to
- Fixed: Abuse of QoL Game Breaking in Central Dynamo to skip the maze/drone
- Fixed: Exclude Phazon Elite Item from QoL Pickup Scans
- Fixed: Wavesun when playing with shuffled item positions
- Fixed: Main Plaza etank ledge door shield was slightly misaligned
- Fixed: Cannon remaining holstered after grapple when shuffling combat visor
- Fixed: Cannon remaining holstered after a specific type of R-Jump when shuffling combat visor
- Fixed: Unmorphing now returns you to your previous visor instead of default visor when shuffling combat visor for quality of life purposes

#### Logic Database

- Changed: Reduce difficulty of Monitor Station -> Warrior Shrine NSJ/No Bombs to intermediate dash and standable terrain (from advanced dash and expert standable) and included a video.

### Metroid Prime 2: Echoes

- When checking details for a game, the hint spoiler tab now includes the correct text for Dark Temple keys hints.

#### Patcher Changes

- Nothing.

#### Logic Database

- Added: Using Screw Attack as a trickless means to obtain Grand Windchamber item after seeker puzzles

## [4.0.1] - 2022-01-30

- Changed: The UI for 1HP Mode now only shows up for Echoes.
- Fixed: Support for non-NTSC Metroid Prime 1 ISOs restored.

## [4.0.0] - 2022-01-30

- **Major** - Added: Cave Story has been added with full single-player support.
- **Major** - Added: Data Visualizer/Editor now contains a visual representation of the nodes in the area.
This feature comes with plenty of quality of life functionality for editing the database.
- Added: A new tab has been added to the preset editor, Generation Settings, consolidating various settings such as minimal logic, multi-pickup placement, dangerous actions, etc.
- Added: The Logic Database can now have descriptions for nodes.
- Added: Game Details window can now spoil the item order, elevators, translator gates and hints.
- Added: Data Editor can now edit area names.
- Added: Data Editor can now view and edit resources.
- Added: Items now have tooltips in the Auto-Tracker.
- Added: One joke hint.
- Added: Descriptions for Minimal Logic for each game, with a better definition of what Minimal Logic is.
- Added: Randovania is now able to identify for what version of Randovania a given permalink is, if they're similar enough versions.
- Added: Permalinks now contain the seed hash, so Randovania can detect if there's a hash mismatch when importing.
- Changed: In the Game Session Window, the observers tab is now visible by default.
- Changed: The rdvgame file is now considerably more technical in order to require less game-specific code.
- Changed: Editing connections in the Data Editor now has an easier to use selector for non-item resources.
- Fixed: Data Visualizer no longer hides the comment for a single-element Or/And entry.
- Fixed: Data Editor now properly handles areas without nodes.
- Removed: It's no longer possible to delete a game session.
- Removed: It's no longer possible to leave the session when closing the window.

### Metroid Prime

- Added: Start in any (uncrashed) Frigate room
- Added: 1-way cycles and 1-way anywhere elevators can lead to (uncrashed) Frigate rooms
- Added: Essence Death and Frigate Escape Cutscene teleporter destinations can now be shuffled
- Added: Artifact hints can now be configured to show area and room name, just area name, or nothing at all
- Added: Cosmetic Option - Select HUD Color
- Added: Cosmetic Option - Rotate hue of all 4 suit textures and ball glow color
- Added: Cosmetic Option - Set default in-game options like Echoes
- Added: Experimental Option - Shuffle the coordinates of items within their respective rooms. Seeds may not be completable.
- Added: Experimental Option - Add random (non-logical) items to rooms which do not usually have items.
- Added: Shuffle Power Beam
- Added: Shuffle Combat Visor
- Added: New default preset: "Moderate Challenge".
- Changed: Minimal Logic no longer checks for Plasma Beam.
- Changed: Removed "Fewest Changes" preset.
- Changed: Updated "Starter Preset" to better match community preferences.

#### Known Issues:

- Nothing.

#### Patcher Changes

- Added: Support for NTSC-U 0-01, NTSC-J and NTSC-K (Gamecube)
- Added: List of tournament winners on lore scan in Artifact Temple
- Added: QoL Game Breaking now fixes several crashes on Frigate Orpheon
- Added: QoL Game Breaking now fixes the soft-lock in hive totem by making the blocks drop sooner
- Added: Option to disable item loss in Frigate (Enabled by default)
- Added: QoL Pickup Scans - Weeds by item in Landing Site now don't have scan point
- Added: Combat/Scan/Thermal/X-Ray all have unique custom models
- Fixed: Safeguard against blowing past layer limits.
- Fixed: On Major custscene skip, Elite Quarters now stays locked until the player picks up the item. The hudmemo is now tied to the item rather than the death animation.
- Fixed: Ruined fountain not always showing the right scan.
- Fixed: Phazon Suit Small Samus Morph Ball Glow
- Fixed: Vent shaft item not being scannable on QoL Pickup Scans
- Fixed: Automatic crash screen
- Fixed: Wavesun not collecting item/unlocking door
- Fixed: Locked door on Storage Depot B (NTSC 0-02)
- Fixed: Bug in Elite Quarters where game would crash during OP death cutscene if the player changed suit during the fight
- Changed: The vines in arboretum which cover the scan panel remain in the room on the ghost layer to help aid newer players.
- Changed: Exo and Essence stay dead permanently if traversing Impact Crater multiple times
- Changed: Increased Maximum Missile/Etank/Capacity for seeds with more expansion count than is available in vanilla

#### Logic Database

- Fixed: Magma Pool - Added missing suit or heated runs trick requirement for non-grapple methods of crossing the room
- Fixed: HAT - Updated spawn node
- Fixed: Quarantine Cave - Properly model when the fight is required and when it is not
- Fixed: Bug where Biohazard Containment didn't check Power Conduit Requirements if Super Missiles were available
- Fixed: Typo in Frozen Pike - Hunter Cave Access requires Slope Jump (Advanced), not Single-Room OoB (Advanced)
- Added: New Event - Gravity Chamber Item (Lower)
- Added: New Trick Category - Infinite Speed
- Added: Magma Pool - Added standable terrain method to cross the room with a video example
- Added: Main Plaza - Hypermode Dash to get Grapple Ledge
- Added: Elite Quarters - BSJ to skip scan visor
- Added: Reactor Core - NSJ Gravityless Bomb Jumps
- Added: Cargo Freight Lift - NSJ Gravityless Boost or Bombs climbs
- Added: Flick BSJ in watery hall OoB
- Added: NSJ Bombless Lower GTH Climb (Wallboost)
- Added: NSJ Bombless Quarantine Cave Elevator Spider Skip
- Added: NSJ Bombless Gravity Chamber Escape (Gravity Wallboost)
- Added: NSJ Bombless Lower Phen's Edge
- Added: NSJ Bombless Frozen Pike (Mid-Section)
- Added: NSJ Bombless Life Grove (Wallboost)
- Added: NSJ Bombless HOTE Climb (Boost IUJs)
- Added: NSJ Bombless Elite Control Access (Wallboost)
- Added: Elite Control Access Item (Damage Boost)
- Added: Central Dynamo Item w/ Infinite Speed
- Added: Bomb jump to skip grapple in Biotech Research Area 2
- Added: Great Tree Hall - Jump Off Enemies Bomb Jump (Advanced) to reach GTC NSJ
- Added: Wallboost FCS Climb
- Added: Logic for Traversing Twin Fires Tunnel to Workstation NSJ Gravity
- Added: Logic for Traversing Twin Fires Tunnel to Workstation NSJ Bombless
- Added: Logic for Traversing Twin Fires Tunnel to Workstation Missileless Grappless
- Added: Gravityless Grappless Morphless method for crossing FCS
- Added: Waste Disposal Wallboosts
- Added: Climb Connection Elevator to Deck Beta Gravityless
- Added: Combat Requirements for Essence fight
- Added: 2 Additional NSJ methods for reaching FCS item
- Added: Lava Lake Item NSJ Combat Dash
- Added: Triclops Pit Item SJ Beginner Standable
- Added: 3 new ways to climb Tower of Light (L-Jump, R-Jump, Slope Jump)
- Added: Underwater Movement (Beginner) to get to Tower Chamber with Space Jump
- Added: Underwater Movement (Intermediate) for NSJ Tower Chamber
- Added: Frigate Crash Site climb with Space Jump and L-Jump (Intermediate) and Standable Terrain (Beginner)
- Added: More logical paths for Ice Ruins West NSJ
- Added: Ice Ruins West Middle-Left Rooftop to Item Combat/Scan Dash
- Added: Beginner L-Jump to reach Main Quarry Save Station
- Added: Main Quarry Crane Platform to Waste Disposal NSJ Advanced Combat Dash
- Added: Main Quarry Crane Platform to Item Intermediate Scan Dash
- Added: Expert Gravity Wallboost to get to Tower Chamber
- Added: Beginner Gravity Wallboost to get to Watery Hall
- Added: Expert Trick for NSJ+Boost Crossway
- Added: Movement (Intermediate) to skip Spider Ball in Crossway
- Added: L-Jump to skip SJ on 3rd tier of ore processing puzzle
- Added: NSJ Ore Processing with Spider+Bombs (Expert)
- Added: Bombless Ore Processing Puzzle with Wallboost(Advanced)
- Added: Phendrana Canyon Hypermode Boost
- Added: NSJ Combat Dash (Expert) to Temple Entryway from lower part of room
- Added: Various tricks in Uncrashed Frigate
- Added: Ore Processing Door To Elevator Access A to Storage Depot B Standable L-Jump with Power Bombs
- Added: Combat logic for Dynamo Access and Elite Control Elite Pirate fights
- Added: Intermediate/Advanced Standables to enter/escape Elite Control after/without triggering Elite Pirate
- Added: Logic now can expect players to play in just scan visor, using bombs to open doors
- Added: Knowledge/Combat (Intermediate) trick to skip needing Power Beam for Exo fight
- Changed: Renamed Misc Logic Option to "Allow Dangerous Gravity Suit Logic"
- Changed: Increased difficulty of Connection Elevator to Deck Beta DBJs to Advanced
- Changed: HAT Wallboosts can be done using Gravity at the same difficulty
- Changed: Removed under-used "Complex Movement" trick category
- Changed: All Gravityless Slope Jumps are now categorized as "Underwater Movement without Gravity", as opposed to just NSJ ones
- Changed: Knowledge (Beginner) to Traverse Magmoor Workstation without Varia
- Changed: Magma Pool - Gravity Suit lava dive difficulty was reduced to L-Jump (Intermediate) and Standable Terrain (Beginner)
- Changed: Hall of the Elders - Now properly model needing to kill the 1 ghost to leave the room. Chargeless 1 ghost fight combat difficulty reduced to beginner.
- Changed: Added requirement for X-Ray Visor or Invisible Platforms to Triclops Pit Item NSJ tricks
- Changed: Monitor Station climb to Warrior Shrine Bomb Jump difficulty changed from Advanced to Intermediate
- Changed: Monitor Station NSJ Combat Dash to Warrior Shrine lowered difficulty from Advanced to Intermediate
- Changed: Increase the difficulty of Tower of Light climb with combat dash from 'Beginner' to 'Intermediate' lowered Standable Terrain from 'Intermediate' to 'Beginner'
- Changed: Frigate Crash Site Climb Space Jump Slope Jump Standable Terrain difficulty was reduced to Standable Terrain (Beginner)
- Changed: Removed Slope Jump and Standable requirement from Ice Ruins West NSJ
- Changed: Main Quarry Save Station NSJ Movement difficulty from Beginner to Intermediate
- Changed: Main Quarry Crane Platform to Waste Disposal Standable/Slope Jumpe no longer requires L-Jump
- Changed: Main Quarry Crane Platform to Waste Disposal NSJ Scan Dash difficiulty from Advanced to Intermediate
- Changed: Ore Processing Storage Depot B to Waste Disposal NSJ Standable difficulty from Intermediate to Beginner
- Changed: Ore Processing Storage Depot B to Waste Disposal R-Jump to L-Jump
- Changed: Elite Research Spinners without Boost from Advanced to Intermediate
- Changed: Ore Processing Door To Elevator Access A to Storage Depot B Standable difficulty from Intermediate to Advanced
- Changed: Sun Tower Early Wild now requires Intermediate Knowledge on all methods
- Changed: Less damage required for Watery Hall with Gravity Suit

### Metroid Prime 2: Echoes

- Changed: Minimal Logic no longer checks for Light Suit or Agon Keys.

#### Patcher Changes

- Fixed: Exporting an ISO when Randovania is in a read-only path now works properly.
- Added: Ability to set a custom HUD color

#### Logic Database

- Changed: Shrine Access Seeker Door without Seekers is now Hypermode (from Expert).


## [3.2.2] - 2022-01-17

- Fixed: Presets for unknown games (for example, from a dev version of Randovania) are now properly ignored.

## [3.2.1] - 2021-10-23

- Fixed: The spin box for starting Energy Tanks no longer goes above 14.
- Fixed: Errors from the Prime 1 patcher are now properly displayed in error messages.
- Fixed: Converting presets from previous games should no longer cause invalid expansion ammo count.
- Fixed: Converting presets with multiple major items that give ammo no longer cause incorrect per-expansion ammo count.
- Fixed: Changing the default beam in Echoes no longer throws an error with invalid included ammo.
- Fixed: Sky Temple Keys on Guardians/Sub-Guardians are now properly counted for the item pool size.
- Fixed: Sky Temple Keys on Guardians/Sub-Guardians now appears on the preset description.
- Fixed: Safety check that there's enough available locations for all non-progression at the end of generation has been re-added.
- Changed: Improved error message for certain kinds of invalid permalinks.
- Changed: Presets with negative ammo count for expansions are invalid.

### Metroid Prime

#### Patcher Changes

- Fixed: PAL ISOs now correctly work again.

## [3.2.0] - 2021-10-16

- **Major** - Added: The Logic Database can now have comments in requirements.
- **Major** - Changed: Expansions contents are now configured directly, instead of being calculated from a target.
- Added: Files in the "Previously generated games" folder now includes the name of the games used.
- Added: Custom names for Prime 1 elevators
- Added: Support for Minimal Logic has been added for Metroid Prime and Metroid Prime 3.
- Added: New auto tracker layouts for Metroid Prime 2, with two lines and three lines.
- Changed: Force one specific certificate root when connecting to the server.
- Changed: Custom elevator names across both games now used throughout the entire UI
- Changed: Data Editor now raises an error if two Pickup Nodes share the same index.
- Changed: When changing Echoes Goals, the slider of the number of keys is now hidden when "Collect Keys" goal is not selected.
- Changed: Customizing the item pool causes permalinks to not get as long as before.
- Changed: The Qt theme was changed, as the previous one had serious issues on certain platforms and certain elements.
- Fixed: Items that include ammo are now configurable to provide up to the ammo's capacity.
- Fixed: Certain invalid permalinks are now properly recognized as invalid.
- Fixed: In connections editor, changing a requirement to "And/Or" no longer places ui elements in the wrong place.
- Removed: Metroid Prime 2: Echoes FAQ entry about the weird hint categories, as the issue has been fixed.
- Removed: Menu option to open STB's Echoes item tracker in a new window.

### Metroid Prime - Patcher Changes

- Added: New Nothing model.
- Added: Missile Expansions for yourself has a 1 in 1024 of being shiny.
- Fixed: Mine security station softlock so that defeating the purple pirates first doesn't fail to switch the room to the non-cutscene layer.
- Fixed: Qol scan for Ice Ruins West pickup.
- Fixed: Warp-to-start crash.
- Changed: Fewer forced popup alert for multiworld purpose, and popups now lasts 3s instead of 5s.

#### Cutscene Skips

- Added: Cutscene skip for arboretum gate (competitive+).
- Added: Mine Security Station now longer force switches to Combat Visor.
- Changed: Shorelines Tower cutscene skip is now Minor.
- Changed: Workstation cutscene is now Competitive.
- Changed: Wave panel cutscene in Main Quarry is now Competitive.
- Changed: Elevator leaving cutscenes back are now Major.

### Metroid Prime 2: Echoes - Patcher Changes

- Added: Cosmetic option to customize hud color.
- Fixed: Scanning hints now displays the correct, edited categories.

### Metroid Prime - Logic Database

- Added: Method of reaching pickup in Root Cave from Arbor Chamber with a Dash (Intermediate and above).
- Added: Knowledge (Beginner) trick to leave Central Dynamo without completing the maze or fighting the drone.
- Added: Additional Lower Mines NSJ logic.
- Added: Movement tricks for logical forced damage in Magmoor Caverns, Phazon Mines, and Impact Crater.
- Added: Tricks for climbing Research Lab Aether NSJ
- Added: Tricks for traversing Magmoor Workstation bombless NSJ
- Added: More detailed boss/combat logic
- Fixed: Shorelines tower item being accessible from Ruins Entryway and not Temple Entryway.
- Fixed: Backwards Lower Mines logic
- Fixed: Ice Ruins West NSJ logic now accounts for adult sheegoth layer
- Fixed: Added missing requirements for releasing the metroid in Research Lab Aether

### Metroid Prime 2: Echoes - Logic Database

- Added: Method of climbing halfpipe in Meeting Grounds with Space Jump, Screw Attack, and Standable Terrain (Beginner and above)
- Added: Method of killing Quad MBs using Bombs or Power Bombs and Combat (Beginner)
- Added: Method of killing Quad MBs using Screw Attack (Space Jump) and Knowledge (Beginner)
- Added: Requirement to either kill the Quad MBs or defeat Spider Guardian in order to collect the item in Hall of Combat Mastery in the intended way
- Fixed: A few broken Dark Forgotten Bridge paths have now been fixed.
- Changed: Simplified Meeting Grounds logic slightly, by removing the redundant Top of Halfpipe node
- Changed: Killing Quad MBs now uses a template, as it's a complex set of requirements repeated in three separate rooms

### Discord Bot (Caretaker Class Drone)

- Changed: Room images uses two-way arrows if a connection is two-way, instead of two arrows.

## [3.1.4] - 2021-09-19

- Changed: Force one specific certificate root when connecting to the server.
- Fixed: Checking for updated versions will no longer close Randovania when no internet connectivity is present.
- Fixed: The server will properly reject clients with mismatched versions.

## [3.1.3] - 2021-09-19

- Added: Dialog that shows all enabled tricks in a preset and a list of all rooms that have some combination of tricks that ends up active in that preset.
  - This dialog can be accessed by right-clicking a preset on the "Generate Game" tab, or by pressing the "..." menu in the "Game Details" window.
- Added: Multiworld Help entry regarding maximum number of players.
- Added: Metroid Prime FAQ entry regarding the forced popup alert.
- Changed: Long lines of requirements (Check for all artifacts in Artifact Temple) are now word wrapped.
- Changed: When changing Echoes Goals, the slider of the number of keys is now hidden when "Collect Keys" goal is not selected.
- Changed: In the description of Prime 1 presets, Quality of Life now comes before Game Changes.
- Changed: Clarify that only "Two-way, between areas" guarantees that all areas are accessible.
- Changed: Progress bar when generating a game now reports how many actions were taken, instead of how many items are left.
- Fixed: Nodes with no outbound connections now clearly display this in the visualizer, instead of an error.
- Fixed: Updated multiworld damage warning to mention Magmoor Caverns as well.

### Discord Bot (Caretaker Class Drone)

- Added: The bot now responds to permalinks, presets and rdvgame files sent via direct messages.
- Added: Response for permalinks now offers the permalink's presets for download.
- Changed: `/database-inspect` area responses now has a node selection.

## [3.1.2] - 2021-09-15

- Fixed: In game session, pressing the "Generate game" button no longer errors.

### Discord Bot (Caretaker Class Drone)

- Changed: The response to `.rdvgame` files now include the seed hash and permalink.
- Changed: `/database-inspect` response now includes an image of the requested room layout.

## [3.1.1] - 2021-09-12

- Added: When importing a preset in a game session, there's now an option to import directly from a file.
- Added: In game session, it's now possible to export a preset directly to a file.
- Added: In game session, there's now a "Generate game (no retries)" button. This option attempts generation only a single
time, before giving the error message of why it failed. It's useful for investigating bad presets.
- Changed: When multiworld generation fails, the error message is now clearer on which players haven't reached the end.
- Changed: Preset summaries have been split better into categories.
- Removed: The "Never" option for dangerous actions has been removed from the UI, as it currently doesn't work.

### Discord Bot (Caretaker Class Drone)

- Changed: `/database-inspect` response is now more readable and includes the name of who requested it.

## [3.1.0] - 2021-09-05

- **Major** - Added: Setting for requiring a number of actions/progression before artifacts are placed, to prevent early artifacts.
  - Default Prime 1 presets now default to 6 minimum progression for artifacts.
- **Major** - Added: Setting for controlling how dangerous checks are handled in logic.
- Added: Setting for toggling the pickup scan QOL adjustments.
- Added: The seed hash label in Game Sessions is now selectable.
- Added: One joke hint, requested in 2019.
- Added: Data Visualizer now only shows target nodes for selection that are non-impossible.
- Added: Data Visualizer now highlights nodes that have a path to the selected node.
- Added: Improved the error message when the patcher executable is somehow missing.
- Added: New entries to the Multiworld Help for collecting items and cross game.
- Fixed: Randovania no longer errors when the last selected preset is for a hidden game.
- Fixed: Quality of Life page link in Metroid Prime preset customization is now fixed.
- Fixed: The tracker now properly restores states for games other than Echoes.
- Fixed: Fixed a crash that sometimes occurs when deleting presets.
- Fixed: Generator now directly accounts for events weighting actions.
- Changed: Removed customization of Qt theme for decreasing whitespace.
- Changed: Upgrades in the tracker fills an entire column first, instead of filling rows first.
- Changed: Tracker now properly saves the preset used when persisting the state.

### Metroid Prime - Patcher Changes

- Added `Pickup Scans` option to toggle the patching of item locations so that they can always be scanned.
- Magmoor Workstation item scannable through the purple door (QoL Pickup Scan)
- Fixed shorelines tower item custom scan sometimes showing the incorrect text for certain models
- Certain pickups now always have the popup alert on collection during multiworlds.
- If there are multiple pickups for other players next to each other, these pickups are forced to have a popup alert, so Randovania can properly detect they were picked up.
- Fixed PCA crash patch not being applied when playing small samus.

#### Cutscene Skips
- Added `Competitive` cutscene skip option.
- Moved Shorelines Tower cutscene to major (it sometimes has a reposition that is sometimes useful in routing)
- Removed Main Quarry Combat Visor switch
- Speed up opening of gate in ice temple
- Speed up opening of gate in sun tower
- Fixed Thardus cutscene skip softlock

### Metroid Prime - Logic Database

- Added: Method of reaching Ruins Entryway from Plaza Walkway in Phendrana Shorelines with a Dash (Intermediate).
- Added: Easier NSJ trick to climb Ruined Courtyard using the water puzzle platforms.
- Added: Charge Beam requirements were added to the following rooms with combat trick alternatives:
    - (Beginner) Elite research - Phazon Elite
    - (Beginner) Research Entrance
    - (Intermediate) Hall of the Elders - Wave and Ice bomb slots
    - (Intermediate) Sunchamber - Ghosts fight
    - (Intermediate) Mine Security Station with >= 200 energy
    - (Advanced) Mine Security Station
- Fixed: Main Plaza door to Plaza Access is now properly a normal door, instead of a permanently locked door.
- Fixed: Sun tower now requires Knowledge (Intermediate) to collect the Sunchamber layer change event without falling down.
- Fixed: Removed broken/redudant trick for reaching Temple Entryway ledge using cutscene reposition
- Fixed: Trivial logic for Plaza Walkway to Ruins Walkway
- Fixed: Replaced Bomb Jump (Intermediate) with Dash (Beginner) trick to cross the gap to reach the Courtyard Access door in Ice Ruins West.
- Fixed: NSJ logic now accounts for stalactite in Ice Ruins West.
- Fixed: Crossing the gap by Specimen Storage door no longer sometimes requires L-Jump (Intermediate) instead of Beginner.
- Changed: Improved readability of Ruined Courtyard logic.
- Changed: Reorganized Sunchamber logic to improve usage by generator/solver.
- Changed: Picking up Sunchamber Ghosts item NSJ is now L-Jump (Beginner) instead of Intermediate.
- Changed: Crossing TFT to TF with Gravity+SJ now requires Movement (Beginner)
- Changed: FCS Item Scan Dash method is now Intermediate without SJ.
- Added: FCS Grapple strat - Movement (Beginner)

### Metroid Prime 2: Echoes - Patcher Changes

- Added: A-Kul's scan in Sky Temple Gateway now displays a list of previous tournament winners.
- Changed: Echoes now uses a different game ID when saving ISOs with menu mod enabled, preventing issues from incompatible save files.
- Changed: The elevator sound effect is never removed when elevators are vanilla, ignoring the preference.

### Metroid Prime 2: Echoes - Logic Database
- Added: Method of reaching the pickup in Reactor Core with Space Jump, Bombs, Spider Ball, and Standable Terrain (Intermediate and above).
- Fixed: Lore Scan in Meeting Grounds no longer believes that Boost is required to scan it.
- Fixed: Reactor Core has been cleaned up slightly.
- Fixed: Spawn point in Accursed Lake is now correctly set.

### Discord Bot (Caretaker Class Drone)

- Added: The `/database-inspect` command to send the logic of a room to the channel.
- Added: Messages with rdvgame files also get a reply with a summary of the preset.
- Changed: Responses with preset descriptions no longer pings the original message.

## [3.0.4] - 2021-08-10

- Added: Game Sessions now have an accessible audit log, which includes whenever a player accesses the spoiler log.
- Added: Metroid Prime 1 racetime.gg rooms are now viewable in the racetime.gg browser, with filters for each game
- Fixed: Importing a permalink from the racetime.gg browser while a race is currently in progress now selects the correct racetime.gg room

## [3.0.3] - 2021-08-08

- Fixed: "Open FAQ" in the main window now works correctly.
- Fixed: Pressing Yes to ignore invalid configuration now works correctly.
- Changed: Randovania now silently handles some invalid configuration states.
- Changed: Improved handling of corrupted repository for old preset versions.

## [3.0.2] - 2021-08-05

- Added: In-game crashes in Metroid Prime now automatically show the error screen.

- Changed: Game Sessions - The window now uses docks for the different parts, meaning you can resize, reorder and even split off.

- Changed: Use different colors for artifact hints in Metroid Prime, for better readability on both scan box and logbook.

- Fixed: Exporting a Metroid Prime ISO with Warp to Start enabled and starting at certain elevator rooms no longer fails.

## [3.0.1] - 2021-08-01

- Changed: Disabled the option to stop exporting a Prime 1 ISO to avoid crashes.

- Fixed: Server will now re-authenticate with Discord, preventing users from logging with the incorrect account.

- Fixed: Game Sessions - History entries with invalid locations no longer cause error messages.

## [3.0.0] - 2021-07-30

-   **Major** - Metroid Prime 1 is now fully supported, including multiworld and auto tracker!

-   **Major** - Presets are now presented in a tree view, with custom presets being nested under another one. They're also saved separately from Randovania data.

-   **Major** - The auto tracker now have support for different layouts, with their own assets and game support. New themes with icons similar to the game were also added, provided by MaskedKirby.

-   Added: Credits in Metroid Prime 2 now contains a list of where all non-expansions were placed, including possibly other player's for a multiworld. The credits now takes 75 seconds instead of 60 to accomodate this.

-   Added: Button to export the presets used in a game file.

-   Added: Add text description to unusual items in the Item Pool tab.

-   Added: New Help tab with information on how to read the Data Visualizer.

-   Added: In the Map Tracker, it's now possible to right-click a location to see a path from last action to it.

-   Added: A menu option to open the logs folder.

-   Added: The timeout limit is now progressively more forgiving, the more timeouts that happen.

-   Added: Button to set all gates to "Random with Unlocked' for Prime 2.

-   Changed: The items in the starting items popup is now sorted.

-   Changed: Customizing Dark Aether damage is now considered by logic.

-   Changed: Pickup visibility method is now configured in the Item Pool tab.

-   Changed: Multiworld connection is slightly more conservative when giving items.

-   Changed: Updated the Multiworld Nintendont for hopefully more stability.

-   Changed: The session history in multiworld now has different columns for the players involved, pickup and where the pickup was. It's also possible to sort the table by any of these fields.

-   Changed: The ISO prompt dialog now remembers your last used vanilla ISO, for when you delete the internal copy. When opening the file pickers, these start now with the paths from the input fields.

-   Changed: Many Spin/Combo boxes no longer react to the mouse wheel when not focused.

-   Fixed: Closing the dangerous settings warning via the X button is now properly recognized as "don't continue".

-   Fixed: Hint Item Names no longer breaks if you swap games while the table is sorted.

-   Fixed: Hint Item Names now properly list Artifacts and Energy Cells.

-   Fixed: Map Tracker now properly handles unassigned elevators.

-   Fixed: Trick names in the preset are always sorted.

### Metroid Prime 2 - Logic Database Changes

-   **Major** - "Suitless Ingclaw/Ingstorm" trick added to cover traversing rooms with either Ingclaw Vapor or Ingstorm.

#### Added

-   Method of getting over the gate in Mining Station A in reverse with Space Jump and Screw Attack (Expert and above).

-   Method of bypassing the breakable glass in Sand Processing from Main Reactor with Space Jump and Screw Attack (Expert and above).

-   Method of climbing to the top level of Main Gyro Chamber with Space Jump, Screw Attack, and Bombs, and no Scan Visor (Advanced and above).

-   Method of climbing the Sand Processing bomb slot with a Slope Jump for Bombless Bomb Slots (Advanced and above).

-   Method of leaving Dark Agon Temple by opening the gate from OoB with Single Room OoB, Slope Jump, Standable Terrain, Bomb Space Jump, Space Jump, and the Agon Keys (Expert and above).

-   Great Bridge:
    - Method of reaching Abandoned Worksite door with Space Jump and Extended Dash (Advanced and above).
    - Method of reaching Abandoned Worksite and Torvus Map Station doors from Temple Access Dark door with Boost Ball and Boost Jump (Advanced and above).
    - Method of reaching the pickup with Screw Attack and Single Room Out of Bounds (Expert and above).

-   Method of Crossing Grand Windchamber (both ways) Without Space Jump using Extended Dash (Hypermode).

-   Method of reaching the pickup in Watch Station:
    - With Space Jump, Screw Attack, and Single Room OoB (Expert and above).
    - With only Space Jump and Single Room OoB (Hypermode)

-   Alpha Blogg now has proper requirements for multiple difficulties.

-   Method of Bomb Slots without Bombs in Sanctuary Fortress/Ing Hive - Controller Access/Hive Controller Access without Space Jump (Expert and above).

-   Methods of crossing Torvus Bog - Fortress Transport Access with Gravity Boost or Bombs (No Tricks/Advanced and above).

-   Method of traversing Vault without Space Jump or Screw Attack using Extended Dashes (Advanced and above).

-   Method of reaching Windchamber Gateway item with only Scan Visor using Extended Dashes (Expert and above).

-   Method of reaching Kinetic Orb Cannon in Gathering Hall using Extended Dashes (Expert and above).

-   Method of reaching the pickup in Accursed Lake with a dash (Advanced and above).

-   Method of reaching Temple Security Access from the portal in Aerial Training Site with an Extended Dash (Hypermode).

-   Method of reaching the pickup in Mining Plaza with an Extended Dash (Hypermode).

-   Method of completing the Main Gyro Puzzle with only Space Jump and Screw Attack (Advanced and above).

#### Changed

-   Reaching the pickup in Temple Transport B with a Wall Boost is now Hypermode (from Expert).

-   Reaching the pickup in Path of Roots with only Bombs is now Expert (from Hypermode).

-   Reaching the portal in Hydrodynamo Shaft with Air Underwater and Screw Attack is now Hypermode (from Expert).

-   Reaching the pickup in Dark Torvus Arena with a Roll Jump is now Hypermode (from Expert).

-   Trial Grounds, reaching the door:
    - From the portal with Space Jump and a Slope Jump is now Beginner (from Intermediate).
    - From the left safe zone with a Dash is now Intermediate (from Expert) and without anything is now Advanced (from Expert).

-   Opening the Seeker Lock without Seekers in Mine Shaft is now Advanced (From Expert)

-   Opening the Seeker Lock without Seekers in Plain of Dark Worship is now Expert (From Hypermode).

-   Reaching the Windchamber Gateway Door from Windchamber Tunnel with a Boost Jump is now Hypermode (From Expert).

-   Reaching the pickup in Medidation Vista with a Boost Jump is now Expert (From Advanced).

-   Quadraxis and Boost Guardian now have proper health and item requirements with tricks disabled.

-   Activating Controller Access rooms Bomb Slots without Bombs is now Advanced (from Expert).

-   Reaching the Abandoned Worksite/Brooding Ground door from the bridge in Dark/Forgotten Bridge with an Extended Dash is now Hypermode (from Expert).

-   The initial Terminal Fall Abuses in Vault from the scan portal are separate from the final and are now Advanced (from Expert).

-   Catacombs NSJ dash to Transit Tunnel South has been modified to account for Scan Visor, with the original difficulty being raised to Advanced (from Intermediate).

-   Undertemple Shaft NSJ dash from bottom to top of cannon is now Intermediate (from Advanced).

-   Morph Ball is no longer required to reach the portal from the Echo Gate in Profane Path Scan Dash method.

-   Various Standable Terrain tricks (Dark Agon - Portal Site, Temple Grounds - Sacred Path) have been lowered to Beginner/Intermediate (from Advanced). This is to
    attempt to fix an old database limitation from before tricks had their own difficulty levels.

-   The dashes in Gathering Hall from Transit Tunnel South/West to the Kinetic Orb Cannon are now Intermediate (from Advanced).

-   The Bomb Space Jump NSJ to reach Abandoned Worksite in Great Bridge is now Expert (from Hypermode).

-   The dash to reach the portal in Aerial Training Site from Central Hive Transport West is now Hypermode (from Expert).

-   The dash to leave Hive Temple after Quadraxis via Security Station is now Hypermode (from Expert).

-   The dashes in Command Center (top level) and Accursed Lake without Space Jump are now Beginner (from Intermediate).

-   The dash in Mining Station A to reach Temple Access without Space Jump or Missiles is now Advanced (from Intermediate).

-   The dashes in Trial Grounds to Dark Transit Station without Space Jump are now Advanced (from Intermediate).

-   The dashes in Undertemple Shaft to reach Sacrificial Chamber Tunnel (and back) are now Advanced (from Intermediate).

-   The dash in Hall of Combat Mastery to reach the upper area after the glass is now Advanced (from Intermediate).

-   Bomb Guardian now has proper logic when shuffling Power Beam.

## [2.6.1] - 2021-05-05

-   Changed: Invalid values for the Multiworld magic item are ignored when detecting if the game is properly connected.

-   Fixed: "One-way anywhere" no longer shows up twice in preset warnings for multiworld

-   Fixed: Changing starting location to Ship or Save Stations now works again.

-   Fixed: Torvus Gate elevator is now properly hidden instead of Dark Torvus Ammo Station.

## [2.6.0] - 2021-05-02

-   **Major** - Added: New elevator randomization settings:
    * New mode: *One-way, elevator room with replacement*. One way elevator, but loops aren't guaranteed.
    * Select which elevators can be randomized.
    * Select possible destinations for *One-way, anywhere*.
    * Randomize Sky Temple Gateway, Sky Temple Energy Controller, Aerie Transport Station and Aerie elevators. *Warning*: These rooms have some details you must consider. Please read the elevators tab for more information.

-   **Major** - Added: The Energy Controllers in Agon Wastes, Torvus Bog and Sanctuary Fortress are always visible in the map, regardless if map is revealed by default. All regions are also always available for selection. This allows the light beam warps after U-Mos 2 to always be used.

-   **Major** - Added: An user preference (in *Customize in-game settings*) for the map to display names of unvisited rooms.
    When randomizing elevators, the elevator rooms are excluded to prevent spoiling their destinations. An option were added to disallow displaying names entirely, since otherwise you can use a Map Station to find the names.

-   Added: An option to disable the elevator sound effect, preventing it from playing endlessly in certain cases.

-   Added: When a crash happens, the game now displays an error screen instead of just stopping.

-   Added: The *Hint Item Names* tab now supports switching between all 3 Prime games.

-   Added: An option to use an experimental new pickup placement logic, able to place multiple pickups at once.

-   Added: Two additional joke hints. (Thanks CZeke and Geoffistopheles)

-   Added: It's now possible to add Infinite Beam Ammo, Infinite Missiles and Double Damage to the item pool.

-   Added: Player names are now colored yellow in hints.

-   Changed: Elevator names in the tracker uses their customized names, not the vanilla ones.

-   Changed: Optimized Randovania startup time and extensive logging of what's being done during it.

-   Changed: Improve scan text for expansions.

-   Changed: Some hints in multiworld games now also include the player names.

-   Changed: Missiles, Power Bombs and Ship Missiles are now only in logic after their respective main launcher, even if it's not required in game.

-   Changed: You can add up to 99 of any expansion to the pool, up from 64.

-   Fixed: The *Logic damage strictness* multipliers are no longer applied twice.

-   Fixed: *Up to* relative hints are no longer converted into *exactly* if the actual distance matches the displayed number.

-   Fixed: Dark Torvus Bog - Portal Chamber is no longer silently ignored as a starting location.

-   Fixed: Charging your beam to shoot when out of ammo now works even when customizing the ammo type required.

-   Fixed: Having the maximum number allowed of an expansion in a preset no longer causes permalink errors.

-   Fixed: Fixed the game defaulting to Combat Visor after an elevator.

-   Fixed: Multiworld spoiler logs now use 1-indexed player names for locations.

-   Removed: Using Dark Visor as the starting visor is no longer supported. (Game crashes on unmorph for unknown reasons)

### Logic Database Changes

-   Added: Method of reaching the pickup in Hive Gyro Chamber with Space Jump, Boost Ball, and a Boost Jump (Expert and above).

-   Added: Method of climbing Torvus Grove with Space Jump, Screw Attack, and Standable Terrain (Advanced and above).

-   Added: Method of reaching cannon in Great Bridge with Boost Ball and a Boost Jump (Expert and above).

-   Added: Method of reaching the main part of Hall of Combat Mastery with a Scan Dash and after blowing up the glass (Intermediate and above).

-   Added: Method of activating the portal in Portal Terminal with Screw Attack, Slope Jump, and No Bombs or Space Jump (Expert and above).

-   Added: Method of climbing Sacred Bridge with Bombs and a Bomb Space Jump (Advanced and above).

-   Changed: Logic paths that require Screw Attack without Space Jump now make sure to not have Space Jump to be valid.

-   Fixed: Spawn point of Aerie Transport Station is now the door, making DS2 required to take the elevator there.

## [2.5.2] - 2021-02-28

-   Added: The number of items in the pool is now included in the summary.

-   Fixed: Shuffling Combat Visor with item acquisition popups enabled no longer errors.

## [2.5.1] - 2021-02-26

-   Added: Drag and dropping rdvgame and rdvpreset files into the main Randovania window now imports that game file and preset, respectively.

-   Added: Discord bot now posts summary whenever a preset is attached to a message.

## [2.5.0] - 2021-02-19

-   Changed: Preset summary now only include differences from vanilla game.

-   Changed: The relative hint using an item category has been replaced with a relative hint using an area, with up to distance.

### Logic Database Changes

#### Added

-   Method of climbing Sanctuary Temple from the bottom with Bombs and Spider Ball (Intermediate and above).

-   Method of climbing Sanctuary Temple from the bottom with Screw Attack and Single Room Out of Bounds (Expert and above).

-   Method of reaching Worker's Path from the top level in Sanctuary Temple with Scan Visor and an Extended Dash (Expert and above).

-   Method of reaching Windchamber Gateway from Windchamber Tunnel in Grand Windchamber with a Boost Jump (Expert and above).

-   Method of reaching Temple Access in Mining Station A with a Boost Jump (Advanced and above).

-   Method of reaching pickup in Temple Access (Sanctuary) with Space Jump, Screw Attack, and Standable Terrain (Intermediate and above).

-   Method of climbing Temple Access (Sanctuary) with Space Jump, standing on a Rezbit, and dashing off the other Rezbit (Expert and above).

#### Changed

-   Increased weight for Energy Tanks to be selected as progression.

-   Reaching the pickup in Path of Roots from Torvus Lagoon with Gravity Boost, Space Jump, and a Slope Jump is now Intermediate (from Beginner).

-   Reaching the pickup in Grand Windchamber with Space Jump, Screw Attack, Slope Jump, Standable Terrain is now Advanced (from Intermediate).

-   Bomb Jumping over the 2nd light block heading to Hall of Eyes is now Intermediate (from Beginner).

-   Energy Tank requirements for Chykka have been lowered.

#### Fixed

-   Reliquary Grounds now has proper requirements for reaching Ing Reliquary with Light Suit.


## [2.4.2] - 2021-02-08

-   Fixed: Randovania no longer crashes if the connected Dolphin stops emulation.

## [2.4.1] - 2021-02-06

-   Added: Detect if the internal game copy was modified by a future version of Randovania, prompting for the user to press "Delete internal copy".

-   Changed: An error popup now shows up when exporting an ISO fails.

-   Removed: "Automatically track inventory" toggle, as the functionality was already removed.

-   Fixed: Randovania now considers any inventory item with amount above capacity, or capacity above the strict maximum as the game not being connected.

-   Fixed: Error message when the server rejects your client version not being displayed.

-   Fixed: Setting beam ammo expansions to 0 pickups no longer hides the boxes.

## [2.4.0] - 2021-02-01

-   **Major** - Added: The visor and beam you start the game equipped with is now configurable.

-   **Major** - Changed: In multiworld, items are now delivered at the same time as the message. It should also no longer fail to send with Nintendont.

-   Added: Additional joke hints were added.

-   Added: Method to climb to the portal Base Access with just Screw Attack (Intermediate and above).

-   Added: Method to reach the pickup in Grand Windchamber with Space Jump, Screw Attack, and a Slope Jump (Intermediate and above).

-   Added: Method to traverse Ventilation Area B from Bionenergy Production without Bombs by Screw Attacking into the tunnel and destorying the barriers with Missiles (Advanced and above).

-   Added: Method to reach the pickup in Path of Roots from Torvus Lagoon without Morph Ball (Beginner and above).

-   Added: Method to enter the tunnel in Underground Tunnel to Torvus Temple from Torvus Grove with an Instant Morph (Advanced and above).

-   Added: Method to reach the halfpipe pickup in Dark Torvus Arena with Space Jump and a Roll Jump (Expert and above).

-   Added: Method to climb to the upper level in Biostorage Station with Bomb Space Jump (Advanced and above).

-   Added: Method to reach the pickup in Grand Windchamber with a Space Jump, Bomb Space Jump, and a Scan Dash (Expert and above).

-   Added: Method to climb Mining Station B with Space Jump and a Slope Jump (Expert and above).

-   Added: Method to reach the portal in Mining Station B with Space Jump, Scan Visor, and Dashing for Single Room OoB (Expert and above).

-   Added: Method to cross Bitter Well to Phazon Site with Wall Boosts (Hypermode).

-   Added: Method to reach the bomb slot in Training Chamber with Gravity Boost and Air Underwater (Advanced and above).

-   Added: Method to open activate the Bomb Slot in Training Chamber with Darkburst or Sonic Boom (Hypermode).

-   Changed: Auto tracker internally uses a configuration file for the item positions.

-   Changed: The item pool tab when customizing presets now can edit major items directly.

-   Changed: Defeating Quadraxis with Power Bombs is now Advanced (from Beginner).

-   Changed: Bypassing the statue in Training Chamber from the back with Screw Attack and a Bomb Space Jump is now Expert (from Advanced).

-   Changed: Escaping Hive Temple without Spider Ball is now Expert (from Hypermode).

-   Changed: Bomb Space Jump in Great Bridge/Venomous Pond to reach Abandonded Worksite/Brooding Ground is now Expert (from Hypermode).

-   Changed: Using Seeker Missiles now requires either Combat Visor or Dark Visor.

-   Changed: Bomb Slots without Bombs in Sand Processing, Main Gyro Chamber, and Vault are now Advanced (from Expert).

## [2.3.0] - 2021-01-08

-   Added: Method to enter tunnels in Transit Tunnel East/Undertransit One from Catacombs/Dungeon to Training Chamber/Sacrificial Chamber with an Instant Morph (Intermediate and above).

-   Added: Method to reach the pickup on the Screw Attack wall in Aerial Training Site with a Roll Jump (Expert and above).

-   Added: Method to reach the pickup in Abandoned Worksite from the tunnel with a Boost Jump (Advanced and above).

-   Added: Method to bypass the statue in Training Chamber from the back with Screw Attack and a Bomb Space Jump (Advanced and above).

-   Added: Methods to reach the pickup in Mining Station B with Space Jump, Screw Attack, and Standable Terrain or after the puzzle with a Bomb Jump (Advanced and above).

-   Changed: In multiworld, keybearer hints now tells the player and broad category instead of just player.

-   Changed: Dark Alpha Splinter no longer strictly requires Power Beam.

-   Changed: Crossing Main Gyro Chamber with Screw Attack before stopping the gyro is now Hypermode (from Expert).

-   Changed: Phazon Grounds and Transport to Agon Wastes (Torvus) Seeker Locks without Seekers are now Expert (from Hypermode).

-   Fixed: Properly handle invalid ammo configurations in preset editor.

-   Fixed: Randovania no longer instantly crashes on macOS.

-   Fixed: Logic properly considers the Transport A gate being gone after entering from that side in Random Elevators.

## [2.2.0] - 2020-12-20

-   Added: 1 HP Mode, where all Energy Tanks and Save Stations leave you at 1 HP instead of fully healing.

-   Added: Added a detailed report of the generator's state when a game fails to generate.

-   Fixed: Generator will no longer ignore players that have no locations left. This would likely cause multiworld generation to fail more often.

-   Fixed: Error messages are properly shown if a game fails to generate.

-   Fixed: Alerts are now properly saved as displayed.

-   Fixed: Errors in the default preset no longer prevent Randovania from starting.

-   Changed: Optimized game generation, it now takes roughly 2/3 of the time.

-   Changed: Optimized game validation, it now also takes roughly 2/3 of the time.

-   Changed: Relative hints no longer cross portals.

-   Changed: In multiworld, keybearer hints now instead tells the player the item is for, instead of a category.

-   Changed: Decreased the chance of Power Bombs being late in a game.

-   Changed: Account name are updated every time you login via Discord.

-   Changed: Warning about dangerous presets in Multiworld sessions now include the player name.

-   Changed: Roll Jump in Meditation Vista to reach the pickup is now Hypermode (from Expert).

## [2.1.2] - 2020-12-05

-   Added: The Item Pool size now displays a warning if it's above the maximum.

-   Changed: The minimum random starting items is now considered for checking the pool size.

-   Fixed: Being kicked from an online session would leave the window stuck there forever.

-   Fixed: Bulk selecting areas for starting location no longer includes areas that aren't valid starting locations.

## [2.1.1] - 2020-12-02

-   Added: A prompt is now shown asking the user to install the Visual C++ Redistributable if loading the Dolphin backend fails.

-   Fixed: Changing ammo configuration breaks everything.

-   Fixed: Patching ISOs should work again.

-   Fixed: Clean installations can select presets again.

## [2.1.0] - 2020-12-02

-   Changed: Multiworld session history now auto-scrolls to the bottom

-   Changed: The lowest level for a trick is now called "Disabled" instead of "No Tricks".

-   Changed: Minimum Varia Suit Dark Aether is now 0.1, as 0 crashes the game.

-   Changed: Permalinks are now entirely different for different games.

-   Changed: Preset summary now specifies if hidden model uses ETM or random item.

-   Added: A very basic visualization of the map to the tracker.

-   Added: Trick Details can now be used with all 3 games.

-   Fixed: Changing a trick level to No Tricks no longer cause inconsistent behavior with the permalinks.

-   Removed: Intermediate path for reaching item in Main Reactor from Security Station B door without Screw Attack since it was broken and impossible.

-   Changed: Renamed "Before Pickup" to "Next to Pickup" in various locations for more clarity


## [2.0.2] - 2020-11-21

-   Added: Starting locations tab has checkboxes to easily select all locations in an area

-   Added: The map tracker now supports random elevators, translator gates and starting location.

-   Changed: The pickup spoiler in game details is now sorted.

-   Fixed: Multiworld sessions should no longer occasionally duplicate messages.

-   Fixed: Custom safe zone healing should now work in multiworld sessions.

-   Fixed: Occasional error with switching an observer into a player.

## [2.0.1] - Skipped

## [2.0.0] - 2020-11-15

This version is dedicated to SpaghettiToastBook, a great member of our community who sadly lost her life this year.

Her contributions to Randovania were invaluable and she'll be missed.

---

-   **Major** - New game mode: Multiworld. In this co-op multiplayer mode, there's one different world for each player which is filled with items for specific players.

-   **Major** - Tricks are more organized and can be customized more precisely to a player's desire.

### General

-   Removed: Presets no longer have a global trick level. Each trick is now configured separately.

-   Added: Options for configuring usage of new tricks:
    - Bomb Jump (renamed from Difficult Bomb Jump)
    - Bomb Slot without Bombs
    - Boost Jump
    - Combat
    - Difficult Movement
    - Extended Dash
    - Knowledge
    - Open Gates from Behind
    - Respawn Abuse
    - Screw Attack into Tunnels
    - Seeker Locks without Seekers
    - Single Room Out of Bounds
    - Standable Terrain

-   Changed: The following trick level difficulties were renamed:
    - Trivial -> Beginner
    - Easy -> Intermediate
    - Normal -> Advanced
    - Hard -> Expert
    - Minimal Checking -> Minimal Logic

-   Changed: Replaced Beginner Friendly with Starter Preset, which is now the default preset.

-   Fixed: Energy Tanks can now properly be used as progression.

### Hints

-   Added: Relative hints, where an item is described as being some rooms away from another item or room.

-   Added: Guaranteed hints which tells in which areas (Agon Wastes, Ing Hive, etc) contains the keys for each of your dark temples.
    These hints are placed purely randomly, similarly to the guaranteed Temple Bosses hints.

-   Added: Free hint spots after generation now prefer items from late in progression instead of pure random.

-   Removed: Hints with green item names/joke item names have been removed.

-   Removed: Temple Keys are no longer hinted by progression-based Luminoth lore hints.

-   Changed: All games now have precisely 2 joke hints, which no longer randomly replace a progression hint.

-   Changed: Hints from keybearer corpses now uses a broader category, which leaves unclear if it's an expansion or not.

### GUI

-   Added: An automatic item tracker based on a Dolphin running on the same computer or a special Nintendont build on the same Wifi.

-   Added: A dark theme has been added. It can be toggled in the Advanced menu.

-   Added: Requirements in the logic database can now use templates of requirements, allowing for easy re-use.

-   Added: Data Editor can now edit all fields of a node, from type, name and all type specific fields.

-   Added: Data Visualizer and Editor now can operate in the included database for Prime 1 and 3.

-   Added: The Data Editor now displays a warning if you're closing with unsaved changes.

-   Added: Randovania can generate a game by importing permalinks directly from a race on racetime.gg.

-   Added: Some tricks now have a description on the Trick Details popup.

-   Fixed: Some complex combination of requirements with different depths now are displayed correctly.

-   Fixed: The Data Visualizer no longer opens behind the Customize Preset window when using the Trick Details popup.

-   Changed: After generating a game, the details shows up in a new window instead of in a new tab.

-   Changed: In game details, the permalink is now placed inside a line edit, so the window doesn't stretch with long permalinks.

-   Changed: All cosmetic game changes are now configured in the same dialog as the in-game options.

### Quality of Life

-   Added: A button in the Open menu now opens the folder where previously generated games are placed.

-   Added: Charge Beam and Scan Visor now use their respective models in game instead of Energy Transfer Module.

-   Added: The rate of healing for Safe Zones is now configurable.

-   Fixed: Removed Aerie Access and Credits from possible starting locations.

-   Changed: The Mission Final screen now includes the seed hash instead of Permalink, as many permalinks are bigger than the screen.

-   Changed: The elevator scan now includes the world of the connected area.

### Internals/Developer

-   Added: Energy Tanks have doubled weight for the generator.

-   Added: It's now possible to set the default spawn point of an area.

-   Fixed: Fixed solver when an event only connects to a pickup, but that pickup has connections from other nodes.

-   Fixed: The Data Editor no longer errors when saving after creating a new node.

-   Fixed: Certain combinations of item requirements with damage requirements weren't being processed correctly.

-   Fixed: Duplicated requirements are now properly removed when simplifying requirements.

-   Fixed: Exclude from Room Randomizer is now properly set, restoring many logic paths.

-   Changed: Better error messages when there are references to unknown resources in the database.

-   Changed: The `database` command is no longer a subcommand of `echoes`. It also has the `--game` argument to choose which database to use.

-   Changed: The `_locations_internal` field is no longer needed for .rdvgame files.

### Logic Database changes

#### Added

-   General:
    - Methods to open all Seeker Missile Doors with Screw Attack (Advanced and above).
    - Method to activate most Bomb Slots without Bombs (Advanced and above).
    - Dark/Light/Annihilator doors and Dark/Light portals require either ammo or Charge Beam.

-   Sanctum, method to fight Emperor Ing without Spider Ball (Hypermode).

-   Transport A Access, method of reaching Temple Transport A door with a Wall Boost (Advanced and above).

-   Abandoned Base, method of reaching portal with Space Jump and Screw Attack (Intermediate and above).

-   Accursed Lake, method of collecting the item and leaving with Morph Ball, Light Suit, Gravity Boost, and Reverse Air Underwater (Advanced and above).

-   Hall of Honored Dead, method of leaving through the Morph tunnel without Space Jump (Expert and above).

-   Industrial Site, method of opening the gate to Hive Access Tunnel from behind with just Charge Beam (Intermediate and above).

-   Ing Windchamber, method of completing the puzzle with Power Bombs instead of Bombs (Beginner and above).

-   Landing Site, method of reaching Service Access door:
    - With Bombs and Screw Attack (Intermediate and above).
    - With Space Jump and Bomb Space Jump (Intermediate and above).

-   Meeting Grounds, method of reaching the tunnel with Space Jump and a Bomb Space Jump (Intermediate and above).

-   Temple Assembly Site:
    - Methods of reaching Dynamo Chamber door with a Bomb Jump (Beginner and above), a Dash (Intermediate and above), or a Roll Jump (Advanced and above).
    - Methods of reaching the portal without moving the light block with Single Room Out of Bounds and either Screw Attack or Space Jump (Expert and above).
    - Method of leaving from the portal with Single Room Out of Bounds and Screw Attack (Expert and above).

-   Windchamber Gateway:
    - Method of reaching the item with a Boost Jump (Advanced and above) and returning with an Extended Dash (Expert and above).
    - Method of reaching Path of Eyes door from Grand Windchamber door with an Extended Dash (Advanced and above).

-   Bioenergy Production, method to reach Storage C door or item from top level with Extended Dash (Expert and above).

-   Central Station Access/Warrior's Walk, method of climbing the ledge with an Instant Unmorph Jump (Hypermode).

-   Crossroads, method to reach the item from the half pipe with just Screw Attack (Advanced and above).

-   Dark Transit Station, method to reach the ledge from Duelling Range with a Bomb Jump (Beginner and above).

-   Portal Access, method of crossing to Judgement Pit using Screw Attack without Z-Axis (Beginner and above).

-   Doomed Entry, method to climb room with Space Jump and Screw Attack (Beginner and above).

-   Feeding Pit:
    - Method of reaching Ing Cache 1 door with Space Jump and Screw Attack (No Tricks and above).
    - Method of climbing to Watering Hole door without any items (Expert and above).
    - Method of escaping the pool using Light Suit and a Bomb Space Jump no Space Jump or Gravity Boost (Hypermode)

-   Main Reactor, method of reaching Dark Samus 1 fight from Ventilation Area A door with Space Jump, Bombs, and a Bomb Space Jump (Intermediate and above).

-   Mining Station B:
    - Method to climb to the Seeker door without Morph Ball and with Space Jump (Beginner and above).
    - Method to reach the portal without breaking the rock with Single Room Out of Bounds and Screw Attack (Expert and above).

-   Sandcanyon, method to reach the item with Space Jump and Single Room Out of Bounds (Expert and above).

-   Transport Center/Crossroads, method to climb the halfpipe with Space Jump (Advanced and above).

-   Abandoned Worksite:
    - Method of reaching the item with a Bomb Space Jump without Space Jump (Advanced and above).
    - Method of reaching the tunnel from Forgotten Bridge with a Slope Jump (Intermediate and above).

-   Catacombs:
    - Method to reach the Bomb Slot with Air Underwater and Screw Attack (Advanced and above).
    - Method to reach Transit Tunnel East with a Combat/Scan Dash (Advanced and above).
    - Method to reach the portal with Screw Attack (Intermediate and above).
    - Method to reach Transit Tunnel East/South with Morph Ball, Gravity Boost, and Reverse Air Underwater (Advanced and above).
    - Method to reach Transit Tunnel South with Jump Off Enemy (Advanced and above).

-   Dark Arena Tunnel, method of reaching either door with Screw Attack and Single Room Out of Bounds (Advanced and above).

-   Dark Forgotten Bridge:
    - Method to perform the gate clip to Dark Falls/Dark Arena Tunnel with a Ledge Clip Jump (Hypermode).
    - Method to reach Bridge Center from Putrid Alcove door with only Scan Visor (Advanced and above).
    - Method to reach Brooding Ground door from the bridge before rotating and with an Extended Dash (Expert and above).

-   Forgotten Bridge:
    - Method to reach Abandoned Worksite door from the bridge before rotating and with an Extended Dash (Expert and above).
    - Method to reach Bridge Center with Morph Ball, Gravity Boost, and Reverse Air Underwater (Advanced and above).

-   Gathering Hall:
    - Method to reach the Kinetic Orb Cannon with Gravity Boost and Bombs (Expert and above) or Gravity Boost and Space Jump (Beginner and above).
    - Method to reach Transit Tunnel South from Transit Tunnel West with Morph Ball, Gravity Boost, and Reverse Air Underwater (Advanced and above).
    - Method to reach the Spider Ball tracks with Morph Ball, Gravity Boost, and Reverse Air Underwater (Advanced and above).
    - Methods to escape the halfpipe after draining the water with Space Jump and Bomb Space Jump or Space Jump and Screw Attack (Advanced and above).

-   Great Bridge, method of reaching the lower Temple Access door from Path of Roots door with Screw Attack and Slope Jump (Intermediate and above).

-   Main Hydrochamber/Hydrodynamo Station, methods to climb rooms without Gravity Boost and with Air Underwater (Advanced and above), Space Jump, and Screw Attack (Hypermode).

-   Meditation Vista, methods of reaching the item with a Boost Jump (Advanced and above), Roll Jump (Expert and above), or Extended Dash (Hypermode).

-   Path of Roots, method of reaching the item using:
    - Morph Ball, Bombs and Space Jump (Advanced and above).
    - Morph Ball, Gravity Boost, and Reverse Air Underwater (Advanced and above).
    - Morph Ball, Bombs, and Standable Terrain (Hypermode).

-   Plaza Access, method of reaching the doors and the item with Screw Attack and Single Room Out of Bounds (Advanced and above).

-   Portal Chamber (Light World), method of reaching the portal from Torvus Lagoon door with Screw Attack and Single Room Out of Bounds (Advanced and above).

-   Putrid Alcove, method of getting the item and leaving without any items (Expert and above).

-   Sacrificial Chamber, method of crossing gap to Sacrificial Chamber Tunnel with Extended Dash (Expert and above).

-   Torvus Grove, method of climbing the room without Boost Ball (Expert and above).

-   Torvus Plaza:
    - Method of getting the item without Boost Ball and/or Spider Ball (Advanced and above).
    - Method of leaving the room with Space Jump and Bombs (Advanced and above).

-   Torvus Temple, method of reaching the pirate fight from the lower level with Screw Attack and Single Room Out of Bounds (Advanced and above).

-   Training Chamber:
    - Method to exit the spinner with Power Bombs instead of Bombs (Beginner and above).
    - Method to climb to the top of the statue with Gravity Boost and Bombs (Intermediate and above).
    - Method to climb to the top of the statue with Space Jump, Scan Dash, and Underwater Dash (Advanced and above).
    - Method to climb to the top of the statue with Space Jump and Extended Dash (Expert and Above).

-   Underground Tunnel, method to access Torvus Temple from Torvus Grove with Screw Attack (Expert and above).

-   Undertemple, method to have PB Guardian break PB door using bombs (Advanced and above).

-   Undertemple Access, method of reaching the item using Screw Attack and Jump Off Enemy (Hypermode).

-   Venomous Pond, method to reach the key from the Save Station with Screw Attack and Standable Terrain (Beginner and above).

-   Aerial Training Site, methods to cross the room from various nodes with Dashes, Roll Jumps, and Extended Dashes (Intermediate/Expert and above).

-   Aerie, method of collecting the item:
    - Without entering the Dark World (Expert and above).
    - With only Screw Attack (Beginner and above).

-   Dynamo Access, method to cross over the Spider Track with Space Jump and Standable Terrain (Beginner and above).

-   Dynamo Works:
    - Method of collecting the item with a Roll Jump and Instant Morph (Expert and above).
    - Method of reaching the upper door with a Bomb Space Jump (Beginnner and above).

-   Grand Abyss, methods of crossing the gap with Boost Jump (Advanced and above) or Extended Dash (Expert and above).

-   Hall of Combat Mastery:
    - Method of collecting the item with a Wall Boost (Expert and above).
    - Methods of reaching the item, and skipping the Spider Track to and from Central Area Transport East with Screw Attack (Intermediate and above).

-   Hive Entrance, method of reaching the Flying Ing Cache with Screw Attack and Single Room Out of Bounds (Hypermode).

-   Hive Dynamo Works:
    - Method of collecting the Flying Ing Cache item and leaving with Space Jump and Scan Visor (Advanced and above).
    - Method of reaching the Flying Ing Cache from portal side and vice versa with Screw Attack and Single Room Out of Bounds (Expert and above).

-   Hive Summit, method of reaching the portal:
    - With Space Jump and Standable Terrain (Intermediate and above).
    - With Space Jump, Boost Ball, Boost Jump, and Out of Bounds (Expert and above).

-   Hive Temple:
    - Method of fighting Quadraxis with Power Bombs instead of Bombs (Beginner and above).
    - Methods of leaving the room without Spider Ball after Quadraxis with Boost Ball or Space Jump (Hypermode).

-   Judgment Drop, method of reaching the portal with Space Jump and Single Room Out of Bounds (Expert and above).

-   Main Research, method of fighting Caretaker Drone without Bombs (Expert and above).

-   Reactor Core, method of reaching the item with only Space Jump (Expert and above).

-   Sanctuary Entrance, method to reach the cannon to the item with only Morph Ball, Spider Ball, and Power Bombs (Advanced and above).

-   Vault Attack Portal, method to cross either direction with just Screw Attack (Expert and above).

-   Watch Station, method of accessing the Spider Ball track to Watch Station Access door and Sentinel's Path door and back with an Instant Morph (Intermediate and above).

-   Watch Station Access, methods to cross the pit in either direction using:
    - Boost Ball and Boost Jump (Advanced and above).
    - Space Jump, Scan Visor, and Scan Dash (Advanced and above).

-   Workers Path, method of crossing the room from Sanctuary Temple with a Boost Jump (Advanced and above).

#### Fixed

-   Scan Visor Requirements:
    - Dash Requirements in many rooms
    - Grand Abyss Bridge terminal
    - Sand Processing item
    - Staging Area terminal
    - Torvus Lagoon terminal
    - Trooper Security Station Event coming from Communication Area
    - Various Dash Requirements

-   Dark Aether Damage Requirements have been added to every room in the Dark World.

-   Morph Ball requirements added to Morph Ball Doors and various rooms.

-   Invisible Objects and Dark Visor Requirements:
    - Screw Attack without Space Jump in Unseen Way (Intermediate and above)
    - Screw Attack without Space Jump in Phazon Grounds (Advanced and above)

-   Entrance to Agon Map Station now requires Bombs, Power Bombs, or Boost Ball if coming from either direction, or Screw Attack and Space Jump as well if coming from Mining Plaza.

-   Added Charge Beam and Beam Ammo Requirements to Profane Path and Sentinel's Path.

-   Sand Processing:
    - Now requires items to climb the room before draining the sand: Space Jump, with a Bomb Jump (Beginner and above) or with Screw Attack (Intermediate and above)
    - Screw Attacking into the tunnel is now Expert (from Hypermode).

-   Portal Site:
    - Now does not require the gate open to enter from Portal Access.
    - Now does not require the gate closed to enter from Crossroads.

-   Service Access now properly includes Wall Boost to Meeting Grounds from Landing Site on Advanced.

#### Changed

-   Many nodes with missing requirements have been updated/cleaned up.

-   Simplified nodes in many rooms for ease of logic navigation.

-   Various tricks have been changed to more accurately represent the required method.

-   Abandoned Base, Bomb Jump to transport is now Advanced (from Intermediate).

-   Accursed Lake, Dash to Safe Zone from Flying Ing Cache is now Intermediate (from Beginner).

-   Communication Area:
    - Standable Terrain to reach the item is now Beginner (from Intermediate).
    - Screw Attack without Space Jump to reach Storage Cavern A is now Beginner (from Intermediate).
    - Double Bomb Jump up Standable Terrain is now Intermediate (from Advanced).

-   GFMC Compound, Extended Dash to reach the item on the Ship without Space Jump is now Expert (from Hypermode).

-   Grand Windchamber, reaching the pickup with Terminal Fall Abuse after solving the Ing Windchamber puzzle is now Beginner (from Intermediate).

-   Path of Eyes, Bomb Jumps to get over Light blocks are now Beginner (from Intermediate).

-   Service Access, crossing upper tunnel without Boost Ball is now Advanced (from Intermediate).

-   Temple Assembly Site, method to reach the item with Screw Attack is now Beginner (from Intermediate).

-   Agon Temple, Slope Jumps to skip the fight barriers are now Beginner (from Advanced).

-   Battleground, climbing to top safe zone via Standable Terrain is now Beginner (from Intermediate).

-   Central Mining Station, Scan Dash to upper level from Central Station Access is now Expert (from Advanced).

-   Command Center Access, exiting tunnel without Space Jump is now Beginner (from Intermediate).

-   Doomed Entry, Slope Jump to reach the upper level from the portal is now Beginner (from Intermediate).

-   Double Path, crossing lower path without Space Jump is now Beginner (from Intermediate).

-   Feeding Pit, method to climb to Watering Hole with just Screw Attack is now Beginner (from Intermediate).

-   Mining Plaza, climbing the room with Screw Attack is now Beginner (from Intermediate).

-   Mining Station A, reaching Front of Lore Scan from Room Center with a Bomb Jump is now Intermediate (from Advanced).

-   Mining Station B:
    - Reaching Transit Station door from room center with Screw Attack after opening the portal is now Intermediate (from Hypermode).
    - Reaching the bomb slot to open the portal with Standable Terrain and Screw Attack is now Intermediate (from Advanced).
    - Reaching the bomb slot to open the portal with Slope Jump and Space Jump is now Advanced (from Expert).

-   Portal Access, returning from Judgment Pit without Space Jump is now Beginner (from Intermediate).

-   Trial Grounds, Standable Terrain to reach the door from the portal is now Beginner (from Intermediate).

-   Catacombs, reaching the portal with Morph Ball and Reverse Air Underwater is now Advanced (from Expert).

-   Crypt, Bomb Jump to Laser Platfrom from bottom Safe Zone is now Beginner (from Intermediate).

-   Forgotten Bridge, reaching Bridge Center with Bombs and Screw Attack is now Intermediate (from Advanced).

-   Gathering Hall:
    - Reaching Transit Tunnel South/West Doors from top door with Morph Ball and Roll Jump is now Expert (from Advanced).
    - Reaching Transit Tunnel East with Spider Ball and Boost Ball is now Beginner (from Intermediate).

-   Great Bridge:
    - Slope Jumps to reach Map Station from Bottom Level and from Map Station to Upper Level are now Beginner and Intermediate (from Intermediate and Advanced, respectively).
    - Bomb Space Jump with Space Jump to reach the Translator Gate is now Advanced (from Expert).

-   Poisoned Bog, reaching Portal Chamber door with just Screw Attack is now Advanced (from Intermediate).

-   Torvus Lagoon, reaching Portal Chamber from Temple Transport Access is now Intermediate (from Advanced).

-   Training Chamber, Standable Terrain to reach Fortress Transport Access from Top of Statue and back is now Beginner (from Intermediate).

-   Venomous Pond, reaching the key from the Save Station with Screw Attack is now Beginner (from Intermediate).

-   Aerial Training Site, Screw Attack at Z-Axis from Central Hive Area West door to the portal or Temple Security Access door is now Intermediate (from Advanced).

-   Dynamo Access, crossing over the Spider Track with a Slope Jump is now Beginner (from Intermediate).

-   Hall of Combat Mastery, Instant Morph tricks to the item and Central Area Transport East and back are now Advanced (from Intermediate).

-   Hive Dynamo Access, opening Echo Gate from behind is now Beginner (from Intermediate).

-   Hive Dynamo Works:
    - Reaching the Seeker Lock Safe Zone from Hive Dynamo Access door with Terminal Fall Abuse is now Beginner (from Intermediate).
    - Reaching the Flying Ing Cache from the tunnel with Screw Attack is now Beginner (from Intermediate).
    - Reaching the Flying Ing Cache from the tunnel and back with Standable Terrain is now Intermediate (from Advanced).
    - Opening the Seeker Lock from behind is now Beginner (from Intermediate).

-   Hive Summit, Standable Terrain to reach portal inside glass area is now Beginner (from Intermediate).

-   Hive/Temple Access, reaching the upper door with Screw Attack at Z-Axis is now Beginenr (from Intermediate).

-   Transit Station, reaching the top portal with Screw Attack is now Beginner (from Intermediate).

-   Vault:
    - Terminal Fall abuse to reach Grand Abyss door from bridge portal with Space Jump is now Beginner (from Intermediate).
    - Reaching the Bomb Slot with Screw Attack from the bridge portal is now Beginner (from Intermediate).

-   Watch Station, Screw Attack at Z-Axis from Watch Station door to Sentinel's Path door is now Beginner (from Intermediate).

-   Watch Station Access, reaching the Watch Station door from the pickup with just Screw Attack is now Beginner (from Intermediate).

## [1.2.2] - 2020-06-06

-   Changed: Re-organized the tabs in the preset customization window

-   Changed: The reset map tracker menu action is now visible on non-windows platforms.

-   Fixed: Exporting ISOs with Menu Mod should now work on macOS.

## [1.2.1] - 2020-05-30

-   Added: Randovania releases now includes a packages for macOS.

## [1.2.0] - 2020-05-25

-   *Major* - Added: The text of the scan that unlocks an elevator now includes the
    elevators destination.

-   *Major* - Added: Translator gates can be configured as Unlocked: the hologram will be invisible and can be scanned
    without any translator.

-   *Major* - Added: The default in-game options can now be configured from Randovania.

-   *Major* - Added: How much ammo each beam uses to shoot uncharged, charged and charge combos is now configurable,
    along with the ammo it uses.

-   *Major* - Changed: The database now uses a new format which allows for any combination of "Or"/"And" statements.
    The Data Visualizer and Editor were both updated to take advantage of this.

-   Added: An option to connect Sky Temple Gateway directly to the credits, skipping the final bosses.

-   Added: How much energy you get for each Energy Tank is now configurable.

-   Added: The in-game Hint System has been removed. The option for it remains, but does nothing.

-   Changed: The spoiler log now lists the order in which items where placed, with their location and hints,
    instead of a detailed playthrough for completion.

-   Changed: The logbook entries that contains hints are now named after the room they're in, with the categories
    being about which kind of hint they are.
    KNOWN ISSUE: While scanning something, the categories that show up are incorrect.

-   Added: Open -> Trick Details menu entry, similar to what's available in the
    Trick Level tab when customizing a preset.

-   Added: Play -> Import game file, to load spoiler logs.

-   Added: The "Heals?" checkbox in the database editor now works.

-   Added: The permalink import dialog now shows an error message for invalid permalinks.

-   Changed: One-way elevators now have a chance of warping to credits.

-   Changed: Clarified that the item from Space Jump Guardian and Power Bomb Guardian
    must be collected for the appropriate events to be triggered.

-   Changed: In Menu Mod, the list of rooms to warp to is now sorted.

-   Changed: The export-areas command line option now outputs details about requirements for each area.

-   Internal: A human-readable copy of the database is now kept next to the database file, for easier diffs.

-   Fixed: Debug logs can no longer be enabled for non-spoiler permalinks.

-   Added: Missile Expansions have a 1/8192 chance of using Dark Missile Trooper model.

-   Fixed: Progress bar no longer goes to an indefinite status when generation fails.

-   Added: Checkbox for automatically exporting a spoiler log next to the ISO.

-   Fixed: Only the last digit of the game id is changed, instead of the full game id.

### Logic Database changes

-   Fixed: Staging Area is now correctly considered a dark world room.

-   Fixed: The Ing Cache in Dark Oasis now requires Power Bombs.

-   Fixed: Bioenergy Production correctly requires Scan Visor for connections using the racks.

-   Added: In Bioenergy Production, method of reaching the Storage C door with Space Jump and Screw Attack (Easy and above)

-   Added: In Bioenergy Production, method of reaching the Storage C door using a roll jump (Normal and above).

-   Added: In Bioenergy Production, method of reaching the Ventilation Area B door using Screw Attack without Space Jump (Normal and above).

-   Added: In Bioenergy Production, additional upper level connections using Space Jump and Screw Attack.

-   Added: In Sandcanyon, method of reaching the center platform using a roll jump and boost ball (Hard and above).

-   Changed: In Command Center Access, the wall boosts to reach the lower Central Mining Station and Command Center doors from the morph ball tunnel are now Normal difficulty (from Hard).

-   Changed: In Portal Chamber (both light and dark Torvus) , all wall boosts are now Normal difficulty (from Hard).

-   Changed: In Undertransit Two, all wall boosts are now Easy difficulty (from Hard).

-   Changed: In Temple Security Access, all wall boosts are now Normal difficulty (from Hard).

-   Changed: In Watch Station, all wall boosts are now Normal difficulty (from Hard).

-   Added: In Watch Station, a wall boost method of reaching the Watch Station Access door from the Sentinel's Path door using Spider Ball and Boost Ball (Normal and above).

-   Changed: In Service Access, methods using a wall boost to reach the Meeting Grounds door from the upper Morph Ball tunnel are now Normal difficulty (from Hard).

-   Changed: In Great Bridge, the wall boost to reach the lower Temple Access Door from the Path of Roots door is now Easy difficulty (from Hard).

-   Changed: In Transit Tunnel East, the wall boost to reach the Training Chamber door from the Catacombs door is now Easy dififculty (from Hard).

-   Changed: In Transit Tunnel South, all wall boosts are now Easy difficulty (from Hard).

-   Added: In Hall of Honored Dead, a method of obtaining the item with Power Bombs (Trivial and above).

-   Added: Many Light Ammo/Dark Ammo/Morph Ball/Charge Beam requirements.

-   Added: In Bioenergy Production, methods of reaching the item and the door to Ventilation Area B using a Bomb Space Jump and Screw Attack without Space Jump (Hypermode).

-   Fixed: Biostorage Station now requires Space Jump or Scan Visor to reach the upper level (No Tricks and above).

-   Changed: In Sand Processing, the method of reaching the item without Boost Ball requires the Bomb Space Jump trick, and no longer requires Screw Attack.

-   Added: In GFMC Compound, a method of reaching the ship item with Screw Attack (Normal and above).

-   Added: In Main Gyro Chamber, a method of reaching the bottom of the gyro area from the middle of the room with Screw Attack (Easy and above).

-   Changed: In Workers Path, Morph Ball Bomb is no longer required.

-   Changed: In Main Reactor, unlocking the gate no longer requires Space Jump, and is now Trivial difficulty (from Easy).

-   Added: In Landing Site, a method of reaching the door to Service Access using Morph Ball Bomb and a Slope Jump (Normal and above).

-   Added: Methods of climbing Central Station Access and Warrior's Walk using Screw Attack (Hard and above) and a wall boost (Hypermode).

-   Added: A method of opening the echo gate in Hive Dynamo Access from the Hive Gyro chamber side using Sonic Boom or Darkburst (Easy and above).

-   Changed: In Reliquary Grounds, the method of reaching the door to Ing Reliquary using Screw Attack is now Normal difficulty (from Hard).

-   Added: In Reliquary Grounds, a method of reaching the door to Ing Reliquary using Morph Ball Bomb and Screw Attack without Space Jump (Easy and above).

-   Added: In Phazon Pit, a method of reaching the door to Phazon Grounds using a roll jump and boost ball (Hard and above).

-   Changed: Climbing Hall of Stairs with Space Jump is now Trivial difficulty (from Easy).

-   Added: In Transport Center, a method of reaching the elevator door from the portal using Screw Attack without Space Jump (Trivial and above).

-   Added: In Mining Station A, a method to reach the Temple Access door using Screw Attack (Trivial and above).

-   Added: In Gathering Hall, a method to reach the Transit Tunnel South from the Gathering Access door using Space Jump (Easy and above).

-   Added: In Industrial Site, a method of opening the Industrial Site gate from the wrong side using a missile (Trivial and above).

-   Fixed: Removing the Aerial Training Site barrier requires Scan Visor.



## [1.1.1] - 2020-03-11

-   Added: The preset summary now includes if menu mod is enabled.

-   Fixed: The cursor no longer snaps to the end on all changes, in the permalink
    input field.

-   Fixed: "Starting Items" is now properly implemented in the preset summary.

-   Changed: "Custom Items" is now "Item Pool" in the preset summary, and lists all
    deviations from the standard item pool.

## [1.1.0] - 2020-03-10

-   Added: The pickup notice for a locked expansion is more clear of what's going on.

-   Added: The "Save ISO" dialog now remembers the last output directory used.

-   Added: A copy of the game file is automatically saved to
    `%LOCALAPPDATA%\Randovania\game_history` whenever a game is generated. There's no
    interface in Randovania to view this history.

-   Changed: The "Save Spoiler" button now provides a default name for the game file.

-   Changed: Shortened permalinks with customized starting locations.

-   Changed: Preset are now exported to `.rdvpreset` files, to avoid Discord truncating the
    file names.

-   Fixed: When changing a preset name, the cursor no longer moves to end after any change.

### Logic Database changes

-   Fixed: The pickup in Undertransit One now requires Power Bombs, to avoid soft locks.

-   Fixed: The second Portal Chamber is now correctly considered a Dark Torvus Bog room.

## [1.0.0] - 2020-02-09

-   *Major* - Added: Support for multiple presets of options, as well as saving your own presets.

-   *Major* - Changed: The user experience for creating a new game has been changed completely.

-   Added: Three new methods of shuffling elevators: *Two-way, unchecked*, *One-way, elevator room*
    and *One-way, anywhere*. The elevators tab has more details of how these work.

-   Added: Add a setting for how strict the damage requirements are.

-   Added: It's now possible to exclude locations from having any progression on them.

-   Added: You can choose an arbitrary number of locations to choose randomly from for starting location.

-   Changed: A Luminoth Lore scan is less likely to have hints for what was already accessible
    when that scan was found.

-   Changed: Power Bombs and Progressive Grapple are now slightly more likely to appear earlier.

-   Changed: The hints randomly assigned at the end of generation are less likely to be repeats.

-   Changed: Loading a new game will automatically clear any existing one.

-   Changed: Minimal Checking now also checks of Dark Agon Temple Keys and Dark Torvus Temple Keys.

-   Removed: The Progressive Launcher has been removed.

-   Removed: The settings for fixing the translator gates have been removed for now, to be re-added
    on a future "Advanced" tab.

-   Removed: The create-permalink command line argument has been removed.

### Logic Database changes

-   Fixed: Spider Guardian fight now requires Dynamo Works Quads Gone to be triggered.

-   Fixed: Boost Guardian now properly requires Bombs.

-   Added: Escaping Dark Torvus Arena with a BSJ, for Normal. (See #581).

-   Added: Activating the Industrial Site gate backwards, using charged Annihilator Beam, for Trivial. (See #582).

## [0.29.1] - 2019-10-01

-   Fixed: Fix AttributeError preventing major/minor randomization from working.

-   Fixed: Seeds where no progression is needed to finish should no longer fail to generate.

## [0.29.0] - 2019-10-01

-   *Major* - There is now an option for a major/minor split randomization mode, in which expansions and
    non-expansion items are shuffled separately.

-   *Major* - Changed: Item hints and Sky Temple Key hints now distinguish between the light and dark worlds.
    For example, the room in which Quadraxis resides will be shown as "Ing Hive - Hive Temple" rather than
    "Sanctuary Fortress - Hive Temple".

-   *Major* - Added: the "Invisible Objects" trick in places where a visor would otherwise be used to be able to see
    something (such as an invisible platform).

-   *Major* - Added: Title screen now shows a three-word representation of the seed hash.

-   Added: As an experimental feature, it is now possible to shuffle Power Beam, Charge Beam, Scan Visor and Morph Ball.
    These items use Energy Transfer Module model in game.

-   Added: You can now place a pickup that temporarily gives Cannon Ball when collected. It uses Boost Ball's model.

-   Changed: Some item categories were given clearer names:
    - Dark Agon Keys, Dark Torvus Keys, and Ing Hive Keys are now referred to as "red Temple Keys" instead of
    "Temple Keys".
    - Items that aren't keys or expansions are collectively referred to as "major upgrades" instead of "major items".
    - Red Temple Keys and Sky Temple Keys are now collectively referred to as "Dark Temple Keys" instead of "keys".

-   Fixed: "Beam combos" are now called "charge combos".

-   Changed: The hints acquired from keybearer corpses now clarify that the item is the one contained in a Flying
    Ing Cache.

-   Changed: Each hint for the items guarded by Amorbis, Chykka, and Quadraxis now contains the corresponding
    Guardian's name.

-   Changed: The hint for the vanilla Light Suit location now has special text.

-   Changed: Item names in hints are now colored orange instead of red.

-   Changed: Some hints were added, some removed, and some modified.

-   Changed: Item scans were slightly edited.

-   Changed: The Sky Temple Key hints no longer use ordinal numbers.

-   Added: The seed hash is shown in Randovania's GUI after patching is done.

-   Changed: Generation will now be retried more times before giving up.

-   Changed: Joke hints are now used at most once each when placing hints.

-   Changed: The generator is now more likely to fill the worlds evenly.

-   Fixed: Added proper default nodes for rooms that were missing one, allowing those rooms to be selected as the
    starting room.

-   Fixed: Minimal Checking now correctly handles progressive suit and grapple.

-   Fixed: Config files with invalid JSON are now correctly dealt with.

-   Changed: Improved the performance of the resolver considerably.

-   Added: In the data visualizer, the damage requirements now have more descriptive names.

-   Added: In the data visualizer, requirements are now described with simpler to understand terms.

-   Changed: Windows releases are now created with PyInstaller 3.5.

-   Changed: The generator is now more likely to fill the worlds evenly.

### Logic Database changes

-   Changed: All NTSC-specific tricks are now in logic. These are always in logic, since the fixes from other versions
    are patched out.

-   Changed: Screw Attacking without Space Jump Boots in Hive Temple is no longer required on No Tricks.

-   Changed: In Hive Temple, scan dashing to the door to Temple Security Access is now Hypermode difficulty,
    from Hard and above.

-   Changed: The method to get the Main Research item with only Spider Ball was removed.

-   Fixed: Using charged Light Beam shots to get the item in Hazing Cliff now requires 5 or more Light Ammo.

-   Added: Method to open the gate in Main Reactor with Space Jump Boots and Screw Attack.

-   Changed: Opening the barrier in Crypt with Screw Attack is now always Easy and above.

-   Added: Method to climb to the door to Crypt Tunnel in Crypt via a Bomb Space Jump (Normal and above).

-   Added: Method to open Seeker Launcher blast shields with four missiles, Seeker Launcher, and Screw Attack (Easy
    and above). Underwater, the trick Air Underwater is also required, and the difficulty is Normal and above.

-   Fixed: Dark world damage during the Quadraxis fight is now correctly calculated.

-   Fixed: Requirements for crossing Sacred Path were added.

-   Added: Method to cross gap in the upper level of Command Center using Screw Attack without Space Jump Boots
    (Trivial and above).

-   Added: In Central Mining Station, a method to get to upper door to Command Center Access using a
    Bomb Space Jump (Easy and above) and another using Space Jump Boots and Screw Attack (Easy and above).

-   Added: Methods to climb Mining Plaza using the Morph Ball Bomb (Trivial and above) and using Screw Attack
    without Space Jump Boots (Easy and above).

-   Changed: In Forgotten Bridge, the difficulty of scan dashing to the door to Abandoned Worksite or the portal to
    Dark Forgotten Bridge was lowered to Easy, from Normal.

-   Added: In Forgotten Bridge, a method to get to the door to Grove Access from the portal to Dark Forgotten Bridge
    using only Screw Attack (Easy and above).

-   Added: In Forgotten Bridge, a method to get to the door to Abandoned Worksite via a roll jump (Easy and above).

-   Added: In Forgotten Bridge, a method to get to the bridge center from the door to Grove Access via a scan dash
    (Easy and above).

-   Added: In Hydrodynamo Station, a method to get from the room's top to the door to Save Station B with Screw Attack
    without Space Jump Boots (Trivial and above).

-   Changed: Climbing Hydrodynamo Station with only Gravity Boost and before all three locks are unlocked is now
    Trivial difficulty (from No Tricks).

-   Changed: Getting to the three doors in the middle section of Hydrodynamo Station using Air Underwater is now
    Normal difficulty (from Hard).

-   Fixed: A method to get the item in the Sunburst location by abusing terminal fall now has a damage requirement.

-   Added: A method to get to the turret in Sanctuary Entrance with only Space Jump Boots and Screw Attack, even
    after the bridge is destroyed.

-   Fixed: Lowering the portal barrier in Hive Dynamo Works now requires five missiles.

-   Added: Methods to cross Hive Dynamo Works using a roll jump (Easy and above) and using Space Jump Boots and
    Screw Attack (No Tricks).

-   Added: In Hive Dynamo Works, a method to cross the gap from the door to Hive Dynamo Access by abusing terminal
    fall (Easy and above).

-   Changed: In Hive Dynamo Works, returning from the Flying Ing Cache location using Space Jump Boots and
    Screw Attack is now Trivial difficulty (from Easy).

-   Added: Method to cross Watch Station Access from the door to Main Gyro Chamber using a Bomb Space Jump and
    Screw Attack without Space Jump Boots (Normal and above).

-   Added: In Watch Station Access, method to get from the scan post to the door to Watch Station by bomb jumping
    (Trivial and above) and by using Screw Attack without Space Jump Boots (Easy and above).

-   Fixed: The instant morph into the Morph Ball tunnel in Hall of Honored Dead now lists the Instant Morph trick.

-   Added: Method to get into the Morph Ball tunnel in Hall of Honored Dead using Space Jump Boots and Screw Attack
    (Easy and above).

-   Added: In Phazon Site, methods to get to the door to Bitter Well and to remove the barrier using Screw Attack
    without Space Jump Boots (both Easy difficulty).

-   Changed: The method to go over the Training Chamber statue from the back using Boost Ball and Spider Ball is
    now Normal difficulty (from Hard).

-   Added: In Phazon Site, a method to get to the door to Bitter Well by bomb jumping (Trivial and above).

-   Added: Many connections in Sacrificial Chamber.

-   Added: A method to get to the door to Fortress Transport Access from the top of the statue in Training Chamber
    using only Space Jump Boots (Easy and above). Morph Ball is also required if the statue hasn't been moved.

-   Added: A method to get to the doors to Transit Tunnel West/East in Training Chamber using Air Underwater (Normal
    and above).

-   Fixed: The method to get to the top of the Training Chamber statue using Gravity Boost and Spider Ball now lists
    the Instant Morph trick.

-   Added: In Training Chamber, a method of getting to the top of the statue from the door to Fortress Transport Access
    using just Space Jump Boots (Easy and above).

-   Added: Many connections in Windchamber Gateway.

-   Added: Method to get from the Kinetic Orb Cannon to the door to Transit Tunnel West via Grapple Beam in
    Gathering Hall.

-   Fixed: The slope jump in Abandoned Base now has a damage requirement.

-   Added: Method of getting the Temple Assembly Site item with Screw Attack and without Space Jump Boots.

-   Changed: The slope jump to get to the item in Temple Assembly Site is now Normal difficulty (from Hard).

-   Fixed: Requirements for crossing Dynamo Access were added.

-   Added: In Landing Site, method of reaching the door to Service Access from the Save Station using Space Jump and
    Screw Attack (No Tricks and above).

-   Fixed: The Culling Chamber item now has a damage requirement.

-   Changed: The trick to shoot the Seeker targets in Hive Dynamo Works from the wrong side is now Easy (from Trivial).

-   Fixed: The Watch Station Access roll jump now has a damage requirement.

-   Changed: The Watch Station Access roll jump is now Normal (from Easy).

-   Fixed: Added missing Space Jump Boots requirement for a Bomb Space Jump in Mining Station B.

-   Added: Method to unblock the portal in Mining Station B without Scan Visor (Normal and above).

-   Added: Method to get to the Darkburst location in Mining Station B with just Space Jump Boots and Screw Attack,
    and without using slope jumps or bomb space jumps (Hypermode difficulty).

-   Added: Method to manipulate Power Bomb Guardian into opening the Power Bomb Blast Shield on the door to
    Undertemple Access, using Boost Ball (Normal and above).

-   Fixed: The method to open the Hydrodynamo Station Seeker door using Screw Attack without Seeker Launcher now
    requires Gravity Boost to not have been collected.

-   Added: Method to get to the portal in Mining Station B with Space Jump Boots and Screw Attack (Trivial and above).

-   Fixed: Transport A Access, Collapsed Tunnel, Dynamo Chamber, Trooper Security Station, Mining Station Access, and
    Portal Access A now correctly require Morph Ball.

-   Fixed: Elevator rooms with missing Scan Visor requirements now have them.

-   Fixed: Removed erroneously added method to cross Sanctuary Entrance with Screw Attack without Space Jump Boots.

-   Fixed: Going through Sacred Bridge on No Tricks now requires Scan Visor and Morph Ball when coming from GFMC
    Compound.

-   Added: Method to skip Scan Visor and Morph Ball using Space Jump Boots in Sacred Bridge, when coming from GFMC
    Compound (Easy and above).

-   Fixed: Added Scan Visor requirement in Temple Transport Access (Sanctuary).

-   Changed: Connections in Venomous Pond were redone.

-   Changed: Getting to the door to Dark Transit Station in Trial Grounds with no items is now Hard difficulty, from
    Easy.

-   Added: Methods to get to the door to Dark Transit Station in Trial Grounds with Screw Attack without Space Jump
    Boots (Easy and above) and with a Bomb Space Jump (Normal and above).

-   Fixed: Added missing requirements for the Dark Samus 3 and 4 fight.

-   Changed: Fighting Dark Samus 2 with only Echo Visor is now Trivial difficulty, from Easy.

-   Fixed: Power Bomb doors now require Morph Ball, and Super Missile doors now require Power Beam and Charge Beam.

-   Added: Method to destroy the second web in Hive Tunnel when going through the room backwards using Sonic Boom
    (Easy and above).

## [0.28.1] - 2019-06-14

-   Fixed: Resetting settings would leave the launchers' configuration in an invalid state.

## [0.28.0] - 2019-06-12

-   *Major* - Changed: The resolver now keeps track of current energy during resolution.
    This ensures you'll always have enough Energy Tanks for trips to Dark Aether.

-   *Major* - Added: Scanning a keybearer corpse provides a hint of what is in the matching Flying
    Ing Cache.

-   Added: The tracker now persists the current state.

-   Added: Some generation failures are now automatically retried, using the same permalink.

-   Added: Buttons to see what a difficulty unlocks that doesn't involve tricks at all.

-   Changed: Increased Hint Scan value for logic to the intended value from the previous
    change.

-   Changed: There's no more hints with joke locations.

-   Changed: The lore hint in Mining Station A is now able to be scanned from the room center.

-   Added: A warning is now displayed when trying to disable validation.

-   Fixed: Seeker Missile's included missiles now respect the "needs Missile Launcher"
    option.

-   Changed: Progressive Launcher is now disabled by default.

-   Fixed: Clicking the connection's link in the Data Visualizer should now always work.

-   Changed: Hint Locations page now has a more usable UI.

-   Changed: On No Tricks, the logic will ensure that you can get Missiles, Seeker Launcher, and either
    Grapple Beam or both Space Jump Boots and Screw Attack before fighting Chykka.

-   Added: Methods to cross Workers Path with Screw Attack.

## [0.27.1] - 2019-05-30

-   Fixed: Specific trick levels are now persisted correctly across multiple sessions.

## [0.27.0] - 2019-05-28

-   *Major* - Changed: Optimized the seed generation step. It should now take roughly
    half as long or even faster.

-   *Major* - Added: It's now possible to configure the difficulty on a per-trick basis.

-   *Major* - Added: It's now possible to check where a certain trick is used on each
    difficulty.

-   Added: Hint Scans are valued more by the logic, making Translators more likely.

-   Changed: Joke item and locations now have a `(?)` added to make then slightly more
    obvious they're not serious.

-   Changed: Average ammo provided per expansion is now shown with more precision.

-   Added: `randovania echoes database list-dangerous-usage` command to list all
    paths that require a resource to not be collected.

-   Added: Methods to get to Sunburst location by reaching the platform with the cannon
    with a scan dash (Normal and above) or with just Space Jump Boots (Easy and above).

-   Added: Method to leave and enter the arena in Agon Temple with only Space Jump Boots
    (Trivial and above to enter; Easy and above to leave).

-   Added: Method to get to Darkburst location in Mining Station B via a Bomb Space Jump
    and without Screw Attack (Easy and above).

-   Fixed: In Hydrodynamo Station, going from the door to Hydrodynamo Shaft to the door to
    Save Station B now always requires all three locks in Hydrodynamo Station to be unlocked.

-   Added: Method to cross Phazon Pit using a Bomb Space Jump (Easy and above).

-   Added: Method to open the Seeker door in Hydrodynamo Station without the Seeker Launcher,
    using Screw Attack and one missile (Hard and Above).

-   Changed: The Ing Windchamber puzzle now only requires four missiles instead of five.

-   Changed: The cannon in Sanctuary Temple Access now only requires four missiles to
    activate instead of five.

-   Changed: Sanctuary Temple Access now requires a way to defeat the Quad to get through.

-   Added: Support for damage requirements without exactly one damage reduction item.

-   Changed: Seed validation should run faster and with fewer errors now.

-   Added: Another joke hint.

-   Changed: Updated credits.

-   Fixed: Crossing Sanctuary Entrance via the Spider Ball Track now requires Boost Ball.

-   Added: Method to cross Sanctuary Entrance with Screw Attack and without Space Jump Boots
    (Trivial and above).

-   Added: Method to cross Sanctuary Entrance, from the door to Power Junction to the door to
    Temple Transport Access, with Spider Ball and Power Bombs (Easy and above).

-   Fixed: The method to get the Sanctuary Entrance item without Spider Ball now requires
    Spider Guardian to not have been defeated.

-   Added: Method to get to and use the Vigilance Class Turret in Sanctuary Entrance using
    Space Jump Boots, Screw Attack, and Spider Ball. Spider Ball isn't required if Spider
    Guardian hasn't been defeated.

-   Fixed: In Sanctuary Entrance, going up the Spider Ball Track near the lore scan via the
    intended method now requires Boost Ball and the Morph Ball Bomb.

-   Added: Methods to go up the Spider Ball Track near the lore scan in Sanctuary Entrance
    with Spider Ball and only one of the following items:
    - Morph Ball Bomb (Trivial and above);
    - Boost Ball (Trivial and above);
    - Space Jump Boots (Easy and above).

-   Changed: In Sanctuary Temple, getting to the door to Controller Access via scan dashing
    is now Hard and above, from Normal and above.

-   Added: A tab with all change logs.

## [0.26.3] - 2019-05-10

-   Changed: Tracker now raises an error if the current configuration is unsupported.

-   Fixed: Tracker no longer shows an error when opening.

## [0.26.2] - 2019-05-07

-   Fixed: An empty box no longer shows up when starting a game with no
    extra starting items.

-   Fixed: A potential crash involving HUD Memos when a game is randomized
    multiple times.


## [0.26.1] - 2019-05-05

-   Fixed: The in-app changelog and new version checker now works again.

-   Fixed: Patching with HUD text on and using expansions locked by major item now works.

-   Changed: Missile target default is now 175, since Seeker Launcher now defaults to
    giving 5 missiles.


## [0.26.0] - 2019-05-05

-   **MAJOR** - Added: Option to require Missile Launcher and main Power Bombs for the
    respective expansions to work.

-   **MAJOR** - Added: Option to change which translator each translator gate in the
    game needs, including choosing a random one.

-   **MAJOR** - Added: Luminoth Lore scans now includes hints for where major items
    are located, as well as what the Temple Guardians bosses drop and vanilla Light Suit.

-   Added: Welcome tab, with instructions on how to use Randovania.

-   Added: Option to specify how many items Randovania will randomly place on your
    starting inventory.

-   Added: Option to change how much damage you take from Dark Aether when using
    Varia Suit and Dark Suit.

-   Added: Progressive Launcher: a progression between Missile Launcher and Seeker Launcher.

-   Changed: Logic considers the Translator Gates in GFMC Compound and Torvus Temple
    to be up from the start, preventing potential softlocks.

-   Changed: Escaping Main Hydrochamber after the Alpha Blogg with a Roll Jump is
    now Hard and above, from Easy and above.

-   Changed: The no-Boost return method in Dark Arena Tunnel is now Normal and above only.

-   Changed: The Slope Jump method in Great Bridge for Abandoned Worksite is now Hard
    and above, from Normal.

-   Changed: Crossing the statue in Training Chamber before it's moved with Boost and
    Spider is now Hard and above, from Hypermode.

-   Added: Option to disable the Sky Temple Key hints or to hide the Area name.

-   Changed: The location in the Sky Temple Key hint is now colored.

-   Changed: There can now be a total of 99 of any single Major Item, up from 9.

-   Changed: Improved elevator room names. There's now a short and clear name for all
    elevators.

-   Changed: The changed room names now apply for when elevators are vanilla as well.

-   Fixed: Going from randomized elevators to vanilla elevators no longer requires a
    clean unpack.

-   Added: `randovania echoes database list-resource-usage` now supports all types of
    resources.

-   Added: `list-resource-usage` and `list-difficulty-usage` now has the `--print-only-area`
    argument.

-   Changed: Areas with names starting with !! are now hidden in the Data Visualizer.

-   Added: Docks and Elevators now have usable links in the Data Visualizer. These links
    brings you to the matching node.

-   Added: The message when collecting the item in Mining Station B now displays when in
    the wrong layer.

-   Added: A warning now shows when going on top of the ship in GFMC Compound before
    beating Jump Guardian.

## [0.25.0] - 2019-03-24

-   Changed: Reworked requirements for getting the Missile in Crossroads from the doors. You can:
    - On Normal and above, with Boost, Bombs, Space Jump and Screw Attack
    - On Hard and above, with Bombs, Space Jump and Screw Attack
    - On Hypermode, with Bombs and Space Jump

-   Changed: Logic requirements for Dark Samus 2 fight are now the following:
    - On all trick levels, Dark Visor
    - On Easy and above, Echo Visor
    - On Normal and above, no items

-   Changed: The Slope Jump in Temple Assembly Site is now Hard and above, from Normal and above.

-   Changed: All occurrences of Wall Boost are now locked behind Hard or above.

-   Added: Added method to get the Power Bomb in Sanctuary Entrance with just Space Jump
    and Screw Attack. (See [#29](https://github.com/randovania/randovania/issues/29))

-   Added: Added method to cross Dark Arena Tunnel in the other direction without Boost.
    (See [#47](https://github.com/randovania/randovania/issues/47))

-   Added: Basic support for running Randovania on non-Windows platforms.

-   Added: You can now create Generic Nodes in the Data Editor.

-   Changed: Drop down selection of resources are now sorted in the Data Editor.

-   Changed: Shareable hash is now based only on the game modifications part of the seed log.

-   Fixed: Python wheel wasn't including required files due to mising \_\_init__.py

-   Fixed: error when shuffling more than 2 copies of any Major Item

-   Fixed: permalinks were using the the ammo id instead of the configured

## [0.24.1] - 2019-03-22

-    **MAJOR**: New configuration GUI for Major Items:
     - For each item, you can now choose between:
        - You start with it
        - It's in the vanilla location
        - It's shuffled and how many copies there are
        - It's missing
     - Configure how much beam ammo Light Beam, Dark Beam and Annihilator Beam gives when picked.
        - The same for Seeker Launcher and missiles.

-    **MAJOR**: New configuration GUI for Ammo:
     - For each ammo type, you choose a target total count and how many pickups there will be.

        Randovania will ensure if you collect every single pickup and every major item that gives
        that ammo, you'll have the target total count.

-    **MAJOR**: Added progressive items. These items gives different items when you collect then,
        based on how many you've already collected. There are two:
     - Progressive Suit: Gives Dark Suit and then Light Suit.
     - Progressive Grapple: Gives Grapple Beam and then Screw Attack.

-    **MAJOR**: Add option to split the Beam Ammo Expansion into a Dark Ammo Expansion and
        Light Ammo Expansion.

        By default there's 10 of each, with less missiles instead.


-    **MAJOR**: Improvements for accessibility:
     - All translator gates are now colored with the correct translator gate color they need.
     - Translators you have now show up under "Visors" in the inventory menu.
     - An option to start the game with all maps open, as if you used all map stations.
     - An option to add pickup markers on the map, that identifies where items are and if
        you've collected them already.
     - When elevators are randomized, the room name in the map now says where that elevator goes.
     - Changed the model for the Translator pickups: now the translator color is very prominent and easy to identify.

-    Added: Option to choose where you start the game

-    Added: Option to hide what items are, going from just changing the model, to including the
    scan and even the pickup text.

     You can choose to replace the model with ETM or with a random other item, for even more troll.

-    Added: Configure how many count of how many Sky Temple Keys you need to finish the game

-    Changed: Choosing "All Guardians" only 3 keys now

-    Changed: Timeout for generating a seed is now 5 minutes, up from 2.

0.24.0 was a beta only version.

## [0.23.0] - 2019-02-10

-   Added: New option to enable the "Warp to Start" feature.
-   Added: A "What's new" popup is displayed when launching a new version for the first time.
-   Fixed: changed text in Logic Settings to mention there _are_ hints for Sky Temple Keys.
-   Changed: Updated Claris' Randomizer, for the following fixes:
    -   Added the ability to warp to the starting room from save stations (-t).
    -   Major bug fix: The game will no longer immediately crash when not playing with Menu Mod.

## [0.22.0] - 2019-02-06

-   Changed: "Faster credits" and "Skip item acquisitions popups" are no longer included in permalinks.
-   Changed: Updated Claris' Randomizer, for the following fixes:
    -   Fixed an issue with two of the Sky Temple Key hints being accidentally switched.
    -   FrontEnd editing now works properly for PAL and Japanese versions.
    -   Attract video removal is now integrated directly into the Randomizer.
    -   Getting the Torvus Energy Controller item will no longer block you from getting the Torvus Temple item.

## [0.21.0] - 2019-01-31

-   **Major**: now using Claris' Randomizer version 4.0. See [Changelog](https://pastebin.com/HdK9jdps).

-   Added: Randovania now changes the game id to G2ME0R, ensuring it has different saves.
-   Added: Game name is now changed to 'Metroid Prime 2: Randomizer - SEEDHASH'. Seed hash is a 8 letter/number
      combination that identifies the seed being played.
-   Changed: the ISO name now uses the seed hash instead of the permalink. This avoids issues with the permalink containing /
-   Changed: Removed Agon Temple door lock after fighting Bomb Guardian, since this has been fixed in the Randomizer.
-   Fixed: Selecting an non-existent directory for Output Directory had inconsistent results

## [0.20.2] - 2019-01-26

-   Fixed: changed release zip to not use BZIP2. This fixes the native windows zip client being unable to extract.

0.20.1 was skipped due to technical issues.

## [0.20.0] - 2019-01-13

-   Added: an icon! Thanks to Dyceron for the icon.
-   Added: a simple Tracker to allow knowing where you can go with a given item state
-   Changed: Don't consider that Seeker Launcher give missiles for logic, so it's never
      considered a missile source.

## [0.19.1] - 2019-01-06

-   Fixed: Hydrodynamo Station's Door to Training Access now correctly needs Seekers
-   Added: New alternatives with tricks to get the pickup in Mining Plaza A.
-   Added: Trick to cross the Mining Plaza A backwards while it's closed.
-   Changed: Added a chance for Temple Keys not being always placed last.
-   Changed: Light Suit now has a decreased chance of being placed early.

0.19.0 was skipped due to technical issues.

## [0.18.0] - 2019-01-02

-   Added: Editor for Randovania's database. This allows for modifications and contributions to be made easily.
      There's currently no way to use the modified database directly.
-   Added: Options to place the Sky Temple Keys on Guardians + Sub-Guardians or just on Guardians.
-   Changed: Removed Space Jump method from Training Chamber.
-   Changed: Added Power Bomb as option for pickup in Hive Chamber B.
-   Changed: Shortened Permalinks when pickup quantities aren't customized.
-   Added: Permalinks now include the database version they were created for.
-   Fixed: Logic mistake in item distribution that made some impossible seeds.
-   Changed: For now, don't consider Chykka a "can only do once" event, since Floaty is not used.
-   Fixed: Permalinks now properly ignore the Energy Transfer Module.

## [0.17.2] - 2018-12-27

-   Fixed: 'Clear loaded game' now properly does its job.
-   Changed: Add an error message to capture potential Randomizer failures.
-   Changed: Improved README.

## [0.17.1] - 2018-12-24

-   Fixed: stray tooltips in GUI elements were removed.
-   Fixed: multiple typos in GUI elements.

## [0.17.0] - 2018-12-23

-   New: Reorganized GUI!
    -   Seed Details and Data Visualizer are now different windows opened via the menu bar.
    -   There are now three tabs: ROM Settings, Logic Settings and Item Quantities.
-   New: Option to disable generating an spoiler.
-   New: All options can now be exported and imported via a permalink.
-   Changed: Renamed "Logic" to "Trick Level" and "No Glitches" to "No Tricks". Appropriate labels in the GUI and files
    changed to match.
-   Internal: no longer using the py.path and dataset libraries

## [0.16.2] - 2018-12-01

-   Fixed: adding multiples of an item now works properly.

## [0.16.1] - 2018-11-25

-   Fixed: pressing the Reset button in the Item Quantity works properly.
-   Fixed: hiding help in Layout Generation will no longer hide the item names in Item Quantity.

## [0.16.0] - 2018-11-20

-   Updated item distribution: seeds are now less likely to have all items in the beginning, and some items less likely to appear in vanilla locations.
-   Item Mode (Standard/Major Items) removed for now.

## [0.15.0] - 2018-10-27

-   Added a timeout of 2 minutes to seed generation.
-   Added two new difficulties:
    -   Trivial: An expansion of No Glitches, where no tricks are used but some clever abuse of room layouts are used.
    -   Hypermode: The highest difficulty tricks, mostly including ways to skip Space Jump, are now exclusive to this difficulty.
-   Removed Controller Reset tricks. This trick doesn't work with Nintendont. This will return later as an additional configuration.

## [0.14.0] - 2018-10-07

-   **Major**: Added support for randomizing elevators.
-   Fixed spin boxes for item quantities changing while user scrolled the window.
    It is now needed to click on them before using the mouse wheel to change their values.
-   Fixed some texts being truncated in the Layout Generation window.
-   Fixed generation failing when adding multiple of some items.
-   Added links to where to find the Menu Mod.
-   Changed the order of some fields in the Seed Log.

## [0.13.2] - 2018-06-28

-   Fixed logic missing Amber Translator being required to pass by Path of Eyes.

## [0.13.1] - 2018-06-27

-   Fixed logic errors due to inability to reload Main Reactor after defeating Dark Samus 1.
-   Added prefix when loading resources based on type, improving logs and Data Visualizer.

## [0.13.0] - 2018-06-26

-   Added new logic: "Minimal Validation". This logic only checks if Dark Visor, Light Suit and Screw Attack won't lock each other.
-   Added option to include the Claris' Menu Mod to the ISO.
-   Added option to control how many of each item is added to the game.

## [0.12.0] - 2018-09-23

-   Improved GUI usability
-   Fixed Workers Path not requiring Cobalt Translator to enter

## [0.11.0] - 2018-07-30

-   Randovania should no longe create invalid ISOs when the game files are bigger than the maximum ISO size: an error is properly reported in that case.
-   When exporting a Metroid Prime 2: Echoes ISO if the maximum size is reached there's is now an automatic attempt to fix the issue by running Claris' "Disable Echoes Attract Videos" tool from the Menu Mod.
-   The layout log is automatically added to the game's files when randomizing.
-   Simplified ISO patching: by default, Randovania now asks for an input ISO and an output path and does everything else automatically.

## [0.10.0] - 2018-07-15

-   This release includes the capability to generate layouts from scratch and these to the game, skipping the entire searching step!

## [0.9.2] - 2018-07-10

-   Added: After killing Bomb Guardian, collecting the pickup from Agon Energy Controller is necessary to unlock the Agon Temple door to Temple Access.
-   Added a version check. Once a day, the application will check GitHub if there's a new version.
-   Preview feature: option to create item layouts, instead of searching for seeds. This is much more CPU friendly and faster than searching for seeds, but is currently experimental: generation is prone to errors and items concentrated in early locations. To use, open with randovania.exe gui --preview from a terminal. Even though there are many configuration options, only the Item Loss makes any difference.

## [0.9.1] - 2018-07-21

-   Fixed the Ing Cache in Accursed Lake didn't need Dark Visor.

## [0.9.0] - 2018-05-31

-   Added a fully featured GUI.

## [0.8.2] - 2017-10-19

-   Stupid mistake.

## [0.8.1] - 2017-10-19

-   Fix previous release.

## [0.8.0] - 2017-10-19

-   Save preferences.
-   Added Claris Randomizer to the binary release.

## [0.7.1] - 2017-10-17

-   Fixed the interactive .bat

## [0.7.0] - 2017-10-14

-   Added an interactive shell.
-   Releases now include the README.

## [0.5.0] - 2017-10-10

-   Releases now include standalone windows binaries<|MERGE_RESOLUTION|>--- conflicted
+++ resolved
@@ -23,15 +23,12 @@
 - Added: Use Flash Shift and Slide Jump to go from Artaria White EMMMI Arena to the top door to EMMI Zone Spinner.
 - Changed: The logic for Spin Boost Room in Ghavoran now requires either the template to fight the Chozo X or Highly Dangerous logic to climb out of the room.
 - Changed: Simplified various database connections.
-<<<<<<< HEAD
+- Changed: All three kinds of Chozo X fights now consider Use Spin Boost a valid means of dodging. 
 - Changed: Going through Artaria Lower Path to Cataris using Damage Boost no longer requires Morph Ball.
-=======
-- Changed: All three kinds of Chozo X fights now consider Use Spin Boost a valid means of dodging. 
 - Fixed: Missile ammo requirement when fighting Chozo X with Storm Missile. The numbers were previously too high and the numbers with and without the combat trick were swapped.
 - Fixed: Resolve bug with fighting the Twin Robots fights, where to fight them using only missiles for damage always required both the expert level combat trick and the 153 missiles that are intended for trickless.
 - Fixed: Add missing fight requirement to fight the Chozo X in Elun when entering the arena from the left.
 - Fixed: Add missing requirement to release the X before leaving Elun.
->>>>>>> f67ef990
 
 ## [5.5.2] - 2023-??-??
 
