# Change Log

All notable changes to this project will be documented in this file.

The format is based on [Keep a Changelog](https://keepachangelog.com/en/1.0.0/)
and this project adheres to [Semantic Versioning](https://semver.org/spec/v2.0.0.html).

## [8.4.x] - 2024-08-??

- To be added

## [8.3.x] - 2024-08-??

### AM2R

- Added: 10 more joke hints have been added.
- Added: Progressive pickups can now be configured to be placed vanilla.
- Added: The first log entry in the game now displays a history of the collected items.
- Added: Multiworld generation now warns when chaos settings are enabled.
- Added: Cosmetic option to randomly color shift tilesets or backgrounds.
- Changed: When "Skip Gameplay cutscenes" is on, the Tower activation cutscene will also be skipped.
- Changed: The Septogg in Breeding Grounds 3 South Gamma will now spawn instantly after defeating the Gamma.
- Changed: A warning will be shown when having Queen Metroid-Locked Doors as a target in Multiworlds.
- Fixed: The Tower - Dark Maze now has the correct light level.
- Fixed: Industrial Complex - Breeding Grounds Fly Stadium Access now has the correct light level.
- Fixed: Exporting a game after a Music Rando game now properly deletes all randomized songs.
- Fixed: The Baby now requires all DNA in order to be collected again.
- Fixed: When using Door Lock rando, doors in boss rooms will not close instantly when stepping into the room, but instead stay open until the proper event starts.
- Fixed: Doors in boss rooms will not lock again when reentering the boss room after the boss was defeated.
- Fixed: In Door Lock Rando, when doors unlock in Genetic Laboratory rooms, they will now properly switch to ammo doors rather than switching to blue doors.
- Fixed: The softlock prevention in Super Missile Chamber now doesn't have a shot block overlapping with a crumble block.
- Fixed: In Door Lock Rando, if another Water Turbine has been destroyed, it will now not cause the original Water Turbine in Hydro Station to get destroyed.

#### Logic Database

##### The Tower

- Added: Ext. Zeta Nest East Access now has an IBJ (intermediate) + Knowledge (Beginner) + Spider method of crossing the room from the right.
- Added: Gamma Nest West Access now has an IBJ (intermediate) + Knowledge (Beginner) + Spider method of crossing the room from center to right.
- Fixed: Ext. Zeta Nest East Access now has corrected Morph Ball requirements and trick types.
- Fixed: Ext. Zeta Nest West Access now has corrected Morph Ball requirements and trick types.
- Fixed: Ext. Gamma Nest NE Access now has corrected Morph Ball requirements and trick types.
- Fixed: Ext. Zeta Nest West Access now has corrected Morph Ball requirements and trick types.

### Metroid Dread

#### Logic Database

<<<<<<< HEAD
##### Burenia

- Added: Use Pseudo Wave Beam (Intermediate) with Diffusion Beam to break the Early Gravity Blob through the wall.
- Removed: Using Water Bomb Jumps to reach the Blob Alcove in Gravity Suit Tower.
=======
##### Cataris

- Changed: The fight with Experiment Z-57 now requires more resources
  - Charge Beam changes
    - Using just Charge Beam has been upgraded to Combat (Intermediate)
    - Using Charge Beam with beams dealing at least 75 damage satisfies Combat (Beginner)
    - Using Charge Beams with beams dealing at least 120 damage is in logic with no tricks.
  - Health changes
    - When dodging the later attack without Flash Shift or a Spin Jump, 250 Energy is required
    - The fan phase requires a Spin Jump or Combat (Intermediate) with 300 Energy.
>>>>>>> 37c2b1e8

### Metroid Prime

#### Logic Database

##### Chozo Ruins

- Added: Ruined Shrine NSJ climb now has both NTSC and non-NTSC versions documented.

### Metroid Prime 2: Echoes

- Added: FAQ for Sanctuary Entrance Kinetic Orb Cannon.

#### Logic Database

##### Temple Grounds

- Added: Great Wind Chamber terminal fall to the morph cannon now has standable terrain (beginner) and is documented.

##### Torvus Bog

- Fixed: Transit Tunnel East: Getting from Door to Training Chamber to Door to Catacombs without Gravity Boost now requires Morph Ball.

### Metroid: Samus Returns

- Added: Cosmetic option to shuffle music either by song type or full shuffle.
- Added: More starting locations have been added for all areas.
- Added: Progressive pickups can now be configured to be placed vanilla.
- Added: New generic offworld items for Missiles, Beams, and Suits in multiworld.
- Changed: Room Names on the HUD are now enabled by default.
- Changed: Power Bomb drop rates have been bumped to 20% from 10-15% for nearly all enemies.
- Changed: The music in Surface West now plays the Surface East - Landing Site theme if you do not have the Baby and all DNA collected.
- Changed: The Aeion orbs after collecting major upgrades has been restored.
- Fixed: The hidden area in Area 7 - Spider Boost Tunnel South not being removed fully.
- Fixed: Negative Metroid count if defeating the Larva Metroids in reverse.
- Fixed: Visual bug where Samus would display incorrectly after reloading to checkpoint from a boss fight.
- Fixed: The pickup from Arachnus no longer faces the screen when it spawns.

## [8.2.1] - 2024-07-05

### AM2R

- Fixed: The Tower is now properly unlit when it hasn't been activated, and lit when it has been activated.

### Metroid Dread

- Fixed: Added missing dependency for Storm Missile Doors, which could crash the game when visiting a region where there was no other door that used the Super Missile Door as a base.

### Metroid: Samus Returns

- Changed: The hidden area obstruction before Diggernaut in Area 6 has been removed.
- Fixed: Hidden area obstructions not being properly removed.
- Fixed: An issue where items collected in Surface West weren't being sent in Multiworld.

## [8.2.0] - 2024-07-03

- Added: When generating for a multiworld, certain error messages now mention the names of relevant worlds.
- Added: When generating for a multiworld, all mentions of a world now use the world's name.
- Added: "Export all presets" option under multiworld session Advanced Options.
- Added: Credits spoiler log now mention if one of the items was randomly placed as a starting item.
- Added: Warn when generating a game with Door Lock Randomizer in Types Mode and Permanently Locked doors are set as a valid option.
- Added: Rdvgame files now contain a checksum, in order to detect if invalid files were user-modified.
- Added: Metroid Samus Returns racetime.gg rooms are now viewable in the racetime.gg browser.
- Changed: Significantly improved the performance of uploading a game to multiworld session, as well as downloading the spoiler.
- Changed: The Receiver/Provider world selector in the History tab is now sorted.
- Changed: The dropdown to select a connector is now sorted alphabetically.
- Fixed: When opening the window to select a preset for Multiworld sessions, it will not show placeholder text anymore.

### AM2R

- Added: Chaos Options to randomly make a room dark, submerged in water or submerged in lava.
- Added: 10 Videos added to the logic database.
- Fixed: Dread's Wide Beam will now show as a Wide Beam sprite instead of a Spazer Beam sprite.
- Fixed: A crash when in Door Lock Rando, a Research Site Hatch was shuffled to become a Research Site Hatch.

#### Logic Database

##### Distribution Center

- Added: Facility Storage Spiked Path: It is now possible to cross the rooms with Wall Jumps and Intermediate Zips.
- Fixed: Pipe Hub Access: Solving the EMP Puzzle is not possible to do with Power Bombs anymore.
- Fixed: Zipping across in Serris Arena now requires Morph Ball.

##### Hydro Station

- Changed: Breeding Grounds Entrance: The Walljump that's used to get to Breeding Grounds Save Station with a Damage Boost is now Intermediate instead of Expert.

##### Industrial Complex

- Fixed: Spiky Shaft: It is now not trivial anymore to go between the top left door and the top right door.

##### The Depths

- Added: Bubble Lair Shinespark Cave: Expert Walljump and Intermediate Morph Glide option to climb the room as well as a video demonstration.
- Changed: Hideout Omega Nest: Getting past the Omega is now Movement Intermediate with Space Jump, and Movement Advanced with Spider Ball.

### Metroid Dread

- Added: Progressive pickups can now be configured to be placed vanilla.
- Changed: The water in Early Cloak Room in Artaria will disappear after the blob is broken, instead of flooding the lower section with the tunnel.
- Changed: Water will no longer appear in First Tutorial after using the water device in EMMI Zone Hub in Artaria.
- Changed: Prime 1's Missile Launcher now shows up as a Missile Tank.
- Fixed: Entering Intro Room in Artaria will no longer cause long loads or crash the game.
- Fixed: The Navigation Station in Itorash now has a map icon.
- Fixed: The Thermal Gate blocking the Morph Launcher to Experiment Z-57 now has a map icon.
- Fixed: The transport in Ghavoran - Flipper now shows the destination on the minimap icon.

#### Logic Database

##### Cataris

- Fixed: Moving Magnet Walls (Tall) now uses the correct lava button event for the magnet surfaces.

##### Hanubia

- Changed: The Door to Orange EMMI Introduction is excluded from Door Lock Rando.

### Metroid Prime

- Fixed: Typo on the Quality of Life preset tab.
- Changed: Open Map can be used with Elevator Randomization (Unvisited rooms do not reveal their name. Unvisited Elevators do not reveal their destination.)

#### Logic Database

##### Chozo Ruins

- Fixed: Removed redundant connection to Hive Totem.

##### Tallon Overworld

- Fixed: Overgrown Cavern now has the correct node marked as player spawn.

### Metroid Prime 2: Echoes

- Added: Progressive pickups can now be configured to be placed vanilla.

### Metroid: Samus Returns

- **Major** - Added: Multiworld and automatic item tracker support for Citra.
- Added: New door types: `Access Open` and `Lightning Armor`. Access Open adds new doors to most 3-Tile high open transitions, which can then be shuffled. Lightning Armor doors can be opened with a Melee while having Lightning Armor enabled.
- Added: Option to configure if heated rooms or lava deals constant instead of scaled damage.
- Added: If you don't have the Baby Metroid, a configurable hint is now displayed in the textbox after collecting all DNA.
- Changed: The popup when collecting an item has been removed, and has been replaced with a message that does not interrupt gameplay.
- Changed: Item icons on the map will now show the icon of the pickup instead of the open circles. Powerups and Nothings currently share the same icon. Hidden Pickups will still show up as open circles.
- Changed: When collecting a Reserve Tank, the HUD will now properly update instead of disabling the bottom screen.
- Changed: Some "hidden area" obstructions have been removed in the following areas to improve visibility in certain sections: Area 1, Area 3 Factory Exterior, Area 4 Central Caves, Area 7.
- Changed: Area 1 - Inner Temple East Hall: The top crumble block no longer respawns to help prevent a possible softlock in Door Lock Rando.
- Changed: Area 4 Crystal Mines: The upper door in Mines Entrance can now be shuffled in Door Lock Rando.
- Changed: The description for the `Missile Reserve Tank` is now more explicit about when it can be used.
- Fixed: When exporting a new seed, any leftover data from previous seeds will be deleted.
- Fixed: If progressives are enabled, the models for Wave Beam and High Jump Boots now face right to be more recognizable.
- Fixed: Beam Doors are no longer mismatched with the door they are attached to, which would prevent certain doors from being opened.
- Fixed: Crash when defeating the Larva Metroids in reverse.
- Fixed: Typos in `Patches` tab regarding area names.

#### Logic Database

##### Area 5 Tower Exterior

- Fixed: Picking up `Missile Tank (Top)` from the top of the room now requires Bombs.

## [8.1.1] - 2024-06-08

### Metroid Prime

- Fixed: Arboretum - Gate not staying open on room reload if the gate cutscene was skipped
- Fixed: Sunchamber - Artifact unveil cutscene black bars not going away

## [8.1.0] - 2024-06-04

- Changed: In Item Pool tab, improved the presentation for configuring ammo.
- Changed: Error messages have been made more detailed if Randovania is unable to connect to Dolphin.
- Fixed: Events followed by pickups are now better weighted during generation.
- Fixed: During generation, the starting health is now properly accounted for when deciding how many Energy Tanks (and similar) are needed for a requirement.
- Fixed: Text in the Customize Preset window's Randomizer Logic > Generation tab is now game-neutral.
- Fixed: Items placed before standard generation now respect vanilla item placement settings to not assign two items to one location.
- Fixed: The Spoiler Playthrough tab is now hidden when creating a game with minimal logic, as it's not a reliable source on determining whether a seed is beatable.
- Fixed: Locked/Disabled Doors will, in addition to checking if you can reach the backside of the door, also check if you can leave from there.
- Fixed: Games that support randomisation of any type of transport with the "Two-way, between regions" mode now ensure that all regions are reachable.

### AM2R

- **Major** - Added: Transport Pipe randomizer. If enabled, it will change where Transport Pipes lead to.
- **Major** - Added: Long Beam, Walljump Boots and Infinite Bomb Propulsion have been added as items.
- Added: It is now possible to have a seperate shuffled amount and required amount of DNA.
- Added: Exposed Metroid Queen-Locked doors for Door Lock Rando.
- Added: Exposed Open Transitions for Door Lock Rando. Shuffling these in, will place Doors on all 4-Tile high transitions.
- Added: All Bosses now drop Power Bombs.
- Added: The following sprites have been added: Spider Ball for Prime 1, Missile Launcher, Speed Booster Upgrades and Super Missile Launcher for Dread.
- Changed: The following sprites were changed in order to fit more with AM2R's art style: Ice Missiles and Storm Missiles for Dread, Annihilator Beam, Dark Suit, Dark Visor, Echo Visor, Light Suit and Progressive Suit for Echoes, Gravity Suit, Phazon Suit and Varia Suit for Prime 1.
- Changed: The hints are now in color.
- Changed: The sprites for the EMP doors have been changed to be more distinct.
- Changed: When Doors are shuffled over Research Site Hatches, they are now not obscured by the rock background.
- Changed: The Starter Preset now has `Unlock Genetics Laboratory Doors` enabled.
- Changed: The Starter Preset now has Progressive Jumps and Progressive Suits enabled.
- Fixed: When Research Site Hatches are shuffled to Ammo doors (Missile, Super Missile, Power Bomb), they will now get unlocked automatically when going through them.

#### Logic Database

##### Distribution Center

- Changed: Dual Gammas: Fighting them without Gravity Suit now requires intermediate combat instead of beginner.
- Changed: Dual Gammas: Fighting them with Charge Beam now requires you to be able to climb the platforms in the room.
- Fixed: Gravity Area Trapdoor: Shinesparking up is now impossible on Door Lock Rando.
- Fixed: Gravity Area Shaft: Shinesparking up is now impossible on Door Lock Rando and also properly accounts for Missiles.

##### Genetics Laboratory

- Added: Waterfalls Exterior: Hypermode option of climbing the room with Walljumps and Morph Glides.
- Fixed: Hatchling Room Underside: Shinesparking up is now impossible on Door Lock Rando.

##### Industrial Complex

- Changed: Upper Factory Gamma Nest: Leaving to the top with Spider Ball or IBJ now requires the Gamma to be dead first.
- Changed: Upper Factory Gamma Nest: Leaving to the top with only Walljump is now an Expert Walljump instead of Advanced.
- Changed: Upper Factory Gamma Nest: Leaving to the top with Walljumps and the Septoggs is now an Intermediate Walljump instead of Beginner.
- Changed: Fighting Torizo without any Beam Upgrades is now Advanced Combat.

##### GFS Thoth

- Changed: Fighting Genesis without any Beam Upgrades is now Expert Combat.

##### Golden Temple

- Added: Golden Temple Exterior: A video for the Walljump to Exterior Alpha Nest.

##### The Tower

- Changed: Tower Exterior South East: Shinesparking up to the cliff near the Gamma Nest has been changed from a beginner shinespark to an intermediate one.

### Cave Story

- Added: 60fps can be enabled for Freeware by setting the appropriate value in the `settings.ini` file next to the executable after an export.
- Changed: When playing a Multiworld, Windows will not show a Firewall prompt anymore to allow the game.
- Fixed: Cave Story Tweaked now runs on the Steam Deck.

### Discord Bot

- Changed: The website command now points to `https://randovania.org` rather than `https://randovania.github.io`.

### Metroid Dread

- Changed: The Morph Launcher leading to Experiment Z-57 will no longer cause Thermal Doors to temporarily be closed.
- Changed: The exporting dialog now links to a guide that explains how to dump the RomFS.
- Changed: In the preset energy tab, the explanation of environmental damage being non-logical is now less misleading.
- Changed: When transports are randomized, the room names will now always be displayed on the HUD for rooms containing transports, regardless of cosmetic settings.
- Fixed: Typo on the exporting dialog.
- Removed: The `Ryujinx (Legacy)` option for exporting has been removed. The `Ryujinx` option should be used instead.

#### Logic database

- Added: New trick: Climb Sloped Surfaces.

#### Artaria

- Added: Wall Jump (Beginner) is now an option for reaching the bottom part of the slope in EMMI Zone Spinner.
- Added: In Waterfall: Getting from Tower Middle to Door to Behind Waterfall with Phantom Cloak and Climb Sloped Surfaces (Advanced).
- Changed: Climbing the slope in EMMI Zone Spinner with Spin Boost has been reclassified from Movement to Climb Sloped Surfaces.
- Changed: Using Speed Booster to climb the slope in EMMI Zone Spinner has been reclassified to Speed Booster Conservation.
- Changed: In Waterfall: Getting from Tower Middle to Door to Behind Waterfall with no items has been reclassified from Movement (Advanced) to Climb Sloped Surfaces (Expert).
- Changed: In Waterfall: Getting from Right of Rotatable to Tower Middle  with Spin Boost now requires Climb Sloped Surfaces (Beginner).

#### Burenia

- Changed: Using Flash Shift to get the Missile Tank Pickup in Main Hub Tower Top now requires tricks, either Movement (Beginner) with 3 Flash charges, Climb Sloped Surfaces (Intermediate) with 2 Flash chargers, or Wall Jump (Beginner) and Climb Sloped Surfaces (Beginner) with 1 Flash Charge.

##### Dairon

- Added: Door Types for the two Dairon Power Events for future-proofing (not the Missile or Wide doors) and updated the relevant connections.
- Added: Using Stand on Frozen Enemies trick to get the item in Big Hub, using either Flash Shift or Spin Boost.

##### Ferenia

- Added: Climb Sloped Surfaces (Intermediate) with Flash Shift to reach the pickup in Pitfall Puzzle Room, with 2 Flash Charges.
- Added: Climb Sloped Surfaces (Beginner) with Flash Shift to climb the slope at the bottom of Speedboost Slopes Maze, with 1 Flach Charge.

##### Ghavoran

- Changed: Climbing to the pickup at the top of Spin Boost Tower using Flash Shift has been reclassified from Climb Sloped Tunnels to Climb Sloped Surfaces.
- Changed: Climbing to the pickup at the top of Spin Boost Tower Using Flash Shit, the Wall Jump has been reduced from Advanced to Intermediate.

### Metroid Prime

- Fixed: The artifact totems now break during the Meta-Ridley fight if less artifacts were required than shuffled
- Fixed: Crashes in several rooms when pressing start to skip cutscene exactly 1 second from the end of cutscene
- Fixed: Crash in certain elevator rooms when warping the moment connecting room(s) finish loading
- Fixed: Incorrect shield texture for vertical **Power Beam Only** doors
- Fixed: Elite Research - Stuttering when loading the room
- Fixed: Mine Security Station - Wave Pirates not dropping down if the player didn't skip the cutscene immediately
- Fixed: Reactor Core - Escape music restarting when leaving the room after Parasite Queen has been killed
- Fixed: Furnace - Ghost elements re-appearing when re-entering the room from East Furnace Access
- Fixed: Main Plaza - Door background texture not rendering on the correct side
- Fixed: Hive Totem - Skipping the cutscene now behaves more accurately as if the cutscene wasn't skipped
- Fixed: Ruined Courtyard - Skipping the cutscene now behaves more accurately as if the cutscene wasn't skipped
- Fixed: Phendrana Shorelines - The item behind the ice can now be collected again with Infinite Speed
- Fixed: Control Tower - Flying Pirates incorrectly flying away from the player when skipping the cutscene
- Fixed: Research Core - Combat Visor being forced after grabbing the pickup on Competitive Cutscene mode
- Fixed: Research Entrance - Softlock if the player kills the pirates before touching the cutscene trigger
- Fixed: Research Entrance - Fog disappearing after clearing the 1st Pass Pirates and before the 2nd Pass Shadow Pirates
- Fixed: Energy Core - Underwater sound incorrectly playing when the player was not underwater
- Fixed: Energy Core - Puzzle music not playing again if the player re-enters the room during the countdown
- Fixed: Ruined Shrine - Beetle music incorrectly continues playing after leaving towards Main Plaza
- Fixed: Save Station B - Incorrectly playing save station music instead of Phendrana music if the player leaves too quickly
- Fixed: Observatory - Projector activation cutscene skip activating the projector twice if the cutscene was skipped late
- Fixed: Observatory - Fixed incorrect music playing when the projector is active
- Fixed: Observatory - Panel activation cutscene incorrectly playing on 2nd Pass when the projector is already active
- Added: New option for suit damage reduction: "Additive", where each suit provides a specific amount of damage reduction
- Changed: The map tracker uses the same names for elevators as when editing a preset
- Changed: Updated tournament winners scan
- Changed: Ventilation Shaft: Cutscene skip no longer waits for nearby rooms to load
- Changed: Mine Security Station: The Wave Pirates now get activated with the same timing, regardless of what death animation the Shadow Pirates play
- Changed: Mine Security Station: Adjusted cutscene trigger so it can't be accidentally skipped
- Changed: Ruined Shrine - Adjusted position of the cutscene skip lock-on point
- Changed: Control Tower - "Doors Unlocked" HUD Memo now shows in Control Tower once the fight is done on Competitive Cutscene mode
- Changed: Ruined Fountain - Morph Ball can no longer get stuck at the bend on the Spider Track
- Changed: Energy Core - Increased the size of the Load Trigger to Furnace Access
- Changed: Hive Totem - Adjusted the Hive Totem scan position to match how it is on PAL
- Changed: Sun Tower Elevator - Cutscene now shows Samus facing the correct direction
- Changed: Observatory - Restored an unused particle effect for the projector
- Changed: Observatory - The projector is now activated on room load, instead of activating immediately after the room loaded
- Changed: Research Entrance - 2nd Pass Shadow Pirates can longer interrupt 1st Pass fight music if they die too slowly
- Changed: Omega Research - Ambient music now resumes when the pirates die instead of when they fully despawn
- Changed: Geothermal Core - The previously invisible ledge connected to Plasma Processing is now always visible

#### Logic Database

##### Magmoor Caverns

- Fixed: Geothermal Core: Various Puddle Spore requirements now require Before Storage Depot B instead of After.

##### Phazon Mines

- Changed: Central Dynamo: Infinite Speed trick no longer requires Knowledge (Advanced)
- Changed: Fungal Hall Access now appropriately requires Plasma
- Added: Mine Security Station: Combat logic for getting Storage Depot A
- Changed: Mine Security Station: Adjusted combat logic to have stricter requirements

##### Phendrana Drifts

- Changed: Temple Entryway: Breaking ice properly requires Plasma/Wave/Power

##### Tallon Overworld

- Changed: Root Cave: NSJ climb connects to a skybox which connects to the item and Arbor Chamber
- Changed: Root Cave: NSJ climb to item no longer needs Standable Terrain and Invisible Objects has been nerfed to Beginner for the item
- Changed: Root Cave: NSJ climb now appropriately requires Door Lock Rando to be off
- Changed: Root Cave: Combat Dash from Arbor Chamber to item no longer requires X-Ray/Invisible Objects
- Added: Root Cave: NSJ climb now has comments to explain methodology
- Added: Root Cave: Advanced Combat Dash to Arbor Chamber from item that does not need X-Ray/Invisible Objects

### Metroid Prime 2: Echoes

- Fixed: A small typo with "immune" in the energy preset tab.
- Fixed: Seeker Locks without Seeker now properly show all usages when asked for.

### Metroid: Samus Returns

- **Major** - Added: Door Lock randomizer has been added, along with new door types.
- **Major** - Added: Elevator randomizer has been added.
- Changed: DNA hints now just say "DNA" instead of "Metroid DNA".
- Fixed: If no seed was exported at a previous start of Randovania, the export window now shows the correct title ID in the output path for NTSC without having to switch to PAL and back to NTSC.
- Fixed: Removed an incorrect start location from Area 4 Central Caves, which failed when exporting the game.
- Fixed: Typo on the exporting dialog.
- Fixed: Common case where a modified input RomFS was considered being unmodified.
- Fixed: Starting at Area 3 Factory Exterior - Beam Burst Chamber & Tsumuri Station no longer spawns Samus out of bounds.
- Fixed: The Laser Aim cosmetic options UI no longer exports the wrong colors and has been simplified.
- Fixed: The item in Area 7 - Omega Arena South Access no longer disappears after defeating the Omega in Area 7 - Omega Arena South.
- Fixed: Case where Power Bombs would not be disabled when fighting Diggernaut.

#### Logic Database

##### Area 1

- Fixed: Metroid Caverns Hub: Dock to Metroid Caverns Save Station -> Tunnel to Metroid Caverns Save Station now has the correct grouping for the logical paths.

##### Area 3 Metroid Caverns

- Added: Caverns Teleporter East - Reaching the pickup now has correct requirements with High Jump Boots, requiring either a Super Jump (Advanced), Unmorph Extend (Intermediate), or Freezing the Moheek (Intermediate).

## [8.0.0] - 2024-05-01

- **Major** - Added: Metroid Samus Returns has been added with full single player support. Includes random starting locations, some toggleable patches, and more.
- Added: Highlighting nodes in the Map view of the Map tracker will now update the current location.
- Changed: The output after verifying the installation has been made less misleading.
- Changed: Show better errors on Linux and macOS when something goes wrong while trying to open a directory.
- Changed: Improve error handling when exporting presets.
- Fixed: The Map view on the Map tracker will not show doors and generic nodes as being inaccessible if only resources were shown on the Text Map view.

### Resolver

- Fixed: Some cases of seeds being wrongly considered as impossible.

### Discord Bot

- Added: The Discord bot now mentions the game when describing a preset.
- Changed: Experimental games are now only available in the development bot.

### AM2R

- Added: 1 joke hint.
- Changed: All ammo tanks are now consistently being referred to as "Tanks" rather than "Expansions".

#### Logic Database

- Changed: Zipping from destroyable objects with Missiles is now rated as Expert.

##### Hydro Station

- Fixed: Varia Chamber Access: Logic will not expect you to Infinite Bomb Jump with only Power Bombs to get to the item anymore.
- Fixed: Inner Alpha Nest South: It's not logical anymore to get the Missile tank with only Walljumps and Mid-Air Morphs.
- Added: Inner Alpha Nest South: A video link to get the Missile Tank with a Morph Glide.

### Cave Story

- Fixed: If the objective has been set to the bad ending, then the Explosive will be in its vanilla location, rather than not being shuffled at all.
- Fixed: King does not have a third ear anymore when using him as a player sprite.

##### Sand Zone

- Fixed: Sand Zone: Breaking the blocks now properly accounts for having either Missile Launcher or Super Missile Launcher.
- Fixed: Sand Zone: Breaking the blocks to go from the Sunstones to before the omega fight now properly accounts for killing enemies to farm Missiles.
- Fixed: Sand Zone: Reaching the Storehouse now expects you to have a weapon on trickless instead of the ability to fly.
- Added: Sand Zone: Breaking the blocks near the Storehouse is now accounted for with Missiles/Bubbler.
- Added: Sand Zone: Collecting the running puppy now expects you to either kill the Armadillos, or avoid them via intermediate Pacifist strats.

### Metroid Dread

- Added: Linux and macOS now have the Ryujinx exporting option available.
- Changed: The Missile Tank pickup in Invisible Corpius Room in Artaria has been moved to the left so that it won't overlap with the door in Door Lock Rando.
- Changed: There is now a thermal gate preventing players from entering the Experiment Z-57 fight without activating the nearby thermal first.
- Fixed: The `Hints Location` tab no longer refers to Prime 2 when describing where the hints are placed.
- Fixed: Customizing a preset where EMMI and Bosses were turned off for DNA placement won't have the DNA slider be initially enabled.
- Fixed: A `drive letter` typo in the exporting window.
- Removed: The FAQ entry stating that only the English language is supported has been removed, as all languages are patched since version 7.4.0.

#### Logic database

##### Cataris

- Added: Pseudo Wave Beam (Beginner) to break the blob above Blue Teleportal to Artaria, from the left side of the wall.

### Metroid Prime

- Added: FAQ Entry about non-Superheated rooms
- Added: Exposed "Power Beam Only"-Doors for Door Lock Rando.

#### Logic Database

##### Chozo Ruins

- Changed: Main Plaza: The R-Jump and L-Jump to reach the Grapple Ledge Missile Expansion have been lowered to beginner.

##### Frigate Orpheon

- Added: Biotech Research Area 2 can now be crossed with a Hypermode Wall Boost

##### Magmoor Caverns

- Added: The Sloped R-Jump in Geothermal Core to get to the door to Plasma Processing (commonly referred to as Eagle Jump) is now in logic.

##### Phendrana Drifts

- Added: The jump to the upper pickup in Gravity Chamber now requires an intermediate R-Jump or an Advanced L-Jump alongside the Advanced Slope Jump requirement.

### Metroid Prime 2: Echoes

#### Logic Database

- Fixed: Normal Doors now account for having a beam or Morph Ball Bombs to open.

##### Agon Wastes

- Added: Movement (Intermediate) to get from the center platforms in Central Mining Station to the cannons using Space Jump Boots.
- Added: Screw Attack from the cannons to get the item in Central Mining Station before the Pirate fight.
- Added: Mining Station B - Room Center to Transit Station with Boost Ball, Bombs, BSJ (Intermediate), and Standable Terrain (Intermediate).
- Fixed: The video link for the Expert Slope Jump in Central Mining Station now links to a working video.
- Fixed: Mining Station B - Room Center to Transit Station now properly requires Boost Ball and Standable Terrain (Intermediate) for the No Space Jump Post-Puzzle path.

## [7.5.0] - 2024-04-01

- Added: Command line arguments for exporting games. These commands are intended for advanced uses only.
- Fixed: During generation, actions that involves multiple progressive pickups are now properly considered.

### AM2R

- Fixed: Hitting Zetas with Charge Beam works again.

#### Logic Database

##### Distribution Center

- Added: Gravity Area Corridor: Getting the item is now logical via a Charge Bomb Spread. This requires Knowledge Beginner and Movement Intermediate.
- Fixed: Gravity Chamber Access: Going from right to left is now logical with Gravity and Bombs.
- Fixed: Gravity Chamber Access: Going from right to left is not logical anymore with walljumping.

##### Hydro Station

- Changed: Shinesparking from Breeding Grounds Alpha Nest West to Breeding Grounds Overgrown Alley now requires an intermediate Shinespark.
- Fixed: Hydro Station Exterior: It's now impossible for the Water Turbine to shuffle to a Spider Ball door or a Screw Attack door.

##### Industrial Complex

- Added: Industrial Complex Exterior: It is now possible to get from the right building to the left building. It's an Intermediate Morph Glide with High Jump, and an Advanced without.

##### Main Caves

- Fixed: Drill Excavation: Logic does not expect you to need bombs anymore to break the crystal if Cutscene Skips are enabled.

##### The Tower

- Fixed: Plasma Chamber: It is now logical to escape the room through the left tunnel if the Softlock Prevention option is enabled.

### Cave Story

- Fixed: Cave Story exports with CS:Tweaked now prioritize the mod-specific files over Freeware's. This solves several issues with missing graphics when exporting over a Freeeware game.
- Fixed: Missing graphical assets for rando-exclusive inventory entries in Cave Story: Tweaked exports

#### Logic Database

##### Ruined Egg Corridor

- Added: Health requirements to the Sisters.
- Fixed: Breaking the blocks in `Cthulhu's Abode?` now properly accounts for Super Missile Launcher

### Metroid Dread

- Fixed: DNA placement respects vanilla item placement settings to not assign two items to one location

#### Logic Database

- Added: New trick, Cross Bomb Launch.
- Changed: The Shinesink Clip and Aim Down Clip tricks are now a single Floor Clip trick.

##### Artaria

- Added: Video: Ballsparking into Speed Hallway from the right, charging speed from Energy Recharge Station South.

##### Burenia

- Added: Crossing the gap in Underneath Drogyga with Cross Bomb Launch; Intermediate with Spin Boost, Advanced without.
- Added: Reaching the Missile Tank Pickup in Main Hub Tower Top using Cross Bomb Launch (Advanced).
- Added: Video: Morph Ball Movement Jump in Main Hub Tower Middle.

##### Cataris

- Added: Reaching the Pickup in EMMI Zone Item Tunnel using Cross Bomb Launch (Advanced).
- Changed: The Cross Bomb Skip to reach the Pickup in EMMI Zone Item Tunnel has been reduced from HyperMode to Expert.

##### Dairon

- Added: Getting across the right gap in Early Grapple Room with Cross Bomb.

##### Elun

- Changed: Releasing the X without Bombs or Cross Bombs now requires Knowledge (Beginner).

##### Ferenia

- Changed: Getting across the water in EMMI Zone Exit East with Cross Bombs now additionally requires Cross Bomb Launch (Advanced).
- Changed: Path to Escue: Getting from Door to Save Station Southeast to Dock to EMMI Zone Exit East is now trivial.

##### Ghavoran

- Added: Cross Bomb Launch (Advanced) to get to the Save Station Door in Golzuna Tower from the Missile Tank Pickup.
- Added: Cross Bomb Launch (Beginner) to get the Missile Tank Pickup in Golzuna Tower.
- Added: Video showing the Climb Sloped Tunnels trick to get from the Missile Tank Pickup to the Save Station Door in Golzuna Tower.
- Added: Wall Jump using Spin Boost in Left Entrance.
- Added: Water Space Jump (Intermediate) in Energy Recharge Station, getting up through the Screw Attack Blocks.
- Changed: Using Cross Bomb to get the Missile Tank Pickup in Golzuna Tower now requires Movement (Beginner).
- Changed: The Floor Clip into Golzuna Arena has been reduced from Expert to Intermediate.
- Changed: The Cross Bomb Skip to get across the Pitfall blocks in Cross Bomb Tutorial has been reduced from Expert to Advanced.

### Metroid Prime

#### Logic Database

##### Phendrana Drifts

- Added: Ruined Courtyard: Scan/X-Ray Beginner dash to and from Specimen Storage

##### Tallon Overworld

- Changed: Frigate Crash Site: Overgrown Cavern Climb L-Jump adjusted to Beginner

### Metroid Prime 2: Echoes

- Added: Updated A-Kul's scan with the 2023 CGC Tournament winners.

#### Logic Database

##### Torvus Bog

- Added: The reverse air underwater in Training Chamber now has a method with and without Space Jump (Advanced and Expert respectively). This can be used to get to the bomb slot as well as the door to Fortress Transport Access.

## [7.4.2] - 2024-03-13

This release is identical to 7.4.0 and was released to revert 7.4.1.

## [7.4.1] - 2024-03-13

### AM2R
- Fixed: Hitting Zetas with Charge Beam works again.

### Cave Story
- Fixed: Cave Story exports with CS:Tweaked now prioritize the mod-specific files over Freeware's. This solves several issues with missing graphics when exporting over a Freeeware game.
- Fixed: Missing graphical assets for rando-exclusive inventory entries in Cave Story: Tweaked exports


## [7.4.0] - 2024-03-08

- Added: A warning will be shown when trying to generate a game where more items are in the pool than the maximum amount of items.
- Added: When a game is exported via ftp, a message is displayed indicating that an attempt is being made to connect to the ftp server instead of the patcher's misleading "Done" message.
- Changed: Improved how requirement templates are simplified, improving generation and resolver performance.
- Fixed: Generating a game after customizing a preset will not completely freeze Randovania anymore.
- Fixed: The collection text displayed when mixing Hide All model style with Random models and a cross-game multiworld is now always a generic message when your own pickup is disguised as a pickup of another game.
- Fixed: In the Item Pool tab, selecting Shuffled now works properly for non-progressive entries with multiple copies and certain other items.
- Fixed: Changelog window properly displays images.
- Fixed: Cancelling connecting to the server is better handled now.

### Resolver

- Fixed: Some cases of resolver timeout.

### AM2R
- Added: A popup helping the player to inform how Missile-less Metroid combat works
- Added: The following sprites were added for Dread Multiworld: Energy Tanks, Missile Tanks, Missile Tank+, Power Bomb Launcher, Power Bomb Tank, Varia Suit
- Changed: The following Multiworld sprites were changed in order to fit more with AM2R's art style: Dread's Energy Part, Dread's Wide Beam, Echoes' Amber Translator, Echoes' Cobalt Translator, Echoes' Dark Agon Key, Echoes' Darkburst, Echoes' Dark Torvus Key, Echoes' Emerald Translator, Echoes' Ing Hive Key, Echoes' Sky Temple Key, Echoes' Super Missiles, Echoes' Violet Translator
- Fixed: Rare crash when receiving a flashlight/blindfold in a Multiworld session.
- Fixed: AM2R Speed Booster Upgrades now show properly instead of using the default offworld model.

### Cave Story
- **Major** - Cave Story: Tweaked is now supported as an export platform and included with Randovania.

#### Logic Database

##### Egg Corridor

- Added: Health requirements for the Igor boss fight.

##### Grasstown

- Fixed: Grasstown: Accessing the Jellyfish field from the east side of Chaco's House now properly accounts for weapons/pacifist strats instead of being trivial.
- Added: Health requirements for the Balrog 2 boss fight.
- Added: Health requirements for the Balfrog boss fight.
- Changed: Shelter: Accessing the Save Point and Refill is now logically possible when entering from the teleporter.

##### Mimiga Village

- Added: Health requirements for the Balrog 1 boss fight.

### Metroid Dread

- Added: "Access Permanently Closed" doors can be used in Door Lock Randomizer. This includes new default and alternate textures in cosmetic options.
- Added: New Missile Launcher model for Prime, Echoes, and AM2R multiworld pickups.
- Added: New Super Missile Expansion model for AM2R multiworld pickups.
- Fixed: Wide Beam shields now require the Wide Beam to break, and cannot be cheesed with Wave or Plasma beam.
- Fixed: Saves from a different world in the same multiworld session are correctly handled as incompatible.
- Fixed: Text is patched in all languages, not just English.

#### Logic Database

##### Ghavoran

- Added: In Spin Boost Tower: Expert Speed Booster Conservation from Ledge Below PB Tank to Pickup (PB Tank), as well as a video for this trick.

### Metroid Prime

#### Logic Database

- Added: 35 new Videos to the Database

##### Chozo Ruins

- Changed: Vault: NSJ Bombless Wall Boost lowered to Expert
- Changed: Ruined Nursery: bombless Standable Terrain NSJ lowered to Advanced and w/ SJ lowered to Intermediate
- Changed: Hive Mecha: Fight skip via walkway lowered to Intermediate Movement
- Added: Hive Mecha: Fight skip NSJ Advanced Movement bunny hop
- Added: Furnace: Spider track climb trick description
- Added: Furnace: Bombless Intermediate Movement to West Furnace Access
- Added: Burn Dome Access: Advanced Movement and Wallboost bombless escape
- Added: Hall of the Elders: Advanced Complex Bomb Jump wave slot skip

##### Phazon Mines

- Added: Elite Research: Advanced IUJ scanless climb
- Added: Main Quarry: Advanced BSJ to Waste Disposal
- Added: Metroid Quarantine B: Hypermode Single Room OOB NSJ bombless
- Added: Elevator Access A: Hypermode bombless spiderless climb from Elevator A
- Added: Elevator Access A: Expert Movement logic for climbing without Wave Beam
- Changed: Phazon Processing Center: Item to Maintenance Tunnel L-Jump now has proper X-Ray logic
- Changed: Phazon Processing Center: Item to Maintenance Tunnel Complex Bomb Jump has been properly replaced with Bomb Jump

##### Phendrana Drifts

- Added: Frozen Pike NSJ Bombless Climb from Frost Cave Access now has proper Charge Beam, Scan Visor, and Combat logic
- Added: Hypermode Frozen Pike NSJ Bombless Climb from bottom to top
- Added: Frozen Pike Hypermode BSJ to Transport Access
- Added: Frozen Pike NSJ Hunter Cave to Frost Cave Intermediate Slope Jump
- Changed: Transport Access Single Room OOB lowered to expert and advanced tricks
- Added: Ice Ruins West Courtyard Entryway to middle platform NSJ Hypermode BSJ and NSJ damage boost
- Added: Ice Ruins East Expert Single Room OOB ice item heist
- Added: Ice Ruins East Advanced Single Room OOB and Hypermode Movement spiderless bombless spider track item
- Added: Ruined Courtyard Advanced Movement bunny hop to Save Station A
- Added: New hash words

## [7.3.2] - 2024-02-??

- TODO: fill out or remove.

## [7.3.1] - 2024-02-07

### AM2R

- Fixed: Receiving a suit in a Multiworld session will not place you in the most upper-left position of a room anymore.

## [7.3.0] - 2024-02-07

- Added: Ability to turn off changing "to" Normal Doors in Door Type dock rando.
- Fixed: For Linux and macOS, the auto tracker tooltip will not show black text on black background anymore.
- Fixed: Searching for your own pickup in multiworld sessions will now show only pickups which match *exactly* the name, instead of showing pickups which start with that name.
- Fixed: The import in a multiworld session is blocked if it contains an unsupported game.
- Fixed: Opening the webbrowser for Discord Login doesn't fail on Linux anymore.
- Changed: Scanning ammo in the Prime games will now show nicer text for items that provide negative ammo or multiple positive ammo.
- Fixed: For Windows, the game select tooltip will not render as grey text on grey background in dark mode.
- Added: Games display a banner if they are multiworld compatible.

### Resolver

- Fixed: Some cases of resolver timeout.

### AM2R

- **Major** - Added: Multiworld support for AM2R.
- Added: Auto-Tracker functionality.
- Added: A "Hints"-tab, which describes the hint system used in AM2R in detail.
- Added: A "Hint Item Names"-tab, which describes which names are used to describe the items in offworld hints.
- Changed: Minimal Logic has been adjusted. It now also checks for Morph Ball, Missile Launcher, the DNA and the Baby collection.
- Changed: The Baby now checks for all DNA being collected and will display a message if not.
- Changed: Progressive Suits and Progressive Jumps now display custom sprites instead of Space Jump / Gravity Suit sprites in order to make them more distinct.
- Changed: The yams.json file will not be present anymore for race seeds.
- Fixed: The shell script after exporting works now on Flatpak environments.
- Fixed: Typos in FAQ.

#### Logic Database

- Added: 20 Videos to the Logic Database.

##### Main Caves

- Fixed: In Surface Hi-Jump Challenge: Now correctly uses normal damage instead of lava damage for damage boost.
- Fixed: In Drivel Drive: Intended Ballspark now requires Gravity.
- Changed: In Drivel Drive: Bumped mockball method to Expert.
- Changed: In Western Cave Shaft: Bumped health requirement for the descent to require an Energy Tank in trickless.

##### Golden Temple

- Added: In Guardian Arena: Now accounts for Speed Booster quick kill with Intermediate Knowledge.

##### Hydro Station

- Fixed: In Breeding Grounds Entrance: Activating the EMP Slot now properly accounts for Missiles.

##### Industrial Complex

- Fixed: Renamed the room `Spazer Beam` to `Spazer Beam Chamber`.
- Changed: Upper Factory Gamma Nest: Shinesparking from the room below to get the top item is now an intermediate shinesparking trick.

##### The Tower

- Changed: In Tester Arena, the fight requirements have been restructured with more thorough combat and health requirements.

##### Distribution Center

- Changed: In Dual Gamma Nest, the fight now requires Gravity suit on Trickless Combat. Health requirements adjusted around this change.
- Changed: Distribution Center Exterior West: Shinesparking to get the top Missile Tank is now an intermediate shinesparking trick.
- Changed: Bullet Hell Room Access: Shinesparking to get from `Door to Bullet Hell Room` to `Door to Distribution Facility Intersection` now requires an intermediate shinesparking trick.

### Cave Story

- Fixed: The name for Puppy locations and Labyrinth Shop locations will now be shown correctly on the Location Pool tab.

### Metroid Dread

- Added: Changing the volume of the music, SFX and background ambience is now possible via cosmetic options.
- Changed: Speed Booster Upgrades and Flash Shift Upgrades are now considered minor items instead of major.

#### Logic Database

- Removed: It's no longer logical to push Wide Beam Blocks with Wave Beam without Wide Beam.
- Fixed: All usages of Missiles now require the Missile Launcher.
  - Affects:
    - Fighting Corpius with Normal Missiles.
    - The part of the Z57 fight where you use Storm Missiles to stop the healing.
    - Breaking the Missile Blocks in Dairon - Transport to Artaria.
    - Fighting Escue with Normal Missiles.
    - Fighting Golzuna with Storm Missiles and Normal Missiles.
    - Fighting Central Units.

##### Artaria

- Added: Single Wall Jump (Beginner) to cross the pillar left to right in White EMMI Introduction.
- Added: Using Speed Booster in White EMMI Introduction to get over the pillar left to right, from the BallSpark Hallway Room, also available in Door Lock Rando.
- Fixed: Using Speed Booster in White EMMI Introduction to get over the pillar left to right, from the Teleport to Dairon Room now requires Door Lock Rando to be disabled.

##### Cataris

- Added: The Wide Beam Block in Dairon Transport Access can now be traversed with a Diffusion Abuse trick from below.

##### Ferenia

- Changed: Using Speed Booster to reach the item at the top of Purple EMMI Introduction now requires Speed Booster Conservation (Intermediate).
- Fixed: Energy Recharge Station (Gate): Clearing the Grapple Block from the Upper Bomb Ledge now additionally requires the Main Power Bomb instead of only Power Bomb Ammo.
  - All the other usages of Power Bombs in this area also now require the Main Power Bomb.

##### Ghavoran

- Added: Bomb Jump in Right Entrance, out of the water to the Grapple Block Alcove. Requires Diagonal Bomb Jump and either Out of Water Bomb Jump or Gravity Suit.
- Added: Video showing the Grapple Movement trick in Right Entrance.

### Metroid Prime

- Added: It is now possible to have a seperate total amount and required amount of Artifacts.
- Changed: Minimal Logic now also checks for the Ridley event.
- Fixed: Rare softlock/glitches regarding Central Dynamo maze

### Metroid Prime 2: Echoes

- Added: Having Double Damage no longer causes the morph ball to glow.
- Added: 7 more joke hints.
- Changed: Minimal Logic now also checks for the Emperor Ing event.

#### Logic Database

- Added: 12 videos to the database

##### Torvus Bog

- Added: In Great Bridge: Rolljump method to reach Abandoned Worksite from Temple Access (Top)

## [7.2.0] - 2024-01-05

- **Major** - Added: Rebranded Randovania icons.
- Fixed: Bug where tooltips did not show uncollected item names in the autotracker.
- Changed: Update to the Database Video Directory site to eliminate lag and add modern styling.
- Changed: Autotracker tooltips now display text in black instead of gray.

### Metroid Dread

#### Logic Database

##### Artaria

- Added: In Screw Attack Room: Break the blob with Slide Turnaround Pseudo Wave Beam, requires Gravity Suit. Beginner from the left and Intermediate from the right.
- Fixed: The Advanced Pseudo Wave Beam to break the Blob in Screw Attack Room from the right now handles it not working with Gravity Suit.
- Fixed: Add Slide as a requirement for the Pseudo Wave Beam usages in Melee Tutorial Room and Early Cloak Room.

##### Burenia

- Added: Pseudo Wave Beam to break the bottom right blob in Burenia Hub to Dairon. Requires Slide and Gravity Suit or Diffusion Beam.
- Fixed: When using Power Bomb to break the bottom right blob in Burenia Hub to Dairon, also require the ability to shoot a beam.
- Fixed: Burenia Hub to Dairon: Getting the item in the fan with only Flash Shift now requires at least one Flash Shift Upgrade as well, and also only requires Intermediate movement (instead of Advanced).
- Changed: Main Hub Tower Middle: Climbing out of the water from Left of Central Grapple Block without any items now requires Advanced Movement, up from Intermediate.

##### Ferenia

- Added: In Space Jump Room: Use Grapple Beam to jump out of water above Underwater Ledge Left, and use Single Wall Jump, Spin Boost or Flash Shift to reach Dock to Transport to Ghavoran. Video included.
- Changed: In Space Jump Room: Can traverse from Underwater Ledge Left to Dock to Transport to Ghavoran using Spider Magnet, with either Flash Shift and Wall Jump or Morph Ball and Single Wall Jump.
- Changed: In Space Jump Room: Added a video for reaching the Missile Tank with only Morph Ball and Bombs
- Changed: In Space Jump Room: Added a video traversing from Underwater Bottom to Underwater Ledge Left with only Grapple Beam.

##### Ghavoran

- Fixed: Getting the Energy Part Pickup in Golzuna Tower using Spin Boost and Shinespark Conservation Beginner now correctly requires Morph Ball.
- Changed: Opening the door to Orange Teleportal directly from below, in Golzuna Tower, requires Diffusion Beam.
- Added: The door to Orange Teleportal can be opened from inside the tunnel left after breaking the Speed Booster Blocks, in Golzuna Tower. This requires Charge Beam and either Wave Beam or Pseudo Wave Beam Beginner.

### AM2R

- Added: Research Site Open Hatches as available doors for Door Lock Rando.
- Added: New option to place DNA anywhere.
- Added: New option to force Save Station doors to be normal doors.
- Added: New option to force doors in Genetics Laboratory to be normal doors.
- Added: If the user starts with random items, then an item collection screen will now be shown, telling the player which items they start with.
- Added: Clearer GUI symbols, when expansions have been collected, but not their corresponding launcher.
- Added: When softlock prevention is active, then the first two crumble blocks in Super Missile Chamber will be shoot blocks instead.
- Changed: "Distribution Center - Energy Distribution Emergency Exit" has updated behavior when 'Softlock Prevention' is enabled. Before, only the bottom row of Speed Booster blocks were removed. Now, all of them have been removed, except for the leftmost pillar.
- Fixed: When spinjumping into a progressive Space Jump, the spinjump SFX is not being infinitely looped anymore.
- Fixed: Entering "Hatchling Room Underside" will now show the Metroid scan notification only once.

#### Logic Database

- Added: 15 Videos to the Logic Database.

##### Main Caves

- Added: In Surface Hi-Jump Challenge: Shinespark conservation method to reach item.

##### Hydro Station

- Added: In Inner Alpha Nest South: IBJ method to reach item.
- Changed: In Arachnus Arena: New health and dodging requirements for fighting Arachnus.

##### Industrial Complex

- Added: In Lower Factory Intersection: Can now climb the room by shinesparking after a short charge.
- Added: In Treadmill Room: Going from right to left is now possible via a beginner Shinespark or an intermediate Morph Glide.
- Fixed: In Lower Factory Intersection: Climbing the room now correctly needs a damage boost for wall jumps.
- Fixed: In Shirk Prisons: Going from right to left, now requires Morph Ball, or 4 (Super) Missiles.
- Fixed: In Treadmill Room: Going from right to left via Movement is now impossible.
- Changed: In Torizo Arena: New weapon, health, and dodging requirements for fighting Torizo.

##### Genetics Labratory

- Changed: In Queen Arena: Additional Beam requirements and dodging requirements for fighting Queen trickless.

### Metroid Prime 2: Echoes

#### Logic Database

##### Dark Agon Wastes

- Added: Requirements to trigger the Amorbis fight from below: Spacejump, NSJ Z-Axis Screw Attack or BSJ, and bomb jumps or standable terrain with the energy taken.
- Added: Advanced combat to fight Amorbis after the energy has been taken.
- Changed: Revised Amorbis combat requirements (trickless requires a good weapon + 2 E, beginner requires a weapon and 1 E, intermediate neither)
- Changed: Skipping the Amorbis trigger, or touching it to trigger the fight from below, requires Knowledge set to Intermediate.

### Metroid Prime

#### Logic Database

##### Tallon Overworld

- Added: Advanced Single Room OoB to reach Landing Site item without Morph Ball

## [7.1.1] - 2023-12-26

### Metroid Prime

- Added: A more stream-friendly autotracker layout
- Fixed: Reverted Warrior Shrine -> Monitor Station loading improvement which could sometimes cause crashes
- Fixed: Export compatibility with legacy cutscene skip options
- Fixed: Music issues in Frigate Orpheon, Artifact Temple, Arboretum, Sunchamber Lobby, Burn Dome and Lava Lake
- Fixed: [PAL] Issue with the Artifact Temple teleporter arrival cutscene
- Fixed: Non-NTSC text issues
  - Seed hash not showing on main menu
  - Credits not showing seed spoiler
  - [JP] Font size
- Added: `qolGeneral` improvements
  - Ice wall in Phendrana Shorelines now shatters instead of melting when shot
  - Better Save Station load trigger in Phendrana Shorelines
  - Better door open triggers in Arboretum
- Changed: Back-to-back cutscenes in Artifact Temple now skip as one

### Metroid Prime 2: Echoes

- Added: A more stream-friendly autotracker layout

## [7.1.0] - 2023-12-01

- Fixed: Bug with progressive suits in the autotracker always highlighting first suit
- Changed: "Remove redundant pickup alternatives" and "Stagger placement of pickups" are no longer experimental options and will be included in all presets moving forwards.

### AM2R

- Added: Shell script to make launching randomized games easier on Flatpak.
- Added: Plasma Beam Chamber's crumble blocks will be gone when the softlock prevention setting is turned on.
- Fixed: Visual time of day discrepancy with Septoggs and the tileset if started at GFS Thoth.
- Fixed: A flipped water turbine if the vanilla water turbine was set to be changed to one.
- Fixed: Crash when starting the game and loading a save room which contains a destroyed water turbine.
- Fixed: "Cancel" button not working properly on "Toggle" Missile-Mode.

#### Logic Database

- Changed: Zeta and Omegas combat rebalanced for lower difficulties.

### Metroid Dread

- Added: Power Bomb Limitations now shows up on the Preset Summary when enabled.

#### Logic Database

##### Artaria

- Added: In Screw Attack Room: Get from Door to Freezer(Power) to Start Point 2 by sliding.
- Added: In Screw Attack Room: Get from Start Point 2 to Early SA Platform with Space Jump.
- Added: In Screw Attack Room: Get from Door to Freezer(Power) to Screw Attack Pickup by using Shinespark. Requires Speed Booster Conservation Beginner and Disabled Door Lock Randomizer.
- Added: In EMMI Zone Hub: Get to the item pickup and the top left door from Door to Ballspark Hallway, using Shinespark, Speed Booster Conservation Beginner.
- Added: In EMMI Zone Hub: Get to the item pickup from Door to Ballspark Hallway using Speed Booster and Spider Magnet.
- Fixed: In EMMI Zone Hub: Getting to the item pickup from Door to Ballspark Hallway using Flash Shift and Single Wall Jump is now separated from the Grapple Movement alternative.
- Fixed: In EMMI Zone Hub: Getting to the item pickup from Door to Ballspark Hallway using Flash Shift and Single Wall Jump now requires a Flash Shift Upgrade.
- Fixed: In EMMI Zone Hub: Getting to the item pickup from the lower door to Wide Beam Block Room using a Shinespark now requires Door Lock Rando to be disabled.
- Removed: In EMMI Zone Hub: Redundant option: getting from the lower to the upper Door to EMMI Zone Exit Southwest using Speed Booster when Door Lock Rando is disabled.

##### Burenia

- Added: In Gravity Suit Tower: Getting from the Lower door to Ammo Station South to the Upper door to Gravity Suit Room is in logic with either Power Bombs or after breaking the floor.
- Changed: In Gravity Suit Tower: Getting from the Lower door to Ammo Station South to the Lower door to Gravity Suit Room is now locked behind Highly Dangerous Logic

##### Cataris
- Added: In Underlava Puzzle Room 2: Use Speed Booster with at least one upgrade to shinespark through the speed blocks from the right.

##### Ferenia

- Added: In EMMI Zone Exit Middle: Use Wave Beam and Charge Beam or Power Bombs to open the Upper Door to EMMI Zone Exit West, then traverse through that room to get to the upper door.
- Added: In Purple EMMI Arena: Use Water Space Jump (Intermediate) to jump out of the water to reach the door.
- Changed: In EMMI Zone Exit Middle: Going from the Dock to Map Station to the Door to EMMI ZONE Exit West (Lower) is now trivial.
- Changed: In Purple EMMI Arena: Jumping out of the Water to reach the door using Cross Bombs now requires Water Bomb Jump Beginner. Using Normal Bombs no longer requires Spin Boost.

##### Ghavoran

- Changed: Golzuna logic has been overhauled to include Storm Missiles, Bombs, or Cross Bombs to fight it and forcing Flash Shift, Spin Boost, or Space Jump to dodge its attacks if not using shinesparks to defeat it.
- Fixed: Missing check on PB limitations to get to Orange Teleportal by opening the door from the tunnels below.

### Metroid Prime

- Fixed: Some rooms not appearing on map when "Open map from start" export option is selected
- Fixed: Parasite Queen permadeath when skipping death cutscene
- Fixed: Black bar in Control Tower cutscene
- Fixed: Minor PAL issues regarding Skippable Cutscenes in Exterior Docking Hangar and Sunchamber
- Added: Preset option to force Normal or Hard difficulty in the Main Menu
- Added: More Base QoL
  - All rooms now automatically play music appropriate to the area, even if the original music trigger has not been touched
  - The bomb blocks in Lava Lake and Chapel Tunnel are gone forever once destroyed
  - Fix Arboretum rune scan not always appearing when vines are retracted
  - Fix broken load trigger in Aether Lab Entryway
  - Tweaked the size of some door open and loading triggers
  - Sun Tower Access Ghost can now be seen after performing Early Wild
  - Better music timing of Elite Pirate breakout
  - Fix Chapel of the Elder's item platform not rising up all the way
  - Removed more "flashbang" effects
- Changed: Research Core item acquisition cutscene removed in Competitive Skippable Cutscenes
- Changed: Reintroduce and improve loading trigger optimization in Warrior Shrine
- Changed: Update in-game text when refilling PBs at missile stations
- Changed: The Missile Launcher's broad category is now "missile system" instead of "missile-related upgrade".

#### Logic Database

- Added: Database logic for Hard Mode

##### Chozo Ruins

- Added: Vault NSJ with Wallboosts
- Changed: Decreased Difficulty of Tower of Light NSJ Slope Jump

##### Magmoor Caverns

- Added: Fiery Shores wallcrawl to reach Upper Item

##### Phazon Mines

- Added: Difficult HBJ in MQB Phazon Pit
- Added: Elite Research Single Room OOB to Item
- Added: Upper Elite Research Dash to Reach Item NSJ

##### Phendrana Drifts

- Changed: Thardus Thermaless with Bombs and w/o adjusted
- Added: Phendrana Canyon NSJ Scanless Damage Boost
- Added: Phendrana's Edge NSJ Grappleless BSJ
- Added: Ruined Courtyard NSJ Climb UBJ
- Added: Thardus Skip NSJ from North Quarantine Tunnel

##### Tallon Overworld

- Added: Great Tree Hall Lower NSJ Climb BSJ
- Added: Landing Site B Hop to Reach Gully NSJ

### Metroid Prime 2: Echoes

#### Logic Database

- Changed: Climbing Transport A Access using slope jump + NSJ SA no longer incorrectly requires SJ as well

## [7.0.1] - 2023-11-??

- To be decided if it will be necessary.

## [7.0.0] - 2023-11-03

- **Major** - Added: AM2R has been added with full single player support. Includes Door Lock Rando, some toggleable patches and more.
- Changed: The Changelog window has received a slight overhaul. The date of each release is shown, hyperlinks are fixed, and patch notes are now accessed through a drop-down box (previously used vertical tabs).
- Changed: Trick level sliders ignore mouse scroll inputs, preventing unintended preset changes.
- Changed: The Trick Details list in the menu bar no longer displays tricks that shouldn't be visible in the UI.
- Changed: For Multiworld, sending collected locations to the server can no longer fail if there's an error encoding the inventory.
- Changed: The directory layout has now changed, moving everything that isn't the executable to an `_internal` folder.
- Changed: When verifying the installation, missing files and modified files are listed in the console and log.
- Changed: An explicit error is now displayed when a preset has minimum random starting items higher than the maximum.
- Fixed: Map tracker selects the correct start location if the preset has only one start location that is not the default.
- Fixed: When verifying the installation, the title of the popup now properly says "Verifying installation".
- Fixed: Exporting with hidden item models in a multiworld now works properly.

### Resolver

- Fixed: Bug where damage constraints in chains were not understood correctly.
- Fixed: Damage reductions from multiple suits are no longer multiplied together.
- Improved: The output from the resolver now includes the node with the victory condition.
- Improved: When using verbosity level High or above, the energy is displayed in the output.
- Improved: Speed up resolving of hard seeds by allowing skipping of more kinds of unsatisfied requirements.

### Cave Story

- **Major** - Added: Multiworld support. Currently only supports the version of freeware provided by Randovania.
- Fixed: Exporting Cave Story no longer causes a runtime error.
- Fixed: Presets that start in Camp no longer error in generation.
- Changed: The bookshelf in Prefab House now returns you to Prefab Building, before the boss rush.
- Fixed: Alt-tabbing while in fullscreen no longer crashes the game.
- Fixed: You can no longer select a negative weapon slot from the inventory.
- Fixed: The teleporter menu no longer flickers.

### Metroid Dread

- Fixed: Custom shields now use the correct shader and texture effects and no longer a black background
- Fixed: Issues with negative amount for ammo items. The current amount was set to a wrong value and you had to use a ammo refill station. This also caused issues with the auto tracker and multiworld.

#### Logic Database

- Fixed: The "Power Bomb Limitations" setting is now respected for opening Charge Beam Doors.

##### Artaria

- Changed: Going to Transport to Dairon with Speed Booster now requires the Speed Booster Conservation trick set to Beginner.
- Changed: The item above Proto EMMI now requires Speed Booster Conservation set to Beginner when reaching it with Speed from the top.
- Changed: Using Speed Booster to reach the pickup in EMMI Zone First Entrance now requires either the EMMI defeated or Speed Booster Conservation set to Beginner.

##### Burenia

- Added: Use Spin Boost with Wall Jump to climb from left to right at the top of Gravity Suit Tower.
- Changed: The Early Gravity sequence now requires the Speed Booster Conservation trick set to Beginner.

##### Cataris

- Added: Ledge warp out of the Diffusion Beam Room to avoid being trapped by the one way door and the blob.
- Changed: The item in Dairon Transport Access now requires the Speed Booster Conservation trick set to Beginner.
- Changed: The speed blocks leading to Underlava Puzzle Room 2 now require the Speed Booster Conservation trick set to Beginner or Power Bombs.

##### Dairon

- Changed: The lower item in the Freezer now requires the Speed Booster Conservation trick set to Beginner.
- Changed: The item in Ghavoran Transport Access now requires the Speed Booster Conservation trick set to Beginner when using Space Jump.
- Changed: The item in Storm Missile Gate Room now requires the Speed Booster Conservation trick set to Beginner when coming from above.

##### Elun

- Added: Elun's Save Station is now a valid starting room.
- Changed: The item in Fan Room now requires the Speed Booster Conservation trick set to Beginner.

##### Ferenia

- Added: Emmi Zone West Exit now has a Damage Boost trick to move from the center platform to the west door.
- Changed: The item in Fan Room now requires the Speed Booster Conservation trick set to Beginner or Gravity Suit with door lock rando disabled.
- Changed: The item in Speedboost Slopes Maze now requires the Speed Booster Conservation trick set to Beginner.
- Changed: The Missile+ Tank in Space Jump Room now requires the Speed Booster Conservation trick set to Beginner.

##### Ghavoran

- Changed: Going up Right Entrance with Speed Booster now requires the Speed Booster Conservation trick set to Beginner.
- Changed: The upper item in Golzuna Tower now requires the Speed Booster Conservation trick set to Beginner when using Spin Boost from the top.

### Metroid Prime

- Changed: In the Auto-Tracker Pixel Theme, visors are now pilled, Boost Ball icon with a proper trail, improvements to Power Bomb icon.
- Fixed: Counting normal damage reductions from suits twice.
- Fixed: Item position randomizer not being random.
- Fixed: Foreign object in ruined shrine
- Fixed: Room rando + cutscene skip compatibility
- Fixed: Crash when exporting a seed with a blast shield in phazon infusion chamber and essence death teleporter
- Fixed: [PAL/JP] Restored Missile and Charge shot stun in one hit on Ridley
- Fixed: [PAL/JP] Restored Wavebuster cheese on Ridley
- Fixed: When customizing cosmetic options, the labels are now properly updated.

### Metroid Prime 2: Echoes

- Added: One new Joke Hint referring to Raven Beak added to the pool
- Changed: In the Auto-Tracker Pixel Theme, visors are now pilled, Boost Ball icon with a proper trail, Screw Attack icon now faces clockwise, dedicated Power Beam icon.
- Changed: Damage Requirements for Warrior's Walk Item Pickup has been lowered from 80 to 60 dmg in total (30 energy getting the item and 30 energy going back)

## [6.4.1] - 2023-10-12

### Metroid Dread

- Removed: The "Power Bomb Limitations" has been disabled due to issues. This will be re-added in the future.

## [6.4.0] - 2023-10-05

### Metroid Dread

- Fixed: The "Power Bomb Limitations" setting is now accounted for by logic.

### Metroid Prime:

- Fixed: When room rando is enabled, cutscenes are no longer skippable to avoid a bug with elevators. This will be properly fixed in the future.

## [6.3.0] - 2023-10-02

- Added: During generation, if no alternatives have a non-zero weight, try weighting by how many additional Nodes are reachable.
- Added: Data Visualizer now has a very visible checkbox to quickly toggle if the selected trick filters are enabled.
- Added: When trick filters are enabled, a line is added indicating how many requirements are being filtered.
- Changed: The generator will now consider placing Energy Tanks, if there's a damage requirement that's exactly high enough to kill the player.
- Fixed: The menu option for viewing all Randovania dependencies and their licenses has been restored.
- Fixed: The generator should now handle cases with negative requirements a little better.
- Fixed: Map tracker works again for Metroid Dread and Metroid Prime.

### Resolver

- Fixed: Bug where nested requirements were combined wrongly.
- Improved: Order of exploring certain dangerous events.

### Metroid Dread

- Added: Enky and Charge Beam Doors can be made immune to Power Bombs. This is enabled in the Starter Preset, and can be toggled in Preset -> Game Modifications -> Other -> Miscellaneous -> Power Bomb Limitations.
- Added: Warning in the FAQ about custom text not displaying if the game is played in languages other than English.
- Changed: Exporting games is now significantly faster.

#### Logic Database

- Added: 3 videos to the logic the database for a diagonal bomb jump in Ghavoran, a single-wall jump in Cataris, and a diffusion abuse trick in Artaria.

##### Artaria

- Changed: EMMI Zone Spinner: The connection to the pickup that is available before flipping the spinner now also requires door lock rando and Highly Dangerous Logic to be enabled.

##### Burenia

- Changed: Teleport to Ferenia: Using Speed Booster to get past the Shutter Gate now requires Speed Booster Conservation Beginner.

##### Cataris

- Changed: Thermal Device Room South: The connections to the thermal door that closes after using the thermal device now logically remains open when door lock rando is disabled and the "Can Slide" and "Shoot Beam" templates are satisfied. This is a handwave that makes the thermal device no longer a dangerous resource.
- Changed: Single-wall Jump trick in Cataris Teleport to Artaria (Blue) now requires a slide jump.
- Changed: Exclude Door above First Thermal Device from Door Randomization. Effectively making the First Thermal Device a safe action also when doors are randomized.

##### Dairon

- Changed: Yellow EMMI Introduction: Using Speed Booster to go through the Shutter Gate, right to left, no longer requires Flash Shift Skip.

##### Ferenia

- Changed: Purple EMMI Introduction: Using Speed Booster to get past the Shutter Gate now requires Speed Booster Conservation Intermediate instead of Flash Shift Skip Beginner.

##### Ghavoran

- Changed: The connection of EMMI Zone Exit Southeast and EMMI Zone Exit West is now a proper door. This enables it to now be shuffled in door lock rando.
- Changed: Going backwards through the Eyedoor now requires having first destroyed it, Flash Shift and Intermediate Movement, or being able to tank the damage.

### Metroid Prime

- Fixed: Door from Quarantine Access A to Central Dynamo being inoperable with Reverse Lower Mines enabled.
- Fixed: Minor issues with new skippable cutscenes option.
- Fixed: PAL export with skippable cutscenes
- Fixed: Flaahgra crash with skippable cutscenes (fingers crossed)
- Fixed: Warrior shrine loading behavior
- Changed: Remove white screen flash effect when crates explode.
- Changed: Skippable cutscene modes are no longer experimental. Skippable is the new default. Competitive cutscene mode has been updated appropriately.
- Changed: Update tournament winner scan in Artifact Temple
- Changed: Improve loading times when leaving MQB
- Changed: Parasite Queen no longer respawns on 2nd pass
- Changed: The post-Parasite Queen layer in Biotech Research Area 1 now prevents backtracking through Emergency Evacuation Area (1-way door)
- Removed: Major/Minor Cutscene Mode (Major hidden behind experimental options)

#### Logic Database

##### Impact Crater

- Added: The Metroid Prime Exoskeleton fight has full combat logic.

##### Chozo Ruins

- Added: Sun Tower Sessamoharu Complex Bomb Jump to Skip Super Missiles/Scan Visor

##### Phazon Mines

- Added: Phazon Processing Center between Pickup and Maintenance Tunnel Door
- Fixed: Traversing from the Spider Track Bridge to the Quarantine Access A door in Metroid Quarantine A now properly requires the barrier to be removed or `Backwards Lower Mines` to be enabled.

##### Phendrana Drifts

- Added: New Thardus Skip Method from Room Center
- Added: Quarantine Monitor to North Quarantine Tunnel Thardus Skip
- Added: Phendrana Shorelines Spider Track item without spider ball out of bounds trick

### Metroid Prime 2: Echoes

- Changed: When Progressive Grapple is enabled, it will now show `2 shuffled copies` rather than `Shuffled` for better consistency.
- Changed: A proper error message is displayed when mono is not found, when exporting a game on macOS and Linux.

#### Logic Database

- Added: 22 videos to the logic database. see the [Video Directory]
(https://randovania.github.io/Metroid%20Prime%202%20Echoes/) for the full collection
- Added: Comments to some Beginner Bomb Jump tricks
- Changed: The trick setting "Suitless Ingclaw/Ingstorm" got renamed to "Suitless Dark Aether" with the intention to cover more tight Dark Aether energy requirements outside of Ingclaw or Ingstorm related checks.

##### Sky Temple Grounds:

- Changed: War Ritual Grounds, Shrine Access, Lake Access, Accursed Lake, Phazon Pit and Phazon Grounds will now require a Suit on trickless settings

##### Agon Wastes:

- Added: Main Reactor: Scan Dash (Advanced) to reach the Luminoth Corpse which allows to reach the item through Slope Jumps and Standable Terrain (Advanced).
- Added: Main Reactor: It is now possible to get to the item with only Spider Ball, Morph Ball Bombs, Standable Terrain (Intermediate) and Bomb Space Jump (Expert) without Space Jump.

##### Dark Agon Wastes:

- Added: Hall of Stairs: Bomb Space Jump (Advanced) to reach Save Station 3 Door without Space Jump

##### Dark Torvus Bog:

- Added: Portal Chamber (Dark): It is now possible to reach the Portal with a Slope Jump (Intermediate) and Screw Attack without Space Jump.

##### Sanctuary Fortress:

- Added: Main Gyro Chamber: Instant Morph (Hypermode) into boost, to destroy the glass to Checkpoint Station
- Added: Reactor Core Item pickup now possible with just Spider Ball and Morph Ball Bombs via Standable Terrain (Intermediate) and Bomb Jump (Intermediate)
- Added: Vault: Extended Dash (Expert) and Boost Jump (Expert) Method to reach the Spinner Side
- Added: Accessing the portal in Watch Station with a Bomb Space Jump (Advanced) to reach the Spider Track, Standable Terrain (Advanced) to reach the Bomb Slot, and an Instant Morph (Advanced)

##### Ing Hive:

- Added: Hive Temple Access: Slope Jump (Expert) into Screw Attack to skip Hive Temple Key Gate
- Changed: Temple Security Access: Z-Axis Screw Attack Trick is changed into Screw Attack into Tunnels (Advanced)
- Changed: Culling Chamber and Hazing Cliff will now require a Suit on trickless settings

## [6.2.0] - 2023-09-02

- Added: "Help -> Verify Installation" menu option, to verify that your Randovania installation is correct. This is only present on Windows.
- Changed: Game generation is now up to 150% faster.
- Changed: The resolver now tries otherwise safe actions behind a point of no return before it tries actions that give dangerous resources. This makes the solve faster by avoiding some cases of backtracking.
- Changed: Comments no longer prevent And/Or requirements from being displayed as short form.
- Fixed: Auto Tracker icons that were supposed to be always visible no longer show as disabled.
- Fixed: Opening race rdvgame files from older Randovania versions now works properly.
- Fixed: Exporting games with hidden Nothing models don't crash during the exporting process anymore.
- Fixed: For macOS, exporting Metroid Prime 2: Echoes games does not require you to run Randovania from within a terminal anymore to see the Mono installation.

### Metroid Dread

- **Major** - Added: Elevator and Shuttle randomizer. The destination is shown on the elevator/shuttle's minimap icon and in the room name, if enabled. This will show different area names to the logic database for some items.
- **Major** - Added: Split beams and missiles. When playing with non-progressive beams or missiles, each individual upgrade provides a unique effect instead of providing the effects of all previous upgrades.
- Added: An in-game icon will appear if the player becomes disconnected from the multiworld server.
- Changed: The Starter Preset and April Fools 2023 preset now have non-progressive beams and missiles, instead of progressive.
- Changed: Bomb Shields are no longer vulnerable to Cross Bombs.
- Fixed: The door model for certain door types now uses the intended textures correctly.
- Fixed: The save file percentage counter and the per-region percentage counter are now all updated correctly.

#### Logic Database

- Added: Diagonal Bomb Jump in Ferenia - Speedboost Slopes Maze.
- Added: Diagonal Bomb Jump in Burenia - Main Hub Tower Top, to the Missile Tank, using either Gravity Suit or an out of water bomb jump.
- Added: In Dairon - West Transport to Ferenia, use Wave Beam to push the Wide Beam Block from above, without Wide Beam.
- Added: Logic to handle having Ice Missiles without Super Missile.
- Added: In Ghavoran - Teleport to Burenia, Cross Bomb Skip using just Morph Ball to get to and from the Pickup. Rated one level higher than the corresponding usage with Flash Shift or Spin Boost.
- Added: Ledge Warp usage to flip the spinner in Ghavoran next the Transport to Elun, and in Elun to release the X.
- Added: All Chozo-X encounters now have energy requirements.
- Changed: Added Wide Beam to missile farming during Kraid's fight.
- Changed: Fighting Kraid in Phase 2 without going up is moved from Beginner Combat to Intermediate.
- Changed: Fighting Kraid with no energy is now Intermediate Combat. Fighting with 1 Energy Tank is Beginner.
- Changed: Dodging in all Chozo-X fights now has Flash Shift as trivial, Spin Boost with Beginner Combat, and nothing with Intermediate.
- Changed: In Dairon - Teleport to Artaria, breaking the speed blocks is no longer "dangerous". This is done by removing the "Before Event" condition on breaking the blocks from above.
- Changed: In Artaria - Water Reservoir, breaking the blob is no longer "dangerous", as long as Slide is not randomized. This was previously dangerous because there's a connection in EMMI Zone Exit Southwest that makes use of Speed Booster, however, by simply adding a "Can Slide" option on the same condition, the logic now sees the blob as safe.
- Changed: In Burenia: Fighting Drogyga is now only "dangerous" if Highly Dangerous Logic is enabled. This is achieved by adding a Highly Dangerous Logic constraint on all instances where the logic uses "Before Drogyga" on connections in the Underneath Drogyga room.
- Changed: Move victory condition to after Raven Beak, and encode all requirements to finish the escape sequence to that connection. This avoids having a "dangerous" resource at the end of the game.
- Changed: In Burenia - Main Hub Tower Middle, lowering the Spider Magnet Wall is now "dangerous" only when Highly Dangerous Logic is enabled. The connection from the bottom of the room to the Pickup Platform that uses Grapple Movement requires the Spider Magnet Wall to not be lowered now requires Highly Dangerous Logic. The randomizer currently doesn't have the necessary options to make this connection mandatory in any seeds anyway.
- Changed: Most instances of pushing Wide Beam Blocks by using Wave Beam through walls now no longer need Wide Beam. Notable exception is Dairon - West Transport to Ferenia, from below.
- Changed: Boss fight logic using Ice Missile without Super Missile is no longer an option, and effectively requires as many missiles as with normal Missiles.
- Changed: Boss fight logic now understands how damage values work with Split Beams behavior.
  - Affected bosses: Robot Chozo fights, Chozo X fights and Raven Beak.
  - Having only Plasma Beam or only Wave Beam is only used to fight the Robot Chozos, at Combat Intermediate.
  - Having both Plasma Beam and Wave Beam is considered as the same bracket as only Wide Beam.
  - Having Wide Beam and Wave Beam is considered as the same bracket as Wide Beam and Plasma Beam.
- Changed: Exclude Ghavoran door between Flipper Room and Elun Transport Access from being shuffled as a Grapple Beam door in Door Lock rando. This is to enable a Ledge Warp to flip the Spinner from below.
- Changed: In Ghavoran - Flipper Room, rotating the flipper the normal way can now be in logic before having pulled the Grapple Block at Right Entrance or having turned on Power Switch 2 in Dairon, if Transport Randomizer is enabled.
- Changed: Revised logic for fighting Corpius
  - When using missiles without an ammo requirement, the X must not have been released.
  - Using Cross Bomb is moved to Combat Beginner
  - For Missiles, Super Missiles and Ice Missiles, the number of required missiles is reduced by 1, which matches the pre-existing comments. These alternatives remain Combat Intermediate.
  - For Missiles, Super Missiles and Ice Missiles, these can now also be used without combat tricks, but you need 1.5x as many units of Missiles ammo as the combat trick version.
  - Added Storm Missiles.
- Fixed: A typo in the room name Ferenia - East Transport to Dairon has been changed from East Transport to Darion.
- Fixed: In Burenia - Teleport to Ghavoran, to open the Plasma Beam door from below, add requirement to have Plasma Beam. This becomes relevant with Separate Beam Behavior.
- Fixed: In Artaria - Teleport to Dairon, to enter the teleport itself using Wave Beam, add requirements to have Wide Beam and Door Lock Rando being disabled. The former becomes relevant with Separate Beam Behavior.
- Fixed: In Cataris - Kraid Area, when using Wave Beam to fight Kraid from behind, you now also need the rest of the rest of the requirements to fight Kraid.

### Metroid Prime

- Fixed: One-way elevator mode not able to generate
- Fixed: Doors openable underneath blast shields
- Fixed: Doors and Blast shields hurting the player with reflected shots
- Fixed: Starting items getting  ignored when starting in Connection Elevator to Deck Alpha
- Fixed: Skipping the cutscene in Connection Elevator to Deck Alpha also skips item loss
- Fixed: Doors in Omega Research not locking
- Fixed: Elite Control entry Barrier activating again
- Fixed: Hall of the Elders "New Path Opened" HUD Memo not appearing
- Fixed: Some unskippable cutscenes
- Fixed: Removed HUD Memos in Emergency Evacuation Area
- Fixed: Timing of Metroids in Metroid Quarantine A
- Fixed: Stuck camera in control tower
- Fixed: Timing of flying pirates in control tower
- Fixed: Echoes Unlimited Missiles model now appears larger
- Added: More Quality of life improvements over vanilla
  - Colorblind friendlier flamethrower model
  - Power Bombs now have a heat signature
  - Power Conduits activate even if only 1 of 3 wave particles hit
  - Main Quarry power conduit no longer reflects charged wave
  - Added lock to top door during Phazon Elite fight
  - Doors unlock from picking up the artifact item instead of the Phazon Elite dying

#### Logic Database

##### Chozo Ruins

- Added: Reverse Flaahgra in Sun Tower is now logical
- Added: Furnace E Tank Wall Boost Escape
- Added: Transport Access North Wallboost to Hive Totem from Elevator
- Added: Trigger Ghosts from Sun Tower Access without Bombs or Spider

##### Phazon Mines

- Added: Fungal Hall A now has Energy and Combat Logic
- Added: Fungal Hall A SJ Scan Dash Grapple Skip
- Added: Fungal Hall Access NSJ Bombless Escape to Fungal Hall A

##### Phendrana Drifts

- Changed: Phendrana Canyon Pickup NSJ Bombless Triple Boost Adjustments
- Changed: Control Tower Plasma Skip is now Beginner
- Added: Hunter Cave Bunny Hop to reach Hunter Cave Access from Lower Edge Tunnel
- Added: Hunter Cave Slope Jump to reach Chamber Access from Lake Tunnel

##### Tallon Overworld

- Added: Root Cave Climb NSJ Boost Strat

### Metroid Prime 2: Echoes

- Added: New cosmetic suit options. Please note that these suits require the experimental patcher to be enabled.
- Added: The internal game copy is automatically deleted when exporting a game fails in certain situations.

#### Logic Database

- Added: 307 videos to the logic database. see the [Video Directory]
(https://randovania.github.io/Metroid%20Prime%202%20Echoes/) for the full collection.

##### Temple Grounds

- Added:  NSJ Extended Dash (Expert) to cross Grand Windchamber through the middle platform.

##### Sky Temple Ground

- Removed: Phazon Grounds NSJ, No SA -> Invisibil Objects (Hypermode) or Movement (Expert) and Dark Visor. Doesn't exist.

##### Agon Wastes

- Added: NSJ Extended Dash (Advanced) to reach Temple Access Door in Mining Station A.

##### Sanctuary Fortress

- Added: Extended Dash (Expert) to reach the Scan Post in Watch Station Access from Main Gyro Chamber Door.
- Added: Extended Dash (Expert) to reach Main Gyro Chamber Door in Watch Station Access from the Scan Post Side.
- Added: Workers Path - Screw Attack from Z-Axis (Intermediate) now requires Bomb Space Jump (Intermediate) from Dynamo Works
- Added: Workers Path - Bomb Jump (Advanced) method added to reach cannon NSJ from landing platform

## [6.1.1] - 2023-08-07


- Changed: Improve performance significantly when opening a Multiworld session with long history.
- Changed: Slightly improve performance when opening game details.
- Fixed: The correct error is displayed when the incorrect password is provided for Multiworld Sessions.

### Metroid Dread

- Fixed: The progress bar when exporting no longer reaches 100% earlier than intended in some situations.
- Added: Racetime seeds can now be directly imported into Randovania

## [6.1.0] - 2023-08-02

- **Major** - Removed: Starting sessions is no longer necessary and has been removed as an option. It's now always possible to clear a generated game.
- Added: Importing permalinks and rdvgames in a multiworld session now creates new worlds if missing.
- Added: The Generation Order spoiler now has a field to filter it.
- Added: An "Export Game" button has been added to "Session and Connectivity" tab as a shortcut to export any of your worlds.
- Added: It's now possible to filter the history tab in a Multiworld session.
- Added: Add Ready checkbox for Multiworld sessions.
- Added: A new tool was added to the Pickup tab of Game Details that lets you quickly find in which worlds your pickups are.
- Added: The time a world last had any activity is now displayed in the Multiworld session.
- Added: A toggle for allowing anyone to claim worlds in a Multiworld session.
- Added: Sending pickups to an offline world now updates the auto tracker.
- Added: Warnings now show up in Multiworld sessions if you're not connected to any of your worlds.
- Changed: The popup when replacing a preset for a Multiworld Session now has the same features as the solo game interface.
- Changed: Text prompts now default to accepting when pressing enter.
- Changed: Reorganized the top menu bar. The Advanced menu is now called Preferences, with an Advanced sub-menu. Opening the Login window is now in the Open menu.
- Changed: The handling for presets that can't be loaded have been improved.
- Changed: Finishing a session is now called hiding a session, and now can be undone.
- Fixed: Multiworld now properly respects major/minor configuration of each world.
- Fixed: The generation order for multiworld session now correctly handles any kind of names.
- Fixed: Any buttons for changing presets or deleting worlds are properly disabled when a game is being generated.
- Fixed: Import rdvgames for games that uses certain features, like Sky Temple Keys on Bosses or Metroid DNA in Dread, now works properly.
- Fixed: Session Browser now properly sorts by creation date and user count. It also now properly defaults to showing recent sessions first.
- Fixed: Tracking another user's inventory now properly keeps working after a connection loss.
- Fixed: Sorting the session history and audit log now works properly.
- Fixed: In Multiworld session, the Claim world button is now properly disabled when you don't have permissions.
- Fixed: Changing a preset no longer causes it to lose its position in the tree.
- Removed: Connecting to Dolphin on Linux executable builds is now hidden on known situations that it doesn't work properly.

### Metroid Dread

- **Major** - Added: Multiworld support for Dread.
- Changed: Ryujinx (Legacy) is disabled when auto-tracker support is on, or in a multiworld.
- Fixed: Dairon - Navigation Station North can no longer be assigned a hint, which would then be replaced with DNA Hints.
- Added: A new auto-tracker layout featuring progressive items.
- Added: Custom shields now have alternate and more accessible models, which can be toggled per-shield in Cosmetic Options.

#### Logic Database

- Added: 2 videos to the database
- Added: Slide from right to left in Cataris - Total Recharge Station South.
- Added: Grapple Movement to get from Lower Door to Wide Beam Block Room to Upper Door in Artaria - EMMI Zone Hub.
- Added: Crossing the water gap in Ferenia EMMI Zone Exit East with just Bombs (Hypermode IBJ and DBJ) or Cross Bombs and a Slide Bomb Boost (currently Movement Advanced).
- Added: Use Speed Booster and Gravity Suit to escape Cataris - Kraid Arena after fighting Kraid.
- Added: Using Wall Jump to get past the Flash Shift gate in Burenia - Teleport to Ferenia.
- Changed: Make it possible to get to the Diffusion Beam location without Morph Ball.
- Fixed: Entering Hanubia Orange EMMI Introduction from the right now requires having beaten the Red Chozo.
- Fixed: The Pseudo Wave Beam in Burenia - Burenia Hub to Dairon now correctly requires Wide Beam.
- Fixed: Logic issues surrounding ending the Chain Reaction sequence in Artaria, aka the Vanilla Varia Suit area.
- Removed: In Cataris - Green EMMI Introduction, the advanced Pseudo Wave Beam to break the blob from below is removed.
- Removed: In Ghavoran - Blue EMMI Introduction, the trickless Ballspark to climb the room has been removed.

### Metroid Prime

- Added: Experimental Option - `Skippable` Cutscene Mode. Keeps all cutscenes in the game but makes it so they can be skipped with the START button
- Added: Experimental Option - `Competitive (Experimental)` Cutscene Mode Removes some cutscenes from the game which hinder the flow of competitive play. All others are skippable. This will eventually replace the existing Competitive implementation.
- Added: Introduction of non-critical fixes and improvements to the base game such as fixed sound effects and removed tutorial popups. Those wanting an untainted experience of the vanilla game may still do so at their own risk by activating "Legacy Mode". For technical description of what's changed, see [qol.jsonc](https://github.com/toasterparty/randomprime/blob/randovania/generated/json_data/qol.jsonc)
- Added: Completely overhauled how custom Blast Shields and Doors look
- Added: Morph Ball Bomb and Charge Beam door locks now use Blast Shields so that they only need to be opened once with that weapon
- Added: New "Gamecube" pickup model which acts as a placeholder for all non-nothing items without a suitable model which can be displayed natively
- Added: The "Hints" page in the "Game" window now lists the location of the Phazon Suit hint.
- Changed: Non-NTSC enemies now have their health reset to match NTSC 0-00
- Changed: Blast Shields are much more visible in dark rooms
- Fixed: Random Elevators settings should no longer have mismatches between the UI and the preset regarding which elevators are excluded.
- Fixed: HoTE statue door can now handle a blast shield cover
- Fixed: Old scan points lingering in Door Lock Rando
- Fixed: Door Lock Rando shields now make explosion sounds

#### Logic Database

- Added: 52 videos to logic database, bringing the total available via the [Video Directory](https://randovania.github.io/Metroid%20Prime/) to 276

##### Chozo Ruins

- Added: The Hall of the Elders Ghost Skip from Reflecting Pool Access to reach Crossway Access South, using advanced level tricks.
- Added: Knowledge (Intermediate) for reaching Elder Chamber without fighting the Chozo Ghost.
- Added: Main Plaza - Tree item OoB logic.
- Added: Crossway - Easier boost only method for item.
- Changed: Tower of Light - Reduced gravityless SJ slope jump to tower chamber to Beginner.
- Fixed: Ice Beam has been removed from the connection to Elder Chamber in Hall of the Elders.
- Fixed: The Door in Tower of Light Access that leads to Ruined Shrine is now a normal Door instead of a Wave Beam Door.
- Changed: Ruined Nursery Bombless Standables Logic Adjustments
- Added: Ruined Nursery Bombless w/ Boost strat
- Added: Training Chamber Ghost Skip

##### Phendrana Drifts

- Changed: Quarantine Cave - Various cleanup with Thardus fight logic. Reworked visor requirements. Added Missile strategy (allows Ice Beam only fight logically).
- Added: Added Quarantine Cave NSJ Scan Dash to Q-Mon Tunnel
- Added: Dash to Q Mon from Room Center with SJ
- Added: Reverse Thardus Skip Logic (Scan and Scanless)
- Added: Thardus Hop
- Changed: Ice Ruins West Baby Sheegoth Jump Damage Requirements and Trick Adjustments
- Added: Gravity Chamber Pickup (Missile) NSJ w/o Grapple/Plasma Dash Method and Bombu Method

##### Phazon Mines

- Added: Metroid Hop to reach Missile from Quarantine Access A
- Changed: Various Metroid Quarantine A logic adjustments
- Fixed: NSJ Phazon Processing Center having too few requirements

### Metroid Prime 2: Echoes

- Added: Tracker layout "Debug Info", which also shows details useful for investigating errors.
- Added: The Coin Chest model from multiplayer is now used for offworld items instead of the ETM model.
- Changed: The Power Beam and the Morph Ball now use the Coin Chest model when shuffled, instead of the ETM model.
- Added: 4 new joke hints in the pool.
- Fixed: The gate in Command Center now opens correctly when using the new patcher.
- Fixed: Doors in Venomous Pond can no longer become blast shields.
- Fixed: The door from Sacrificial Chamber Tunnel to Sacrificial Chamber has been excluded from door lock rando.
- Fixed: Random Elevators settings should no longer have mismatches between the UI and the preset regarding which elevators are excluded.

#### Logic Database

- Added: 4 videos to logic database, see the [Video Directory](https://randovania.github.io/Metroid%20Prime%202%20Echoes/) for the full collection

## [6.0.1] - 2023-07-04

- Added: Option for disabling crash reporting and monitoring.
- Added: In multiworld sessions, you're prevented from selecting a preset that is incompatible with multiworld.
- Added: In multiworld sessions, world names must now be unique.
- Changed: The Privacy Policy has been updated to mention crash reporting and monitoring.
- Changed: Tweaked the error reporting for generating and exporting games.
- Fixed: Importing permalinks and spoilers in multiworld no longer fails.
- Fixed: Generation order is no longer hidden when Door Lock is enabled with Types mode.
- Fixed: Pickups providing negative resources can now be sent in multiworld games.
- Fixed: The prompt for a session name no longer deletes spaces at the end, making it easier to split words.
- Fixed: In multiworld sessions, the copy permalink button is properly disabled before a game is available.

## [6.0.0] - 2023-07-03

- **Major** - Multiworld support has been significantly changed! New features include:
  *  Sessions now have Worlds instead of rows with users, and users can be associated with any number of Worlds.
     * This means it's now possible to play a Multiworld entirely solo.
  *  You can connect to one Dolphin and any number of Nintendont at the same time.
  *  Multiple sessions can be opened at the same time.
  *  A session window is no longer required to be kept open. As long as Randovania is connected to a game, the server communication works.
- Added: It's now possible to drag presets directly into the root of the presets.
- Added: The order you place presets when drag and dropping is now saved.
- Added: New command line arguments `--local-data` and `--user-data` to allow configuring where Randovania saves its data.
- Added: New Door Lock rando mode - Types. In this mode, every single door of a type is swapped with another type. Generation times should be fast and be compatible with multiworld.
- Added: Interface to customize preset description.
- Added: It's now possible to save rdvgame files for race games. This is not available for multiworld.
- Added: When editing a Pickup Node, there's now a button to find an unused pickup index.
- Added: When viewing the spoiler log in a Multiworld session, it will now display the names for each world rather than "Player 1", "Player 2", etc.
- Changed: Discord login is now performed via your browser, instead of the Discord client.
- Changed: Door Lock mode Two-way is now named Doors. The functionality is unchanged.
- Changed: Improved preset descriptions, making them significantly simpler.
- Changed: Some preset options which are not ready for wide consumption have been hidden by default. To show all preset options, please select `Advanced > Show Experimental Settings`.
- Changed: In the Data Visualizer, requirements are now displayed using a tree widget, which allows for collapsing the and/or blocks.
- Changed: Optimized the solver by allowing more resources as additional resources, allowing more actions to be skipped until the necessary resources are found.
- Changed: For Multiworld, it's now preferred to have an additional pickups than placing it in another player's game, when there's no locations left in your game.
- Changed: Randovania now internally uses the term `Region` for what used to be called a `World`. This is mostly an internal change.
- Changed: Connecting to Dolphin is now hidden on macOS, as it never was supported.
- Changed: Door Lock rando generation is now up to 50% faster.
- Fixed: Issue where the resolver didn't find the paths that lead to taking the least damage.
- Fixed: The resolver no longer allows events as additional requirements. This fixes a problem that could lead to an event locking itself.
- Fixed: The `database render-region-graph` command now works properly.

### Cave Story

- Nothing.

### Metroid Dread

- **Major** - Added: Random Starting Locations is now supported. This enables all Save Stations, Navigation Stations, and Map Stations as possible starting options.
- Added: New cosmetic option to display Randovania's area names on the HUD, either always or after room transitions.
- Added: Door Lock Randomizer can randomize doors to be weak to Ice Missile, Storm Missile, Diffusion Beam, Bombs, Cross Bombs, Power Bombs.
- Added: New option under "Game Modifications" to choose how inconsistencies in Raven Beak's damage resistance are handled.
- Added: Auto tracker is now supported via a new game connection choice.
- Added: Exporting now checks if the RomFS folder has some required files.
- Changed: The doors in Itorash are now excluded from being shuffled in Door Lock Randomizer.

#### Patcher Changes

- Added: Belated April Fools 2023 preset. Enables door rando by default, as well as some surprise changes to the item pool. Make sure to see what advice ADAM has to give!
- Changed: Pickups can be configured to take away some of an item instead of giving more (e.g. missile tanks could take away missiles when collected).
- Fixed: Using Morph Ball in Proto Emmi sequence no longer crashes the game.

#### Logic Database

- Added: Grapple Movement (Beginner) for going up the left side of Burenia - Main Hub Tower Middle.
- Added: Movement (Intermediate) and Water Bomb Jump (Intermediate) for getting out of the water at the same spot.
- Added: Grapple Movement (Beginner) for the Grapple only method of reaching the Missile Tank in Main Hub Tower Top.
- Added: Use Speed Booster to skip breaking the blob submerged in water in Artaria Early Cloak room, requires Speed Booster Conservation (Beginner).
- Added: Use Flash Shift to go right after getting the pickup in Artaria EMMI Zone Spinner.
- Added: Use Flash Shift and Slide Jump to go from Artaria White EMMMI Arena to the top door to EMMI Zone Spinner.
- Added: A new way to reach the tunnel in EMMI Hub Zone with Spider Magnet, Flash Shift and Single-wall Wall Jump (Advanced).
- Added: Use a Shinespark to climb up from Above Screw Attack Blocks in Burenia Main Hub Tower Bottom with only Gravity Suit.
- Added: Use a Shinespark to climb up from Alcove Across Grapple Block in Burenia Main Hub Tower Bottom with only Speed Booster using Speed Booster Conservation Beginner.
- Added: Use a Shinespark with Gravity Suit to reach Ammo Recharge South at the bottom of Burenia Gravity Suit Tower before the Destroy Gravity Suit Floor event.
- Added: Use Spin Boost And Gravity Suit with different trick strategies to cross the big gap in Burenia Main Hub Tower Middle.
- Added: Use a Shinespark with Gravity Suit to reach the Spider Magnet wall in Burenia Main Hub Tower Middle from the bottom of the room.
- Added: Climb up to the Charge Beam Door in Burenia Main Hub Tower Middle using Gravity Suit and Flash Shift.
- Added: Climb up from the Charge Beam Door in Burenia Main Hub Tower Middle using Gravity Suit, a Slide Jump, Spin Boost and a Wall Jump.
- Added: Allow using Shinesparks in Gravity Suit Tower by storing speed in the upper part of Gravity Suit Room, also when Door Lock rando is enabled.
- Added: Pseudo-Wave Beam to break the blob in Ferenia Wave Beam Tutorial, from the right.
- Added: Use Spider Magnet with Grapple Beam in Ghavoran Spider Magnet Elevator.
- Added: Use Speed Booster to get past the pool of water in Dairon Freezer before turning on the power.
- Added: Various trick alternatives to get past the pool of water in Dairon Freezer with Bomb Jumps.
- Added: Water Bomb Jump in Burenia Underneath Drogyga to get up to the left ledge with Normal Bomb, rated as Intermediate.
- Changed: Wall Jump from Flash Shift for reaching the left Dock to Main Hub Tower Top in Main Hub Tower Middle has been removed; it is now trickless.
- Changed: Wall Jump from Flash Shift for reaching the left Dock to Main Hub Tower Top in Main Hub Tower Middle has been removed; it is now trickless.
- Changed: Avoid treating Gravity Suit as a dangerous resource, by removing the "No Gravity Suit" constraint from the "Perform WBJ" template.
- Changed: Going through Artaria Lower Path to Cataris using Damage Boost no longer requires Morph Ball.
- Changed: Reduced the difficulty of the Wall Jump in Dairon Teleporter to Artaria, to reach the pickup from the teleporter, from Advanced to Intermediate.
- Changed: Using Wall Jump Advanced to climb across Moving Magnet Walls (Small) in Cataris, aka Adam Skip, now correctly requires Spider Magnet.
- Changed: The Upper Tunnel from Burenia Teleport to Ghavoran to Main Hub Tower Middle has been converted from a Morph Ball Tunnel to a Slide Tunnel. In order to use this tunnel with Slide, Gravity Suit is also required.
- Changed: In Burenia Teleport to Ghavoran, using Power Bombs to get back up from Early Gravity Speedboost Room now requires 2 ammo units of Power Bomb. The purpose is to account for using one unit on the way down in the first place.
- Changed: Water Bomb Jump in Artaria First Tutorial, after adding the water has been changed to Infinite Bomb Jump.
- Changed: Infinite Bomb Jump in Artaria Screw Attack Room to jump out of the water under the Recharge Station has been changed to Water Bomb Jump.
- Changed: Water Bomb Jump in Burenia Underneath Drogyga to get the pickup is now Beginner with Cross Bombs.
- Changed: Water Bomb Jump in Burenia Underneath Drogyga to get up to the left ledge with Cross Bomb is now Beginner.
- Changed: Bomb Jumping to the upper part of Ghavoran Map Station Access now requires Water Bomb Jump Intermediate with Normal Bomb and Beginner with Cross Bomb. This was previously trivial with both of those.
- Changed: Bomb Jumping to the upper part of Ghavoran EMMI Zone Exit Southeast with Cross Bombs is changed from trivial to Water Bomb Jump Intermediate.
- Changed: Bomb Jumping to the upper part of Ghavoran EMMI Zone Exit Southeast with Normal Bombs is changed from Infinite Bomb Jump Intermediate to both Water Bomb Jump Intermediate and Diagonal Bomb Jump Intermediate.
- Fixed: Correctly require breaking the blob in Burenia Teleport to Ghavoran to be able to go from Main Hub Tower Middle to Teleport to Ghavoran through the upper Tunnel.
- Fixed: Burenia Hub to Dairon Transport Blob from Below giving the wrong event resource.
- Removed: Use Cross Bombs to skip the blob submerged in water in Artaria Early Cloak room. The point of this connection is to skip breaking the blob, which is no longer dangerous when you have the Morph Ball.

### Metroid Prime

- Changed: Divided the "Other" tab into "Quality of Life" and "Chaos".
- Changed: QoL Game Breaking, QoL Cosmetic, QoL pickup scans, Varia-only Heat Protection and Deterministic RNG settings are now always enabled. A new chaos option "Legacy Mode" has been added as a catch-all replacement, including the PB Refill from 5.8.0.
- Changed: Pickups can be configured to take away some of an item instead of giving more (e.g. missile tanks could take away missiles when collected).
- Removed: One-Way door lock randomizer has been removed. This has actually been the case since 5.3.0!
- Fixed: The "Unlock Save Station doors" option should now correctly unlock them.

#### Logic Database

##### Chozo Ruins

- Changed: Reorganized Morph Ball pickup in Ruined Shrine to better fit database good practices.

### Metroid Prime 2: Echoes

- **Major** - Added: Door Lock randomizer has been added. Note that this feature requires enabling the new patcher.
- Added: New random elevators mode: Shuffle Regions. In this mode, we keep the game world consistent by shuffling the regions around Temple Grounds, and then changing the elevators to match. See [this map](randovania/data/gui_assets/echoes_elevator_map.png) for reference.
- Added: When the new patcher is enabled, Security Station B starts in the post-Dark Samus appearance. This change is supported by logic.
- Changed: Pickups can be configured to take away some of an item instead of giving more (e.g. missile tanks could take away missiles when collected).
- Changed: When the new patcher is enabled, some cosmetic effects are removed from Torvus Temple in an attempt to make it crash less.
- Changed: For Multiworld ISOs, the game name now mentions the session name and world name.
- Removed: The elevator sound effect removal is no longer an option and is now automatically enabled in the appropriate circumstances.
- Fixed: The progress bar when exporting a seed is now much more accurate.

#### Logic Database

- Fixed: Re-Added Vanilla Method to access Storage C to logic.
- Changed: Movement trick level for reaching the door to Security Station B from Bioenergy Production with a NSJ Screw jump extension from Advanced to Beginner.
- Changed: Combat/Scan Dash trick level for reaching the door to Security Station B from Bioenergy Production with a Scan Dash from Expert to Intermediate.
- Added: 142 videos to the logic database
- Added: Method to climb Forgotten Bridge with Jump Off Enemy (Advanced)
- Added: Scan Dash to grab the half pipe item in Dark Torvus Arena with Combat/Scan Dash (Intermediate)
- Added: Method to collect the pickup in Reactor Core using the top Rezbit, Bombs, Bomb Space Jump (Advanced), Standable Terrain (Advanced), Movement (Advanced), and Jump Off Enemies (Expert).
- Added: Method to reach the top cannon in Sanctuary Entrance using Bombs, Space Jump Boots, Bomb Space Jump (Advanced), and Standable Terrain (Advanced).
- Added: Method to collect the pickup in Abandoned Worksite using just Screw Attack, and Screw Attack into Tunnels/Openings (Advanced).
- Added: Method to collect the pickup in Bioenergy Production using Boost Ball, Spider Ball, Screw Attack, and Movement (Advanced).

## [5.8.0] - 2023-06-05

- Added: It's now possible to save rdvgame files for race games. This is not available for multiworld.
- Changed: Use the user's new discord display name instead of their username, for users that migrated.
- Fixed: Batch generation now properly prevents Windows from going to sleep.

### Metroid Prime

- Fixed: Generator unable to pass through one-way permanently locked doors such as the ones in uncrashed Frigate
- Fixed: Exporting games with both Door Lock Rando and Room Rando will now preserve both modifications
- Added: Missile Stations refill Power Bomb. In this version, this is always enabled.

#### Logic Database

- Added: 55 videos to logic database, bringing the total available via the [Video Directory](https://randovania.github.io/Metroid%20Prime/) to 224

##### Tallon Overworld

- Added: Biotech Research Area 1 - Easier gravityless NSJ method from room center to Deck Beta Security Hall
- Added: Root Cave - L-Jump method to reach upper area

#### Magmoor Caverns

- Added: Twin Fires Tunnel - Transport to Talon -> Twin Fires, NSJ & SJ dashes now require standable terrain

##### Phendrana Drifts

- Added: Hunter Cave - Lower Edge Tunnel -> Hunter Cave Access, NSJ requires a slope jump or bomb jump after the grapple point to reach the platform with the doors.
- Added: Hunter Cave - Hunter Cave Access -> Lower Edge Tunnell, NSJ requires an L-Jump to reach the platforms across the water without falling in. Added Gravity logic if falling in (matches Lake Tunnel -> Lower Edge Tunnel).

##### Phazon Mines

- Fixed: Fungal Hall B - Scan dash method now requires scan visor
- Fixed: Ventillation Shaft - Combat dash to climb room now requires door lock rando to be off

## [5.7.0] - 2023-05-05

- Added: Skip usual Door Lock randomizer logic when the only valid lock option is unlocked doors.
- Added: When major/minor mode is enabled, the count of majors and minors is also displayed next to how many items are the in the pool.
- Fixed: Unsupported features are now disallowed from use in Multiworld sessions.

### Cave Story

- Fixed: Exporting on Linux no longer fails due to Rest Area in Plantation using "lounge" instead of "Lounge".

### Metroid Dread

- Fixed: All pickups in the pool are now correctly assigned major or minor.

#### Logic Database

- Fixed: Experiment Z-57's pickup is now a major item location in Major/Minor split.

### Metroid Prime

- Added: Selecting an ISO that isn't for Metroid Prime is now explicitly refused when exporting.
- Fixed: All pickups in the pool are now correctly assigned major or minor.
- Fixed: Room Rando no longer overrides the results of Door Lock Rando when exporting.

#### Logic Database

- Fixed: The Artifact of Truth pickup is now a major location for Major/Minor split.

### Metroid Prime 2: Echoes

- Added: Selecting an ISO that isn't for Metroid Prime 2 is now explicitly refused when exporting.
- Fixed: Energy Tanks are now considered major items in Major/Minor split.

## [5.6.1] - 2023-04-??

- Nothing.

## [5.6.0] - 2023-04-02

- Added: Trick Details popup now lists the usages in each area.
- Added: Opening the Data Visualizer from the Trick Details while customizing a preset now automatically configured the trick filters based on the preset being edited.
- Changed: Setting trick filters in the Data Visualizer based on a preset now sets all tricks, even those at disabled.
- Changed: Optimize Solver by choosing actions in a smarter order. Prefer actions of types that are likely to progress th. Postpone dangerous actions. This should make the solver able to validate seeds where it previously timed out. Solving should in general be faster in general.
- Fixed: Solver bug that made it unable to detect dangerous actions, which could result in some possible seeds being considered impossible.
- Fixed: Searching for Multiworld sessions by name is no longer case sensitive.

### Metroid Prime 2: Echoes

#### Logic Database

- Added: Proper combat requirements for the Amorbis fight.
- Removed: Incorrect and improper connections to and from the Amorbis fight.

### Metroid Prime

#### Logic Database

- Added: 48 videos to logic database, bringing the total available via the [Video Directory](https://randovania.github.io/Metroid%20Prime/) 216

### Metroid Dread

#### Logic Database

- Added: Use Flash Shift and Spin Boost with Wall Jump (Beginner) in Burenia Main Hub Tower Bottom to reach the tunnel.
- Changed: The logic for Spin Boost Room in Ghavoran now requires either the template to fight the Chozo X or Highly Dangerous logic to climb out of the room.
- Changed: Simplified various database connections.
- Changed: All three kinds of Chozo X fights now consider Use Spin Boost a valid means of dodging.
- Fixed: Missile ammo requirement when fighting Chozo X with Storm Missile. The numbers were previously too high and the numbers with and without the combat trick were swapped.
- Fixed: Resolve bug with fighting the Twin Robots fights, where to fight them using only missiles for damage always required both the expert level combat trick and the 153 missiles that are intended for trickless.
- Fixed: Add missing fight requirement to fight the Chozo X in Elun when entering the arena from the left.
- Fixed: Add missing requirement to release the X before leaving Elun.

## [5.5.1] - 2023-02-28

- Added: Game Details now contains a tab describing all door locks, when Door Lock rando is enabled.
- Changed: Certain spoiler tabs in Game Details now only show up when relevant, such as Elevators spoiler only when elevators are shuffled.
- Changed: Generation Order in Game Details is now hidden when there's incompatible settings, such as Door Lock rando.
- Changed: A nicer error message is now given when generating with a preset with configuration errors, such as no starting locations.
- Changed: A nicer error message is now given when an error occurs when loading a game layout file.
- Fixed: Customizing an included preset should properly place the resulting preset nested to that preset.
- Fixed: Customizing a preset should no longer reset where it's been placed at.
- Fixed: Generated games now keep track of extra starting pickups instead of starting items, fixing some cases you'd start with the middle of a progressive chain.
- Fixed: Changing trick filters in the Data Visualizer no longer resets the selected connection.
- Fixed: Using trick filters in the Data Visualizer no longer unnecessarily expands templates or remove comments.
- Fixed: Using trick filters in the Data Visualizer now properly removes extra requirements when tricks are removed.
- Fixed: Hiding the pickup collection message now correctly works for other player's pickups in a multiworld.

### Metroid Prime

#### Patcher Changes

- Fixed: Several soft-locks and janky cutscenes when shuffling the Essence elevator
- Fixed: Research Lab Aether wall not breaking when approached from behind (QoL Game Breaking)
- Fixed: Watery Hall lore scan being replaced with QoL Scan Point text
- Fixed: Escape sequence counting up instead of down
- Fixed: Small Samus spawning in ship instead of on top
- Added: Ridley shorelines, biotech research 2, and exterior docking hangar actors now scale with boss size

#### Logic Database

##### Tallon Overworld

- Fixed: Landing Site - PAL SJF is now only logical if Dock Rando is disabled
- Added: Life Grove - Alternate method to skip Bombs and SJ (Scan Dash Expert) to reach item *Found by Vertigo*
- Added: Life Grove - Trick to skip wallboosts when also skipping SJ and Bombs *Found by Vertigo*

##### Chozo Ruins

- Changed: Main Plaza - Lowered Half-Pipe roll-in to Expert ([See Video](https://youtu.be/ne8ap0xa_UE))
- Changed: Ruined Shrine - Wave door to half-pipe item is now L-Jump instead of R-Jump
- Added: Hive Totem - Fight Skip Intermediate Combat Dash
- Added: Hive Totem - Fight Skip "TAS Walk" Advanced Movement+Knowledge
- Added: Crossway Access West - Advanced Standable Terrain (Skips Morph) *Found by toasterparty*

##### Magmoor Caverns

- Fixed: Twin Fires Tunnel - Combat dash is now only logical if Dock Rando is disabled
- Added: Monitor Station - NSJ Heat Run Expert *Found by JustinDM*
- Added: Twin Fires Tunnel - NSJ Bunny Hop Expert Movement *Found by JustinDM*

##### Phendrana Drifts

- Changed: Quarantine Cave - More detailed Thardus Fight requirements (e.g. Plasma Beam, PBs, Boost)
- Changed: Labs - More detailed combat requirements
- Added: Chozo Ice Temple - Expert NSJ Bombless Climb *Found by MeriKatt*
- Added: Quarantine Cave - Thardus Skip Hypermode Slope Jump *Found by JustinDM*
- Added: Quarantine Cave - Expert R-Jumps to skip grapple *Found by toasterparty*
- Added: Control Tower - SJ/DBJ/BSJ/Wallboost tricks(s) to skip fight both ways
- Added: Transport to Magmoor Caverns South - Alternate NSJ Spider Skip BSJ Advanced *Found by Cyberpod*

##### Phazon Mines

- Fixed: Mine Security Station - Starting Room/Elevator doesn't account for doors locking
- Fixed: Mine Security Station - Entering from Storage Depot A doesn't check for lowered barrier
- Fixed: Metroid Quarantine A - Wallboost doesn't require Spider Ball
- Added: Main Quarry - Intermediate Wallboost to skip Bombs for item
- Added: Main Quarry - Intermediate Knowledge+Movement to skip Bombs for item *Found by toasterparty*
- Added: Metroid Quarantine A - Advanced Dashes to skip PBs
- Added: Metroid Quarantine A - Alternate R-Jump from item to door
- Added: Metroid Quarantine A - NSJ Expert Dashes from item to door
- Added: Fungal Hall Access - NSJ Advanced BSJs *Found by JustinDM*

### Metroid Prime 2: Echoes

- Added: Updated A-Kul's scan with the 2022 Echoes Randomizer tournament winner.
- Added: When the experimental patcher is enabled, Dynamo Chamber and Trooper Security Station now start in post-layer change state.

### Metroid Dread

- **Major** - Added: Door Lock randomizer has been added. In this mode, the weapons needed to open doors in the game are also changed, with full support of our logic database.
- Added: A new cosmetic option for adding an in-game death counter to the HUD.
- Added: Exporting with a custom path now checks for conflicts with the input path.
- Fixed: Ryujinx no longer hangs when stopping emulation.

## [5.5.0] - Skipped

## [5.4.1] - 2023-02-16

- Added: Linux releases are now also published to Flathub.
- Fixed: Canceling the prompt from "View previous versions" no longer causes an error.

## [5.4.0] - 2023-02-06

- Added: Experimental generation setting for staggering the placement of selected pickups.
- Added: Experimental generation setting for removing redundant possible actions.
- Added: Automatic reporting of exceptions for the client, and monitoring for requests to the server.
- Added: New pixel icons for Prime 1 & 2 autotracker
- Added: New 8x3 layouts for all Prime 1 & 2 autotracker styles
- Fixed: The minor/major split setting is obeyed much more accurately by the generator.
- Fixed: Starting with ammo no longer causes all requirements for that ammo to be ignored.
- Fixed: The generator no longer attempts placing pickups based on alternatives to satisfied requirements, such as Missile Expansions for Quadraxis while already having Light Beam.
- Fixed: Minor typos in the UI are fixed.
- Fixed: Canceling certain actions will no longer cause the UI to react as if it were an error.
- Changed: Unsupported features are now restricted to dev builds.
- Changed: Requirements where different amount of the same item, such as both Missile = 5 and Missile = 1, are expected are now properly simplified.

  This results in certain pickup combinations no longer being considered for placement in the generator, such as Sunburst for unlocking the Industrial Site from behind.

### Metroid Prime

- Changed: All included presets now have "Unlocked Save Station doors" enabled.
- Changed: "Unlocked Save Station doors" no longer remove the lock in Chozo Ruins - Save Station 3.

#### Patcher Changes

- Added: CGC Tournament Winners to Artifact Temple lore scan
- Fixed: Chapel IS giving the player lightshow on 2nd pass
- Fixed: Items in every room incompatibility with shuffled essence elevator
- Changed: Always apply Elite Quarters item softlock patch regardless of cutscene skip mode

#### Logic Database

- Fixed: Collecting the Missile Expansion in Burn Dome before the fight no longer causes the generation to fail.

### Metroid Prime 2: Echoes

- Changed: Inverted Aether is now an unsupported feature.

### Metroid Dread

- Fixed: Energy Parts are now considered minor items, and Missile+ Tanks are now considered major items.

#### Patcher Changes

- Changed: Main Power Bomb has a different color than Power Bomb tanks
- Changed: Cutscene in Hanubia - Tank Room was removed because it teleports the player to the lower section, which can softlock the player
- Fixed: You now retain Drogyga's and Corpius's item if you reload checkpoint after defeating them. This eliminates a way of rendering a seed impossible to complete.

#### Logic Database

- Added: New trick "Flash Shift Skip" to account for skipping Flash Shift gates.
- Added: Traverse to the bottom of Ferenia: Space Jump Room Access with some more options.
- Added: Pseudo-Wave Beam (Beginner) for the two blobs in Cataris - Teleport to Dairon.
- Added: Water Bomb Jump to reach the item in Cataris - Teleport to Dairon without Gravity Suit.
- Added: Flash Shift (Intermediate), Morph Ball (Intermediate), and Spin Boost (Beginner) wall jumps for climbing up Experiment Z-57's arena.
- Added: Spin Boost and Slide Jump (Beginner) for climbing the upper part of Experiment Z-57's room.
- Added: Speed Booster Conservation (Intermediate) for climbing to either the top platform or Double Obsydomithon Room in Cataris - Teleport to Artaria (Blue).
- Added: Grapple Movement (Beginner) to climb Cataris - Moving Magnet Walls (Tall).
- Added: Flash Shift (Intermediate), Morph Ball (Advanced), and Spin Boost with Spider Magnet wall jumps to climb Cataris - Moving Magnet Walls (Tall).
- Added: Speed Booster Conservation (Beginner) to collect the lower item in Cataris - Teleport to Ghavoran without Gravity Suit.
- Added: Damage Boost (Intermediate) for reaching the teleport in Cataris - Teleport to Ghavoran with Spider Magnet.
- Added: "Adam Skip" added to logic as Wall Jump (Advanced) in Cataris - Moving Magnet Walls (Small).
- Added: Space Jump method of Cross Bomb Skip (Hypermode) to skip needing Speed for the item in Cataris - EMMI Zone Item Tunnel.
- Added: Spin Boost Movement (Intermediate) and Speed Booster Conservation (Beginner) for getting up Hanubia - Central Unit without Space Jump or Infinite Bomb Jump.
- Added: Spin Boost method to climb Hanubia - Escape Room 3.
- Added: Morph Ball Single-Wall Wall Jumps to get to the Nav Station in Itorash - Transport to Hanubia.
- Added: Flash Shift Skip (Intermediate) with Bombs to skip the Flash Shift gate in Teleport to Ferenia.
- Added: Aim Down Clips (Intermediate/Advanced) to go to and from Storm Missile Gate Room without Morph Ball.
- Added: Shine Sink Clip/Aim Down Clip (Intermediate) and Speed Booster Conservation (Advanced) to reach the bottom of Teleport to Ghavoran from the top level.
- Added: Aim Down Clip (Expert) to reach the blobs in Gravity Suit Tower from the top level.
- Added: Aim Down Clip (Intermediate) in Main Hub Tower Middle to Main Hub Tower Bottom.
- Added: Shine Sink Clip/Aim Down Clip (Intermediate) in Gravity Suit room top door to bottom door.
- Added: Climb Golzuna Tower using Spin Boost and Flash Shift using Wall Jump (Intermediate).
- Added: Movement (Intermediate), Simple IBJ, or Spin Boost to reach top tunnel in Vertical Bomb Maze.
- Added: Flash Shift Skip (Beginner) in Purple EMMI Introduction; (Intermediate) with normal bombs.
- Added: Moving from Ferenia - Transport to Ghavoran to Pitfall Puzzle Room with Spin Boost, Flash Shift, or Speed Booster.
- Added: Using Normal Bomb Jump with a Cross Bomb at the top, for sideways movement, to reach the item in Artaria Proto EMMI Introduction.
- Changed: Increased difficulty of Flash Shift Wall Jump to reach the Raven Beak elevator from Intermediate to Advanced.
- Changed: Simplified many room nodes and connections.
- Changed: Shine Sink Clip in Main Hub Tower Middle to Main Hub Tower Bottom is now Intermediate (from Expert).
- Changed: Using Flash Shift to collect the fan pickup in Burenia Hub to Dairon is now Advanced (from Beginner).
- Changed: All three fan skips are now classified as Movement instead of Infinite Bomb Jump.
- Changed: Convert most of the harder IBJ instances to new Diagonal Bomb Jump trick.
- Changed: Increase difficulty of the few harder IBJs that weren't changed to Diagonal Bomb Jumps. This should better reflect the fact that Intermediate IBJ is applied for performing Simple IBJ with Normal Bombs.
- Fixed: Correctly require Morph Ball in all cases where Power Bombs are used.
- Fixed: Replace some instances of Beginner Infinite Bomb Jump in Ferenia with the Simple Infinite Bomb Jump template. This ensures that the missing bomb or cross bomb item is required.
- Fixed: Reaching the upper tunnel in Ferenia - Speedboost Slopes Maze properly accounts for the ability to destroy the beamblocks using Wave Beam, Diffusion Beam, explosives, or Movement (Beginner)
- Fixed: Usage of Infinite Bomb Jump in Ferenia Separate Tunnels Room now correctly requires the respective Bomb type. The trick is now set at different difficulty depending on which bomb type is being used.
- Removed: Infinite Bomb Jump for reaching Wave Beam Tutorial from the cold rooms.
- Removed: Shinespark in Ghavoran Total Recharge Station North. This one requires either short boost or charging speed in the room to the left. Removing this for now.

## [5.3.0] - 2023-01-05

- Added: You can now open a tracker for other player's inventories in a multiworld session.
- Changed: LogbookNodes are now called HintNodes.

### Metroid Prime

#### Patcher Changes

- Fixed: Spring ball has been nerfed to prevent abusing steep terrain marked as standable.
- Fixed: Spring ball cooldown is now properly reset when morphing/unmorphing.
- Fixed: Vanilla blast shields not being removed in door lock randomizer.

### Metroid Prime 2: Echoes

- Changed: The Auto Tracker icon for Spider Ball now uses the Dark Suit model instead of the Prime 1 model.

#### Logic Database

- Changed: Sand Processing - Screw Attack clip to access the halfpipe from Main Reactor side without Missiles is now Intermediate and without Space Jump (from Expert).
- Fixed: Main Gyro now properly accounts for solving the puzzles.

### Metroid Dread

#### Patcher Changes

- Fixed: Incorrect color during animation of killing an EMMI.

#### Logic Database

- Added: Climbing Z-57 Arena with Spin Boost and Ice Missiles (Beginner).
- Changed: Major/Minor Item Location Updates: Energy Tanks -> Major, Energy Parts -> Minor, Drogyga -> Major, Missile+ Tanks -> Major
- Removed: Water Bomb Jump in Ghavoran - Map Station Access Secret.

## [5.2.1] - 2022-12-01

- Fixed: Exporting Metroid Prime 2 when converting Metroid Prime models now works.
- Fixed: Experimental Metroid Prime 2 patcher no longer errors with some settings.

## [5.2.0] - 2022-12-01

- Added: Help -> Dependencies window, to see all dependencies included in Randovania, including their versions and licenses.
- Added: A warning is now displayed when using presets with unsupported features enabled. These features are not present in the UI.
- Added: When the generated game fails due to the solver, you're now offered to retry, cancel or keep the generated game.
- Changed: Experimental games are no longer available on stable versions.
- Fixed: Solver debug now contains previously missing rollback instances.

### Cave Story

- Nothing.

### Metroid Dread

- Added: The Power Beam tiles in the Artaria EMMI Zone Speed Boost puzzle have been changed to Speed Boost tiles to prevent softlocks.
- Added: Entering Golzuna's arena without releasing the X displays a message explaining why the boss won't spawn.
- Added: All doors locked while fighting an EMMI now unlock immediately upon defeating it.
- Changed: Exporting for Ryujinx now also utilizes the Dread Depackager, for a smaller mod size. This requires an up to date Ryujinx.
- Fixed: You now retain Kraid's item if you reload checkpoint after defeating him. This eliminates a way of rendering a seed impossible to complete.

#### Logic Database

- Added: New Highly Dangerous Logic setting for enabling situations that may be unrecoverable upon saving.
- Added: Cross Bomb alternative for crossing Flash Gates.
- Added: Pseudo-wave beam trick for destroying the bottom blob in Cataris' Central Unit Access.
- Added: Traversal through Ghavoran Total Recharge Station North without Morph Ball, before pulling the grapple block, by destroying the left Enky.
- Changed: Cataris' Thermal Device Room North now forces picking the Energy Tank pickup and the Magnet Wall Thermal Device event before going to the Final Thermal Device, or uses Highly Dangerous Logic.
- Changed: Removed the Cataris EMMI Zone Door Trigger event now that the door remains unsealed.
- Fixed: Going to the red teleporter in Cataris no longer forces needing to use bombs.

### Metroid Prime

- Fixed: The infinite scanning bug has been fixed.

### Metroid Prime 2: Echoes

- Added: A new experimental option, Inverted Aether. In this mode, it's the Light Aether atmosphere that is dangerous! All safe zones are moved to Light Aether, but that's not enough so it's still extremely dangerous. This mode has no logic.

#### Logic Database

- Added: Intermediate Slope Jump and Intermediate Wall Boost to get next to the pickup in Communication Area.
- Added: Beginner Movement for crossing Hall of Combat Mastery from the Portal Side with NSJ Screw Attack after the tunnel is destroyed.
- Changed: Standable Terrain to reach the upper Command Center Access door in Central Mining Station with Space Jump and Screw Attack has had its difficulty decreased from Intermediate to Beginner.

## [5.1.0] - 2022-10-01

- Added: You can now view past versions of the presets and revert your preset to it.
- Added: A Playthrough tab where you can run the validator has been added to the Game Details window.
- Added: Deleting a preset now has a confirmation dialog.
- Added: A development mode for permalinks, to help investigate issues.
- Changed: Discord slash command for FAQ has better usability on mobile.
- Changed: The parent for a preset is now stored in your preferences, instead of in the preset itself.
- Fixed: The solver can no longer consider collecting a location a requirement to collecting itself. This is a regression from 4.3.0.

### Discord Bot

- Added: `/website` command that gives instructions to where Randovania's website is.
- Changed: `/randovania-faq` is now just `/faq`.
- Changed: `/database-inspect` is now just `/database`.

### Cave Story

- Nothing.

### Metroid Dread

- Fixed: The target DNA count is no longer limited to 6 when modifying an existing preset, or changing tabs.
- Fixed: Exporting multiple games at once is not properly prevented with an error message. It was never possible and fail in unclear ways.

#### Logic Database

- Added: Event in Underlava Puzzle Room 2 for breaking the speed blocks so that going between the two parts can be accounted for
- Added: Event for the trigger that reopens the door to Central Unit Access, allowing it logical to go back through
- Added: Other various methods of going through rooms
- Added: New Diffusion Abuse trick for pushing Wide Beam blocks and activating the lava buttons in Cataris.
- Added: Cross Bomb Skip (Advanced) for Dairon's Cross Bomb Puzzle Room item
- Added: Power Bombs method for the Speed Booster Conservation for Dairon's Cross Bomb Puzzle Room item
- Changed: Separated the First Tunnel Blob event into two to account for Diffusion/Wave not needing to be in the tunnel
- Changed: Deleted some unnecessary tile nodes
- Changed: Various instances of Wall Jump (Beginner) to trivial
- Changed: Some Grapple options to include Grapple Movement
- Changed: Some Movement tricks to Climb Sloped Tunnels
- Changed: Some Movement tricks to Skip Cross Bomb
- Changed: Rotating the spinner in Ghavoran - Flipper Room now requires either pulling the grapple block in Right Entrance, or activating the Freezer in Dairon.
- Changed: Allow pickup in Ghavoran Elun Transport Access by charging speed via navigation room
- Changed: Help solver by adding Morph Ball requirment on connections to event to flip the spinner in Ghavoran Flipper Room
- Changed: Shooting occluded objects requires at least Intermediate Knowledge
- Fixed: Accounted for whether the player could have Varia or not when trudging through lava
- Fixed: Accounted for the upper parts of Thermal Device Room North being heated without pressing the lava button
- Fixed: Ghavoran Orange backdoor properly connects to Above Pulse Radar
- Fixed: Purple EMMI Arena properly accounting for Gravity Suit to climb the tower.
- Fixed: Ferenia - Space Jump Room Access properly requires a way of destroying the blocks to get to the lower door.
- Changed: Collecting the item in Burenia - Underneath Drogyga before flooding the room by defeating Drogyga now requires Highly Dangerous Logic to be enabled.

### Metroid Prime

- Fixed: Shuffle Item Position is now properly randomized, along with other things shuffled patcher-side.
- Added: You may now force all Save Station doors to be blue, improving QOL for both random start and door lock rando.

### Metroid Prime 2: Echoes

- Fixed: Exporting multiple games at once is not properly prevented with an error message. It was never possible and fail in unclear ways.
- Added: The winners of the Cross-Game Cup have been added to A-Kul's scan.

## [5.0.2] - 2022-09-19

### Metroid Dread

- Fixed: Exporting Metroid Dread games on the Linux builds no longer causes an error.
- Added: FAQ entry about Speed Booster/Phantom Cloak/Storm Missile not working.
- Added: FAQ entry about Golzuna and Experiment Z-57 spawn conditions.
- Added: FAQ entry about the Wide Beam door in Dairon - Teleport to Cataris.

## [5.0.1] - 2022-09-12

- Fixed: The README and front page now lists Metroid Dread as a supported game.

### Metroid Dread

- Fixed: The differences tab no longer mentions Kraid and Corpius checkpoints being removed, as that's not a thing.
- Fixed: Missing credits in Randovania itself for SkyTheLucario's new map icons.

## [5.0.0] - 2022-09-10

- **Major** - Added: Metroid Dread has been added with full single-player support.
- **Major** - Added: An installer is now provided for Windows. With it rdvgame files are associated to open with Randovania, for ease of use. A shortcut for opening just the auto tracker is also provided.
- **Major** - Changed: The UI has been significantly revamped, with each game having their own section and an easy to use selector.
- Changed: The multi-pickup placement, using the new weighting, is now the default mode. The old behavior has been removed.
- Changed: Error messages when a permalink is incompatible have been improved with more details.
- Changed: The Customize Preset dialog now creates each tab as you click then. This means the dialog is now faster to first open, but there's a short delay when opening certain tabs.
- Changed: Progressive items now have their proper count as the simplified shuffled option.
- Fixed: Hints can now once again be placed during generation.
- Fixed: Exceptions when exporting a game now use the improved error dialog.
- Fixed: Gracefully handle unsupported old versions of the preferences file.
- Fixed: Excluding all copies of a progressive item, or the non-progressive equivalent, no longer hides them from the editor.
- Fixed: Changing the selected backend while it's being used should no longer cause issues.
- Fixed: Unexpected exceptions during generation now properly display an error message.
- Fixed: Trick usage in preset summary now ignores tricks that are hidden from the UI.
- Fixed: /database-inspect command no longer shows EventPickup nodes.
- Fixed: Data Editor is now correctly named Data Editor instead of Data Visualizer.

### Cave Story

- The hints fix affects Cave Story.

### Metroid Prime

- **Major** - Added: Enemy Attribute Rando. Enemy stat values such as speed and scale can be randomized within a range you specify.

### Metroid Prime 2: Echoes

- The hints fix affects Metroid Prime 2: Echoes.

## [4.5.1] - 2022-08-03

- Fixed: The History and Audit Log are now properly updated when joining a game session.
- Fixed: Your connection state is properly updated when joining a game session.

## [4.5.0] - 2022-08-01

- Added: Preferences are now saved separately for each version. This means newer Randovania versions don't break the preferences of older versions.
- Added: Exporting presets now fills in default file name.
- Added: Logging messages when receiving events from the server.
- Changed: Internal changes to server for hopefully less expired sessions.
- Fixed: The discord bot no longer includes the lock nodes.

### Cave Story

- Nothing.

#### Patcher Changes

- Nothing.

#### Logic Database

- Nothing.

### Metroid Prime

- **Major** - Added: Door lock rando. Door locks can now be randomized, with many options to fine-tune your experience. This feature is incompatible with multiworld.
- **Major** - Added: Option to show icons on the map for each uncollected item in the game under "Customize Cosmetic Options..."

#### Patcher Changes

- Fixed: Exporting with `QoL Cosmetic` disabled
- Fixed: Zoid's deadname appearing in credits
- Changed: Patches now consume fewer layers on average

#### Logic Database

- Fixed: Phazon Mining Tunnel now accounts only for Bombs when coming from Fungal Hall B
- Fixed: The Central Dynamo drone event is now accounted for to go through Dynamo Access
- Added: Beginner Wall Boost to lock onto the spider track in Metroid Quarantine A
- Added: Advancing through rooms containing Trooper Pirates now requires either the proper beam(s), basic defensive capabilities (varies slightly by room), or Combat (Intermediate) where appropriate
- Added: Advancing through rooms containing Scatter Bombus now requires Morph Ball, Wave Beam, Movement tricks, or basic defensive capabilities

### Metroid Prime 2: Echoes

- Nothing.

#### Patcher Changes

- Nothing.

#### Logic Database

- Nothing.

## [4.4.2] - 2022-06-05

- Fixed: Generating multiworld games where one Prime 1 player has item in every room while another Prime 1 player doesn't now works properly.
- Fixed: It's no longer possible to configure more than 99 shuffled copies of a major item, as that causes errors.
- Fixed: Using a trick to break a door lock is now properly displayed in the UI.
- Fixed: The description for expansions now mention they can be logical with multi-pickup placement.
- Fixed: The change log tab no longer causes the window to have absurd sizes on macOS.
- Removed: The broken option for enabling required mains for Metroid Prime 1. It was non-functional and incorrectly displayed.

## [4.4.1] - 2022-06-04

- **Major** - Added: When using multi-pickup placement, expansions are now considered for logic.
- Added: New experimental option for a different algorithm for how the generator weights locations for multi-pickup placement.
- Added: "Generate Game" tab now remembers which games and presets were expanded or collapsed.
- Added: The Game Session Window now has a counter for how many pickups it's currently trying to send to the server.
- Changed: Considerable more effort is made to keep hints relevant if there isn't enough things to be hinted in a game.
- Changed: Reduced the lag you get the first time you open the Games tab.
- Changed: Optimized the game generation. As example, Echoes' Starter Preset is 45% faster.
- Changed: Optimized the game validation. As example, Echoes' Starter Preset is 91% faster.
- Changed: The algorithm for how locations lose value over generation has changed. This should have bigger impact in big multiworlds.
- Changed: It's now possible to login again directly in the Game Session Window.
- Removed: The server and discord bot are entirely removed from the distributed executables, reducing its size.
- Removed: Metroid Dread is no longer available in releases, as it was never intended to be considered stable.
- Removed: All auto trackers based on pixel art style were removed by request of their artist.
- Fixed: The "Spoiler: Pickups" tab no longer shows locations that aren't present in the given preset.
- Fixed: The Game Session Window now better handles getting disconnected from the server.

### Cave Story

- Fixed: Hint Locations tab in Help no longer has an empty column named "2".

#### Patcher Changes

- Nothing.

#### Logic Database

- Nothing.

### Metroid Prime

- Added: "Cosmetic" option to force Fusion Suit
- Changed: Converting models from Echoes now always needs to be provided with an ISO.

#### Patcher Changes

- **Major** - Added: Models for Echoes' translators and split beam ammo are now also converted to Prime.
- Fixed: Spawning in Elite Quarters after killing OP no longer spawns the player OoB
- Fixed: Ridley boss random size on PAL/NTSC-J and Trilogy
- Fixed: Many rooms which, when submerged, the water box would be misaligned with the bounding box
- Fixed: Certain rooms where item position randomizer biased towards one side or OoB entirely
- Added: Results screen now shows Randovania version and seed hash

#### Logic Database

- Fixed: Gravityless SJ strat for Cargo Freight Lift to Deck Gamma is no longer dangerous
- Fixed: Main Plaza NSJ Grapple Ledge dash now correctly uses the Wasp damage boost method
- Fixed: Hall of the Elders Boost IUJ typos- BSJ is now IUJ and Combat is now Combat/Scan Dash
- Added: Thardus is now logical if you only have Thermal Visor with the Invisible Objects trick set to Intermediate
- Added: Flaghra now accounts for defeating it both before and after triggering the fight
- Added: Method to reach Main Quarry's crane platform with just Grapple Beam and Beginner Movement
- Added: Method to reach Main Quarry's crane platform with Expert Wall Boosts and Slope Jumps
- Added: Method of getting Crossway with only Boost Ball and Xxpert Movement
- Added: Method of climbing Connection Elevator to Deck Beta gravityless NSJ with Advanced Bomb Jump and Expert Slope Jump
- Added: NSJ/bombless strat of getting Gathering Hall's item with a Hypermode dash
- Added: Method of getting Crossway item with Advanced Bomb Jump and Expert BSJ, Scan Dash, and Standable Terrain
- Added: Method of climbing Reflecting Pool using the Stone Toad's wacky physics as Advanced Movement
- Added: Gravityless NSJ method of leaving Gravity Chamber with Advanced Wall Boost and Expert Slope Jumps and Underwater Movement
- Changed: Increased Elite Quarters BSJ to Advanced
- Changed: Increase lower Great Tree Hall Wall Boost to Hypermode
- Changed: Chozo Ruins Save Station 3 boostless/bombless strat to go through the tunnel has had its difficulty decreased to Advanced Movement and Intermediate Standable Terrain
- Changed: Hive Totem NSJ Slope Jump now uses Beginner Underwater Movement
- Changed: Monitor Station dash to Warrior Shrine is now Beginner with SJ

### Metroid Prime 2: Echoes

- Nothing.

#### Patcher Changes

- Nothing.

#### Logic Database

- Nothing.

## [4.4.0] - Not released

This release was skipped.

## [4.3.2] - 2022-05-13

### Metroid Prime

- Fixed: Lightshow during Chapel IS after Chapel item has been obtained and room has been reloaded

### Metroid Prime 2: Echoes

- Fixed: Significantly reduced lag spikes when loading a room containing Prime1 models.

## [4.3.1] - 2022-05-08

- Added: Phazon Suit hints are now included in the preset description.
- Fixed: Exporting Prime 1 games that have no Phazon Suit no longer fails if it's configured to have a hint.

## [4.3.0] - 2022-05-01

- Added: Destroying door locks is now properly tracked. In Echoes, this means removing a door lock from the back allows for logical access to where you were.
- Added: In Data Visualizer, it's now possible to set tricks to a certain level and simplify all visible connections based on that.
- Fixed: Maximum values for certain preset fields, such as Energy Tank capacity and Superheated Room Probability, can now properly be used.
- Fixed: A race condition with Randovania connected to Nintendont, where Randovania could incorrectly assume the game was idle if memory was read while it was executing the last sent task.
- Fixed: The map tracker now properly handles when multiple nodes gives the same resource/event.
- Changed: Online game list by default only shows 100 sessions, for performance reasons. Press "Refresh" to get all.

### Cave Story

- Nothing.

#### Patcher Changes

- Nothing.

#### Logic Database

- Nothing.

### Metroid Prime

- Added: Option to specify hint for Phazon Suit in Impact Crater (default=Show only area name)
- Added: April Fools Preset
- Added: Map images are now generated and written in the same folder as output ISO when generating room rando seeds and exporting them with spoilers enabled.
- Fixed: Random Superheated, Random Submerged and Dangerous Gravity Suit logic now trigger dialog warning in Multiword sessions
- Fixed: Adjusted min/max boss sizes to prevent softlocks
- Fixed: Default setting for screen Y offset now works
- Changed: The "Items in Every Room" Chaos Option now uses items from the Randovania pool (shows n/293 items when enabled). This means multiworld items can now appear at extra locations, and item text is now consistent with the rest of item placement.
- Changed: Two-way room rando now ensures that all rooms are part of the same network

#### Patcher Changes

- Fixed: Specifying custom heat-damage-per-second now properly affects non-vanilla superheated rooms
- Fixed: Some akward cutscene timing when playing skipped cutscenes in realtime
- Added: Random boss sizes now affects Flaahgra, Plated Beetle and Cloaked Drone
- Changed: Random boss sizes now affects bosses in cutscenes, additionally Omega Pirate's armor plates now scale properly
- Changed: When creating a new save file, the default selection is now "Normal" to help prevent accidentally starting the game on Hard mode
- Changed: Artifacts which do have no need to be collected are removed from the logbook

##### Room Rando
- Added: Include Square Frigate doors and morph ball tunnels during randomization
- Fixed: Crash when opening the map near certain rooms
- Fixed: Crashes due to two large rooms being connected.
- Fixed: Crash when rolling through some doors in morph ball
- Fixed: Central Dynamo reposition soft-lock
- Fixed: Inability to scan vertical doors
- Fixed: Incompatability with "No Doors" + "Room Rando"
- Changed: The door immediately behind the player is unlocked when teleporting to a new room. This gives the player one chance to backtrack before commiting to the warp.

#### Logic Database

- Nothing.

### Metroid Prime 2: Echoes

- Added: Preset descriptions now list custom beam ammo configuration.
- Changed: Optimized how long it takes to export a game that uses Prime 1 models.

#### Patcher Changes

- Nothing.

#### Logic Database

- Nothing.

## [4.2.1] - 2022-04-01

- Fixed: Popup for new changes fixed.

## [4.2.0] - 2022-04-01

- Added: Experimental option to force first progression to be local.
- Added: New pixel icons for the auto tracker.
- Changed: Standard tracker layouts for Prime, Echoes and Corruption now include a few more items.
- Changed: Auto tracker game icons for Echoes beams now use the HUD icons instead of the pickup models.
- Changed: Update to Qt 6.
- Changed: The import preset menu in game sessions now has the presets of a game sorted by name, with the default presets on top.
- Fixed: Randovania no longer hangs on start if there's a loop in the hierarchy of presets.
- Fixed: Generation no longer fails when one player has no pickups assigned during logic.

### Cave Story

- Nothing.

#### Patcher Changes

- Nothing.

#### Logic Database

- Nothing.

### Metroid Prime

- **Major** - Added: In multiworld, pickups from an Echoes player now uses the correct model from Echoes.
- **Major** - Added: **April Fool's Day Special!** New game modification category "Chaos Options" in "Other" tab. Chaos options are patcher-side only, and thus are not accounted for by the seed generator logic.
    - Enable Large Samus
    - Random Boss Sizes
    - Remove Doors
    - Random Superheated Rooms
    - Random Submerged Rooms
    - One-way Room Rando
- Added: Deterministic Maze RNG option for fairer racing
- Fixed: Echoes Combat Visor placed in a Prime player's world now uses the new Combat Visor model.
- Fixed: Deterministic Incinerator Drone RNG setting staying on even when checkbox was unchecked.

#### Patcher Changes

- Fixed: Soft-lock in Artifact Temple with Major Cutscene skips (players could leave during ghost cutscene and abort the layer change)
- Fixed: Items Anywhere could delete Artifact hints in rare cases
- Changed: Updated [Quality of Life documentation](https://github.com/toasterparty/randomprime/blob/randovania/doc/quality_of_life.md)
- Changed: Nerfed "Items in Every Room" (Extra items more likely to be missiles)

#### Logic Database

- Nothing.

### Metroid Prime 2: Echoes

- **Major** - Added: In multiworld, pickups from a Prime player now uses the correct model from Prime.

#### Patcher Changes

- Nothing.

#### Logic Database

- Nothing.

## [4.1.1] - 2022-03-12

- Added: The game details window now displays the Randovania version the game was generated with.
- Added: You can now import a game layout/spoiler file in multiworld sessions.
- Changed: A popup shows up while waiting for the game session list.
- Fixed: The error message when the client is incompatible is now properly displayed.
- Fixed: Player inventory is now properly sent to the server in multiworld sessions.


### Metroid Prime

#### Patcher Changes

- Fixed: Scan visor and X-Ray not displaying properly after taking an elevator when combat visor is shuffled.
- Fixed: Some users receiving OS error when exporting ISO with non-vanilla suit colors.


## [4.1.0] - 2022-03-01

- Added: /randovania-faq command was added to the Discord bot, which sends FAQ messages.
- Added: Randovania now checks if the entire database is strongly connected, allowing for manual exceptions.
- Added: You can now configure the priority given to each major item. Higher values are more likely show up earlier in the progression chain.
- Added: Generation failures now have a lot more details on what was missing for progression, facilitating finding issues with your preset.
- Added: The item pool screen now explicitly tells you expansions are not used for logic.
- Added: Implemented support for changing the title for a game session.
- Added: A button for duplicating a session, including the generated game and all rows.
- Added: Multiworld sessions can now be generated without spoilers.
- Added: Preset descriptions now include if some item has a different number of copies shuffled.
- Changed: Multiworld damage logic incompatibility warning now displays every time.
- Changed: On generation failure, a count of how many nodes are accessible is now displayed.
- Changed: Data Editor now lets you save non-experimental databases with integrity errors.
- Changed: Most command line arguments have been renamed.
- Changed: Simplified the item pool tab, with the usual case now having only a single line per item.
- Changed: Improved the text for quantities for ammo in the item pool tab.
- Changed: Experimental games are only shown in the menu if the option for experimental games is enabled.
- Changed: Only session admins are allowed to copy the permalink of a session.
- Changed: Modified how ConfigurableNodes (In Echoes, the Translator Gates) are handled in logic. This should have no visual differences, other than speeding up generation.
- Changed: Great internal changes were done to how hints are applied to the game. This should have no visible impact.
- Changed: The UI for 1HP Mode now only shows up for Echoes.
- Fixed: Map Tracker now properly handles multiple copies of pickups in all cases.
- Removed: The Database Editor can only be open when running from source. In releases, use `Open -> (Game) -> Data Visualizer` instead.
- Removed: All auto trackers based on pixel art style were removed over concerns about asset licensing.

### Cave Story

- Nothing.

#### Patcher Changes

- Nothing.

#### Logic Database

- Nothing.

### Metroid Prime 1

- Added: Option to use deterministic Incinerator Drone RNG for fairer racing
- Added: Spring Ball. Enable in preset configuration. Must have bombs in inventory to work.

#### Patcher Changes

- Added: QoL Game Breaking - Reserach Lab Aether Pirate now guaranteed to jump through glass when doing room backwards
- Fixed: Players could unmorph in Magmoor Workstation where they should not be able to
- Fixed: Abuse of QoL Game Breaking in Central Dynamo to skip the maze/drone
- Fixed: Exclude Phazon Elite Item from QoL Pickup Scans
- Fixed: Wavesun when playing with shuffled item positions
- Fixed: Main Plaza etank ledge door shield was slightly misaligned
- Fixed: Cannon remaining holstered after grapple when shuffling combat visor
- Fixed: Cannon remaining holstered after a specific type of R-Jump when shuffling combat visor
- Fixed: Unmorphing now returns you to your previous visor instead of default visor when shuffling combat visor for quality of life purposes

#### Logic Database

- Changed: Reduce difficulty of Monitor Station -> Warrior Shrine NSJ/No Bombs to intermediate dash and standable terrain (from advanced dash and expert standable) and included a video.

### Metroid Prime 2: Echoes

- When checking details for a game, the hint spoiler tab now includes the correct text for Dark Temple keys hints.

#### Patcher Changes

- Nothing.

#### Logic Database

- Added: Using Screw Attack as a trickless means to obtain Grand Windchamber item after seeker puzzles

## [4.0.1] - 2022-01-30

- Changed: The UI for 1HP Mode now only shows up for Echoes.
- Fixed: Support for non-NTSC Metroid Prime 1 ISOs restored.

## [4.0.0] - 2022-01-30

- **Major** - Added: Cave Story has been added with full single-player support.
- **Major** - Added: Data Visualizer/Editor now contains a visual representation of the nodes in the area.
This feature comes with plenty of quality of life functionality for editing the database.
- Added: A new tab has been added to the preset editor, Generation Settings, consolidating various settings such as minimal logic, multi-pickup placement, dangerous actions, etc.
- Added: The Logic Database can now have descriptions for nodes.
- Added: Game Details window can now spoil the item order, elevators, translator gates and hints.
- Added: Data Editor can now edit area names.
- Added: Data Editor can now view and edit resources.
- Added: Items now have tooltips in the Auto-Tracker.
- Added: One joke hint.
- Added: Descriptions for Minimal Logic for each game, with a better definition of what Minimal Logic is.
- Added: Randovania is now able to identify for what version of Randovania a given permalink is, if they're similar enough versions.
- Added: Permalinks now contain the seed hash, so Randovania can detect if there's a hash mismatch when importing.
- Changed: In the Game Session Window, the observers tab is now visible by default.
- Changed: The rdvgame file is now considerably more technical in order to require less game-specific code.
- Changed: Editing connections in the Data Editor now has an easier to use selector for non-item resources.
- Fixed: Data Visualizer no longer hides the comment for a single-element Or/And entry.
- Fixed: Data Editor now properly handles areas without nodes.
- Removed: It's no longer possible to delete a game session.
- Removed: It's no longer possible to leave the session when closing the window.

### Metroid Prime

- Added: Start in any (uncrashed) Frigate room
- Added: 1-way cycles and 1-way anywhere elevators can lead to (uncrashed) Frigate rooms
- Added: Essence Death and Frigate Escape Cutscene teleporter destinations can now be shuffled
- Added: Artifact hints can now be configured to show area and room name, just area name, or nothing at all
- Added: Cosmetic Option - Select HUD Color
- Added: Cosmetic Option - Rotate hue of all 4 suit textures and ball glow color
- Added: Cosmetic Option - Set default in-game options like Echoes
- Added: Experimental Option - Shuffle the coordinates of items within their respective rooms. Seeds may not be completable.
- Added: Experimental Option - Add random (non-logical) items to rooms which do not usually have items.
- Added: Shuffle Power Beam
- Added: Shuffle Combat Visor
- Added: New default preset: "Moderate Challenge".
- Changed: Minimal Logic no longer checks for Plasma Beam.
- Changed: Removed "Fewest Changes" preset.
- Changed: Updated "Starter Preset" to better match community preferences.

#### Known Issues:

- Nothing.

#### Patcher Changes

- Added: Support for NTSC-U 0-01, NTSC-J and NTSC-K (Gamecube)
- Added: List of tournament winners on lore scan in Artifact Temple
- Added: QoL Game Breaking now fixes several crashes on Frigate Orpheon
- Added: QoL Game Breaking now fixes the soft-lock in hive totem by making the blocks drop sooner
- Added: Option to disable item loss in Frigate (Enabled by default)
- Added: QoL Pickup Scans - Weeds by item in Landing Site now don't have scan point
- Added: Combat/Scan/Thermal/X-Ray all have unique custom models
- Fixed: Safeguard against blowing past layer limits.
- Fixed: On Major custscene skip, Elite Quarters now stays locked until the player picks up the item. The hudmemo is now tied to the item rather than the death animation.
- Fixed: Ruined fountain not always showing the right scan.
- Fixed: Phazon Suit Small Samus Morph Ball Glow
- Fixed: Vent shaft item not being scannable on QoL Pickup Scans
- Fixed: Automatic crash screen
- Fixed: Wavesun not collecting item/unlocking door
- Fixed: Locked door on Storage Depot B (NTSC 0-02)
- Fixed: Bug in Elite Quarters where game would crash during OP death cutscene if the player changed suit during the fight
- Changed: The vines in arboretum which cover the scan panel remain in the room on the ghost layer to help aid newer players.
- Changed: Exo and Essence stay dead permanently if traversing Impact Crater multiple times
- Changed: Increased Maximum Missile/Etank/Capacity for seeds with more expansion count than is available in vanilla

#### Logic Database

- Fixed: Magma Pool - Added missing suit or heated runs trick requirement for non-grapple methods of crossing the room
- Fixed: HAT - Updated spawn node
- Fixed: Quarantine Cave - Properly model when the fight is required and when it is not
- Fixed: Bug where Biohazard Containment didn't check Power Conduit Requirements if Super Missiles were available
- Fixed: Typo in Frozen Pike - Hunter Cave Access requires Slope Jump (Advanced), not Single-Room OoB (Advanced)
- Added: New Event - Gravity Chamber Item (Lower)
- Added: New Trick Category - Infinite Speed
- Added: Magma Pool - Added standable terrain method to cross the room with a video example
- Added: Main Plaza - Hypermode Dash to get Grapple Ledge
- Added: Elite Quarters - BSJ to skip scan visor
- Added: Reactor Core - NSJ Gravityless Bomb Jumps
- Added: Cargo Freight Lift - NSJ Gravityless Boost or Bombs climbs
- Added: Flick BSJ in watery hall OoB
- Added: NSJ Bombless Lower GTH Climb (Wallboost)
- Added: NSJ Bombless Quarantine Cave Elevator Spider Skip
- Added: NSJ Bombless Gravity Chamber Escape (Gravity Wallboost)
- Added: NSJ Bombless Lower Phen's Edge
- Added: NSJ Bombless Frozen Pike (Mid-Section)
- Added: NSJ Bombless Life Grove (Wallboost)
- Added: NSJ Bombless HOTE Climb (Boost IUJs)
- Added: NSJ Bombless Elite Control Access (Wallboost)
- Added: Elite Control Access Item (Damage Boost)
- Added: Central Dynamo Item w/ Infinite Speed
- Added: Bomb jump to skip grapple in Biotech Research Area 2
- Added: Great Tree Hall - Jump Off Enemies Bomb Jump (Advanced) to reach GTC NSJ
- Added: Wallboost FCS Climb
- Added: Logic for Traversing Twin Fires Tunnel to Workstation NSJ Gravity
- Added: Logic for Traversing Twin Fires Tunnel to Workstation NSJ Bombless
- Added: Logic for Traversing Twin Fires Tunnel to Workstation Missileless Grappless
- Added: Gravityless Grappless Morphless method for crossing FCS
- Added: Waste Disposal Wallboosts
- Added: Climb Connection Elevator to Deck Beta Gravityless
- Added: Combat Requirements for Essence fight
- Added: 2 Additional NSJ methods for reaching FCS item
- Added: Lava Lake Item NSJ Combat Dash
- Added: Triclops Pit Item SJ Beginner Standable
- Added: 3 new ways to climb Tower of Light (L-Jump, R-Jump, Slope Jump)
- Added: Underwater Movement (Beginner) to get to Tower Chamber with Space Jump
- Added: Underwater Movement (Intermediate) for NSJ Tower Chamber
- Added: Frigate Crash Site climb with Space Jump and L-Jump (Intermediate) and Standable Terrain (Beginner)
- Added: More logical paths for Ice Ruins West NSJ
- Added: Ice Ruins West Middle-Left Rooftop to Item Combat/Scan Dash
- Added: Beginner L-Jump to reach Main Quarry Save Station
- Added: Main Quarry Crane Platform to Waste Disposal NSJ Advanced Combat Dash
- Added: Main Quarry Crane Platform to Item Intermediate Scan Dash
- Added: Expert Gravity Wallboost to get to Tower Chamber
- Added: Beginner Gravity Wallboost to get to Watery Hall
- Added: Expert Trick for NSJ+Boost Crossway
- Added: Movement (Intermediate) to skip Spider Ball in Crossway
- Added: L-Jump to skip SJ on 3rd tier of ore processing puzzle
- Added: NSJ Ore Processing with Spider+Bombs (Expert)
- Added: Bombless Ore Processing Puzzle with Wallboost(Advanced)
- Added: Phendrana Canyon Hypermode Boost
- Added: NSJ Combat Dash (Expert) to Temple Entryway from lower part of room
- Added: Various tricks in Uncrashed Frigate
- Added: Ore Processing Door To Elevator Access A to Storage Depot B Standable L-Jump with Power Bombs
- Added: Combat logic for Dynamo Access and Elite Control Elite Pirate fights
- Added: Intermediate/Advanced Standables to enter/escape Elite Control after/without triggering Elite Pirate
- Added: Logic now can expect players to play in just scan visor, using bombs to open doors
- Added: Knowledge/Combat (Intermediate) trick to skip needing Power Beam for Exo fight
- Changed: Renamed Misc Logic Option to "Allow Dangerous Gravity Suit Logic"
- Changed: Increased difficulty of Connection Elevator to Deck Beta DBJs to Advanced
- Changed: HAT Wallboosts can be done using Gravity at the same difficulty
- Changed: Removed under-used "Complex Movement" trick category
- Changed: All Gravityless Slope Jumps are now categorized as "Underwater Movement without Gravity", as opposed to just NSJ ones
- Changed: Knowledge (Beginner) to Traverse Magmoor Workstation without Varia
- Changed: Magma Pool - Gravity Suit lava dive difficulty was reduced to L-Jump (Intermediate) and Standable Terrain (Beginner)
- Changed: Hall of the Elders - Now properly model needing to kill the 1 ghost to leave the room. Chargeless 1 ghost fight combat difficulty reduced to beginner.
- Changed: Added requirement for X-Ray Visor or Invisible Platforms to Triclops Pit Item NSJ tricks
- Changed: Monitor Station climb to Warrior Shrine Bomb Jump difficulty changed from Advanced to Intermediate
- Changed: Monitor Station NSJ Combat Dash to Warrior Shrine lowered difficulty from Advanced to Intermediate
- Changed: Increase the difficulty of Tower of Light climb with combat dash from 'Beginner' to 'Intermediate' lowered Standable Terrain from 'Intermediate' to 'Beginner'
- Changed: Frigate Crash Site Climb Space Jump Slope Jump Standable Terrain difficulty was reduced to Standable Terrain (Beginner)
- Changed: Removed Slope Jump and Standable requirement from Ice Ruins West NSJ
- Changed: Main Quarry Save Station NSJ Movement difficulty from Beginner to Intermediate
- Changed: Main Quarry Crane Platform to Waste Disposal Standable/Slope Jumpe no longer requires L-Jump
- Changed: Main Quarry Crane Platform to Waste Disposal NSJ Scan Dash difficiulty from Advanced to Intermediate
- Changed: Ore Processing Storage Depot B to Waste Disposal NSJ Standable difficulty from Intermediate to Beginner
- Changed: Ore Processing Storage Depot B to Waste Disposal R-Jump to L-Jump
- Changed: Elite Research Spinners without Boost from Advanced to Intermediate
- Changed: Ore Processing Door To Elevator Access A to Storage Depot B Standable difficulty from Intermediate to Advanced
- Changed: Sun Tower Early Wild now requires Intermediate Knowledge on all methods
- Changed: Less damage required for Watery Hall with Gravity Suit

### Metroid Prime 2: Echoes

- Changed: Minimal Logic no longer checks for Light Suit or Agon Keys.

#### Patcher Changes

- Fixed: Exporting an ISO when Randovania is in a read-only path now works properly.
- Added: Ability to set a custom HUD color

#### Logic Database

- Changed: Shrine Access Seeker Door without Seekers is now Hypermode (from Expert).


## [3.2.2] - 2022-01-17

- Fixed: Presets for unknown games (for example, from a dev version of Randovania) are now properly ignored.

## [3.2.1] - 2021-10-23

- Fixed: The spin box for starting Energy Tanks no longer goes above 14.
- Fixed: Errors from the Prime 1 patcher are now properly displayed in error messages.
- Fixed: Converting presets from previous games should no longer cause invalid expansion ammo count.
- Fixed: Converting presets with multiple major items that give ammo no longer cause incorrect per-expansion ammo count.
- Fixed: Changing the default beam in Echoes no longer throws an error with invalid included ammo.
- Fixed: Sky Temple Keys on Guardians/Sub-Guardians are now properly counted for the item pool size.
- Fixed: Sky Temple Keys on Guardians/Sub-Guardians now appears on the preset description.
- Fixed: Safety check that there's enough available locations for all non-progression at the end of generation has been re-added.
- Changed: Improved error message for certain kinds of invalid permalinks.
- Changed: Presets with negative ammo count for expansions are invalid.

### Metroid Prime

#### Patcher Changes

- Fixed: PAL ISOs now correctly work again.

## [3.2.0] - 2021-10-16

- **Major** - Added: The Logic Database can now have comments in requirements.
- **Major** - Changed: Expansions contents are now configured directly, instead of being calculated from a target.
- Added: Files in the "Previously generated games" folder now includes the name of the games used.
- Added: Custom names for Prime 1 elevators
- Added: Support for Minimal Logic has been added for Metroid Prime and Metroid Prime 3.
- Added: New auto tracker layouts for Metroid Prime 2, with two lines and three lines.
- Changed: Force one specific certificate root when connecting to the server.
- Changed: Custom elevator names across both games now used throughout the entire UI
- Changed: Data Editor now raises an error if two Pickup Nodes share the same index.
- Changed: When changing Echoes Goals, the slider of the number of keys is now hidden when "Collect Keys" goal is not selected.
- Changed: Customizing the item pool causes permalinks to not get as long as before.
- Changed: The Qt theme was changed, as the previous one had serious issues on certain platforms and certain elements.
- Fixed: Items that include ammo are now configurable to provide up to the ammo's capacity.
- Fixed: Certain invalid permalinks are now properly recognized as invalid.
- Fixed: In connections editor, changing a requirement to "And/Or" no longer places ui elements in the wrong place.
- Removed: Metroid Prime 2: Echoes FAQ entry about the weird hint categories, as the issue has been fixed.
- Removed: Menu option to open STB's Echoes item tracker in a new window.

### Metroid Prime - Patcher Changes

- Added: New Nothing model.
- Added: Missile Expansions for yourself has a 1 in 1024 of being shiny.
- Fixed: Mine security station softlock so that defeating the purple pirates first doesn't fail to switch the room to the non-cutscene layer.
- Fixed: Qol scan for Ice Ruins West pickup.
- Fixed: Warp-to-start crash.
- Changed: Fewer forced popup alert for multiworld purpose, and popups now lasts 3s instead of 5s.

#### Cutscene Skips

- Added: Cutscene skip for arboretum gate (competitive+).
- Added: Mine Security Station now longer force switches to Combat Visor.
- Changed: Shorelines Tower cutscene skip is now Minor.
- Changed: Workstation cutscene is now Competitive.
- Changed: Wave panel cutscene in Main Quarry is now Competitive.
- Changed: Elevator leaving cutscenes back are now Major.

### Metroid Prime 2: Echoes - Patcher Changes

- Added: Cosmetic option to customize hud color.
- Fixed: Scanning hints now displays the correct, edited categories.

### Metroid Prime - Logic Database

- Added: Method of reaching pickup in Root Cave from Arbor Chamber with a Dash (Intermediate and above).
- Added: Knowledge (Beginner) trick to leave Central Dynamo without completing the maze or fighting the drone.
- Added: Additional Lower Mines NSJ logic.
- Added: Movement tricks for logical forced damage in Magmoor Caverns, Phazon Mines, and Impact Crater.
- Added: Tricks for climbing Research Lab Aether NSJ
- Added: Tricks for traversing Magmoor Workstation bombless NSJ
- Added: More detailed boss/combat logic
- Fixed: Shorelines tower item being accessible from Ruins Entryway and not Temple Entryway.
- Fixed: Backwards Lower Mines logic
- Fixed: Ice Ruins West NSJ logic now accounts for adult sheegoth layer
- Fixed: Added missing requirements for releasing the metroid in Research Lab Aether

### Metroid Prime 2: Echoes - Logic Database

- Added: Method of climbing halfpipe in Meeting Grounds with Space Jump, Screw Attack, and Standable Terrain (Beginner and above)
- Added: Method of killing Quad MBs using Bombs or Power Bombs and Combat (Beginner)
- Added: Method of killing Quad MBs using Screw Attack (Space Jump) and Knowledge (Beginner)
- Added: Requirement to either kill the Quad MBs or defeat Spider Guardian in order to collect the item in Hall of Combat Mastery in the intended way
- Fixed: A few broken Dark Forgotten Bridge paths have now been fixed.
- Changed: Simplified Meeting Grounds logic slightly, by removing the redundant Top of Halfpipe node
- Changed: Killing Quad MBs now uses a template, as it's a complex set of requirements repeated in three separate rooms

### Discord Bot (Caretaker Class Drone)

- Changed: Room images uses two-way arrows if a connection is two-way, instead of two arrows.

## [3.1.4] - 2021-09-19

- Changed: Force one specific certificate root when connecting to the server.
- Fixed: Checking for updated versions will no longer close Randovania when no internet connectivity is present.
- Fixed: The server will properly reject clients with mismatched versions.

## [3.1.3] - 2021-09-19

- Added: Dialog that shows all enabled tricks in a preset and a list of all rooms that have some combination of tricks that ends up active in that preset.
  - This dialog can be accessed by right-clicking a preset on the "Generate Game" tab, or by pressing the "..." menu in the "Game Details" window.
- Added: Multiworld Help entry regarding maximum number of players.
- Added: Metroid Prime FAQ entry regarding the forced popup alert.
- Changed: Long lines of requirements (Check for all artifacts in Artifact Temple) are now word wrapped.
- Changed: When changing Echoes Goals, the slider of the number of keys is now hidden when "Collect Keys" goal is not selected.
- Changed: In the description of Prime 1 presets, Quality of Life now comes before Game Changes.
- Changed: Clarify that only "Two-way, between areas" guarantees that all areas are accessible.
- Changed: Progress bar when generating a game now reports how many actions were taken, instead of how many items are left.
- Fixed: Nodes with no outbound connections now clearly display this in the visualizer, instead of an error.
- Fixed: Updated multiworld damage warning to mention Magmoor Caverns as well.

### Discord Bot (Caretaker Class Drone)

- Added: The bot now responds to permalinks, presets and rdvgame files sent via direct messages.
- Added: Response for permalinks now offers the permalink's presets for download.
- Changed: `/database-inspect` area responses now has a node selection.

## [3.1.2] - 2021-09-15

- Fixed: In game session, pressing the "Generate game" button no longer errors.

### Discord Bot (Caretaker Class Drone)

- Changed: The response to `.rdvgame` files now include the seed hash and permalink.
- Changed: `/database-inspect` response now includes an image of the requested room layout.

## [3.1.1] - 2021-09-12

- Added: When importing a preset in a game session, there's now an option to import directly from a file.
- Added: In game session, it's now possible to export a preset directly to a file.
- Added: In game session, there's now a "Generate game (no retries)" button. This option attempts generation only a single
time, before giving the error message of why it failed. It's useful for investigating bad presets.
- Changed: When multiworld generation fails, the error message is now clearer on which players haven't reached the end.
- Changed: Preset summaries have been split better into categories.
- Removed: The "Never" option for dangerous actions has been removed from the UI, as it currently doesn't work.

### Discord Bot (Caretaker Class Drone)

- Changed: `/database-inspect` response is now more readable and includes the name of who requested it.

## [3.1.0] - 2021-09-05

- **Major** - Added: Setting for requiring a number of actions/progression before artifacts are placed, to prevent early artifacts.
  - Default Prime 1 presets now default to 6 minimum progression for artifacts.
- **Major** - Added: Setting for controlling how dangerous checks are handled in logic.
- Added: Setting for toggling the pickup scan QOL adjustments.
- Added: The seed hash label in Game Sessions is now selectable.
- Added: One joke hint, requested in 2019.
- Added: Data Visualizer now only shows target nodes for selection that are non-impossible.
- Added: Data Visualizer now highlights nodes that have a path to the selected node.
- Added: Improved the error message when the patcher executable is somehow missing.
- Added: New entries to the Multiworld Help for collecting items and cross game.
- Fixed: Randovania no longer errors when the last selected preset is for a hidden game.
- Fixed: Quality of Life page link in Metroid Prime preset customization is now fixed.
- Fixed: The tracker now properly restores states for games other than Echoes.
- Fixed: Fixed a crash that sometimes occurs when deleting presets.
- Fixed: Generator now directly accounts for events weighting actions.
- Changed: Removed customization of Qt theme for decreasing whitespace.
- Changed: Upgrades in the tracker fills an entire column first, instead of filling rows first.
- Changed: Tracker now properly saves the preset used when persisting the state.

### Metroid Prime - Patcher Changes

- Added `Pickup Scans` option to toggle the patching of item locations so that they can always be scanned.
- Magmoor Workstation item scannable through the purple door (QoL Pickup Scan)
- Fixed shorelines tower item custom scan sometimes showing the incorrect text for certain models
- Certain pickups now always have the popup alert on collection during multiworlds.
- If there are multiple pickups for other players next to each other, these pickups are forced to have a popup alert, so Randovania can properly detect they were picked up.
- Fixed PCA crash patch not being applied when playing small samus.

#### Cutscene Skips
- Added `Competitive` cutscene skip option.
- Moved Shorelines Tower cutscene to major (it sometimes has a reposition that is sometimes useful in routing)
- Removed Main Quarry Combat Visor switch
- Speed up opening of gate in ice temple
- Speed up opening of gate in sun tower
- Fixed Thardus cutscene skip softlock

### Metroid Prime - Logic Database

- Added: Method of reaching Ruins Entryway from Plaza Walkway in Phendrana Shorelines with a Dash (Intermediate).
- Added: Easier NSJ trick to climb Ruined Courtyard using the water puzzle platforms.
- Added: Charge Beam requirements were added to the following rooms with combat trick alternatives:
    - (Beginner) Elite research - Phazon Elite
    - (Beginner) Research Entrance
    - (Intermediate) Hall of the Elders - Wave and Ice bomb slots
    - (Intermediate) Sunchamber - Ghosts fight
    - (Intermediate) Mine Security Station with >= 200 energy
    - (Advanced) Mine Security Station
- Fixed: Main Plaza door to Plaza Access is now properly a normal door, instead of a permanently locked door.
- Fixed: Sun tower now requires Knowledge (Intermediate) to collect the Sunchamber layer change event without falling down.
- Fixed: Removed broken/redudant trick for reaching Temple Entryway ledge using cutscene reposition
- Fixed: Trivial logic for Plaza Walkway to Ruins Walkway
- Fixed: Replaced Bomb Jump (Intermediate) with Dash (Beginner) trick to cross the gap to reach the Courtyard Access door in Ice Ruins West.
- Fixed: NSJ logic now accounts for stalactite in Ice Ruins West.
- Fixed: Crossing the gap by Specimen Storage door no longer sometimes requires L-Jump (Intermediate) instead of Beginner.
- Changed: Improved readability of Ruined Courtyard logic.
- Changed: Reorganized Sunchamber logic to improve usage by generator/solver.
- Changed: Picking up Sunchamber Ghosts item NSJ is now L-Jump (Beginner) instead of Intermediate.
- Changed: Crossing TFT to TF with Gravity+SJ now requires Movement (Beginner)
- Changed: FCS Item Scan Dash method is now Intermediate without SJ.
- Added: FCS Grapple strat - Movement (Beginner)

### Metroid Prime 2: Echoes - Patcher Changes

- Added: A-Kul's scan in Sky Temple Gateway now displays a list of previous tournament winners.
- Changed: Echoes now uses a different game ID when saving ISOs with menu mod enabled, preventing issues from incompatible save files.
- Changed: The elevator sound effect is never removed when elevators are vanilla, ignoring the preference.

### Metroid Prime 2: Echoes - Logic Database
- Added: Method of reaching the pickup in Reactor Core with Space Jump, Bombs, Spider Ball, and Standable Terrain (Intermediate and above).
- Fixed: Lore Scan in Meeting Grounds no longer believes that Boost is required to scan it.
- Fixed: Reactor Core has been cleaned up slightly.
- Fixed: Spawn point in Accursed Lake is now correctly set.

### Discord Bot (Caretaker Class Drone)

- Added: The `/database-inspect` command to send the logic of a room to the channel.
- Added: Messages with rdvgame files also get a reply with a summary of the preset.
- Changed: Responses with preset descriptions no longer pings the original message.

## [3.0.4] - 2021-08-10

- Added: Game Sessions now have an accessible audit log, which includes whenever a player accesses the spoiler log.
- Added: Metroid Prime 1 racetime.gg rooms are now viewable in the racetime.gg browser, with filters for each game
- Fixed: Importing a permalink from the racetime.gg browser while a race is currently in progress now selects the correct racetime.gg room

## [3.0.3] - 2021-08-08

- Fixed: "Open FAQ" in the main window now works correctly.
- Fixed: Pressing Yes to ignore invalid configuration now works correctly.
- Changed: Randovania now silently handles some invalid configuration states.
- Changed: Improved handling of corrupted repository for old preset versions.

## [3.0.2] - 2021-08-05

- Added: In-game crashes in Metroid Prime now automatically show the error screen.

- Changed: Game Sessions - The window now uses docks for the different parts, meaning you can resize, reorder and even split off.

- Changed: Use different colors for artifact hints in Metroid Prime, for better readability on both scan box and logbook.

- Fixed: Exporting a Metroid Prime ISO with Warp to Start enabled and starting at certain elevator rooms no longer fails.

## [3.0.1] - 2021-08-01

- Changed: Disabled the option to stop exporting a Prime 1 ISO to avoid crashes.

- Fixed: Server will now re-authenticate with Discord, preventing users from logging with the incorrect account.

- Fixed: Game Sessions - History entries with invalid locations no longer cause error messages.

## [3.0.0] - 2021-07-30

-   **Major** - Metroid Prime 1 is now fully supported, including multiworld and auto tracker!

-   **Major** - Presets are now presented in a tree view, with custom presets being nested under another one. They're also saved separately from Randovania data.

-   **Major** - The auto tracker now have support for different layouts, with their own assets and game support. New themes with icons similar to the game were also added, provided by MaskedKirby.

-   Added: Credits in Metroid Prime 2 now contains a list of where all non-expansions were placed, including possibly other player's for a multiworld. The credits now takes 75 seconds instead of 60 to accomodate this.

-   Added: Button to export the presets used in a game file.

-   Added: Add text description to unusual items in the Item Pool tab.

-   Added: New Help tab with information on how to read the Data Visualizer.

-   Added: In the Map Tracker, it's now possible to right-click a location to see a path from last action to it.

-   Added: A menu option to open the logs folder.

-   Added: The timeout limit is now progressively more forgiving, the more timeouts that happen.

-   Added: Button to set all gates to "Random with Unlocked' for Prime 2.

-   Changed: The items in the starting items popup is now sorted.

-   Changed: Customizing Dark Aether damage is now considered by logic.

-   Changed: Pickup visibility method is now configured in the Item Pool tab.

-   Changed: Multiworld connection is slightly more conservative when giving items.

-   Changed: Updated the Multiworld Nintendont for hopefully more stability.

-   Changed: The session history in multiworld now has different columns for the players involved, pickup and where the pickup was. It's also possible to sort the table by any of these fields.

-   Changed: The ISO prompt dialog now remembers your last used vanilla ISO, for when you delete the internal copy. When opening the file pickers, these start now with the paths from the input fields.

-   Changed: Many Spin/Combo boxes no longer react to the mouse wheel when not focused.

-   Fixed: Closing the dangerous settings warning via the X button is now properly recognized as "don't continue".

-   Fixed: Hint Item Names no longer breaks if you swap games while the table is sorted.

-   Fixed: Hint Item Names now properly list Artifacts and Energy Cells.

-   Fixed: Map Tracker now properly handles unassigned elevators.

-   Fixed: Trick names in the preset are always sorted.

### Metroid Prime 2 - Logic Database Changes

-   **Major** - "Suitless Ingclaw/Ingstorm" trick added to cover traversing rooms with either Ingclaw Vapor or Ingstorm.

#### Added

-   Method of getting over the gate in Mining Station A in reverse with Space Jump and Screw Attack (Expert and above).

-   Method of bypassing the breakable glass in Sand Processing from Main Reactor with Space Jump and Screw Attack (Expert and above).

-   Method of climbing to the top level of Main Gyro Chamber with Space Jump, Screw Attack, and Bombs, and no Scan Visor (Advanced and above).

-   Method of climbing the Sand Processing bomb slot with a Slope Jump for Bombless Bomb Slots (Advanced and above).

-   Method of leaving Dark Agon Temple by opening the gate from OoB with Single Room OoB, Slope Jump, Standable Terrain, Bomb Space Jump, Space Jump, and the Agon Keys (Expert and above).

-   Great Bridge:
    - Method of reaching Abandoned Worksite door with Space Jump and Extended Dash (Advanced and above).
    - Method of reaching Abandoned Worksite and Torvus Map Station doors from Temple Access Dark door with Boost Ball and Boost Jump (Advanced and above).
    - Method of reaching the pickup with Screw Attack and Single Room Out of Bounds (Expert and above).

-   Method of Crossing Grand Windchamber (both ways) Without Space Jump using Extended Dash (Hypermode).

-   Method of reaching the pickup in Watch Station:
    - With Space Jump, Screw Attack, and Single Room OoB (Expert and above).
    - With only Space Jump and Single Room OoB (Hypermode)

-   Alpha Blogg now has proper requirements for multiple difficulties.

-   Method of Bomb Slots without Bombs in Sanctuary Fortress/Ing Hive - Controller Access/Hive Controller Access without Space Jump (Expert and above).

-   Methods of crossing Torvus Bog - Fortress Transport Access with Gravity Boost or Bombs (No Tricks/Advanced and above).

-   Method of traversing Vault without Space Jump or Screw Attack using Extended Dashes (Advanced and above).

-   Method of reaching Windchamber Gateway item with only Scan Visor using Extended Dashes (Expert and above).

-   Method of reaching Kinetic Orb Cannon in Gathering Hall using Extended Dashes (Expert and above).

-   Method of reaching the pickup in Accursed Lake with a dash (Advanced and above).

-   Method of reaching Temple Security Access from the portal in Aerial Training Site with an Extended Dash (Hypermode).

-   Method of reaching the pickup in Mining Plaza with an Extended Dash (Hypermode).

-   Method of completing the Main Gyro Puzzle with only Space Jump and Screw Attack (Advanced and above).

#### Changed

-   Reaching the pickup in Temple Transport B with a Wall Boost is now Hypermode (from Expert).

-   Reaching the pickup in Path of Roots with only Bombs is now Expert (from Hypermode).

-   Reaching the portal in Hydrodynamo Shaft with Air Underwater and Screw Attack is now Hypermode (from Expert).

-   Reaching the pickup in Dark Torvus Arena with a Roll Jump is now Hypermode (from Expert).

-   Trial Grounds, reaching the door:
    - From the portal with Space Jump and a Slope Jump is now Beginner (from Intermediate).
    - From the left safe zone with a Dash is now Intermediate (from Expert) and without anything is now Advanced (from Expert).

-   Opening the Seeker Lock without Seekers in Mine Shaft is now Advanced (From Expert)

-   Opening the Seeker Lock without Seekers in Plain of Dark Worship is now Expert (From Hypermode).

-   Reaching the Windchamber Gateway Door from Windchamber Tunnel with a Boost Jump is now Hypermode (From Expert).

-   Reaching the pickup in Medidation Vista with a Boost Jump is now Expert (From Advanced).

-   Quadraxis and Boost Guardian now have proper health and item requirements with tricks disabled.

-   Activating Controller Access rooms Bomb Slots without Bombs is now Advanced (from Expert).

-   Reaching the Abandoned Worksite/Brooding Ground door from the bridge in Dark/Forgotten Bridge with an Extended Dash is now Hypermode (from Expert).

-   The initial Terminal Fall Abuses in Vault from the scan portal are separate from the final and are now Advanced (from Expert).

-   Catacombs NSJ dash to Transit Tunnel South has been modified to account for Scan Visor, with the original difficulty being raised to Advanced (from Intermediate).

-   Undertemple Shaft NSJ dash from bottom to top of cannon is now Intermediate (from Advanced).

-   Morph Ball is no longer required to reach the portal from the Echo Gate in Profane Path Scan Dash method.

-   Various Standable Terrain tricks (Dark Agon - Portal Site, Temple Grounds - Sacred Path) have been lowered to Beginner/Intermediate (from Advanced). This is to
    attempt to fix an old database limitation from before tricks had their own difficulty levels.

-   The dashes in Gathering Hall from Transit Tunnel South/West to the Kinetic Orb Cannon are now Intermediate (from Advanced).

-   The Bomb Space Jump NSJ to reach Abandoned Worksite in Great Bridge is now Expert (from Hypermode).

-   The dash to reach the portal in Aerial Training Site from Central Hive Transport West is now Hypermode (from Expert).

-   The dash to leave Hive Temple after Quadraxis via Security Station is now Hypermode (from Expert).

-   The dashes in Command Center (top level) and Accursed Lake without Space Jump are now Beginner (from Intermediate).

-   The dash in Mining Station A to reach Temple Access without Space Jump or Missiles is now Advanced (from Intermediate).

-   The dashes in Trial Grounds to Dark Transit Station without Space Jump are now Advanced (from Intermediate).

-   The dashes in Undertemple Shaft to reach Sacrificial Chamber Tunnel (and back) are now Advanced (from Intermediate).

-   The dash in Hall of Combat Mastery to reach the upper area after the glass is now Advanced (from Intermediate).

-   Bomb Guardian now has proper logic when shuffling Power Beam.

## [2.6.1] - 2021-05-05

-   Changed: Invalid values for the Multiworld magic item are ignored when detecting if the game is properly connected.

-   Fixed: "One-way anywhere" no longer shows up twice in preset warnings for multiworld

-   Fixed: Changing starting location to Ship or Save Stations now works again.

-   Fixed: Torvus Gate elevator is now properly hidden instead of Dark Torvus Ammo Station.

## [2.6.0] - 2021-05-02

-   **Major** - Added: New elevator randomization settings:
    * New mode: *One-way, elevator room with replacement*. One way elevator, but loops aren't guaranteed.
    * Select which elevators can be randomized.
    * Select possible destinations for *One-way, anywhere*.
    * Randomize Sky Temple Gateway, Sky Temple Energy Controller, Aerie Transport Station and Aerie elevators. *Warning*: These rooms have some details you must consider. Please read the elevators tab for more information.

-   **Major** - Added: The Energy Controllers in Agon Wastes, Torvus Bog and Sanctuary Fortress are always visible in the map, regardless if map is revealed by default. All regions are also always available for selection. This allows the light beam warps after U-Mos 2 to always be used.

-   **Major** - Added: An user preference (in *Customize in-game settings*) for the map to display names of unvisited rooms.
    When randomizing elevators, the elevator rooms are excluded to prevent spoiling their destinations. An option were added to disallow displaying names entirely, since otherwise you can use a Map Station to find the names.

-   Added: An option to disable the elevator sound effect, preventing it from playing endlessly in certain cases.

-   Added: When a crash happens, the game now displays an error screen instead of just stopping.

-   Added: The *Hint Item Names* tab now supports switching between all 3 Prime games.

-   Added: An option to use an experimental new pickup placement logic, able to place multiple pickups at once.

-   Added: Two additional joke hints. (Thanks CZeke and Geoffistopheles)

-   Added: It's now possible to add Infinite Beam Ammo, Infinite Missiles and Double Damage to the item pool.

-   Added: Player names are now colored yellow in hints.

-   Changed: Elevator names in the tracker uses their customized names, not the vanilla ones.

-   Changed: Optimized Randovania startup time and extensive logging of what's being done during it.

-   Changed: Improve scan text for expansions.

-   Changed: Some hints in multiworld games now also include the player names.

-   Changed: Missiles, Power Bombs and Ship Missiles are now only in logic after their respective main launcher, even if it's not required in game.

-   Changed: You can add up to 99 of any expansion to the pool, up from 64.

-   Fixed: The *Logic damage strictness* multipliers are no longer applied twice.

-   Fixed: *Up to* relative hints are no longer converted into *exactly* if the actual distance matches the displayed number.

-   Fixed: Dark Torvus Bog - Portal Chamber is no longer silently ignored as a starting location.

-   Fixed: Charging your beam to shoot when out of ammo now works even when customizing the ammo type required.

-   Fixed: Having the maximum number allowed of an expansion in a preset no longer causes permalink errors.

-   Fixed: Fixed the game defaulting to Combat Visor after an elevator.

-   Fixed: Multiworld spoiler logs now use 1-indexed player names for locations.

-   Removed: Using Dark Visor as the starting visor is no longer supported. (Game crashes on unmorph for unknown reasons)

### Logic Database Changes

-   Added: Method of reaching the pickup in Hive Gyro Chamber with Space Jump, Boost Ball, and a Boost Jump (Expert and above).

-   Added: Method of climbing Torvus Grove with Space Jump, Screw Attack, and Standable Terrain (Advanced and above).

-   Added: Method of reaching cannon in Great Bridge with Boost Ball and a Boost Jump (Expert and above).

-   Added: Method of reaching the main part of Hall of Combat Mastery with a Scan Dash and after blowing up the glass (Intermediate and above).

-   Added: Method of activating the portal in Portal Terminal with Screw Attack, Slope Jump, and No Bombs or Space Jump (Expert and above).

-   Added: Method of climbing Sacred Bridge with Bombs and a Bomb Space Jump (Advanced and above).

-   Changed: Logic paths that require Screw Attack without Space Jump now make sure to not have Space Jump to be valid.

-   Fixed: Spawn point of Aerie Transport Station is now the door, making DS2 required to take the elevator there.

## [2.5.2] - 2021-02-28

-   Added: The number of items in the pool is now included in the summary.

-   Fixed: Shuffling Combat Visor with item acquisition popups enabled no longer errors.

## [2.5.1] - 2021-02-26

-   Added: Drag and dropping rdvgame and rdvpreset files into the main Randovania window now imports that game file and preset, respectively.

-   Added: Discord bot now posts summary whenever a preset is attached to a message.

## [2.5.0] - 2021-02-19

-   Changed: Preset summary now only include differences from vanilla game.

-   Changed: The relative hint using an item category has been replaced with a relative hint using an area, with up to distance.

### Logic Database Changes

#### Added

-   Method of climbing Sanctuary Temple from the bottom with Bombs and Spider Ball (Intermediate and above).

-   Method of climbing Sanctuary Temple from the bottom with Screw Attack and Single Room Out of Bounds (Expert and above).

-   Method of reaching Worker's Path from the top level in Sanctuary Temple with Scan Visor and an Extended Dash (Expert and above).

-   Method of reaching Windchamber Gateway from Windchamber Tunnel in Grand Windchamber with a Boost Jump (Expert and above).

-   Method of reaching Temple Access in Mining Station A with a Boost Jump (Advanced and above).

-   Method of reaching pickup in Temple Access (Sanctuary) with Space Jump, Screw Attack, and Standable Terrain (Intermediate and above).

-   Method of climbing Temple Access (Sanctuary) with Space Jump, standing on a Rezbit, and dashing off the other Rezbit (Expert and above).

#### Changed

-   Increased weight for Energy Tanks to be selected as progression.

-   Reaching the pickup in Path of Roots from Torvus Lagoon with Gravity Boost, Space Jump, and a Slope Jump is now Intermediate (from Beginner).

-   Reaching the pickup in Grand Windchamber with Space Jump, Screw Attack, Slope Jump, Standable Terrain is now Advanced (from Intermediate).

-   Bomb Jumping over the 2nd light block heading to Hall of Eyes is now Intermediate (from Beginner).

-   Energy Tank requirements for Chykka have been lowered.

#### Fixed

-   Reliquary Grounds now has proper requirements for reaching Ing Reliquary with Light Suit.


## [2.4.2] - 2021-02-08

-   Fixed: Randovania no longer crashes if the connected Dolphin stops emulation.

## [2.4.1] - 2021-02-06

-   Added: Detect if the internal game copy was modified by a future version of Randovania, prompting for the user to press "Delete internal copy".

-   Changed: An error popup now shows up when exporting an ISO fails.

-   Removed: "Automatically track inventory" toggle, as the functionality was already removed.

-   Fixed: Randovania now considers any inventory item with amount above capacity, or capacity above the strict maximum as the game not being connected.

-   Fixed: Error message when the server rejects your client version not being displayed.

-   Fixed: Setting beam ammo expansions to 0 pickups no longer hides the boxes.

## [2.4.0] - 2021-02-01

-   **Major** - Added: The visor and beam you start the game equipped with is now configurable.

-   **Major** - Changed: In multiworld, items are now delivered at the same time as the message. It should also no longer fail to send with Nintendont.

-   Added: Additional joke hints were added.

-   Added: Method to climb to the portal Base Access with just Screw Attack (Intermediate and above).

-   Added: Method to reach the pickup in Grand Windchamber with Space Jump, Screw Attack, and a Slope Jump (Intermediate and above).

-   Added: Method to traverse Ventilation Area B from Bionenergy Production without Bombs by Screw Attacking into the tunnel and destorying the barriers with Missiles (Advanced and above).

-   Added: Method to reach the pickup in Path of Roots from Torvus Lagoon without Morph Ball (Beginner and above).

-   Added: Method to enter the tunnel in Underground Tunnel to Torvus Temple from Torvus Grove with an Instant Morph (Advanced and above).

-   Added: Method to reach the halfpipe pickup in Dark Torvus Arena with Space Jump and a Roll Jump (Expert and above).

-   Added: Method to climb to the upper level in Biostorage Station with Bomb Space Jump (Advanced and above).

-   Added: Method to reach the pickup in Grand Windchamber with a Space Jump, Bomb Space Jump, and a Scan Dash (Expert and above).

-   Added: Method to climb Mining Station B with Space Jump and a Slope Jump (Expert and above).

-   Added: Method to reach the portal in Mining Station B with Space Jump, Scan Visor, and Dashing for Single Room OoB (Expert and above).

-   Added: Method to cross Bitter Well to Phazon Site with Wall Boosts (Hypermode).

-   Added: Method to reach the bomb slot in Training Chamber with Gravity Boost and Air Underwater (Advanced and above).

-   Added: Method to open activate the Bomb Slot in Training Chamber with Darkburst or Sonic Boom (Hypermode).

-   Changed: Auto tracker internally uses a configuration file for the item positions.

-   Changed: The item pool tab when customizing presets now can edit major items directly.

-   Changed: Defeating Quadraxis with Power Bombs is now Advanced (from Beginner).

-   Changed: Bypassing the statue in Training Chamber from the back with Screw Attack and a Bomb Space Jump is now Expert (from Advanced).

-   Changed: Escaping Hive Temple without Spider Ball is now Expert (from Hypermode).

-   Changed: Bomb Space Jump in Great Bridge/Venomous Pond to reach Abandonded Worksite/Brooding Ground is now Expert (from Hypermode).

-   Changed: Using Seeker Missiles now requires either Combat Visor or Dark Visor.

-   Changed: Bomb Slots without Bombs in Sand Processing, Main Gyro Chamber, and Vault are now Advanced (from Expert).

## [2.3.0] - 2021-01-08

-   Added: Method to enter tunnels in Transit Tunnel East/Undertransit One from Catacombs/Dungeon to Training Chamber/Sacrificial Chamber with an Instant Morph (Intermediate and above).

-   Added: Method to reach the pickup on the Screw Attack wall in Aerial Training Site with a Roll Jump (Expert and above).

-   Added: Method to reach the pickup in Abandoned Worksite from the tunnel with a Boost Jump (Advanced and above).

-   Added: Method to bypass the statue in Training Chamber from the back with Screw Attack and a Bomb Space Jump (Advanced and above).

-   Added: Methods to reach the pickup in Mining Station B with Space Jump, Screw Attack, and Standable Terrain or after the puzzle with a Bomb Jump (Advanced and above).

-   Changed: In multiworld, keybearer hints now tells the player and broad category instead of just player.

-   Changed: Dark Alpha Splinter no longer strictly requires Power Beam.

-   Changed: Crossing Main Gyro Chamber with Screw Attack before stopping the gyro is now Hypermode (from Expert).

-   Changed: Phazon Grounds and Transport to Agon Wastes (Torvus) Seeker Locks without Seekers are now Expert (from Hypermode).

-   Fixed: Properly handle invalid ammo configurations in preset editor.

-   Fixed: Randovania no longer instantly crashes on macOS.

-   Fixed: Logic properly considers the Transport A gate being gone after entering from that side in Random Elevators.

## [2.2.0] - 2020-12-20

-   Added: 1 HP Mode, where all Energy Tanks and Save Stations leave you at 1 HP instead of fully healing.

-   Added: Added a detailed report of the generator's state when a game fails to generate.

-   Fixed: Generator will no longer ignore players that have no locations left. This would likely cause multiworld generation to fail more often.

-   Fixed: Error messages are properly shown if a game fails to generate.

-   Fixed: Alerts are now properly saved as displayed.

-   Fixed: Errors in the default preset no longer prevent Randovania from starting.

-   Changed: Optimized game generation, it now takes roughly 2/3 of the time.

-   Changed: Optimized game validation, it now also takes roughly 2/3 of the time.

-   Changed: Relative hints no longer cross portals.

-   Changed: In multiworld, keybearer hints now instead tells the player the item is for, instead of a category.

-   Changed: Decreased the chance of Power Bombs being late in a game.

-   Changed: Account name are updated every time you login via Discord.

-   Changed: Warning about dangerous presets in Multiworld sessions now include the player name.

-   Changed: Roll Jump in Meditation Vista to reach the pickup is now Hypermode (from Expert).

## [2.1.2] - 2020-12-05

-   Added: The Item Pool size now displays a warning if it's above the maximum.

-   Changed: The minimum random starting items is now considered for checking the pool size.

-   Fixed: Being kicked from an online session would leave the window stuck there forever.

-   Fixed: Bulk selecting areas for starting location no longer includes areas that aren't valid starting locations.

## [2.1.1] - 2020-12-02

-   Added: A prompt is now shown asking the user to install the Visual C++ Redistributable if loading the Dolphin backend fails.

-   Fixed: Changing ammo configuration breaks everything.

-   Fixed: Patching ISOs should work again.

-   Fixed: Clean installations can select presets again.

## [2.1.0] - 2020-12-02

-   Changed: Multiworld session history now auto-scrolls to the bottom

-   Changed: The lowest level for a trick is now called "Disabled" instead of "No Tricks".

-   Changed: Minimum Varia Suit Dark Aether is now 0.1, as 0 crashes the game.

-   Changed: Permalinks are now entirely different for different games.

-   Changed: Preset summary now specifies if hidden model uses ETM or random item.

-   Added: A very basic visualization of the map to the tracker.

-   Added: Trick Details can now be used with all 3 games.

-   Fixed: Changing a trick level to No Tricks no longer cause inconsistent behavior with the permalinks.

-   Removed: Intermediate path for reaching item in Main Reactor from Security Station B door without Screw Attack since it was broken and impossible.

-   Changed: Renamed "Before Pickup" to "Next to Pickup" in various locations for more clarity


## [2.0.2] - 2020-11-21

-   Added: Starting locations tab has checkboxes to easily select all locations in an area

-   Added: The map tracker now supports random elevators, translator gates and starting location.

-   Changed: The pickup spoiler in game details is now sorted.

-   Fixed: Multiworld sessions should no longer occasionally duplicate messages.

-   Fixed: Custom safe zone healing should now work in multiworld sessions.

-   Fixed: Occasional error with switching an observer into a player.

## [2.0.1] - Skipped

## [2.0.0] - 2020-11-15

This version is dedicated to SpaghettiToastBook, a great member of our community who sadly lost her life this year.

Her contributions to Randovania were invaluable and she'll be missed.

---

-   **Major** - New game mode: Multiworld. In this co-op multiplayer mode, there's one different world for each player which is filled with items for specific players.

-   **Major** - Tricks are more organized and can be customized more precisely to a player's desire.

### General

-   Removed: Presets no longer have a global trick level. Each trick is now configured separately.

-   Added: Options for configuring usage of new tricks:
    - Bomb Jump (renamed from Difficult Bomb Jump)
    - Bomb Slot without Bombs
    - Boost Jump
    - Combat
    - Difficult Movement
    - Extended Dash
    - Knowledge
    - Open Gates from Behind
    - Respawn Abuse
    - Screw Attack into Tunnels
    - Seeker Locks without Seekers
    - Single Room Out of Bounds
    - Standable Terrain

-   Changed: The following trick level difficulties were renamed:
    - Trivial -> Beginner
    - Easy -> Intermediate
    - Normal -> Advanced
    - Hard -> Expert
    - Minimal Checking -> Minimal Logic

-   Changed: Replaced Beginner Friendly with Starter Preset, which is now the default preset.

-   Fixed: Energy Tanks can now properly be used as progression.

### Hints

-   Added: Relative hints, where an item is described as being some rooms away from another item or room.

-   Added: Guaranteed hints which tells in which areas (Agon Wastes, Ing Hive, etc) contains the keys for each of your dark temples.
    These hints are placed purely randomly, similarly to the guaranteed Temple Bosses hints.

-   Added: Free hint spots after generation now prefer items from late in progression instead of pure random.

-   Removed: Hints with green item names/joke item names have been removed.

-   Removed: Temple Keys are no longer hinted by progression-based Luminoth lore hints.

-   Changed: All games now have precisely 2 joke hints, which no longer randomly replace a progression hint.

-   Changed: Hints from keybearer corpses now uses a broader category, which leaves unclear if it's an expansion or not.

### GUI

-   Added: An automatic item tracker based on a Dolphin running on the same computer or a special Nintendont build on the same Wifi.

-   Added: A dark theme has been added. It can be toggled in the Advanced menu.

-   Added: Requirements in the logic database can now use templates of requirements, allowing for easy re-use.

-   Added: Data Editor can now edit all fields of a node, from type, name and all type specific fields.

-   Added: Data Visualizer and Editor now can operate in the included database for Prime 1 and 3.

-   Added: The Data Editor now displays a warning if you're closing with unsaved changes.

-   Added: Randovania can generate a game by importing permalinks directly from a race on racetime.gg.

-   Added: Some tricks now have a description on the Trick Details popup.

-   Fixed: Some complex combination of requirements with different depths now are displayed correctly.

-   Fixed: The Data Visualizer no longer opens behind the Customize Preset window when using the Trick Details popup.

-   Changed: After generating a game, the details shows up in a new window instead of in a new tab.

-   Changed: In game details, the permalink is now placed inside a line edit, so the window doesn't stretch with long permalinks.

-   Changed: All cosmetic game changes are now configured in the same dialog as the in-game options.

### Quality of Life

-   Added: A button in the Open menu now opens the folder where previously generated games are placed.

-   Added: Charge Beam and Scan Visor now use their respective models in game instead of Energy Transfer Module.

-   Added: The rate of healing for Safe Zones is now configurable.

-   Fixed: Removed Aerie Access and Credits from possible starting locations.

-   Changed: The Mission Final screen now includes the seed hash instead of Permalink, as many permalinks are bigger than the screen.

-   Changed: The elevator scan now includes the world of the connected area.

### Internals/Developer

-   Added: Energy Tanks have doubled weight for the generator.

-   Added: It's now possible to set the default spawn point of an area.

-   Fixed: Fixed solver when an event only connects to a pickup, but that pickup has connections from other nodes.

-   Fixed: The Data Editor no longer errors when saving after creating a new node.

-   Fixed: Certain combinations of item requirements with damage requirements weren't being processed correctly.

-   Fixed: Duplicated requirements are now properly removed when simplifying requirements.

-   Fixed: Exclude from Room Randomizer is now properly set, restoring many logic paths.

-   Changed: Better error messages when there are references to unknown resources in the database.

-   Changed: The `database` command is no longer a subcommand of `echoes`. It also has the `--game` argument to choose which database to use.

-   Changed: The `_locations_internal` field is no longer needed for .rdvgame files.

### Logic Database changes

#### Added

-   General:
    - Methods to open all Seeker Missile Doors with Screw Attack (Advanced and above).
    - Method to activate most Bomb Slots without Bombs (Advanced and above).
    - Dark/Light/Annihilator doors and Dark/Light portals require either ammo or Charge Beam.

-   Sanctum, method to fight Emperor Ing without Spider Ball (Hypermode).

-   Transport A Access, method of reaching Temple Transport A door with a Wall Boost (Advanced and above).

-   Abandoned Base, method of reaching portal with Space Jump and Screw Attack (Intermediate and above).

-   Accursed Lake, method of collecting the item and leaving with Morph Ball, Light Suit, Gravity Boost, and Reverse Air Underwater (Advanced and above).

-   Hall of Honored Dead, method of leaving through the Morph tunnel without Space Jump (Expert and above).

-   Industrial Site, method of opening the gate to Hive Access Tunnel from behind with just Charge Beam (Intermediate and above).

-   Ing Windchamber, method of completing the puzzle with Power Bombs instead of Bombs (Beginner and above).

-   Landing Site, method of reaching Service Access door:
    - With Bombs and Screw Attack (Intermediate and above).
    - With Space Jump and Bomb Space Jump (Intermediate and above).

-   Meeting Grounds, method of reaching the tunnel with Space Jump and a Bomb Space Jump (Intermediate and above).

-   Temple Assembly Site:
    - Methods of reaching Dynamo Chamber door with a Bomb Jump (Beginner and above), a Dash (Intermediate and above), or a Roll Jump (Advanced and above).
    - Methods of reaching the portal without moving the light block with Single Room Out of Bounds and either Screw Attack or Space Jump (Expert and above).
    - Method of leaving from the portal with Single Room Out of Bounds and Screw Attack (Expert and above).

-   Windchamber Gateway:
    - Method of reaching the item with a Boost Jump (Advanced and above) and returning with an Extended Dash (Expert and above).
    - Method of reaching Path of Eyes door from Grand Windchamber door with an Extended Dash (Advanced and above).

-   Bioenergy Production, method to reach Storage C door or item from top level with Extended Dash (Expert and above).

-   Central Station Access/Warrior's Walk, method of climbing the ledge with an Instant Unmorph Jump (Hypermode).

-   Crossroads, method to reach the item from the half pipe with just Screw Attack (Advanced and above).

-   Dark Transit Station, method to reach the ledge from Duelling Range with a Bomb Jump (Beginner and above).

-   Portal Access, method of crossing to Judgement Pit using Screw Attack without Z-Axis (Beginner and above).

-   Doomed Entry, method to climb room with Space Jump and Screw Attack (Beginner and above).

-   Feeding Pit:
    - Method of reaching Ing Cache 1 door with Space Jump and Screw Attack (No Tricks and above).
    - Method of climbing to Watering Hole door without any items (Expert and above).
    - Method of escaping the pool using Light Suit and a Bomb Space Jump no Space Jump or Gravity Boost (Hypermode)

-   Main Reactor, method of reaching Dark Samus 1 fight from Ventilation Area A door with Space Jump, Bombs, and a Bomb Space Jump (Intermediate and above).

-   Mining Station B:
    - Method to climb to the Seeker door without Morph Ball and with Space Jump (Beginner and above).
    - Method to reach the portal without breaking the rock with Single Room Out of Bounds and Screw Attack (Expert and above).

-   Sandcanyon, method to reach the item with Space Jump and Single Room Out of Bounds (Expert and above).

-   Transport Center/Crossroads, method to climb the halfpipe with Space Jump (Advanced and above).

-   Abandoned Worksite:
    - Method of reaching the item with a Bomb Space Jump without Space Jump (Advanced and above).
    - Method of reaching the tunnel from Forgotten Bridge with a Slope Jump (Intermediate and above).

-   Catacombs:
    - Method to reach the Bomb Slot with Air Underwater and Screw Attack (Advanced and above).
    - Method to reach Transit Tunnel East with a Combat/Scan Dash (Advanced and above).
    - Method to reach the portal with Screw Attack (Intermediate and above).
    - Method to reach Transit Tunnel East/South with Morph Ball, Gravity Boost, and Reverse Air Underwater (Advanced and above).
    - Method to reach Transit Tunnel South with Jump Off Enemy (Advanced and above).

-   Dark Arena Tunnel, method of reaching either door with Screw Attack and Single Room Out of Bounds (Advanced and above).

-   Dark Forgotten Bridge:
    - Method to perform the gate clip to Dark Falls/Dark Arena Tunnel with a Ledge Clip Jump (Hypermode).
    - Method to reach Bridge Center from Putrid Alcove door with only Scan Visor (Advanced and above).
    - Method to reach Brooding Ground door from the bridge before rotating and with an Extended Dash (Expert and above).

-   Forgotten Bridge:
    - Method to reach Abandoned Worksite door from the bridge before rotating and with an Extended Dash (Expert and above).
    - Method to reach Bridge Center with Morph Ball, Gravity Boost, and Reverse Air Underwater (Advanced and above).

-   Gathering Hall:
    - Method to reach the Kinetic Orb Cannon with Gravity Boost and Bombs (Expert and above) or Gravity Boost and Space Jump (Beginner and above).
    - Method to reach Transit Tunnel South from Transit Tunnel West with Morph Ball, Gravity Boost, and Reverse Air Underwater (Advanced and above).
    - Method to reach the Spider Ball tracks with Morph Ball, Gravity Boost, and Reverse Air Underwater (Advanced and above).
    - Methods to escape the halfpipe after draining the water with Space Jump and Bomb Space Jump or Space Jump and Screw Attack (Advanced and above).

-   Great Bridge, method of reaching the lower Temple Access door from Path of Roots door with Screw Attack and Slope Jump (Intermediate and above).

-   Main Hydrochamber/Hydrodynamo Station, methods to climb rooms without Gravity Boost and with Air Underwater (Advanced and above), Space Jump, and Screw Attack (Hypermode).

-   Meditation Vista, methods of reaching the item with a Boost Jump (Advanced and above), Roll Jump (Expert and above), or Extended Dash (Hypermode).

-   Path of Roots, method of reaching the item using:
    - Morph Ball, Bombs and Space Jump (Advanced and above).
    - Morph Ball, Gravity Boost, and Reverse Air Underwater (Advanced and above).
    - Morph Ball, Bombs, and Standable Terrain (Hypermode).

-   Plaza Access, method of reaching the doors and the item with Screw Attack and Single Room Out of Bounds (Advanced and above).

-   Portal Chamber (Light World), method of reaching the portal from Torvus Lagoon door with Screw Attack and Single Room Out of Bounds (Advanced and above).

-   Putrid Alcove, method of getting the item and leaving without any items (Expert and above).

-   Sacrificial Chamber, method of crossing gap to Sacrificial Chamber Tunnel with Extended Dash (Expert and above).

-   Torvus Grove, method of climbing the room without Boost Ball (Expert and above).

-   Torvus Plaza:
    - Method of getting the item without Boost Ball and/or Spider Ball (Advanced and above).
    - Method of leaving the room with Space Jump and Bombs (Advanced and above).

-   Torvus Temple, method of reaching the pirate fight from the lower level with Screw Attack and Single Room Out of Bounds (Advanced and above).

-   Training Chamber:
    - Method to exit the spinner with Power Bombs instead of Bombs (Beginner and above).
    - Method to climb to the top of the statue with Gravity Boost and Bombs (Intermediate and above).
    - Method to climb to the top of the statue with Space Jump, Scan Dash, and Underwater Dash (Advanced and above).
    - Method to climb to the top of the statue with Space Jump and Extended Dash (Expert and Above).

-   Underground Tunnel, method to access Torvus Temple from Torvus Grove with Screw Attack (Expert and above).

-   Undertemple, method to have PB Guardian break PB door using bombs (Advanced and above).

-   Undertemple Access, method of reaching the item using Screw Attack and Jump Off Enemy (Hypermode).

-   Venomous Pond, method to reach the key from the Save Station with Screw Attack and Standable Terrain (Beginner and above).

-   Aerial Training Site, methods to cross the room from various nodes with Dashes, Roll Jumps, and Extended Dashes (Intermediate/Expert and above).

-   Aerie, method of collecting the item:
    - Without entering the Dark World (Expert and above).
    - With only Screw Attack (Beginner and above).

-   Dynamo Access, method to cross over the Spider Track with Space Jump and Standable Terrain (Beginner and above).

-   Dynamo Works:
    - Method of collecting the item with a Roll Jump and Instant Morph (Expert and above).
    - Method of reaching the upper door with a Bomb Space Jump (Beginnner and above).

-   Grand Abyss, methods of crossing the gap with Boost Jump (Advanced and above) or Extended Dash (Expert and above).

-   Hall of Combat Mastery:
    - Method of collecting the item with a Wall Boost (Expert and above).
    - Methods of reaching the item, and skipping the Spider Track to and from Central Area Transport East with Screw Attack (Intermediate and above).

-   Hive Entrance, method of reaching the Flying Ing Cache with Screw Attack and Single Room Out of Bounds (Hypermode).

-   Hive Dynamo Works:
    - Method of collecting the Flying Ing Cache item and leaving with Space Jump and Scan Visor (Advanced and above).
    - Method of reaching the Flying Ing Cache from portal side and vice versa with Screw Attack and Single Room Out of Bounds (Expert and above).

-   Hive Summit, method of reaching the portal:
    - With Space Jump and Standable Terrain (Intermediate and above).
    - With Space Jump, Boost Ball, Boost Jump, and Out of Bounds (Expert and above).

-   Hive Temple:
    - Method of fighting Quadraxis with Power Bombs instead of Bombs (Beginner and above).
    - Methods of leaving the room without Spider Ball after Quadraxis with Boost Ball or Space Jump (Hypermode).

-   Judgment Drop, method of reaching the portal with Space Jump and Single Room Out of Bounds (Expert and above).

-   Main Research, method of fighting Caretaker Drone without Bombs (Expert and above).

-   Reactor Core, method of reaching the item with only Space Jump (Expert and above).

-   Sanctuary Entrance, method to reach the cannon to the item with only Morph Ball, Spider Ball, and Power Bombs (Advanced and above).

-   Vault Attack Portal, method to cross either direction with just Screw Attack (Expert and above).

-   Watch Station, method of accessing the Spider Ball track to Watch Station Access door and Sentinel's Path door and back with an Instant Morph (Intermediate and above).

-   Watch Station Access, methods to cross the pit in either direction using:
    - Boost Ball and Boost Jump (Advanced and above).
    - Space Jump, Scan Visor, and Scan Dash (Advanced and above).

-   Workers Path, method of crossing the room from Sanctuary Temple with a Boost Jump (Advanced and above).

#### Fixed

-   Scan Visor Requirements:
    - Dash Requirements in many rooms
    - Grand Abyss Bridge terminal
    - Sand Processing item
    - Staging Area terminal
    - Torvus Lagoon terminal
    - Trooper Security Station Event coming from Communication Area
    - Various Dash Requirements

-   Dark Aether Damage Requirements have been added to every room in the Dark World.

-   Morph Ball requirements added to Morph Ball Doors and various rooms.

-   Invisible Objects and Dark Visor Requirements:
    - Screw Attack without Space Jump in Unseen Way (Intermediate and above)
    - Screw Attack without Space Jump in Phazon Grounds (Advanced and above)

-   Entrance to Agon Map Station now requires Bombs, Power Bombs, or Boost Ball if coming from either direction, or Screw Attack and Space Jump as well if coming from Mining Plaza.

-   Added Charge Beam and Beam Ammo Requirements to Profane Path and Sentinel's Path.

-   Sand Processing:
    - Now requires items to climb the room before draining the sand: Space Jump, with a Bomb Jump (Beginner and above) or with Screw Attack (Intermediate and above)
    - Screw Attacking into the tunnel is now Expert (from Hypermode).

-   Portal Site:
    - Now does not require the gate open to enter from Portal Access.
    - Now does not require the gate closed to enter from Crossroads.

-   Service Access now properly includes Wall Boost to Meeting Grounds from Landing Site on Advanced.

#### Changed

-   Many nodes with missing requirements have been updated/cleaned up.

-   Simplified nodes in many rooms for ease of logic navigation.

-   Various tricks have been changed to more accurately represent the required method.

-   Abandoned Base, Bomb Jump to transport is now Advanced (from Intermediate).

-   Accursed Lake, Dash to Safe Zone from Flying Ing Cache is now Intermediate (from Beginner).

-   Communication Area:
    - Standable Terrain to reach the item is now Beginner (from Intermediate).
    - Screw Attack without Space Jump to reach Storage Cavern A is now Beginner (from Intermediate).
    - Double Bomb Jump up Standable Terrain is now Intermediate (from Advanced).

-   GFMC Compound, Extended Dash to reach the item on the Ship without Space Jump is now Expert (from Hypermode).

-   Grand Windchamber, reaching the pickup with Terminal Fall Abuse after solving the Ing Windchamber puzzle is now Beginner (from Intermediate).

-   Path of Eyes, Bomb Jumps to get over Light blocks are now Beginner (from Intermediate).

-   Service Access, crossing upper tunnel without Boost Ball is now Advanced (from Intermediate).

-   Temple Assembly Site, method to reach the item with Screw Attack is now Beginner (from Intermediate).

-   Agon Temple, Slope Jumps to skip the fight barriers are now Beginner (from Advanced).

-   Battleground, climbing to top safe zone via Standable Terrain is now Beginner (from Intermediate).

-   Central Mining Station, Scan Dash to upper level from Central Station Access is now Expert (from Advanced).

-   Command Center Access, exiting tunnel without Space Jump is now Beginner (from Intermediate).

-   Doomed Entry, Slope Jump to reach the upper level from the portal is now Beginner (from Intermediate).

-   Double Path, crossing lower path without Space Jump is now Beginner (from Intermediate).

-   Feeding Pit, method to climb to Watering Hole with just Screw Attack is now Beginner (from Intermediate).

-   Mining Plaza, climbing the room with Screw Attack is now Beginner (from Intermediate).

-   Mining Station A, reaching Front of Lore Scan from Room Center with a Bomb Jump is now Intermediate (from Advanced).

-   Mining Station B:
    - Reaching Transit Station door from room center with Screw Attack after opening the portal is now Intermediate (from Hypermode).
    - Reaching the bomb slot to open the portal with Standable Terrain and Screw Attack is now Intermediate (from Advanced).
    - Reaching the bomb slot to open the portal with Slope Jump and Space Jump is now Advanced (from Expert).

-   Portal Access, returning from Judgment Pit without Space Jump is now Beginner (from Intermediate).

-   Trial Grounds, Standable Terrain to reach the door from the portal is now Beginner (from Intermediate).

-   Catacombs, reaching the portal with Morph Ball and Reverse Air Underwater is now Advanced (from Expert).

-   Crypt, Bomb Jump to Laser Platfrom from bottom Safe Zone is now Beginner (from Intermediate).

-   Forgotten Bridge, reaching Bridge Center with Bombs and Screw Attack is now Intermediate (from Advanced).

-   Gathering Hall:
    - Reaching Transit Tunnel South/West Doors from top door with Morph Ball and Roll Jump is now Expert (from Advanced).
    - Reaching Transit Tunnel East with Spider Ball and Boost Ball is now Beginner (from Intermediate).

-   Great Bridge:
    - Slope Jumps to reach Map Station from Bottom Level and from Map Station to Upper Level are now Beginner and Intermediate (from Intermediate and Advanced, respectively).
    - Bomb Space Jump with Space Jump to reach the Translator Gate is now Advanced (from Expert).

-   Poisoned Bog, reaching Portal Chamber door with just Screw Attack is now Advanced (from Intermediate).

-   Torvus Lagoon, reaching Portal Chamber from Temple Transport Access is now Intermediate (from Advanced).

-   Training Chamber, Standable Terrain to reach Fortress Transport Access from Top of Statue and back is now Beginner (from Intermediate).

-   Venomous Pond, reaching the key from the Save Station with Screw Attack is now Beginner (from Intermediate).

-   Aerial Training Site, Screw Attack at Z-Axis from Central Hive Area West door to the portal or Temple Security Access door is now Intermediate (from Advanced).

-   Dynamo Access, crossing over the Spider Track with a Slope Jump is now Beginner (from Intermediate).

-   Hall of Combat Mastery, Instant Morph tricks to the item and Central Area Transport East and back are now Advanced (from Intermediate).

-   Hive Dynamo Access, opening Echo Gate from behind is now Beginner (from Intermediate).

-   Hive Dynamo Works:
    - Reaching the Seeker Lock Safe Zone from Hive Dynamo Access door with Terminal Fall Abuse is now Beginner (from Intermediate).
    - Reaching the Flying Ing Cache from the tunnel with Screw Attack is now Beginner (from Intermediate).
    - Reaching the Flying Ing Cache from the tunnel and back with Standable Terrain is now Intermediate (from Advanced).
    - Opening the Seeker Lock from behind is now Beginner (from Intermediate).

-   Hive Summit, Standable Terrain to reach portal inside glass area is now Beginner (from Intermediate).

-   Hive/Temple Access, reaching the upper door with Screw Attack at Z-Axis is now Beginenr (from Intermediate).

-   Transit Station, reaching the top portal with Screw Attack is now Beginner (from Intermediate).

-   Vault:
    - Terminal Fall abuse to reach Grand Abyss door from bridge portal with Space Jump is now Beginner (from Intermediate).
    - Reaching the Bomb Slot with Screw Attack from the bridge portal is now Beginner (from Intermediate).

-   Watch Station, Screw Attack at Z-Axis from Watch Station door to Sentinel's Path door is now Beginner (from Intermediate).

-   Watch Station Access, reaching the Watch Station door from the pickup with just Screw Attack is now Beginner (from Intermediate).

## [1.2.2] - 2020-06-06

-   Changed: Re-organized the tabs in the preset customization window

-   Changed: The reset map tracker menu action is now visible on non-windows platforms.

-   Fixed: Exporting ISOs with Menu Mod should now work on macOS.

## [1.2.1] - 2020-05-30

-   Added: Randovania releases now includes a packages for macOS.

## [1.2.0] - 2020-05-25

-   *Major* - Added: The text of the scan that unlocks an elevator now includes the
    elevators destination.

-   *Major* - Added: Translator gates can be configured as Unlocked: the hologram will be invisible and can be scanned
    without any translator.

-   *Major* - Added: The default in-game options can now be configured from Randovania.

-   *Major* - Added: How much ammo each beam uses to shoot uncharged, charged and charge combos is now configurable,
    along with the ammo it uses.

-   *Major* - Changed: The database now uses a new format which allows for any combination of "Or"/"And" statements.
    The Data Visualizer and Editor were both updated to take advantage of this.

-   Added: An option to connect Sky Temple Gateway directly to the credits, skipping the final bosses.

-   Added: How much energy you get for each Energy Tank is now configurable.

-   Added: The in-game Hint System has been removed. The option for it remains, but does nothing.

-   Changed: The spoiler log now lists the order in which items where placed, with their location and hints,
    instead of a detailed playthrough for completion.

-   Changed: The logbook entries that contains hints are now named after the room they're in, with the categories
    being about which kind of hint they are.
    KNOWN ISSUE: While scanning something, the categories that show up are incorrect.

-   Added: Open -> Trick Details menu entry, similar to what's available in the
    Trick Level tab when customizing a preset.

-   Added: Play -> Import game file, to load spoiler logs.

-   Added: The "Heals?" checkbox in the database editor now works.

-   Added: The permalink import dialog now shows an error message for invalid permalinks.

-   Changed: One-way elevators now have a chance of warping to credits.

-   Changed: Clarified that the item from Space Jump Guardian and Power Bomb Guardian
    must be collected for the appropriate events to be triggered.

-   Changed: In Menu Mod, the list of rooms to warp to is now sorted.

-   Changed: The export-areas command line option now outputs details about requirements for each area.

-   Internal: A human-readable copy of the database is now kept next to the database file, for easier diffs.

-   Fixed: Debug logs can no longer be enabled for non-spoiler permalinks.

-   Added: Missile Expansions have a 1/8192 chance of using Dark Missile Trooper model.

-   Fixed: Progress bar no longer goes to an indefinite status when generation fails.

-   Added: Checkbox for automatically exporting a spoiler log next to the ISO.

-   Fixed: Only the last digit of the game id is changed, instead of the full game id.

### Logic Database changes

-   Fixed: Staging Area is now correctly considered a dark world room.

-   Fixed: The Ing Cache in Dark Oasis now requires Power Bombs.

-   Fixed: Bioenergy Production correctly requires Scan Visor for connections using the racks.

-   Added: In Bioenergy Production, method of reaching the Storage C door with Space Jump and Screw Attack (Easy and above)

-   Added: In Bioenergy Production, method of reaching the Storage C door using a roll jump (Normal and above).

-   Added: In Bioenergy Production, method of reaching the Ventilation Area B door using Screw Attack without Space Jump (Normal and above).

-   Added: In Bioenergy Production, additional upper level connections using Space Jump and Screw Attack.

-   Added: In Sandcanyon, method of reaching the center platform using a roll jump and boost ball (Hard and above).

-   Changed: In Command Center Access, the wall boosts to reach the lower Central Mining Station and Command Center doors from the morph ball tunnel are now Normal difficulty (from Hard).

-   Changed: In Portal Chamber (both light and dark Torvus) , all wall boosts are now Normal difficulty (from Hard).

-   Changed: In Undertransit Two, all wall boosts are now Easy difficulty (from Hard).

-   Changed: In Temple Security Access, all wall boosts are now Normal difficulty (from Hard).

-   Changed: In Watch Station, all wall boosts are now Normal difficulty (from Hard).

-   Added: In Watch Station, a wall boost method of reaching the Watch Station Access door from the Sentinel's Path door using Spider Ball and Boost Ball (Normal and above).

-   Changed: In Service Access, methods using a wall boost to reach the Meeting Grounds door from the upper Morph Ball tunnel are now Normal difficulty (from Hard).

-   Changed: In Great Bridge, the wall boost to reach the lower Temple Access Door from the Path of Roots door is now Easy difficulty (from Hard).

-   Changed: In Transit Tunnel East, the wall boost to reach the Training Chamber door from the Catacombs door is now Easy dififculty (from Hard).

-   Changed: In Transit Tunnel South, all wall boosts are now Easy difficulty (from Hard).

-   Added: In Hall of Honored Dead, a method of obtaining the item with Power Bombs (Trivial and above).

-   Added: Many Light Ammo/Dark Ammo/Morph Ball/Charge Beam requirements.

-   Added: In Bioenergy Production, methods of reaching the item and the door to Ventilation Area B using a Bomb Space Jump and Screw Attack without Space Jump (Hypermode).

-   Fixed: Biostorage Station now requires Space Jump or Scan Visor to reach the upper level (No Tricks and above).

-   Changed: In Sand Processing, the method of reaching the item without Boost Ball requires the Bomb Space Jump trick, and no longer requires Screw Attack.

-   Added: In GFMC Compound, a method of reaching the ship item with Screw Attack (Normal and above).

-   Added: In Main Gyro Chamber, a method of reaching the bottom of the gyro area from the middle of the room with Screw Attack (Easy and above).

-   Changed: In Workers Path, Morph Ball Bomb is no longer required.

-   Changed: In Main Reactor, unlocking the gate no longer requires Space Jump, and is now Trivial difficulty (from Easy).

-   Added: In Landing Site, a method of reaching the door to Service Access using Morph Ball Bomb and a Slope Jump (Normal and above).

-   Added: Methods of climbing Central Station Access and Warrior's Walk using Screw Attack (Hard and above) and a wall boost (Hypermode).

-   Added: A method of opening the echo gate in Hive Dynamo Access from the Hive Gyro chamber side using Sonic Boom or Darkburst (Easy and above).

-   Changed: In Reliquary Grounds, the method of reaching the door to Ing Reliquary using Screw Attack is now Normal difficulty (from Hard).

-   Added: In Reliquary Grounds, a method of reaching the door to Ing Reliquary using Morph Ball Bomb and Screw Attack without Space Jump (Easy and above).

-   Added: In Phazon Pit, a method of reaching the door to Phazon Grounds using a roll jump and boost ball (Hard and above).

-   Changed: Climbing Hall of Stairs with Space Jump is now Trivial difficulty (from Easy).

-   Added: In Transport Center, a method of reaching the elevator door from the portal using Screw Attack without Space Jump (Trivial and above).

-   Added: In Mining Station A, a method to reach the Temple Access door using Screw Attack (Trivial and above).

-   Added: In Gathering Hall, a method to reach the Transit Tunnel South from the Gathering Access door using Space Jump (Easy and above).

-   Added: In Industrial Site, a method of opening the Industrial Site gate from the wrong side using a missile (Trivial and above).

-   Fixed: Removing the Aerial Training Site barrier requires Scan Visor.



## [1.1.1] - 2020-03-11

-   Added: The preset summary now includes if menu mod is enabled.

-   Fixed: The cursor no longer snaps to the end on all changes, in the permalink
    input field.

-   Fixed: "Starting Items" is now properly implemented in the preset summary.

-   Changed: "Custom Items" is now "Item Pool" in the preset summary, and lists all
    deviations from the standard item pool.

## [1.1.0] - 2020-03-10

-   Added: The pickup notice for a locked expansion is more clear of what's going on.

-   Added: The "Save ISO" dialog now remembers the last output directory used.

-   Added: A copy of the game file is automatically saved to
    `%LOCALAPPDATA%\Randovania\game_history` whenever a game is generated. There's no
    interface in Randovania to view this history.

-   Changed: The "Save Spoiler" button now provides a default name for the game file.

-   Changed: Shortened permalinks with customized starting locations.

-   Changed: Preset are now exported to `.rdvpreset` files, to avoid Discord truncating the
    file names.

-   Fixed: When changing a preset name, the cursor no longer moves to end after any change.

### Logic Database changes

-   Fixed: The pickup in Undertransit One now requires Power Bombs, to avoid soft locks.

-   Fixed: The second Portal Chamber is now correctly considered a Dark Torvus Bog room.

## [1.0.0] - 2020-02-09

-   *Major* - Added: Support for multiple presets of options, as well as saving your own presets.

-   *Major* - Changed: The user experience for creating a new game has been changed completely.

-   Added: Three new methods of shuffling elevators: *Two-way, unchecked*, *One-way, elevator room*
    and *One-way, anywhere*. The elevators tab has more details of how these work.

-   Added: Add a setting for how strict the damage requirements are.

-   Added: It's now possible to exclude locations from having any progression on them.

-   Added: You can choose an arbitrary number of locations to choose randomly from for starting location.

-   Changed: A Luminoth Lore scan is less likely to have hints for what was already accessible
    when that scan was found.

-   Changed: Power Bombs and Progressive Grapple are now slightly more likely to appear earlier.

-   Changed: The hints randomly assigned at the end of generation are less likely to be repeats.

-   Changed: Loading a new game will automatically clear any existing one.

-   Changed: Minimal Checking now also checks of Dark Agon Temple Keys and Dark Torvus Temple Keys.

-   Removed: The Progressive Launcher has been removed.

-   Removed: The settings for fixing the translator gates have been removed for now, to be re-added
    on a future "Advanced" tab.

-   Removed: The create-permalink command line argument has been removed.

### Logic Database changes

-   Fixed: Spider Guardian fight now requires Dynamo Works Quads Gone to be triggered.

-   Fixed: Boost Guardian now properly requires Bombs.

-   Added: Escaping Dark Torvus Arena with a BSJ, for Normal. (See #581).

-   Added: Activating the Industrial Site gate backwards, using charged Annihilator Beam, for Trivial. (See #582).

## [0.29.1] - 2019-10-01

-   Fixed: Fix AttributeError preventing major/minor randomization from working.

-   Fixed: Seeds where no progression is needed to finish should no longer fail to generate.

## [0.29.0] - 2019-10-01

-   *Major* - There is now an option for a major/minor split randomization mode, in which expansions and
    non-expansion items are shuffled separately.

-   *Major* - Changed: Item hints and Sky Temple Key hints now distinguish between the light and dark worlds.
    For example, the room in which Quadraxis resides will be shown as "Ing Hive - Hive Temple" rather than
    "Sanctuary Fortress - Hive Temple".

-   *Major* - Added: the "Invisible Objects" trick in places where a visor would otherwise be used to be able to see
    something (such as an invisible platform).

-   *Major* - Added: Title screen now shows a three-word representation of the seed hash.

-   Added: As an experimental feature, it is now possible to shuffle Power Beam, Charge Beam, Scan Visor and Morph Ball.
    These items use Energy Transfer Module model in game.

-   Added: You can now place a pickup that temporarily gives Cannon Ball when collected. It uses Boost Ball's model.

-   Changed: Some item categories were given clearer names:
    - Dark Agon Keys, Dark Torvus Keys, and Ing Hive Keys are now referred to as "red Temple Keys" instead of
    "Temple Keys".
    - Items that aren't keys or expansions are collectively referred to as "major upgrades" instead of "major items".
    - Red Temple Keys and Sky Temple Keys are now collectively referred to as "Dark Temple Keys" instead of "keys".

-   Fixed: "Beam combos" are now called "charge combos".

-   Changed: The hints acquired from keybearer corpses now clarify that the item is the one contained in a Flying
    Ing Cache.

-   Changed: Each hint for the items guarded by Amorbis, Chykka, and Quadraxis now contains the corresponding
    Guardian's name.

-   Changed: The hint for the vanilla Light Suit location now has special text.

-   Changed: Item names in hints are now colored orange instead of red.

-   Changed: Some hints were added, some removed, and some modified.

-   Changed: Item scans were slightly edited.

-   Changed: The Sky Temple Key hints no longer use ordinal numbers.

-   Added: The seed hash is shown in Randovania's GUI after patching is done.

-   Changed: Generation will now be retried more times before giving up.

-   Changed: Joke hints are now used at most once each when placing hints.

-   Changed: The generator is now more likely to fill the worlds evenly.

-   Fixed: Added proper default nodes for rooms that were missing one, allowing those rooms to be selected as the
    starting room.

-   Fixed: Minimal Checking now correctly handles progressive suit and grapple.

-   Fixed: Config files with invalid JSON are now correctly dealt with.

-   Changed: Improved the performance of the resolver considerably.

-   Added: In the data visualizer, the damage requirements now have more descriptive names.

-   Added: In the data visualizer, requirements are now described with simpler to understand terms.

-   Changed: Windows releases are now created with PyInstaller 3.5.

-   Changed: The generator is now more likely to fill the worlds evenly.

### Logic Database changes

-   Changed: All NTSC-specific tricks are now in logic. These are always in logic, since the fixes from other versions
    are patched out.

-   Changed: Screw Attacking without Space Jump Boots in Hive Temple is no longer required on No Tricks.

-   Changed: In Hive Temple, scan dashing to the door to Temple Security Access is now Hypermode difficulty,
    from Hard and above.

-   Changed: The method to get the Main Research item with only Spider Ball was removed.

-   Fixed: Using charged Light Beam shots to get the item in Hazing Cliff now requires 5 or more Light Ammo.

-   Added: Method to open the gate in Main Reactor with Space Jump Boots and Screw Attack.

-   Changed: Opening the barrier in Crypt with Screw Attack is now always Easy and above.

-   Added: Method to climb to the door to Crypt Tunnel in Crypt via a Bomb Space Jump (Normal and above).

-   Added: Method to open Seeker Launcher blast shields with four missiles, Seeker Launcher, and Screw Attack (Easy
    and above). Underwater, the trick Air Underwater is also required, and the difficulty is Normal and above.

-   Fixed: Dark world damage during the Quadraxis fight is now correctly calculated.

-   Fixed: Requirements for crossing Sacred Path were added.

-   Added: Method to cross gap in the upper level of Command Center using Screw Attack without Space Jump Boots
    (Trivial and above).

-   Added: In Central Mining Station, a method to get to upper door to Command Center Access using a
    Bomb Space Jump (Easy and above) and another using Space Jump Boots and Screw Attack (Easy and above).

-   Added: Methods to climb Mining Plaza using the Morph Ball Bomb (Trivial and above) and using Screw Attack
    without Space Jump Boots (Easy and above).

-   Changed: In Forgotten Bridge, the difficulty of scan dashing to the door to Abandoned Worksite or the portal to
    Dark Forgotten Bridge was lowered to Easy, from Normal.

-   Added: In Forgotten Bridge, a method to get to the door to Grove Access from the portal to Dark Forgotten Bridge
    using only Screw Attack (Easy and above).

-   Added: In Forgotten Bridge, a method to get to the door to Abandoned Worksite via a roll jump (Easy and above).

-   Added: In Forgotten Bridge, a method to get to the bridge center from the door to Grove Access via a scan dash
    (Easy and above).

-   Added: In Hydrodynamo Station, a method to get from the room's top to the door to Save Station B with Screw Attack
    without Space Jump Boots (Trivial and above).

-   Changed: Climbing Hydrodynamo Station with only Gravity Boost and before all three locks are unlocked is now
    Trivial difficulty (from No Tricks).

-   Changed: Getting to the three doors in the middle section of Hydrodynamo Station using Air Underwater is now
    Normal difficulty (from Hard).

-   Fixed: A method to get the item in the Sunburst location by abusing terminal fall now has a damage requirement.

-   Added: A method to get to the turret in Sanctuary Entrance with only Space Jump Boots and Screw Attack, even
    after the bridge is destroyed.

-   Fixed: Lowering the portal barrier in Hive Dynamo Works now requires five missiles.

-   Added: Methods to cross Hive Dynamo Works using a roll jump (Easy and above) and using Space Jump Boots and
    Screw Attack (No Tricks).

-   Added: In Hive Dynamo Works, a method to cross the gap from the door to Hive Dynamo Access by abusing terminal
    fall (Easy and above).

-   Changed: In Hive Dynamo Works, returning from the Flying Ing Cache location using Space Jump Boots and
    Screw Attack is now Trivial difficulty (from Easy).

-   Added: Method to cross Watch Station Access from the door to Main Gyro Chamber using a Bomb Space Jump and
    Screw Attack without Space Jump Boots (Normal and above).

-   Added: In Watch Station Access, method to get from the scan post to the door to Watch Station by bomb jumping
    (Trivial and above) and by using Screw Attack without Space Jump Boots (Easy and above).

-   Fixed: The instant morph into the Morph Ball tunnel in Hall of Honored Dead now lists the Instant Morph trick.

-   Added: Method to get into the Morph Ball tunnel in Hall of Honored Dead using Space Jump Boots and Screw Attack
    (Easy and above).

-   Added: In Phazon Site, methods to get to the door to Bitter Well and to remove the barrier using Screw Attack
    without Space Jump Boots (both Easy difficulty).

-   Changed: The method to go over the Training Chamber statue from the back using Boost Ball and Spider Ball is
    now Normal difficulty (from Hard).

-   Added: In Phazon Site, a method to get to the door to Bitter Well by bomb jumping (Trivial and above).

-   Added: Many connections in Sacrificial Chamber.

-   Added: A method to get to the door to Fortress Transport Access from the top of the statue in Training Chamber
    using only Space Jump Boots (Easy and above). Morph Ball is also required if the statue hasn't been moved.

-   Added: A method to get to the doors to Transit Tunnel West/East in Training Chamber using Air Underwater (Normal
    and above).

-   Fixed: The method to get to the top of the Training Chamber statue using Gravity Boost and Spider Ball now lists
    the Instant Morph trick.

-   Added: In Training Chamber, a method of getting to the top of the statue from the door to Fortress Transport Access
    using just Space Jump Boots (Easy and above).

-   Added: Many connections in Windchamber Gateway.

-   Added: Method to get from the Kinetic Orb Cannon to the door to Transit Tunnel West via Grapple Beam in
    Gathering Hall.

-   Fixed: The slope jump in Abandoned Base now has a damage requirement.

-   Added: Method of getting the Temple Assembly Site item with Screw Attack and without Space Jump Boots.

-   Changed: The slope jump to get to the item in Temple Assembly Site is now Normal difficulty (from Hard).

-   Fixed: Requirements for crossing Dynamo Access were added.

-   Added: In Landing Site, method of reaching the door to Service Access from the Save Station using Space Jump and
    Screw Attack (No Tricks and above).

-   Fixed: The Culling Chamber item now has a damage requirement.

-   Changed: The trick to shoot the Seeker targets in Hive Dynamo Works from the wrong side is now Easy (from Trivial).

-   Fixed: The Watch Station Access roll jump now has a damage requirement.

-   Changed: The Watch Station Access roll jump is now Normal (from Easy).

-   Fixed: Added missing Space Jump Boots requirement for a Bomb Space Jump in Mining Station B.

-   Added: Method to unblock the portal in Mining Station B without Scan Visor (Normal and above).

-   Added: Method to get to the Darkburst location in Mining Station B with just Space Jump Boots and Screw Attack,
    and without using slope jumps or bomb space jumps (Hypermode difficulty).

-   Added: Method to manipulate Power Bomb Guardian into opening the Power Bomb Blast Shield on the door to
    Undertemple Access, using Boost Ball (Normal and above).

-   Fixed: The method to open the Hydrodynamo Station Seeker door using Screw Attack without Seeker Launcher now
    requires Gravity Boost to not have been collected.

-   Added: Method to get to the portal in Mining Station B with Space Jump Boots and Screw Attack (Trivial and above).

-   Fixed: Transport A Access, Collapsed Tunnel, Dynamo Chamber, Trooper Security Station, Mining Station Access, and
    Portal Access A now correctly require Morph Ball.

-   Fixed: Elevator rooms with missing Scan Visor requirements now have them.

-   Fixed: Removed erroneously added method to cross Sanctuary Entrance with Screw Attack without Space Jump Boots.

-   Fixed: Going through Sacred Bridge on No Tricks now requires Scan Visor and Morph Ball when coming from GFMC
    Compound.

-   Added: Method to skip Scan Visor and Morph Ball using Space Jump Boots in Sacred Bridge, when coming from GFMC
    Compound (Easy and above).

-   Fixed: Added Scan Visor requirement in Temple Transport Access (Sanctuary).

-   Changed: Connections in Venomous Pond were redone.

-   Changed: Getting to the door to Dark Transit Station in Trial Grounds with no items is now Hard difficulty, from
    Easy.

-   Added: Methods to get to the door to Dark Transit Station in Trial Grounds with Screw Attack without Space Jump
    Boots (Easy and above) and with a Bomb Space Jump (Normal and above).

-   Fixed: Added missing requirements for the Dark Samus 3 and 4 fight.

-   Changed: Fighting Dark Samus 2 with only Echo Visor is now Trivial difficulty, from Easy.

-   Fixed: Power Bomb doors now require Morph Ball, and Super Missile doors now require Power Beam and Charge Beam.

-   Added: Method to destroy the second web in Hive Tunnel when going through the room backwards using Sonic Boom
    (Easy and above).

## [0.28.1] - 2019-06-14

-   Fixed: Resetting settings would leave the launchers' configuration in an invalid state.

## [0.28.0] - 2019-06-12

-   *Major* - Changed: The resolver now keeps track of current energy during resolution.
    This ensures you'll always have enough Energy Tanks for trips to Dark Aether.

-   *Major* - Added: Scanning a keybearer corpse provides a hint of what is in the matching Flying
    Ing Cache.

-   Added: The tracker now persists the current state.

-   Added: Some generation failures are now automatically retried, using the same permalink.

-   Added: Buttons to see what a difficulty unlocks that doesn't involve tricks at all.

-   Changed: Increased Hint Scan value for logic to the intended value from the previous
    change.

-   Changed: There's no more hints with joke locations.

-   Changed: The lore hint in Mining Station A is now able to be scanned from the room center.

-   Added: A warning is now displayed when trying to disable validation.

-   Fixed: Seeker Missile's included missiles now respect the "needs Missile Launcher"
    option.

-   Changed: Progressive Launcher is now disabled by default.

-   Fixed: Clicking the connection's link in the Data Visualizer should now always work.

-   Changed: Hint Locations page now has a more usable UI.

-   Changed: On No Tricks, the logic will ensure that you can get Missiles, Seeker Launcher, and either
    Grapple Beam or both Space Jump Boots and Screw Attack before fighting Chykka.

-   Added: Methods to cross Workers Path with Screw Attack.

## [0.27.1] - 2019-05-30

-   Fixed: Specific trick levels are now persisted correctly across multiple sessions.

## [0.27.0] - 2019-05-28

-   *Major* - Changed: Optimized the seed generation step. It should now take roughly
    half as long or even faster.

-   *Major* - Added: It's now possible to configure the difficulty on a per-trick basis.

-   *Major* - Added: It's now possible to check where a certain trick is used on each
    difficulty.

-   Added: Hint Scans are valued more by the logic, making Translators more likely.

-   Changed: Joke item and locations now have a `(?)` added to make then slightly more
    obvious they're not serious.

-   Changed: Average ammo provided per expansion is now shown with more precision.

-   Added: `randovania echoes database list-dangerous-usage` command to list all
    paths that require a resource to not be collected.

-   Added: Methods to get to Sunburst location by reaching the platform with the cannon
    with a scan dash (Normal and above) or with just Space Jump Boots (Easy and above).

-   Added: Method to leave and enter the arena in Agon Temple with only Space Jump Boots
    (Trivial and above to enter; Easy and above to leave).

-   Added: Method to get to Darkburst location in Mining Station B via a Bomb Space Jump
    and without Screw Attack (Easy and above).

-   Fixed: In Hydrodynamo Station, going from the door to Hydrodynamo Shaft to the door to
    Save Station B now always requires all three locks in Hydrodynamo Station to be unlocked.

-   Added: Method to cross Phazon Pit using a Bomb Space Jump (Easy and above).

-   Added: Method to open the Seeker door in Hydrodynamo Station without the Seeker Launcher,
    using Screw Attack and one missile (Hard and Above).

-   Changed: The Ing Windchamber puzzle now only requires four missiles instead of five.

-   Changed: The cannon in Sanctuary Temple Access now only requires four missiles to
    activate instead of five.

-   Changed: Sanctuary Temple Access now requires a way to defeat the Quad to get through.

-   Added: Support for damage requirements without exactly one damage reduction item.

-   Changed: Seed validation should run faster and with fewer errors now.

-   Added: Another joke hint.

-   Changed: Updated credits.

-   Fixed: Crossing Sanctuary Entrance via the Spider Ball Track now requires Boost Ball.

-   Added: Method to cross Sanctuary Entrance with Screw Attack and without Space Jump Boots
    (Trivial and above).

-   Added: Method to cross Sanctuary Entrance, from the door to Power Junction to the door to
    Temple Transport Access, with Spider Ball and Power Bombs (Easy and above).

-   Fixed: The method to get the Sanctuary Entrance item without Spider Ball now requires
    Spider Guardian to not have been defeated.

-   Added: Method to get to and use the Vigilance Class Turret in Sanctuary Entrance using
    Space Jump Boots, Screw Attack, and Spider Ball. Spider Ball isn't required if Spider
    Guardian hasn't been defeated.

-   Fixed: In Sanctuary Entrance, going up the Spider Ball Track near the lore scan via the
    intended method now requires Boost Ball and the Morph Ball Bomb.

-   Added: Methods to go up the Spider Ball Track near the lore scan in Sanctuary Entrance
    with Spider Ball and only one of the following items:
    - Morph Ball Bomb (Trivial and above);
    - Boost Ball (Trivial and above);
    - Space Jump Boots (Easy and above).

-   Changed: In Sanctuary Temple, getting to the door to Controller Access via scan dashing
    is now Hard and above, from Normal and above.

-   Added: A tab with all change logs.

## [0.26.3] - 2019-05-10

-   Changed: Tracker now raises an error if the current configuration is unsupported.

-   Fixed: Tracker no longer shows an error when opening.

## [0.26.2] - 2019-05-07

-   Fixed: An empty box no longer shows up when starting a game with no
    extra starting items.

-   Fixed: A potential crash involving HUD Memos when a game is randomized
    multiple times.


## [0.26.1] - 2019-05-05

-   Fixed: The in-app changelog and new version checker now works again.

-   Fixed: Patching with HUD text on and using expansions locked by major item now works.

-   Changed: Missile target default is now 175, since Seeker Launcher now defaults to
    giving 5 missiles.


## [0.26.0] - 2019-05-05

-   **MAJOR** - Added: Option to require Missile Launcher and main Power Bombs for the
    respective expansions to work.

-   **MAJOR** - Added: Option to change which translator each translator gate in the
    game needs, including choosing a random one.

-   **MAJOR** - Added: Luminoth Lore scans now includes hints for where major items
    are located, as well as what the Temple Guardians bosses drop and vanilla Light Suit.

-   Added: Welcome tab, with instructions on how to use Randovania.

-   Added: Option to specify how many items Randovania will randomly place on your
    starting inventory.

-   Added: Option to change how much damage you take from Dark Aether when using
    Varia Suit and Dark Suit.

-   Added: Progressive Launcher: a progression between Missile Launcher and Seeker Launcher.

-   Changed: Logic considers the Translator Gates in GFMC Compound and Torvus Temple
    to be up from the start, preventing potential softlocks.

-   Changed: Escaping Main Hydrochamber after the Alpha Blogg with a Roll Jump is
    now Hard and above, from Easy and above.

-   Changed: The no-Boost return method in Dark Arena Tunnel is now Normal and above only.

-   Changed: The Slope Jump method in Great Bridge for Abandoned Worksite is now Hard
    and above, from Normal.

-   Changed: Crossing the statue in Training Chamber before it's moved with Boost and
    Spider is now Hard and above, from Hypermode.

-   Added: Option to disable the Sky Temple Key hints or to hide the Area name.

-   Changed: The location in the Sky Temple Key hint is now colored.

-   Changed: There can now be a total of 99 of any single Major Item, up from 9.

-   Changed: Improved elevator room names. There's now a short and clear name for all
    elevators.

-   Changed: The changed room names now apply for when elevators are vanilla as well.

-   Fixed: Going from randomized elevators to vanilla elevators no longer requires a
    clean unpack.

-   Added: `randovania echoes database list-resource-usage` now supports all types of
    resources.

-   Added: `list-resource-usage` and `list-difficulty-usage` now has the `--print-only-area`
    argument.

-   Changed: Areas with names starting with !! are now hidden in the Data Visualizer.

-   Added: Docks and Elevators now have usable links in the Data Visualizer. These links
    brings you to the matching node.

-   Added: The message when collecting the item in Mining Station B now displays when in
    the wrong layer.

-   Added: A warning now shows when going on top of the ship in GFMC Compound before
    beating Jump Guardian.

## [0.25.0] - 2019-03-24

-   Changed: Reworked requirements for getting the Missile in Crossroads from the doors. You can:
    - On Normal and above, with Boost, Bombs, Space Jump and Screw Attack
    - On Hard and above, with Bombs, Space Jump and Screw Attack
    - On Hypermode, with Bombs and Space Jump

-   Changed: Logic requirements for Dark Samus 2 fight are now the following:
    - On all trick levels, Dark Visor
    - On Easy and above, Echo Visor
    - On Normal and above, no items

-   Changed: The Slope Jump in Temple Assembly Site is now Hard and above, from Normal and above.

-   Changed: All occurrences of Wall Boost are now locked behind Hard or above.

-   Added: Added method to get the Power Bomb in Sanctuary Entrance with just Space Jump
    and Screw Attack. (See [#29](https://github.com/randovania/randovania/issues/29))

-   Added: Added method to cross Dark Arena Tunnel in the other direction without Boost.
    (See [#47](https://github.com/randovania/randovania/issues/47))

-   Added: Basic support for running Randovania on non-Windows platforms.

-   Added: You can now create Generic Nodes in the Data Editor.

-   Changed: Drop down selection of resources are now sorted in the Data Editor.

-   Changed: Shareable hash is now based only on the game modifications part of the seed log.

-   Fixed: Python wheel wasn't including required files due to mising \_\_init__.py

-   Fixed: error when shuffling more than 2 copies of any Major Item

-   Fixed: permalinks were using the the ammo id instead of the configured

## [0.24.1] - 2019-03-22

-    **MAJOR**: New configuration GUI for Major Items:
     - For each item, you can now choose between:
        - You start with it
        - It's in the vanilla location
        - It's shuffled and how many copies there are
        - It's missing
     - Configure how much beam ammo Light Beam, Dark Beam and Annihilator Beam gives when picked.
        - The same for Seeker Launcher and missiles.

-    **MAJOR**: New configuration GUI for Ammo:
     - For each ammo type, you choose a target total count and how many pickups there will be.

        Randovania will ensure if you collect every single pickup and every major item that gives
        that ammo, you'll have the target total count.

-    **MAJOR**: Added progressive items. These items gives different items when you collect then,
        based on how many you've already collected. There are two:
     - Progressive Suit: Gives Dark Suit and then Light Suit.
     - Progressive Grapple: Gives Grapple Beam and then Screw Attack.

-    **MAJOR**: Add option to split the Beam Ammo Expansion into a Dark Ammo Expansion and
        Light Ammo Expansion.

        By default there's 10 of each, with less missiles instead.


-    **MAJOR**: Improvements for accessibility:
     - All translator gates are now colored with the correct translator gate color they need.
     - Translators you have now show up under "Visors" in the inventory menu.
     - An option to start the game with all maps open, as if you used all map stations.
     - An option to add pickup markers on the map, that identifies where items are and if
        you've collected them already.
     - When elevators are randomized, the room name in the map now says where that elevator goes.
     - Changed the model for the Translator pickups: now the translator color is very prominent and easy to identify.

-    Added: Option to choose where you start the game

-    Added: Option to hide what items are, going from just changing the model, to including the
    scan and even the pickup text.

     You can choose to replace the model with ETM or with a random other item, for even more troll.

-    Added: Configure how many count of how many Sky Temple Keys you need to finish the game

-    Changed: Choosing "All Guardians" only 3 keys now

-    Changed: Timeout for generating a seed is now 5 minutes, up from 2.

0.24.0 was a beta only version.

## [0.23.0] - 2019-02-10

-   Added: New option to enable the "Warp to Start" feature.
-   Added: A "What's new" popup is displayed when launching a new version for the first time.
-   Fixed: changed text in Logic Settings to mention there _are_ hints for Sky Temple Keys.
-   Changed: Updated Claris' Randomizer, for the following fixes:
    -   Added the ability to warp to the starting room from save stations (-t).
    -   Major bug fix: The game will no longer immediately crash when not playing with Menu Mod.

## [0.22.0] - 2019-02-06

-   Changed: "Faster credits" and "Skip item acquisitions popups" are no longer included in permalinks.
-   Changed: Updated Claris' Randomizer, for the following fixes:
    -   Fixed an issue with two of the Sky Temple Key hints being accidentally switched.
    -   FrontEnd editing now works properly for PAL and Japanese versions.
    -   Attract video removal is now integrated directly into the Randomizer.
    -   Getting the Torvus Energy Controller item will no longer block you from getting the Torvus Temple item.

## [0.21.0] - 2019-01-31

-   **Major**: now using Claris' Randomizer version 4.0. See [Changelog](https://pastebin.com/HdK9jdps).

-   Added: Randovania now changes the game id to G2ME0R, ensuring it has different saves.
-   Added: Game name is now changed to 'Metroid Prime 2: Randomizer - SEEDHASH'. Seed hash is a 8 letter/number
      combination that identifies the seed being played.
-   Changed: the ISO name now uses the seed hash instead of the permalink. This avoids issues with the permalink containing /
-   Changed: Removed Agon Temple door lock after fighting Bomb Guardian, since this has been fixed in the Randomizer.
-   Fixed: Selecting an non-existent directory for Output Directory had inconsistent results

## [0.20.2] - 2019-01-26

-   Fixed: changed release zip to not use BZIP2. This fixes the native windows zip client being unable to extract.

0.20.1 was skipped due to technical issues.

## [0.20.0] - 2019-01-13

-   Added: an icon! Thanks to Dyceron for the icon.
-   Added: a simple Tracker to allow knowing where you can go with a given item state
-   Changed: Don't consider that Seeker Launcher give missiles for logic, so it's never
      considered a missile source.

## [0.19.1] - 2019-01-06

-   Fixed: Hydrodynamo Station's Door to Training Access now correctly needs Seekers
-   Added: New alternatives with tricks to get the pickup in Mining Plaza A.
-   Added: Trick to cross the Mining Plaza A backwards while it's closed.
-   Changed: Added a chance for Temple Keys not being always placed last.
-   Changed: Light Suit now has a decreased chance of being placed early.

0.19.0 was skipped due to technical issues.

## [0.18.0] - 2019-01-02

-   Added: Editor for Randovania's database. This allows for modifications and contributions to be made easily.
      There's currently no way to use the modified database directly.
-   Added: Options to place the Sky Temple Keys on Guardians + Sub-Guardians or just on Guardians.
-   Changed: Removed Space Jump method from Training Chamber.
-   Changed: Added Power Bomb as option for pickup in Hive Chamber B.
-   Changed: Shortened Permalinks when pickup quantities aren't customized.
-   Added: Permalinks now include the database version they were created for.
-   Fixed: Logic mistake in item distribution that made some impossible seeds.
-   Changed: For now, don't consider Chykka a "can only do once" event, since Floaty is not used.
-   Fixed: Permalinks now properly ignore the Energy Transfer Module.

## [0.17.2] - 2018-12-27

-   Fixed: 'Clear loaded game' now properly does its job.
-   Changed: Add an error message to capture potential Randomizer failures.
-   Changed: Improved README.

## [0.17.1] - 2018-12-24

-   Fixed: stray tooltips in GUI elements were removed.
-   Fixed: multiple typos in GUI elements.

## [0.17.0] - 2018-12-23

-   New: Reorganized GUI!
    -   Seed Details and Data Visualizer are now different windows opened via the menu bar.
    -   There are now three tabs: ROM Settings, Logic Settings and Item Quantities.
-   New: Option to disable generating an spoiler.
-   New: All options can now be exported and imported via a permalink.
-   Changed: Renamed "Logic" to "Trick Level" and "No Glitches" to "No Tricks". Appropriate labels in the GUI and files
    changed to match.
-   Internal: no longer using the py.path and dataset libraries

## [0.16.2] - 2018-12-01

-   Fixed: adding multiples of an item now works properly.

## [0.16.1] - 2018-11-25

-   Fixed: pressing the Reset button in the Item Quantity works properly.
-   Fixed: hiding help in Layout Generation will no longer hide the item names in Item Quantity.

## [0.16.0] - 2018-11-20

-   Updated item distribution: seeds are now less likely to have all items in the beginning, and some items less likely to appear in vanilla locations.
-   Item Mode (Standard/Major Items) removed for now.

## [0.15.0] - 2018-10-27

-   Added a timeout of 2 minutes to seed generation.
-   Added two new difficulties:
    -   Trivial: An expansion of No Glitches, where no tricks are used but some clever abuse of room layouts are used.
    -   Hypermode: The highest difficulty tricks, mostly including ways to skip Space Jump, are now exclusive to this difficulty.
-   Removed Controller Reset tricks. This trick doesn't work with Nintendont. This will return later as an additional configuration.

## [0.14.0] - 2018-10-07

-   **Major**: Added support for randomizing elevators.
-   Fixed spin boxes for item quantities changing while user scrolled the window.
    It is now needed to click on them before using the mouse wheel to change their values.
-   Fixed some texts being truncated in the Layout Generation window.
-   Fixed generation failing when adding multiple of some items.
-   Added links to where to find the Menu Mod.
-   Changed the order of some fields in the Seed Log.

## [0.13.2] - 2018-06-28

-   Fixed logic missing Amber Translator being required to pass by Path of Eyes.

## [0.13.1] - 2018-06-27

-   Fixed logic errors due to inability to reload Main Reactor after defeating Dark Samus 1.
-   Added prefix when loading resources based on type, improving logs and Data Visualizer.

## [0.13.0] - 2018-06-26

-   Added new logic: "Minimal Validation". This logic only checks if Dark Visor, Light Suit and Screw Attack won't lock each other.
-   Added option to include the Claris' Menu Mod to the ISO.
-   Added option to control how many of each item is added to the game.

## [0.12.0] - 2018-09-23

-   Improved GUI usability
-   Fixed Workers Path not requiring Cobalt Translator to enter

## [0.11.0] - 2018-07-30

-   Randovania should no longe create invalid ISOs when the game files are bigger than the maximum ISO size: an error is properly reported in that case.
-   When exporting a Metroid Prime 2: Echoes ISO if the maximum size is reached there's is now an automatic attempt to fix the issue by running Claris' "Disable Echoes Attract Videos" tool from the Menu Mod.
-   The layout log is automatically added to the game's files when randomizing.
-   Simplified ISO patching: by default, Randovania now asks for an input ISO and an output path and does everything else automatically.

## [0.10.0] - 2018-07-15

-   This release includes the capability to generate layouts from scratch and these to the game, skipping the entire searching step!

## [0.9.2] - 2018-07-10

-   Added: After killing Bomb Guardian, collecting the pickup from Agon Energy Controller is necessary to unlock the Agon Temple door to Temple Access.
-   Added a version check. Once a day, the application will check GitHub if there's a new version.
-   Preview feature: option to create item layouts, instead of searching for seeds. This is much more CPU friendly and faster than searching for seeds, but is currently experimental: generation is prone to errors and items concentrated in early locations. To use, open with randovania.exe gui --preview from a terminal. Even though there are many configuration options, only the Item Loss makes any difference.

## [0.9.1] - 2018-07-21

-   Fixed the Ing Cache in Accursed Lake didn't need Dark Visor.

## [0.9.0] - 2018-05-31

-   Added a fully featured GUI.

## [0.8.2] - 2017-10-19

-   Stupid mistake.

## [0.8.1] - 2017-10-19

-   Fix previous release.

## [0.8.0] - 2017-10-19

-   Save preferences.
-   Added Claris Randomizer to the binary release.

## [0.7.1] - 2017-10-17

-   Fixed the interactive .bat

## [0.7.0] - 2017-10-14

-   Added an interactive shell.
-   Releases now include the README.

## [0.5.0] - 2017-10-10

-   Releases now include standalone windows binaries<|MERGE_RESOLUTION|>--- conflicted
+++ resolved
@@ -46,12 +46,11 @@
 
 #### Logic Database
 
-<<<<<<< HEAD
 ##### Burenia
 
 - Added: Use Pseudo Wave Beam (Intermediate) with Diffusion Beam to break the Early Gravity Blob through the wall.
 - Removed: Using Water Bomb Jumps to reach the Blob Alcove in Gravity Suit Tower.
-=======
+
 ##### Cataris
 
 - Changed: The fight with Experiment Z-57 now requires more resources
@@ -62,7 +61,6 @@
   - Health changes
     - When dodging the later attack without Flash Shift or a Spin Jump, 250 Energy is required
     - The fan phase requires a Spin Jump or Combat (Intermediate) with 300 Energy.
->>>>>>> 37c2b1e8
 
 ### Metroid Prime
 
