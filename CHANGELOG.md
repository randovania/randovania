# Change Log

All notable changes to this project will be documented in this file.

The format is based on [Keep a Changelog](https://keepachangelog.com/en/1.0.0/)
and this project adheres to [Semantic Versioning](https://semver.org/spec/v2.0.0.html).

## [4.4.0] - 2022-06-01

- Nothing yet.

### Cave Story

- Nothing.

#### Patcher Changes

- Nothing.

#### Logic Database

- Nothing.

### Metroid Prime

- Nothing.

#### Patcher Changes

- Nothing.

#### Logic Database

- Nothing.

### Metroid Prime 2: Echoes

- Nothing.

#### Patcher Changes

- Nothing.

#### Logic Database

- Nothing.

## [4.3.2] - 2022-05-13

### Metroid Prime

- Fixed: Lightshow during Chapel IS after Chapel item has been obtained and room has been reloaded

### Metroid Prime 2: Echoes

- Fixed: Significantly reduced lag spikes when loading a room containing Prime1 models.
<<<<<<< HEAD
=======

## [4.3.1] - 2022-05-08

- Added: Phazon Suit hints are now included in the preset description.
- Fixed: Exporting Prime 1 games that have no Phazon Suit no longer fails if it's configured to have a hint.
>>>>>>> aa3ccbfa

## [4.3.0] - 2022-05-01

- Added: Destroying door locks is now properly tracked. In Echoes, this means removing a door lock from the back allows for logical access to where you were.
- Added: In Data Visualizer, it's now possible to set tricks to a certain level and simplify all visible connections based on that.
- Fixed: Maximum values for certain preset fields, such as Energy Tank capacity and Superheated Room Probability, can now properly be used.
- Fixed: A race condition with Randovania connected to Nintendont, where Randovania could incorrectly assume the game was idle if memory was read while it was executing the last sent task.
- Fixed: The map tracker now properly handles when multiple nodes gives the same resource/event.
- Changed: Online game list by default only shows 100 sessions, for performance reasons. Press "Refresh" to get all.

### Cave Story

- Nothing.

#### Patcher Changes

- Nothing.

#### Logic Database

- Nothing.

### Metroid Prime

- Added: Option to specify hint for Phazon Suit in Impact Crater (default=Show only area name)
- Added: April Fools Preset
- Added: Map images are now generated and written in the same folder as output ISO when generating room rando seeds and exporting them with spoilers enabled.
- Fixed: Random Superheated, Random Submerged and Dangerous Gravity Suit logic now trigger dialog warning in Multiword sessions
- Fixed: Adjusted min/max boss sizes to prevent softlocks
- Fixed: Default setting for screen Y offset now works
- Changed: The "Items in Every Room" Chaos Option now uses items from the Randovania pool (shows n/293 items when enabled). This means multiworld items can now appear at extra locations, and item text is now consistent with the rest of item placement.
- Changed: Two-way room rando now ensures that all rooms are part of the same network

#### Patcher Changes

- Fixed: Specifying custom heat-damage-per-second now properly affects non-vanilla superheated rooms
- Fixed: Some akward cutscene timing when playing skipped cutscenes in realtime
- Added: Random boss sizes now affects Flaahgra, Plated Beetle and Cloaked Drone
- Changed: Random boss sizes now affects bosses in cutscenes, additionally Omega Pirate's armor plates now scale properly
- Changed: When creating a new save file, the default selection is now "Normal" to help prevent accidentally starting the game on Hard mode
- Changed: Artifacts which do have no need to be collected are removed from the logbook

##### Room Rando
- Added: Include Square Frigate doors and morph ball tunnels during randomization
- Fixed: Crash when opening the map near certain rooms
- Fixed: Crashes due to two large rooms being connected.
- Fixed: Crash when rolling through some doors in morph ball
- Fixed: Central Dynamo reposition soft-lock
- Fixed: Inability to scan vertical doors
- Fixed: Incompatability with "No Doors" + "Room Rando"
- Changed: The door immediately behind the player is unlocked when teleporting to a new room. This gives the player one chance to backtrack before commiting to the warp.

#### Logic Database

- Nothing.

### Metroid Prime 2: Echoes

- Added: Preset descriptions now list custom beam ammo configuration.
- Changed: Optimized how long it takes to export a game that uses Prime 1 models.

#### Patcher Changes

- Nothing.

#### Logic Database

- Nothing.

## [4.2.1] - 2022-04-01

- Fixed: Popup for new changes fixed.

## [4.2.0] - 2022-04-01

- Added: Experimental option to force first progression to be local.
- Added: New pixel icons for the auto tracker.
- Changed: Standard tracker layouts for Prime, Echoes and Corruption now include a few more items.
- Changed: Auto tracker game icons for Echoes beams now use the HUD icons instead of the pickup models.
- Changed: Update to Qt 6.
- Changed: The import preset menu in game sessions now has the presets of a game sorted by name, with the default presets on top.
- Fixed: Randovania no longer hangs on start if there's a loop in the hierarchy of presets.
- Fixed: Generation no longer fails when one player has no pickups assigned during logic.

### Cave Story

- Nothing.

#### Patcher Changes

- Nothing.

#### Logic Database

- Nothing.

### Metroid Prime
 
- **Major** - Added: In multiworld, pickups from an Echoes player now uses the correct model from Echoes.
- **Major** - Added: **April Fool's Day Special!** New game modification category "Chaos Options" in "Other" tab. Chaos options are patcher-side only, and thus are not accounted for by the seed generator logic.
    - Enable Large Samus
    - Random Boss Sizes
    - Remove Doors
    - Random Superheated Rooms
    - Random Submerged Rooms
    - One-way Room Rando
- Added: Deterministic Maze RNG option for fairer racing
- Fixed: Echoes Combat Visor placed in a Prime player's world now uses the new Combat Visor model.
- Fixed: Deterministic Incinerator Drone RNG setting staying on even when checkbox was unchecked.

#### Patcher Changes

- Fixed: Soft-lock in Artifact Temple with Major Cutscene skips (players could leave during ghost cutscene and abort the layer change)
- Fixed: Items Anywhere could delete Artifact hints in rare cases
- Changed: Updated [Quality of Life documentation](https://github.com/toasterparty/randomprime/blob/randovania/doc/quality_of_life.md)
- Changed: Nerfed "Items in Every Room" (Extra items more likely to be missiles)

#### Logic Database

- Nothing.

### Metroid Prime 2: Echoes

- **Major** - Added: In multiworld, pickups from a Prime player now uses the correct model from Prime.

#### Patcher Changes

- Nothing.

#### Logic Database

- Nothing.

## [4.1.1] - 2022-03-12

- Added: The game details window now displays the Randovania version the game was generated with. 
- Added: You can now import a game layout/spoiler file in multiworld sessions. 
- Changed: A popup shows up while waiting for the game session list.
- Fixed: The error message when the client is incompatible is now properly displayed.
- Fixed: Player inventory is now properly sent to the server in multiworld sessions.


### Metroid Prime

#### Patcher Changes

- Fixed: Scan visor and X-Ray not displaying properly after taking an elevator when combat visor is shuffled.
- Fixed: Some users receiving OS error when exporting ISO with non-vanilla suit colors.


## [4.1.0] - 2022-03-01

- Added: /randovania-faq command was added to the Discord bot, which sends FAQ messages.
- Added: Randovania now checks if the entire database is strongly connected, allowing for manual exceptions.
- Added: You can now configure the priority given to each major item. Higher values are more likely show up earlier in the progression chain.
- Added: Generation failures now have a lot more details on what was missing for progression, facilitating finding issues with your preset.
- Added: The item pool screen now explicitly tells you expansions are not used for logic.
- Added: Implemented support for changing the title for a game session.
- Added: A button for duplicating a session, including the generated game and all rows.
- Added: Multiworld sessions can now be generated without spoilers.
- Added: Preset descriptions now include if some item has a different number of copies shuffled.
- Changed: Multiworld damage logic incompatibility warning now displays every time.
- Changed: On generation failure, a count of how many nodes are accessible is now displayed.
- Changed: Data Editor now lets you save non-experimental databases with integrity errors.
- Changed: Most command line arguments have been renamed.
- Changed: Simplified the item pool tab, with the usual case now having only a single line per item.
- Changed: Improved the text for quantities for ammo in the item pool tab.
- Changed: Experimental games are only shown in the menu if the option for experimental games is enabled.
- Changed: Only session admins are allowed to copy the permalink of a session.
- Changed: Modified how ConfigurableNodes (In Echoes, the Translator Gates) are handled in logic. This should have no visual differences, other than speeding up generation.
- Changed: Great internal changes were done to how hints are applied to the game. This should have no visible impact.
- Changed: The UI for 1HP Mode now only shows up for Echoes.
- Fixed: Map Tracker now properly handles multiple copies of pickups in all cases.
- Removed: The Database Editor can only be open when running from source. In releases, use `Open -> (Game) -> Data Visualizer` instead.
- Removed: All auto trackers based on pixel art style were removed over concerns about asset licensing.

### Cave Story

- Nothing.

#### Patcher Changes

- Nothing.

#### Logic Database

- Nothing.

### Metroid Prime 1

- Added: Option to use deterministic Incinerator Drone RNG for fairer racing
- Added: Spring Ball. Enable in preset configuration. Must have bombs in inventory to work.

#### Patcher Changes

- Added: QoL Game Breaking - Reserach Lab Aether Pirate now guaranteed to jump through glass when doing room backwards
- Fixed: Players could unmorph in Magmoor Workstation where they should not be able to
- Fixed: Abuse of QoL Game Breaking in Central Dynamo to skip the maze/drone
- Fixed: Exclude Phazon Elite Item from QoL Pickup Scans
- Fixed: Wavesun when playing with shuffled item positions
- Fixed: Main Plaza etank ledge door shield was slightly misaligned
- Fixed: Cannon remaining holstered after grapple when shuffling combat visor
- Fixed: Cannon remaining holstered after a specific type of R-Jump when shuffling combat visor
- Fixed: Unmorphing now returns you to your previous visor instead of default visor when shuffling combat visor for quality of life purposes

#### Logic Database

- Changed: Reduce difficulty of Monitor Station -> Warrior Shrine NSJ/No Bombs to intermediate dash and standable terrain (from advanced dash and expert standable) and included a video.

### Metroid Prime 2: Echoes

- When checking details for a game, the hint spoiler tab now includes the correct text for Dark Temple keys hints.

#### Patcher Changes

- Nothing.

#### Logic Database

- Added: Using Screw Attack as a trickless means to obtain Grand Windchamber item after seeker puzzles

## [4.0.1] - 2022-01-30

- Changed: The UI for 1HP Mode now only shows up for Echoes.
- Fixed: Support for non-NTSC Metroid Prime 1 ISOs restored.

## [4.0.0] - 2022-01-30

- **Major** - Added: Cave Story has been added with full single-player support.
- **Major** - Added: Data Visualizer/Editor now contains a visual representation of the nodes in the area.
This feature comes with plenty of quality of life functionality for editing the database. 
- Added: A new tab has been added to the preset editor, Generation Settings, consolidating various settings such as minimal logic, multi-pickup placement, dangerous actions, etc.
- Added: The Logic Database can now have descriptions for nodes.
- Added: Game Details window can now spoil the item order, elevators, translator gates and hints.
- Added: Data Editor can now edit area names.
- Added: Data Editor can now view and edit resources.
- Added: Items now have tooltips in the Auto-Tracker.
- Added: One joke hint.
- Added: Descriptions for Minimal Logic for each game, with a better definition of what Minimal Logic is.
- Added: Randovania is now able to identify for what version of Randovania a given permalink is, if they're similar enough versions.
- Added: Permalinks now contain the seed hash, so Randovania can detect if there's a hash mismatch when importing.
- Changed: In the Game Session Window, the observers tab is now visible by default.
- Changed: The rdvgame file is now considerably more technical in order to require less game-specific code.
- Changed: Editing connections in the Data Editor now has an easier to use selector for non-item resources.
- Fixed: Data Visualizer no longer hides the comment for a single-element Or/And entry.
- Fixed: Data Editor now properly handles areas without nodes.
- Removed: It's no longer possible to delete a game session.
- Removed: It's no longer possible to leave the session when closing the window.

### Metroid Prime

- Added: Start in any (uncrashed) Frigate room
- Added: 1-way cycles and 1-way anywhere elevators can lead to (uncrashed) Frigate rooms
- Added: Essence Death and Frigate Escape Cutscene teleporter destinations can now be shuffled
- Added: Artifact hints can now be configured to show area and room name, just area name, or nothing at all
- Added: Cosmetic Option - Select HUD Color
- Added: Cosmetic Option - Rotate hue of all 4 suit textures and ball glow color
- Added: Cosmetic Option - Set default in-game options like Echoes
- Added: Experimental Option - Shuffle the coordinates of items within their respective rooms. Seeds may not be completable.
- Added: Experimental Option - Add random (non-logical) items to rooms which do not usually have items.
- Added: Shuffle Power Beam
- Added: Shuffle Combat Visor
- Added: New default preset: "Moderate Challenge".
- Changed: Minimal Logic no longer checks for Plasma Beam.
- Changed: Removed "Fewest Changes" preset.
- Changed: Updated "Starter Preset" to better match community preferences.

#### Known Issues:

- Nothing.

#### Patcher Changes

- Added: Support for NTSC-U 0-01, NTSC-J and NTSC-K (Gamecube)
- Added: List of tournament winners on lore scan in Artifact Temple
- Added: QoL Game Breaking now fixes several crashes on Frigate Orpheon
- Added: QoL Game Breaking now fixes the soft-lock in hive totem by making the blocks drop sooner
- Added: Option to disable item loss in Frigate (Enabled by default)
- Added: QoL Pickup Scans - Weeds by item in Landing Site now don't have scan point
- Added: Combat/Scan/Thermal/X-Ray all have unique custom models
- Fixed: Safeguard against blowing past layer limits.
- Fixed: On Major custscene skip, Elite Quarters now stays locked until the player picks up the item. The hudmemo is now tied to the item rather than the death animation.
- Fixed: Ruined fountain not always showing the right scan.
- Fixed: Phazon Suit Small Samus Morph Ball Glow
- Fixed: Vent shaft item not being scannable on QoL Pickup Scans
- Fixed: Automatic crash screen
- Fixed: Wavesun not collecting item/unlocking door
- Fixed: Locked door on Storage Depot B (NTSC 0-02)
- Fixed: Bug in Elite Quarters where game would crash during OP death cutscene if the player changed suit during the fight
- Changed: The vines in arboretum which cover the scan panel remain in the room on the ghost layer to help aid newer players.
- Changed: Exo and Essence stay dead permanently if traversing Impact Crater multiple times
- Changed: Increased Maximum Missile/Etank/Capacity for seeds with more expansion count than is available in vanilla

#### Logic Database

- Fixed: Magma Pool - Added missing suit or heated runs trick requirement for non-grapple methods of crossing the room
- Fixed: HAT - Updated spawn node
- Fixed: Quarantine Cave - Properly model when the fight is required and when it is not
- Fixed: Bug where Biohazard Containment didn't check Power Conduit Requirements if Super Missiles were available
- Fixed: Typo in Frozen Pike - Hunter Cave Access requires Slope Jump (Advanced), not Single-Room OoB (Advanced)
- Added: New Event - Gravity Chamber Item (Lower)
- Added: New Trick Category - Infinite Speed
- Added: Magma Pool - Added standable terrain method to cross the room with a video example
- Added: Main Plaza - Hypermode Dash to get Grapple Ledge
- Added: Elite Quarters - BSJ to skip scan visor
- Added: Reactor Core - NSJ Gravityless Bomb Jumps
- Added: Cargo Freight Lift - NSJ Gravityless Boost or Bombs climbs
- Added: Flick BSJ in watery hall OoB
- Added: NSJ Bombless Lower GTH Climb (Wallboost)
- Added: NSJ Bombless Quarantine Cave Elevator Spider Skip
- Added: NSJ Bombless Gravity Chamber Escape (Gravity Wallboost)
- Added: NSJ Bombless Lower Phen's Edge
- Added: NSJ Bombless Frozen Pike (Mid-Section)
- Added: NSJ Bombless Life Grove (Wallboost)
- Added: NSJ Bombless HOTE Climb (Boost IUJs)
- Added: NSJ Bombless Elite Control Access (Wallboost)
- Added: Elite Control Access Item (Damage Boost)
- Added: Central Dynamo Item w/ Infinite Speed
- Added: Bomb jump to skip grapple in Biotech Research Area 2
- Added: Great Tree Hall - Jump Off Enemies Bomb Jump (Advanced) to reach GTC NSJ
- Added: Wallboost FCS Climb
- Added: Logic for Traversing Twin Fires Tunnel to Workstation NSJ Gravity
- Added: Logic for Traversing Twin Fires Tunnel to Workstation NSJ Bombless
- Added: Logic for Traversing Twin Fires Tunnel to Workstation Missileless Grappless
- Added: Gravityless Grappless Morphless method for crossing FCS
- Added: Waste Disposal Wallboosts
- Added: Climb Connection Elevator to Deck Beta Gravityless
- Added: Combat Requirements for Essence fight
- Added: 2 Additional NSJ methods for reaching FCS item
- Added: Lava Lake Item NSJ Combat Dash
- Added: Triclops Pit Item SJ Beginner Standable
- Added: 3 new ways to climb Tower of Light (L-Jump, R-Jump, Slope Jump)
- Added: Underwater Movement (Beginner) to get to Tower Chamber with Space Jump
- Added: Underwater Movement (Intermediate) for NSJ Tower Chamber
- Added: Frigate Crash Site climb with Space Jump and L-Jump (Intermediate) and Standable Terrain (Beginner)
- Added: More logical paths for Ice Ruins West NSJ
- Added: Ice Ruins West Middle-Left Rooftop to Item Combat/Scan Dash
- Added: Beginner L-Jump to reach Main Quarry Save Station
- Added: Main Quarry Crane Platform to Waste Disposal NSJ Advanced Combat Dash
- Added: Main Quarry Crane Platform to Item Intermediate Scan Dash
- Added: Expert Gravity Wallboost to get to Tower Chamber
- Added: Beginner Gravity Wallboost to get to Watery Hall
- Added: Expert Trick for NSJ+Boost Crossway
- Added: Movement (Intermediate) to skip Spider Ball in Crossway
- Added: L-Jump to skip SJ on 3rd tier of ore processing puzzle
- Added: NSJ Ore Processing with Spider+Bombs (Expert)
- Added: Bombless Ore Processing Puzzle with Wallboost(Advanced)
- Added: Phendrana Canyon Hypermode Boost
- Added: NSJ Combat Dash (Expert) to Temple Entryway from lower part of room
- Added: Various tricks in Uncrashed Frigate
- Added: Ore Processing Door To Elevator Access A to Storage Depot B Standable L-Jump with Power Bombs
- Added: Combat logic for Dynamo Access and Elite Control Elite Pirate fights
- Added: Intermediate/Advanced Standables to enter/escape Elite Control after/without triggering Elite Pirate
- Added: Logic now can expect players to play in just scan visor, using bombs to open doors
- Added: Knowledge/Combat (Intermediate) trick to skip needing Power Beam for Exo fight
- Changed: Renamed Misc Logic Option to "Allow Dangerous Gravity Suit Logic"
- Changed: Increased difficulty of Connection Elevator to Deck Beta DBJs to Advanced
- Changed: HAT Wallboosts can be done using Gravity at the same difficulty
- Changed: Removed under-used "Complex Movement" trick category
- Changed: All Gravityless Slope Jumps are now categorized as "Underwater Movement without Gravity", as opposed to just NSJ ones
- Changed: Knowledge (Beginner) to Traverse Magmoor Workstation without Varia
- Changed: Magma Pool - Gravity Suit lava dive difficulty was reduced to L-Jump (Intermediate) and Standable Terrain (Beginner)
- Changed: Hall of the Elders - Now properly model needing to kill the 1 ghost to leave the room. Chargeless 1 ghost fight combat difficulty reduced to beginner.
- Changed: Added requirement for X-Ray Visor or Invisible Platforms to Triclops Pit Item NSJ tricks
- Changed: Monitor Station climb to Warrior Shrine Bomb Jump difficulty changed from Advanced to Intermediate
- Changed: Monitor Station NSJ Combat Dash to Warrior Shrine lowered difficulty from Advanced to Intermediate
- Changed: Increase the difficulty of Tower of Light climb with combat dash from 'Beginner' to 'Intermediate' lowered Standable Terrain from 'Intermediate' to 'Beginner'
- Changed: Frigate Crash Site Climb Space Jump Slope Jump Standable Terrain difficulty was reduced to Standable Terrain (Beginner)
- Changed: Removed Slope Jump and Standable requirement from Ice Ruins West NSJ
- Changed: Main Quarry Save Station NSJ Movement difficulty from Beginner to Intermediate
- Changed: Main Quarry Crane Platform to Waste Disposal Standable/Slope Jumpe no longer requires L-Jump
- Changed: Main Quarry Crane Platform to Waste Disposal NSJ Scan Dash difficiulty from Advanced to Intermediate
- Changed: Ore Processing Storage Depot B to Waste Disposal NSJ Standable difficulty from Intermediate to Beginner
- Changed: Ore Processing Storage Depot B to Waste Disposal R-Jump to L-Jump
- Changed: Elite Research Spinners without Boost from Advanced to Intermediate
- Changed: Ore Processing Door To Elevator Access A to Storage Depot B Standable difficulty from Intermediate to Advanced
- Changed: Sun Tower Early Wild now requires Intermediate Knowledge on all methods
- Changed: Less damage required for Watery Hall with Gravity Suit

### Metroid Prime 2: Echoes

- Changed: Minimal Logic no longer checks for Light Suit or Agon Keys.

#### Patcher Changes

- Fixed: Exporting an ISO when Randovania is in a read-only path now works properly.
- Added: Ability to set a custom HUD color

#### Logic Database

- Changed: Shrine Access Seeker Door without Seekers is now Hypermode (from Expert).


## [3.2.2] - 2022-01-17

- Fixed: Presets for unknown games (for example, from a dev version of Randovania) are now properly ignored.

## [3.2.1] - 2021-10-23

- Fixed: The spin box for starting Energy Tanks no longer goes above 14.
- Fixed: Errors from the Prime 1 patcher are now properly displayed in error messages.
- Fixed: Converting presets from previous games should no longer cause invalid expansion ammo count.
- Fixed: Converting presets with multiple major items that give ammo no longer cause incorrect per-expansion ammo count.
- Fixed: Changing the default beam in Echoes no longer throws an error with invalid included ammo.
- Fixed: Sky Temple Keys on Guardians/Sub-Guardians are now properly counted for the item pool size.
- Fixed: Sky Temple Keys on Guardians/Sub-Guardians now appears on the preset description.
- Fixed: Safety check that there's enough available locations for all non-progression at the end of generation has been re-added.
- Changed: Improved error message for certain kinds of invalid permalinks.
- Changed: Presets with negative ammo count for expansions are invalid.

### Metroid Prime

#### Patcher Changes

- Fixed: PAL ISOs now correctly work again.

## [3.2.0] - 2021-10-16

- **Major** - Added: The Logic Database can now have comments in requirements.
- **Major** - Changed: Expansions contents are now configured directly, instead of being calculated from a target. 
- Added: Files in the "Previously generated games" folder now includes the name of the games used.
- Added: Custom names for Prime 1 elevators
- Added: Support for Minimal Logic has been added for Metroid Prime and Metroid Prime 3.
- Added: New auto tracker layouts for Metroid Prime 2, with two lines and three lines.
- Changed: Force one specific certificate root when connecting to the server.
- Changed: Custom elevator names across both games now used throughout the entire UI
- Changed: Data Editor now raises an error if two Pickup Nodes share the same index.
- Changed: When changing Echoes Goals, the slider of the number of keys is now hidden when "Collect Keys" goal is not selected.
- Changed: Customizing the item pool causes permalinks to not get as long as before.
- Changed: The Qt theme was changed, as the previous one had serious issues on certain platforms and certain elements.
- Fixed: Items that include ammo are now configurable to provide up to the ammo's capacity.
- Fixed: Certain invalid permalinks are now properly recognized as invalid.
- Fixed: In connections editor, changing a requirement to "And/Or" no longer places ui elements in the wrong place.
- Removed: Metroid Prime 2: Echoes FAQ entry about the weird hint categories, as the issue has been fixed.
- Removed: Menu option to open STB's Echoes item tracker in a new window.

### Metroid Prime - Patcher Changes

- Added: New Nothing model.
- Added: Missile Expansions for yourself has a 1 in 1024 of being shiny.
- Fixed: Mine security station softlock so that defeating the purple pirates first doesn't fail to switch the room to the non-cutscene layer.
- Fixed: Qol scan for Ice Ruins West pickup.
- Fixed: Warp-to-start crash.
- Changed: Fewer forced popup alert for multiworld purpose, and popups now lasts 3s instead of 5s.

#### Cutscene Skips

- Added: Cutscene skip for arboretum gate (competitive+).
- Added: Mine Security Station now longer force switches to Combat Visor.
- Changed: Shorelines Tower cutscene skip is now Minor.
- Changed: Workstation cutscene is now Competitive.
- Changed: Wave panel cutscene in Main Quarry is now Competitive.
- Changed: Elevator leaving cutscenes back are now Major.

### Metroid Prime 2: Echoes - Patcher Changes

- Added: Cosmetic option to customize hud color.
- Fixed: Scanning hints now displays the correct, edited categories.

### Metroid Prime - Logic Database

- Added: Method of reaching pickup in Root Cave from Arbor Chamber with a Dash (Intermediate and above).
- Added: Knowledge (Beginner) trick to leave Central Dynamo without completing the maze or fighting the drone.
- Added: Additional Lower Mines NSJ logic.
- Added: Movement tricks for logical forced damage in Magmoor Caverns, Phazon Mines, and Impact Crater.
- Added: Tricks for climbing Research Lab Aether NSJ 
- Added: Tricks for traversing Magmoor Workstation bombless NSJ
- Added: More detailed boss/combat logic
- Fixed: Shorelines tower item being accessible from Ruins Entryway and not Temple Entryway.
- Fixed: Backwards Lower Mines logic
- Fixed: Ice Ruins West NSJ logic now accounts for adult sheegoth layer
- Fixed: Added missing requirements for releasing the metroid in Research Lab Aether

### Metroid Prime 2: Echoes - Logic Database

- Added: Method of climbing halfpipe in Meeting Grounds with Space Jump, Screw Attack, and Standable Terrain (Beginner and above)
- Added: Method of killing Quad MBs using Bombs or Power Bombs and Combat (Beginner)
- Added: Method of killing Quad MBs using Screw Attack (Space Jump) and Knowledge (Beginner)
- Added: Requirement to either kill the Quad MBs or defeat Spider Guardian in order to collect the item in Hall of Combat Mastery in the intended way
- Fixed: A few broken Dark Forgotten Bridge paths have now been fixed.
- Changed: Simplified Meeting Grounds logic slightly, by removing the redundant Top of Halfpipe node
- Changed: Killing Quad MBs now uses a template, as it's a complex set of requirements repeated in three separate rooms

### Discord Bot (Caretaker Class Drone)

- Changed: Room images uses two-way arrows if a connection is two-way, instead of two arrows.

## [3.1.4] - 2021-09-19

- Changed: Force one specific certificate root when connecting to the server.
- Fixed: Checking for updated versions will no longer close Randovania when no internet connectivity is present. 
- Fixed: The server will properly reject clients with mismatched versions.

## [3.1.3] - 2021-09-19

- Added: Dialog that shows all enabled tricks in a preset and a list of all rooms that have some combination of tricks that ends up active in that preset.
  - This dialog can be accessed by right-clicking a preset on the "Generate Game" tab, or by pressing the "..." menu in the "Game Details" window. 
- Added: Multiworld Help entry regarding maximum number of players.
- Added: Metroid Prime FAQ entry regarding the forced popup alert.
- Changed: Long lines of requirements (Check for all artifacts in Artifact Temple) are now word wrapped.
- Changed: When changing Echoes Goals, the slider of the number of keys is now hidden when "Collect Keys" goal is not selected.
- Changed: In the description of Prime 1 presets, Quality of Life now comes before Game Changes.
- Changed: Clarify that only "Two-way, between areas" guarantees that all areas are accessible.
- Changed: Progress bar when generating a game now reports how many actions were taken, instead of how many items are left.
- Fixed: Nodes with no outbound connections now clearly display this in the visualizer, instead of an error.
- Fixed: Updated multiworld damage warning to mention Magmoor Caverns as well.

### Discord Bot (Caretaker Class Drone)

- Added: The bot now responds to permalinks, presets and rdvgame files sent via direct messages.
- Added: Response for permalinks now offers the permalink's presets for download.
- Changed: `/database-inspect` area responses now has a node selection.

## [3.1.2] - 2021-09-15

- Fixed: In game session, pressing the "Generate game" button no longer errors.

### Discord Bot (Caretaker Class Drone)

- Changed: The response to `.rdvgame` files now include the seed hash and permalink.
- Changed: `/database-inspect` response now includes an image of the requested room layout.

## [3.1.1] - 2021-09-12

- Added: When importing a preset in a game session, there's now an option to import directly from a file.
- Added: In game session, it's now possible to export a preset directly to a file.
- Added: In game session, there's now a "Generate game (no retries)" button. This option attempts generation only a single
time, before giving the error message of why it failed. It's useful for investigating bad presets.
- Changed: When multiworld generation fails, the error message is now clearer on which players haven't reached the end.
- Changed: Preset summaries have been split better into categories.
- Removed: The "Never" option for dangerous actions has been removed from the UI, as it currently doesn't work.

### Discord Bot (Caretaker Class Drone)

- Changed: `/database-inspect` response is now more readable and includes the name of who requested it.

## [3.1.0] - 2021-09-05

- **Major** - Added: Setting for requiring a number of actions/progression before artifacts are placed, to prevent early artifacts.
  - Default Prime 1 presets now default to 6 minimum progression for artifacts.
- **Major** - Added: Setting for controlling how dangerous checks are handled in logic.
- Added: Setting for toggling the pickup scan QOL adjustments.
- Added: The seed hash label in Game Sessions is now selectable.
- Added: One joke hint, requested in 2019.
- Added: Data Visualizer now only shows target nodes for selection that are non-impossible.
- Added: Data Visualizer now highlights nodes that have a path to the selected node.
- Added: Improved the error message when the patcher executable is somehow missing.
- Added: New entries to the Multiworld Help for collecting items and cross game.
- Fixed: Randovania no longer errors when the last selected preset is for a hidden game.
- Fixed: Quality of Life page link in Metroid Prime preset customization is now fixed.
- Fixed: The tracker now properly restores states for games other than Echoes.
- Fixed: Fixed a crash that sometimes occurs when deleting presets.
- Fixed: Generator now directly accounts for events weighting actions.
- Changed: Removed customization of Qt theme for decreasing whitespace. 
- Changed: Upgrades in the tracker fills an entire column first, instead of filling rows first.
- Changed: Tracker now properly saves the preset used when persisting the state.

### Metroid Prime - Patcher Changes

- Added `Pickup Scans` option to toggle the patching of item locations so that they can always be scanned.
- Magmoor Workstation item scannable through the purple door (QoL Pickup Scan)
- Fixed shorelines tower item custom scan sometimes showing the incorrect text for certain models
- Certain pickups now always have the popup alert on collection during multiworlds.
- If there are multiple pickups for other players next to each other, these pickups are forced to have a popup alert, so Randovania can properly detect they were picked up.
- Fixed PCA crash patch not being applied when playing small samus.

#### Cutscene Skips
- Added `Competitive` cutscene skip option.
- Moved Shorelines Tower cutscene to major (it sometimes has a reposition that is sometimes useful in routing)
- Removed Main Quarry Combat Visor switch
- Speed up opening of gate in ice temple
- Speed up opening of gate in sun tower
- Fixed Thardus cutscene skip softlock

### Metroid Prime - Logic Database 

- Added: Method of reaching Ruins Entryway from Plaza Walkway in Phendrana Shorelines with a Dash (Intermediate).
- Added: Easier NSJ trick to climb Ruined Courtyard using the water puzzle platforms.
- Added: Charge Beam requirements were added to the following rooms with combat trick alternatives:
    - (Beginner) Elite research - Phazon Elite
    - (Beginner) Research Entrance
    - (Intermediate) Hall of the Elders - Wave and Ice bomb slots
    - (Intermediate) Sunchamber - Ghosts fight 
    - (Intermediate) Mine Security Station with >= 200 energy
    - (Advanced) Mine Security Station
- Fixed: Main Plaza door to Plaza Access is now properly a normal door, instead of a permanently locked door.
- Fixed: Sun tower now requires Knowledge (Intermediate) to collect the Sunchamber layer change event without falling down.
- Fixed: Removed broken/redudant trick for reaching Temple Entryway ledge using cutscene reposition
- Fixed: Trivial logic for Plaza Walkway to Ruins Walkway
- Fixed: Replaced Bomb Jump (Intermediate) with Dash (Beginner) trick to cross the gap to reach the Courtyard Access door in Ice Ruins West.
- Fixed: NSJ logic now accounts for stalactite in Ice Ruins West.
- Fixed: Crossing the gap by Specimen Storage door no longer sometimes requires L-Jump (Intermediate) instead of Beginner.
- Changed: Improved readability of Ruined Courtyard logic.
- Changed: Reorganized Sunchamber logic to improve usage by generator/solver.
- Changed: Picking up Sunchamber Ghosts item NSJ is now L-Jump (Beginner) instead of Intermediate.   
- Changed: Crossing TFT to TF with Gravity+SJ now requires Movement (Beginner)
- Changed: FCS Item Scan Dash method is now Intermediate without SJ.
- Added: FCS Grapple strat - Movement (Beginner)

### Metroid Prime 2: Echoes - Patcher Changes

- Added: A-Kul's scan in Sky Temple Gateway now displays a list of previous tournament winners.
- Changed: Echoes now uses a different game ID when saving ISOs with menu mod enabled, preventing issues from incompatible save files.
- Changed: The elevator sound effect is never removed when elevators are vanilla, ignoring the preference. 

### Metroid Prime 2: Echoes - Logic Database
- Added: Method of reaching the pickup in Reactor Core with Space Jump, Bombs, Spider Ball, and Standable Terrain (Intermediate and above).
- Fixed: Lore Scan in Meeting Grounds no longer believes that Boost is required to scan it.
- Fixed: Reactor Core has been cleaned up slightly.
- Fixed: Spawn point in Accursed Lake is now correctly set.

### Discord Bot (Caretaker Class Drone)

- Added: The `/database-inspect` command to send the logic of a room to the channel.
- Added: Messages with rdvgame files also get a reply with a summary of the preset.
- Changed: Responses with preset descriptions no longer pings the original message.

## [3.0.4] - 2021-08-10

- Added: Game Sessions now have an accessible audit log, which includes whenever a player accesses the spoiler log.
- Added: Metroid Prime 1 racetime.gg rooms are now viewable in the racetime.gg browser, with filters for each game
- Fixed: Importing a permalink from the racetime.gg browser while a race is currently in progress now selects the correct racetime.gg room

## [3.0.3] - 2021-08-08

- Fixed: "Open FAQ" in the main window now works correctly.
- Fixed: Pressing Yes to ignore invalid configuration now works correctly. 
- Changed: Randovania now silently handles some invalid configuration states.
- Changed: Improved handling of corrupted repository for old preset versions.

## [3.0.2] - 2021-08-05

- Added: In-game crashes in Metroid Prime now automatically show the error screen.

- Changed: Game Sessions - The window now uses docks for the different parts, meaning you can resize, reorder and even split off.

- Changed: Use different colors for artifact hints in Metroid Prime, for better readability on both scan box and logbook.

- Fixed: Exporting a Metroid Prime ISO with Warp to Start enabled and starting at certain elevator rooms no longer fails.

## [3.0.1] - 2021-08-01

- Changed: Disabled the option to stop exporting a Prime 1 ISO to avoid crashes.

- Fixed: Server will now re-authenticate with Discord, preventing users from logging with the incorrect account.

- Fixed: Game Sessions - History entries with invalid locations no longer cause error messages. 

## [3.0.0] - 2021-07-30

-   **Major** - Metroid Prime 1 is now fully supported, including multiworld and auto tracker!

-   **Major** - Presets are now presented in a tree view, with custom presets being nested under another one. They're also saved separately from Randovania data.

-   **Major** - The auto tracker now have support for different layouts, with their own assets and game support. New themes with icons similar to the game were also added, provided by MaskedKirby.

-   Added: Credits in Metroid Prime 2 now contains a list of where all non-expansions were placed, including possibly other player's for a multiworld. The credits now takes 75 seconds instead of 60 to accomodate this.

-   Added: Button to export the presets used in a game file.

-   Added: Add text description to unusual items in the Item Pool tab.

-   Added: New Help tab with information on how to read the Data Visualizer.

-   Added: In the Map Tracker, it's now possible to right-click a location to see a path from last action to it.

-   Added: A menu option to open the logs folder.

-   Added: The timeout limit is now progressively more forgiving, the more timeouts that happen.

-   Added: Button to set all gates to "Random with Unlocked' for Prime 2.

-   Changed: The items in the starting items popup is now sorted.

-   Changed: Customizing Dark Aether damage is now considered by logic.

-   Changed: Pickup visibility method is now configured in the Item Pool tab.

-   Changed: Multiworld connection is slightly more conservative when giving items.

-   Changed: Updated the Multiworld Nintendont for hopefully more stability.

-   Changed: The session history in multiworld now has different columns for the players involved, pickup and where the pickup was. It's also possible to sort the table by any of these fields.

-   Changed: The ISO prompt dialog now remembers your last used vanilla ISO, for when you delete the internal copy. When opening the file pickers, these start now with the paths from the input fields.

-   Changed: Many Spin/Combo boxes no longer react to the mouse wheel when not focused.

-   Fixed: Closing the dangerous settings warning via the X button is now properly recognized as "don't continue".

-   Fixed: Hint Item Names no longer breaks if you swap games while the table is sorted.

-   Fixed: Hint Item Names now properly list Artifacts and Energy Cells.

-   Fixed: Map Tracker now properly handles unassigned elevators.

-   Fixed: Trick names in the preset are always sorted.

### Metroid Prime 2 - Logic Database Changes

-   **Major** - "Suitless Ingclaw/Ingstorm" trick added to cover traversing rooms with either Ingclaw Vapor or Ingstorm.

#### Added

-   Method of getting over the gate in Mining Station A in reverse with Space Jump and Screw Attack (Expert and above).

-   Method of bypassing the breakable glass in Sand Processing from Main Reactor with Space Jump and Screw Attack (Expert and above).

-   Method of climbing to the top level of Main Gyro Chamber with Space Jump, Screw Attack, and Bombs, and no Scan Visor (Advanced and above).

-   Method of climbing the Sand Processing bomb slot with a Slope Jump for Bombless Bomb Slots (Advanced and above).

-   Method of leaving Dark Agon Temple by opening the gate from OoB with Single Room OoB, Slope Jump, Standable Terrain, Bomb Space Jump, Space Jump, and the Agon Keys (Expert and above).

-   Great Bridge: 
    - Method of reaching Abandoned Worksite door with Space Jump and Extended Dash (Advanced and above).
    - Method of reaching Abandoned Worksite and Torvus Map Station doors from Temple Access Dark door with Boost Ball and Boost Jump (Advanced and above).
    - Method of reaching the pickup with Screw Attack and Single Room Out of Bounds (Expert and above).

-   Method of Crossing Grand Windchamber (both ways) Without Space Jump using Extended Dash (Hypermode).

-   Method of reaching the pickup in Watch Station:
    - With Space Jump, Screw Attack, and Single Room OoB (Expert and above).
    - With only Space Jump and Single Room OoB (Hypermode)

-   Alpha Blogg now has proper requirements for multiple difficulties.

-   Method of Bomb Slots without Bombs in Sanctuary Fortress/Ing Hive - Controller Access/Hive Controller Access without Space Jump (Expert and above).

-   Methods of crossing Torvus Bog - Fortress Transport Access with Gravity Boost or Bombs (No Tricks/Advanced and above).

-   Method of traversing Vault without Space Jump or Screw Attack using Extended Dashes (Advanced and above).

-   Method of reaching Windchamber Gateway item with only Scan Visor using Extended Dashes (Expert and above).

-   Method of reaching Kinetic Orb Cannon in Gathering Hall using Extended Dashes (Expert and above).

-   Method of reaching the pickup in Accursed Lake with a dash (Advanced and above).

-   Method of reaching Temple Security Access from the portal in Aerial Training Site with an Extended Dash (Hypermode).

-   Method of reaching the pickup in Mining Plaza with an Extended Dash (Hypermode).

-   Method of completing the Main Gyro Puzzle with only Space Jump and Screw Attack (Advanced and above).

#### Changed

-   Reaching the pickup in Temple Transport B with a Wall Boost is now Hypermode (from Expert).

-   Reaching the pickup in Path of Roots with only Bombs is now Expert (from Hypermode).

-   Reaching the portal in Hydrodynamo Shaft with Air Underwater and Screw Attack is now Hypermode (from Expert).

-   Reaching the pickup in Dark Torvus Arena with a Roll Jump is now Hypermode (from Expert).

-   Trial Grounds, reaching the door:
    - From the portal with Space Jump and a Slope Jump is now Beginner (from Intermediate).
    - From the left safe zone with a Dash is now Intermediate (from Expert) and without anything is now Advanced (from Expert).
	
-   Opening the Seeker Lock without Seekers in Mine Shaft is now Advanced (From Expert)

-   Opening the Seeker Lock without Seekers in Plain of Dark Worship is now Expert (From Hypermode).

-   Reaching the Windchamber Gateway Door from Windchamber Tunnel with a Boost Jump is now Hypermode (From Expert).

-   Reaching the pickup in Medidation Vista with a Boost Jump is now Expert (From Advanced).

-   Quadraxis and Boost Guardian now have proper health and item requirements with tricks disabled.

-   Activating Controller Access rooms Bomb Slots without Bombs is now Advanced (from Expert).

-   Reaching the Abandoned Worksite/Brooding Ground door from the bridge in Dark/Forgotten Bridge with an Extended Dash is now Hypermode (from Expert).

-   The initial Terminal Fall Abuses in Vault from the scan portal are separate from the final and are now Advanced (from Expert).

-   Catacombs NSJ dash to Transit Tunnel South has been modified to account for Scan Visor, with the original difficulty being raised to Advanced (from Intermediate).

-   Undertemple Shaft NSJ dash from bottom to top of cannon is now Intermediate (from Advanced).

-   Morph Ball is no longer required to reach the portal from the Echo Gate in Profane Path Scan Dash method.

-   Various Standable Terrain tricks (Dark Agon - Portal Site, Temple Grounds - Sacred Path) have been lowered to Beginner/Intermediate (from Advanced). This is to
    attempt to fix an old database limitation from before tricks had their own difficulty levels. 

-   The dashes in Gathering Hall from Transit Tunnel South/West to the Kinetic Orb Cannon are now Intermediate (from Advanced).

-   The Bomb Space Jump NSJ to reach Abandoned Worksite in Great Bridge is now Expert (from Hypermode).

-   The dash to reach the portal in Aerial Training Site from Central Hive Transport West is now Hypermode (from Expert).

-   The dash to leave Hive Temple after Quadraxis via Security Station is now Hypermode (from Expert).

-   The dashes in Command Center (top level) and Accursed Lake without Space Jump are now Beginner (from Intermediate).

-   The dash in Mining Station A to reach Temple Access without Space Jump or Missiles is now Advanced (from Intermediate).

-   The dashes in Trial Grounds to Dark Transit Station without Space Jump are now Advanced (from Intermediate).

-   The dashes in Undertemple Shaft to reach Sacrificial Chamber Tunnel (and back) are now Advanced (from Intermediate). 

-   The dash in Hall of Combat Mastery to reach the upper area after the glass is now Advanced (from Intermediate).

-   Bomb Guardian now has proper logic when shuffling Power Beam.

## [2.6.1] - 2021-05-05

-   Changed: Invalid values for the Multiworld magic item are ignored when detecting if the game is properly connected.
    
-   Fixed: "One-way anywhere" no longer shows up twice in preset warnings for multiworld

-   Fixed: Changing starting location to Ship or Save Stations now works again.

-   Fixed: Torvus Gate elevator is now properly hidden instead of Dark Torvus Ammo Station.

## [2.6.0] - 2021-05-02

-   **Major** - Added: New elevator randomization settings: 
    * New mode: *One-way, elevator room with replacement*. One way elevator, but loops aren't guaranteed.
    * Select which elevators can be randomized.
    * Select possible destinations for *One-way, anywhere*.
    * Randomize Sky Temple Gateway, Sky Temple Energy Controller, Aerie Transport Station and Aerie elevators. *Warning*: These rooms have some details you must consider. Please read the elevators tab for more information.

-   **Major** - Added: The Energy Controllers in Agon Wastes, Torvus Bog and Sanctuary Fortress are always visible in the map, regardless if map is revealed by default. All regions are also always available for selection. This allows the light beam warps after U-Mos 2 to always be used.

-   **Major** - Added: An user preference (in *Customize in-game settings*) for the map to display names of unvisited rooms.
    When randomizing elevators, the elevator rooms are excluded to prevent spoiling their destinations. An option were added to disallow displaying names entirely, since otherwise you can use a Map Station to find the names.  

-   Added: An option to disable the elevator sound effect, preventing it from playing endlessly in certain cases.

-   Added: When a crash happens, the game now displays an error screen instead of just stopping.

-   Added: The *Hint Item Names* tab now supports switching between all 3 Prime games.

-   Added: An option to use an experimental new pickup placement logic, able to place multiple pickups at once.

-   Added: Two additional joke hints. (Thanks CZeke and Geoffistopheles)

-   Added: It's now possible to add Infinite Beam Ammo, Infinite Missiles and Double Damage to the item pool.

-   Added: Player names are now colored yellow in hints.

-   Changed: Elevator names in the tracker uses their customized names, not the vanilla ones.
    
-   Changed: Optimized Randovania startup time and extensive logging of what's being done during it.

-   Changed: Improve scan text for expansions.

-   Changed: Some hints in multiworld games now also include the player names.

-   Changed: Missiles, Power Bombs and Ship Missiles are now only in logic after their respective main launcher, even if it's not required in game. 

-   Changed: You can add up to 99 of any expansion to the pool, up from 64.

-   Fixed: The *Logic damage strictness* multipliers are no longer applied twice.

-   Fixed: *Up to* relative hints are no longer converted into *exactly* if the actual distance matches the displayed number.

-   Fixed: Dark Torvus Bog - Portal Chamber is no longer silently ignored as a starting location.

-   Fixed: Charging your beam to shoot when out of ammo now works even when customizing the ammo type required.

-   Fixed: Having the maximum number allowed of an expansion in a preset no longer causes permalink errors.

-   Fixed: Fixed the game defaulting to Combat Visor after an elevator.

-   Fixed: Multiworld spoiler logs now use 1-indexed player names for locations.

-   Removed: Using Dark Visor as the starting visor is no longer supported. (Game crashes on unmorph for unknown reasons)

### Logic Database Changes

-   Added: Method of reaching the pickup in Hive Gyro Chamber with Space Jump, Boost Ball, and a Boost Jump (Expert and above).

-   Added: Method of climbing Torvus Grove with Space Jump, Screw Attack, and Standable Terrain (Advanced and above).

-   Added: Method of reaching cannon in Great Bridge with Boost Ball and a Boost Jump (Expert and above).

-   Added: Method of reaching the main part of Hall of Combat Mastery with a Scan Dash and after blowing up the glass (Intermediate and above).

-   Added: Method of activating the portal in Portal Terminal with Screw Attack, Slope Jump, and No Bombs or Space Jump (Expert and above).

-   Added: Method of climbing Sacred Bridge with Bombs and a Bomb Space Jump (Advanced and above).

-   Changed: Logic paths that require Screw Attack without Space Jump now make sure to not have Space Jump to be valid.

-   Fixed: Spawn point of Aerie Transport Station is now the door, making DS2 required to take the elevator there.

## [2.5.2] - 2021-02-28

-   Added: The number of items in the pool is now included in the summary.

-   Fixed: Shuffling Combat Visor with item acquisition popups enabled no longer errors.

## [2.5.1] - 2021-02-26

-   Added: Drag and dropping rdvgame and rdvpreset files into the main Randovania window now imports that game file and preset, respectively.

-   Added: Discord bot now posts summary whenever a preset is attached to a message.

## [2.5.0] - 2021-02-19

-   Changed: Preset summary now only include differences from vanilla game.

-   Changed: The relative hint using an item category has been replaced with a relative hint using an area, with up to distance.

### Logic Database Changes

#### Added

-   Method of climbing Sanctuary Temple from the bottom with Bombs and Spider Ball (Intermediate and above).

-   Method of climbing Sanctuary Temple from the bottom with Screw Attack and Single Room Out of Bounds (Expert and above).

-   Method of reaching Worker's Path from the top level in Sanctuary Temple with Scan Visor and an Extended Dash (Expert and above).

-   Method of reaching Windchamber Gateway from Windchamber Tunnel in Grand Windchamber with a Boost Jump (Expert and above).

-   Method of reaching Temple Access in Mining Station A with a Boost Jump (Advanced and above).

-   Method of reaching pickup in Temple Access (Sanctuary) with Space Jump, Screw Attack, and Standable Terrain (Intermediate and above).

-   Method of climbing Temple Access (Sanctuary) with Space Jump, standing on a Rezbit, and dashing off the other Rezbit (Expert and above).

#### Changed

-   Increased weight for Energy Tanks to be selected as progression.

-   Reaching the pickup in Path of Roots from Torvus Lagoon with Gravity Boost, Space Jump, and a Slope Jump is now Intermediate (from Beginner).

-   Reaching the pickup in Grand Windchamber with Space Jump, Screw Attack, Slope Jump, Standable Terrain is now Advanced (from Intermediate).

-   Bomb Jumping over the 2nd light block heading to Hall of Eyes is now Intermediate (from Beginner).

-   Energy Tank requirements for Chykka have been lowered.

#### Fixed

-   Reliquary Grounds now has proper requirements for reaching Ing Reliquary with Light Suit.


## [2.4.2] - 2021-02-08

-   Fixed: Randovania no longer crashes if the connected Dolphin stops emulation.

## [2.4.1] - 2021-02-06

-   Added: Detect if the internal game copy was modified by a future version of Randovania, prompting for the user to press "Delete internal copy".

-   Changed: An error popup now shows up when exporting an ISO fails.

-   Removed: "Automatically track inventory" toggle, as the functionality was already removed.

-   Fixed: Randovania now considers any inventory item with amount above capacity, or capacity above the strict maximum as the game not being connected.

-   Fixed: Error message when the server rejects your client version not being displayed.

-   Fixed: Setting beam ammo expansions to 0 pickups no longer hides the boxes.

## [2.4.0] - 2021-02-01

-   **Major** - Added: The visor and beam you start the game equipped with is now configurable.

-   **Major** - Changed: In multiworld, items are now delivered at the same time as the message. It should also no longer fail to send with Nintendont.

-   Added: Additional joke hints were added.

-   Added: Method to climb to the portal Base Access with just Screw Attack (Intermediate and above).

-   Added: Method to reach the pickup in Grand Windchamber with Space Jump, Screw Attack, and a Slope Jump (Intermediate and above).

-   Added: Method to traverse Ventilation Area B from Bionenergy Production without Bombs by Screw Attacking into the tunnel and destorying the barriers with Missiles (Advanced and above).

-   Added: Method to reach the pickup in Path of Roots from Torvus Lagoon without Morph Ball (Beginner and above).

-   Added: Method to enter the tunnel in Underground Tunnel to Torvus Temple from Torvus Grove with an Instant Morph (Advanced and above).

-   Added: Method to reach the halfpipe pickup in Dark Torvus Arena with Space Jump and a Roll Jump (Expert and above).

-   Added: Method to climb to the upper level in Biostorage Station with Bomb Space Jump (Advanced and above).

-   Added: Method to reach the pickup in Grand Windchamber with a Space Jump, Bomb Space Jump, and a Scan Dash (Expert and above).

-   Added: Method to climb Mining Station B with Space Jump and a Slope Jump (Expert and above).

-   Added: Method to reach the portal in Mining Station B with Space Jump, Scan Visor, and Dashing for Single Room OoB (Expert and above).

-   Added: Method to cross Bitter Well to Phazon Site with Wall Boosts (Hypermode).

-   Added: Method to reach the bomb slot in Training Chamber with Gravity Boost and Air Underwater (Advanced and above).

-   Added: Method to open activate the Bomb Slot in Training Chamber with Darkburst or Sonic Boom (Hypermode).

-   Changed: Auto tracker internally uses a configuration file for the item positions.

-   Changed: The item pool tab when customizing presets now can edit major items directly. 

-   Changed: Defeating Quadraxis with Power Bombs is now Advanced (from Beginner).

-   Changed: Bypassing the statue in Training Chamber from the back with Screw Attack and a Bomb Space Jump is now Expert (from Advanced).

-   Changed: Escaping Hive Temple without Spider Ball is now Expert (from Hypermode).

-   Changed: Bomb Space Jump in Great Bridge/Venomous Pond to reach Abandonded Worksite/Brooding Ground is now Expert (from Hypermode).

-   Changed: Using Seeker Missiles now requires either Combat Visor or Dark Visor.

-   Changed: Bomb Slots without Bombs in Sand Processing, Main Gyro Chamber, and Vault are now Advanced (from Expert).

## [2.3.0] - 2021-01-08

-   Added: Method to enter tunnels in Transit Tunnel East/Undertransit One from Catacombs/Dungeon to Training Chamber/Sacrificial Chamber with an Instant Morph (Intermediate and above).

-   Added: Method to reach the pickup on the Screw Attack wall in Aerial Training Site with a Roll Jump (Expert and above).

-   Added: Method to reach the pickup in Abandoned Worksite from the tunnel with a Boost Jump (Advanced and above).

-   Added: Method to bypass the statue in Training Chamber from the back with Screw Attack and a Bomb Space Jump (Advanced and above).

-   Added: Methods to reach the pickup in Mining Station B with Space Jump, Screw Attack, and Standable Terrain or after the puzzle with a Bomb Jump (Advanced and above).

-   Changed: In multiworld, keybearer hints now tells the player and broad category instead of just player.

-   Changed: Dark Alpha Splinter no longer strictly requires Power Beam.

-   Changed: Crossing Main Gyro Chamber with Screw Attack before stopping the gyro is now Hypermode (from Expert).

-   Changed: Phazon Grounds and Transport to Agon Wastes (Torvus) Seeker Locks without Seekers are now Expert (from Hypermode).

-   Fixed: Properly handle invalid ammo configurations in preset editor. 

-   Fixed: Randovania no longer instantly crashes on macOS.

-   Fixed: Logic properly considers the Transport A gate being gone after entering from that side in Random Elevators.

## [2.2.0] - 2020-12-20

-   Added: 1 HP Mode, where all Energy Tanks and Save Stations leave you at 1 HP instead of fully healing.

-   Added: Added a detailed report of the generator's state when a game fails to generate.

-   Fixed: Generator will no longer ignore players that have no locations left. This would likely cause multiworld generation to fail more often.

-   Fixed: Error messages are properly shown if a game fails to generate.

-   Fixed: Alerts are now properly saved as displayed.

-   Fixed: Errors in the default preset no longer prevent Randovania from starting. 

-   Changed: Optimized game generation, it now takes roughly 2/3 of the time.

-   Changed: Optimized game validation, it now also takes roughly 2/3 of the time.

-   Changed: Relative hints no longer cross portals.

-   Changed: In multiworld, keybearer hints now instead tells the player the item is for, instead of a category.

-   Changed: Decreased the chance of Power Bombs being late in a game.

-   Changed: Account name are updated every time you login via Discord.

-   Changed: Warning about dangerous presets in Multiworld sessions now include the player name.

-   Changed: Roll Jump in Meditation Vista to reach the pickup is now Hypermode (from Expert).

## [2.1.2] - 2020-12-05

-   Added: The Item Pool size now displays a warning if it's above the maximum.

-   Changed: The minimum random starting items is now considered for checking the pool size.

-   Fixed: Being kicked from an online session would leave the window stuck there forever.

-   Fixed: Bulk selecting areas for starting location no longer includes areas that aren't valid starting locations.

## [2.1.1] - 2020-12-02

-   Added: A prompt is now shown asking the user to install the Visual C++ Redistributable if loading the Dolphin backend fails.

-   Fixed: Changing ammo configuration breaks everything.

-   Fixed: Patching ISOs should work again.

-   Fixed: Clean installations can select presets again.

## [2.1.0] - 2020-12-02

-   Changed: Multiworld session history now auto-scrolls to the bottom

-   Changed: The lowest level for a trick is now called "Disabled" instead of "No Tricks".

-   Changed: Minimum Varia Suit Dark Aether is now 0.1, as 0 crashes the game. 

-   Changed: Permalinks are now entirely different for different games.

-   Changed: Preset summary now specifies if hidden model uses ETM or random item.

-   Added: A very basic visualization of the map to the tracker.

-   Added: Trick Details can now be used with all 3 games.

-   Fixed: Changing a trick level to No Tricks no longer cause inconsistent behavior with the permalinks.

-   Removed: Intermediate path for reaching item in Main Reactor from Security Station B door without Screw Attack since it was broken and impossible.
    
-   Changed: Renamed "Before Pickup" to "Next to Pickup" in various locations for more clarity


## [2.0.2] - 2020-11-21

-   Added: Starting locations tab has checkboxes to easily select all locations in an area

-   Added: The map tracker now supports random elevators, translator gates and starting location.

-   Changed: The pickup spoiler in game details is now sorted.

-   Fixed: Multiworld sessions should no longer occasionally duplicate messages.
    
-   Fixed: Custom safe zone healing should now work in multiworld sessions.

-   Fixed: Occasional error with switching an observer into a player.

## [2.0.1] - Skipped

## [2.0.0] - 2020-11-15

This version is dedicated to SpaghettiToastBook, a great member of our community who sadly lost her life this year.

Her contributions to Randovania were invaluable and she'll be missed.

--- 

-   **Major** - New game mode: Multiworld. In this co-op multiplayer mode, there's one different world for each player which is filled with items for specific players.

-   **Major** - Tricks are more organized and can be customized more precisely to a player's desire.

### General

-   Removed: Presets no longer have a global trick level. Each trick is now configured separately.

-   Added: Options for configuring usage of new tricks:
    - Bomb Jump (renamed from Difficult Bomb Jump)
    - Bomb Slot without Bombs
    - Boost Jump
    - Combat
    - Difficult Movement
    - Extended Dash
    - Knowledge
    - Open Gates from Behind
    - Respawn Abuse
    - Screw Attack into Tunnels
    - Seeker Locks without Seekers
    - Single Room Out of Bounds
    - Standable Terrain

-   Changed: The following trick level difficulties were renamed:
    - Trivial -> Beginner
    - Easy -> Intermediate
    - Normal -> Advanced
    - Hard -> Expert
    - Minimal Checking -> Minimal Logic

-   Changed: Replaced Beginner Friendly with Starter Preset, which is now the default preset.

-   Fixed: Energy Tanks can now properly be used as progression.

### Hints

-   Added: Relative hints, where an item is described as being some rooms away from another item or room.

-   Added: Guaranteed hints which tells in which areas (Agon Wastes, Ing Hive, etc) contains the keys for each of your dark temples.
    These hints are placed purely randomly, similarly to the guaranteed Temple Bosses hints.

-   Added: Free hint spots after generation now prefer items from late in progression instead of pure random.

-   Removed: Hints with green item names/joke item names have been removed.

-   Removed: Temple Keys are no longer hinted by progression-based Luminoth lore hints.

-   Changed: All games now have precisely 2 joke hints, which no longer randomly replace a progression hint.

-   Changed: Hints from keybearer corpses now uses a broader category, which leaves unclear if it's an expansion or not.

### GUI

-   Added: An automatic item tracker based on a Dolphin running on the same computer or a special Nintendont build on the same Wifi.

-   Added: A dark theme has been added. It can be toggled in the Advanced menu.

-   Added: Requirements in the logic database can now use templates of requirements, allowing for easy re-use.
    
-   Added: Data Editor can now edit all fields of a node, from type, name and all type specific fields.

-   Added: Data Visualizer and Editor now can operate in the included database for Prime 1 and 3.

-   Added: The Data Editor now displays a warning if you're closing with unsaved changes.

-   Added: Randovania can generate a game by importing permalinks directly from a race on racetime.gg.
    
-   Added: Some tricks now have a description on the Trick Details popup.

-   Fixed: Some complex combination of requirements with different depths now are displayed correctly.

-   Fixed: The Data Visualizer no longer opens behind the Customize Preset window when using the Trick Details popup.

-   Changed: After generating a game, the details shows up in a new window instead of in a new tab.

-   Changed: In game details, the permalink is now placed inside a line edit, so the window doesn't stretch with long permalinks. 

-   Changed: All cosmetic game changes are now configured in the same dialog as the in-game options.

### Quality of Life

-   Added: A button in the Open menu now opens the folder where previously generated games are placed.

-   Added: Charge Beam and Scan Visor now use their respective models in game instead of Energy Transfer Module.

-   Added: The rate of healing for Safe Zones is now configurable.

-   Fixed: Removed Aerie Access and Credits from possible starting locations.

-   Changed: The Mission Final screen now includes the seed hash instead of Permalink, as many permalinks are bigger than the screen.

-   Changed: The elevator scan now includes the world of the connected area.

### Internals/Developer

-   Added: Energy Tanks have doubled weight for the generator.

-   Added: It's now possible to set the default spawn point of an area.

-   Fixed: Fixed solver when an event only connects to a pickup, but that pickup has connections from other nodes.

-   Fixed: The Data Editor no longer errors when saving after creating a new node.

-   Fixed: Certain combinations of item requirements with damage requirements weren't being processed correctly. 

-   Fixed: Duplicated requirements are now properly removed when simplifying requirements.

-   Fixed: Exclude from Room Randomizer is now properly set, restoring many logic paths.

-   Changed: Better error messages when there are references to unknown resources in the database.

-   Changed: The `database` command is no longer a subcommand of `echoes`. It also has the `--game` argument to choose which database to use.

-   Changed: The `_locations_internal` field is no longer needed for .rdvgame files. 

### Logic Database changes

#### Added

-   General:
    - Methods to open all Seeker Missile Doors with Screw Attack (Advanced and above).
    - Method to activate most Bomb Slots without Bombs (Advanced and above).
    - Dark/Light/Annihilator doors and Dark/Light portals require either ammo or Charge Beam.

-   Sanctum, method to fight Emperor Ing without Spider Ball (Hypermode).

-   Transport A Access, method of reaching Temple Transport A door with a Wall Boost (Advanced and above).

-   Abandoned Base, method of reaching portal with Space Jump and Screw Attack (Intermediate and above).

-   Accursed Lake, method of collecting the item and leaving with Morph Ball, Light Suit, Gravity Boost, and Reverse Air Underwater (Advanced and above).

-   Hall of Honored Dead, method of leaving through the Morph tunnel without Space Jump (Expert and above).

-   Industrial Site, method of opening the gate to Hive Access Tunnel from behind with just Charge Beam (Intermediate and above).

-   Ing Windchamber, method of completing the puzzle with Power Bombs instead of Bombs (Beginner and above).

-   Landing Site, method of reaching Service Access door:
    - With Bombs and Screw Attack (Intermediate and above).
    - With Space Jump and Bomb Space Jump (Intermediate and above).

-   Meeting Grounds, method of reaching the tunnel with Space Jump and a Bomb Space Jump (Intermediate and above).

-   Temple Assembly Site:
    - Methods of reaching Dynamo Chamber door with a Bomb Jump (Beginner and above), a Dash (Intermediate and above), or a Roll Jump (Advanced and above).
    - Methods of reaching the portal without moving the light block with Single Room Out of Bounds and either Screw Attack or Space Jump (Expert and above).
    - Method of leaving from the portal with Single Room Out of Bounds and Screw Attack (Expert and above).

-   Windchamber Gateway:
    - Method of reaching the item with a Boost Jump (Advanced and above) and returning with an Extended Dash (Expert and above).
    - Method of reaching Path of Eyes door from Grand Windchamber door with an Extended Dash (Advanced and above).

-   Bioenergy Production, method to reach Storage C door or item from top level with Extended Dash (Expert and above).

-   Central Station Access/Warrior's Walk, method of climbing the ledge with an Instant Unmorph Jump (Hypermode).

-   Crossroads, method to reach the item from the half pipe with just Screw Attack (Advanced and above).

-   Dark Transit Station, method to reach the ledge from Duelling Range with a Bomb Jump (Beginner and above).

-   Portal Access, method of crossing to Judgement Pit using Screw Attack without Z-Axis (Beginner and above).

-   Doomed Entry, method to climb room with Space Jump and Screw Attack (Beginner and above).

-   Feeding Pit:
    - Method of reaching Ing Cache 1 door with Space Jump and Screw Attack (No Tricks and above).
    - Method of climbing to Watering Hole door without any items (Expert and above).
    - Method of escaping the pool using Light Suit and a Bomb Space Jump no Space Jump or Gravity Boost (Hypermode)

-   Main Reactor, method of reaching Dark Samus 1 fight from Ventilation Area A door with Space Jump, Bombs, and a Bomb Space Jump (Intermediate and above).

-   Mining Station B:
    - Method to climb to the Seeker door without Morph Ball and with Space Jump (Beginner and above).
    - Method to reach the portal without breaking the rock with Single Room Out of Bounds and Screw Attack (Expert and above).

-   Sandcanyon, method to reach the item with Space Jump and Single Room Out of Bounds (Expert and above).

-   Transport Center/Crossroads, method to climb the halfpipe with Space Jump (Advanced and above).

-   Abandoned Worksite:
    - Method of reaching the item with a Bomb Space Jump without Space Jump (Advanced and above).
    - Method of reaching the tunnel from Forgotten Bridge with a Slope Jump (Intermediate and above).

-   Catacombs:
    - Method to reach the Bomb Slot with Air Underwater and Screw Attack (Advanced and above).
    - Method to reach Transit Tunnel East with a Combat/Scan Dash (Advanced and above).
    - Method to reach the portal with Screw Attack (Intermediate and above).
    - Method to reach Transit Tunnel East/South with Morph Ball, Gravity Boost, and Reverse Air Underwater (Advanced and above).
    - Method to reach Transit Tunnel South with Jump Off Enemy (Advanced and above).

-   Dark Arena Tunnel, method of reaching either door with Screw Attack and Single Room Out of Bounds (Advanced and above).

-   Dark Forgotten Bridge:
    - Method to perform the gate clip to Dark Falls/Dark Arena Tunnel with a Ledge Clip Jump (Hypermode).
    - Method to reach Bridge Center from Putrid Alcove door with only Scan Visor (Advanced and above).
    - Method to reach Brooding Ground door from the bridge before rotating and with an Extended Dash (Expert and above).

-   Forgotten Bridge:
    - Method to reach Abandoned Worksite door from the bridge before rotating and with an Extended Dash (Expert and above).
    - Method to reach Bridge Center with Morph Ball, Gravity Boost, and Reverse Air Underwater (Advanced and above).

-   Gathering Hall: 
    - Method to reach the Kinetic Orb Cannon with Gravity Boost and Bombs (Expert and above) or Gravity Boost and Space Jump (Beginner and above).
    - Method to reach Transit Tunnel South from Transit Tunnel West with Morph Ball, Gravity Boost, and Reverse Air Underwater (Advanced and above).
    - Method to reach the Spider Ball tracks with Morph Ball, Gravity Boost, and Reverse Air Underwater (Advanced and above).
    - Methods to escape the halfpipe after draining the water with Space Jump and Bomb Space Jump or Space Jump and Screw Attack (Advanced and above).

-   Great Bridge, method of reaching the lower Temple Access door from Path of Roots door with Screw Attack and Slope Jump (Intermediate and above).

-   Main Hydrochamber/Hydrodynamo Station, methods to climb rooms without Gravity Boost and with Air Underwater (Advanced and above), Space Jump, and Screw Attack (Hypermode).

-   Meditation Vista, methods of reaching the item with a Boost Jump (Advanced and above), Roll Jump (Expert and above), or Extended Dash (Hypermode).

-   Path of Roots, method of reaching the item using:
    - Morph Ball, Bombs and Space Jump (Advanced and above).
    - Morph Ball, Gravity Boost, and Reverse Air Underwater (Advanced and above).
    - Morph Ball, Bombs, and Standable Terrain (Hypermode).

-   Plaza Access, method of reaching the doors and the item with Screw Attack and Single Room Out of Bounds (Advanced and above).

-   Portal Chamber (Light World), method of reaching the portal from Torvus Lagoon door with Screw Attack and Single Room Out of Bounds (Advanced and above).

-   Putrid Alcove, method of getting the item and leaving without any items (Expert and above).

-   Sacrificial Chamber, method of crossing gap to Sacrificial Chamber Tunnel with Extended Dash (Expert and above).

-   Torvus Grove, method of climbing the room without Boost Ball (Expert and above).

-   Torvus Plaza:
    - Method of getting the item without Boost Ball and/or Spider Ball (Advanced and above).
    - Method of leaving the room with Space Jump and Bombs (Advanced and above).

-   Torvus Temple, method of reaching the pirate fight from the lower level with Screw Attack and Single Room Out of Bounds (Advanced and above).

-   Training Chamber:
    - Method to exit the spinner with Power Bombs instead of Bombs (Beginner and above).
    - Method to climb to the top of the statue with Gravity Boost and Bombs (Intermediate and above).
    - Method to climb to the top of the statue with Space Jump, Scan Dash, and Underwater Dash (Advanced and above).
    - Method to climb to the top of the statue with Space Jump and Extended Dash (Expert and Above).

-   Underground Tunnel, method to access Torvus Temple from Torvus Grove with Screw Attack (Expert and above).

-   Undertemple, method to have PB Guardian break PB door using bombs (Advanced and above).

-   Undertemple Access, method of reaching the item using Screw Attack and Jump Off Enemy (Hypermode).

-   Venomous Pond, method to reach the key from the Save Station with Screw Attack and Standable Terrain (Beginner and above).

-   Aerial Training Site, methods to cross the room from various nodes with Dashes, Roll Jumps, and Extended Dashes (Intermediate/Expert and above).

-   Aerie, method of collecting the item:
    - Without entering the Dark World (Expert and above).
    - With only Screw Attack (Beginner and above).

-   Dynamo Access, method to cross over the Spider Track with Space Jump and Standable Terrain (Beginner and above).

-   Dynamo Works:
    - Method of collecting the item with a Roll Jump and Instant Morph (Expert and above).
    - Method of reaching the upper door with a Bomb Space Jump (Beginnner and above).

-   Grand Abyss, methods of crossing the gap with Boost Jump (Advanced and above) or Extended Dash (Expert and above).

-   Hall of Combat Mastery:
    - Method of collecting the item with a Wall Boost (Expert and above).
    - Methods of reaching the item, and skipping the Spider Track to and from Central Area Transport East with Screw Attack (Intermediate and above).

-   Hive Entrance, method of reaching the Flying Ing Cache with Screw Attack and Single Room Out of Bounds (Hypermode).

-   Hive Dynamo Works:
    - Method of collecting the Flying Ing Cache item and leaving with Space Jump and Scan Visor (Advanced and above).
    - Method of reaching the Flying Ing Cache from portal side and vice versa with Screw Attack and Single Room Out of Bounds (Expert and above).

-   Hive Summit, method of reaching the portal:
    - With Space Jump and Standable Terrain (Intermediate and above).
    - With Space Jump, Boost Ball, Boost Jump, and Out of Bounds (Expert and above).

-   Hive Temple:
    - Method of fighting Quadraxis with Power Bombs instead of Bombs (Beginner and above).
    - Methods of leaving the room without Spider Ball after Quadraxis with Boost Ball or Space Jump (Hypermode).

-   Judgment Drop, method of reaching the portal with Space Jump and Single Room Out of Bounds (Expert and above).

-   Main Research, method of fighting Caretaker Drone without Bombs (Expert and above).

-   Reactor Core, method of reaching the item with only Space Jump (Expert and above).

-   Sanctuary Entrance, method to reach the cannon to the item with only Morph Ball, Spider Ball, and Power Bombs (Advanced and above).

-   Vault Attack Portal, method to cross either direction with just Screw Attack (Expert and above).

-   Watch Station, method of accessing the Spider Ball track to Watch Station Access door and Sentinel's Path door and back with an Instant Morph (Intermediate and above).

-   Watch Station Access, methods to cross the pit in either direction using:
    - Boost Ball and Boost Jump (Advanced and above).
    - Space Jump, Scan Visor, and Scan Dash (Advanced and above).

-   Workers Path, method of crossing the room from Sanctuary Temple with a Boost Jump (Advanced and above).

#### Fixed

-   Scan Visor Requirements: 
    - Dash Requirements in many rooms
    - Grand Abyss Bridge terminal
    - Sand Processing item
    - Staging Area terminal
    - Torvus Lagoon terminal
    - Trooper Security Station Event coming from Communication Area
    - Various Dash Requirements

-   Dark Aether Damage Requirements have been added to every room in the Dark World.

-   Morph Ball requirements added to Morph Ball Doors and various rooms.

-   Invisible Objects and Dark Visor Requirements:
    - Screw Attack without Space Jump in Unseen Way (Intermediate and above)
    - Screw Attack without Space Jump in Phazon Grounds (Advanced and above)

-   Entrance to Agon Map Station now requires Bombs, Power Bombs, or Boost Ball if coming from either direction, or Screw Attack and Space Jump as well if coming from Mining Plaza.

-   Added Charge Beam and Beam Ammo Requirements to Profane Path and Sentinel's Path.

-   Sand Processing:
    - Now requires items to climb the room before draining the sand: Space Jump, with a Bomb Jump (Beginner and above) or with Screw Attack (Intermediate and above)
    - Screw Attacking into the tunnel is now Expert (from Hypermode).

-   Portal Site:
    - Now does not require the gate open to enter from Portal Access.
    - Now does not require the gate closed to enter from Crossroads.

-   Service Access now properly includes Wall Boost to Meeting Grounds from Landing Site on Advanced.

#### Changed

-   Many nodes with missing requirements have been updated/cleaned up.

-   Simplified nodes in many rooms for ease of logic navigation.

-   Various tricks have been changed to more accurately represent the required method.

-   Abandoned Base, Bomb Jump to transport is now Advanced (from Intermediate).

-   Accursed Lake, Dash to Safe Zone from Flying Ing Cache is now Intermediate (from Beginner).

-   Communication Area:
    - Standable Terrain to reach the item is now Beginner (from Intermediate).
    - Screw Attack without Space Jump to reach Storage Cavern A is now Beginner (from Intermediate).
    - Double Bomb Jump up Standable Terrain is now Intermediate (from Advanced).

-   GFMC Compound, Extended Dash to reach the item on the Ship without Space Jump is now Expert (from Hypermode).

-   Grand Windchamber, reaching the pickup with Terminal Fall Abuse after solving the Ing Windchamber puzzle is now Beginner (from Intermediate).

-   Path of Eyes, Bomb Jumps to get over Light blocks are now Beginner (from Intermediate).

-   Service Access, crossing upper tunnel without Boost Ball is now Advanced (from Intermediate).

-   Temple Assembly Site, method to reach the item with Screw Attack is now Beginner (from Intermediate).

-   Agon Temple, Slope Jumps to skip the fight barriers are now Beginner (from Advanced).

-   Battleground, climbing to top safe zone via Standable Terrain is now Beginner (from Intermediate).

-   Central Mining Station, Scan Dash to upper level from Central Station Access is now Expert (from Advanced).

-   Command Center Access, exiting tunnel without Space Jump is now Beginner (from Intermediate).

-   Doomed Entry, Slope Jump to reach the upper level from the portal is now Beginner (from Intermediate).

-   Double Path, crossing lower path without Space Jump is now Beginner (from Intermediate).

-   Feeding Pit, method to climb to Watering Hole with just Screw Attack is now Beginner (from Intermediate).

-   Mining Plaza, climbing the room with Screw Attack is now Beginner (from Intermediate).

-   Mining Station A, reaching Front of Lore Scan from Room Center with a Bomb Jump is now Intermediate (from Advanced).

-   Mining Station B:
    - Reaching Transit Station door from room center with Screw Attack after opening the portal is now Intermediate (from Hypermode).
    - Reaching the bomb slot to open the portal with Standable Terrain and Screw Attack is now Intermediate (from Advanced).
    - Reaching the bomb slot to open the portal with Slope Jump and Space Jump is now Advanced (from Expert).

-   Portal Access, returning from Judgment Pit without Space Jump is now Beginner (from Intermediate).

-   Trial Grounds, Standable Terrain to reach the door from the portal is now Beginner (from Intermediate).

-   Catacombs, reaching the portal with Morph Ball and Reverse Air Underwater is now Advanced (from Expert).

-   Crypt, Bomb Jump to Laser Platfrom from bottom Safe Zone is now Beginner (from Intermediate).

-   Forgotten Bridge, reaching Bridge Center with Bombs and Screw Attack is now Intermediate (from Advanced).

-   Gathering Hall:
    - Reaching Transit Tunnel South/West Doors from top door with Morph Ball and Roll Jump is now Expert (from Advanced).
    - Reaching Transit Tunnel East with Spider Ball and Boost Ball is now Beginner (from Intermediate).

-   Great Bridge:
    - Slope Jumps to reach Map Station from Bottom Level and from Map Station to Upper Level are now Beginner and Intermediate (from Intermediate and Advanced, respectively).
    - Bomb Space Jump with Space Jump to reach the Translator Gate is now Advanced (from Expert).

-   Poisoned Bog, reaching Portal Chamber door with just Screw Attack is now Advanced (from Intermediate).

-   Torvus Lagoon, reaching Portal Chamber from Temple Transport Access is now Intermediate (from Advanced).

-   Training Chamber, Standable Terrain to reach Fortress Transport Access from Top of Statue and back is now Beginner (from Intermediate).

-   Venomous Pond, reaching the key from the Save Station with Screw Attack is now Beginner (from Intermediate).

-   Aerial Training Site, Screw Attack at Z-Axis from Central Hive Area West door to the portal or Temple Security Access door is now Intermediate (from Advanced).

-   Dynamo Access, crossing over the Spider Track with a Slope Jump is now Beginner (from Intermediate).

-   Hall of Combat Mastery, Instant Morph tricks to the item and Central Area Transport East and back are now Advanced (from Intermediate).

-   Hive Dynamo Access, opening Echo Gate from behind is now Beginner (from Intermediate).

-   Hive Dynamo Works:
    - Reaching the Seeker Lock Safe Zone from Hive Dynamo Access door with Terminal Fall Abuse is now Beginner (from Intermediate).
    - Reaching the Flying Ing Cache from the tunnel with Screw Attack is now Beginner (from Intermediate).
    - Reaching the Flying Ing Cache from the tunnel and back with Standable Terrain is now Intermediate (from Advanced).
    - Opening the Seeker Lock from behind is now Beginner (from Intermediate).

-   Hive Summit, Standable Terrain to reach portal inside glass area is now Beginner (from Intermediate).

-   Hive/Temple Access, reaching the upper door with Screw Attack at Z-Axis is now Beginenr (from Intermediate).

-   Transit Station, reaching the top portal with Screw Attack is now Beginner (from Intermediate).

-   Vault:
    - Terminal Fall abuse to reach Grand Abyss door from bridge portal with Space Jump is now Beginner (from Intermediate).
    - Reaching the Bomb Slot with Screw Attack from the bridge portal is now Beginner (from Intermediate).

-   Watch Station, Screw Attack at Z-Axis from Watch Station door to Sentinel's Path door is now Beginner (from Intermediate).

-   Watch Station Access, reaching the Watch Station door from the pickup with just Screw Attack is now Beginner (from Intermediate).

## [1.2.2] - 2020-06-06

-   Changed: Re-organized the tabs in the preset customization window

-   Changed: The reset map tracker menu action is now visible on non-windows platforms.

-   Fixed: Exporting ISOs with Menu Mod should now work on macOS.

## [1.2.1] - 2020-05-30

-   Added: Randovania releases now includes a packages for macOS.

## [1.2.0] - 2020-05-25

-   *Major* - Added: The text of the scan that unlocks an elevator now includes the
    elevators destination.
    
-   *Major* - Added: Translator gates can be configured as Unlocked: the hologram will be invisible and can be scanned
    without any translator.

-   *Major* - Added: The default in-game options can now be configured from Randovania.

-   *Major* - Added: How much ammo each beam uses to shoot uncharged, charged and charge combos is now configurable,
    along with the ammo it uses.

-   *Major* - Changed: The database now uses a new format which allows for any combination of "Or"/"And" statements.
    The Data Visualizer and Editor were both updated to take advantage of this.

-   Added: An option to connect Sky Temple Gateway directly to the credits, skipping the final bosses.

-   Added: How much energy you get for each Energy Tank is now configurable.

-   Added: The in-game Hint System has been removed. The option for it remains, but does nothing.

-   Changed: The spoiler log now lists the order in which items where placed, with their location and hints,
    instead of a detailed playthrough for completion.

-   Changed: The logbook entries that contains hints are now named after the room they're in, with the categories
    being about which kind of hint they are.
    KNOWN ISSUE: While scanning something, the categories that show up are incorrect.

-   Added: Open -> Trick Details menu entry, similar to what's available in the
    Trick Level tab when customizing a preset. 
    
-   Added: Play -> Import game file, to load spoiler logs.

-   Added: The "Heals?" checkbox in the database editor now works.

-   Added: The permalink import dialog now shows an error message for invalid permalinks.

-   Changed: One-way elevators now have a chance of warping to credits.

-   Changed: Clarified that the item from Space Jump Guardian and Power Bomb Guardian
    must be collected for the appropriate events to be triggered. 
    
-   Changed: In Menu Mod, the list of rooms to warp to is now sorted.

-   Changed: The export-areas command line option now outputs details about requirements for each area.

-   Internal: A human-readable copy of the database is now kept next to the database file, for easier diffs.

-   Fixed: Debug logs can no longer be enabled for non-spoiler permalinks.

-   Added: Missile Expansions have a 1/8192 chance of using Dark Missile Trooper model.

-   Fixed: Progress bar no longer goes to an indefinite status when generation fails.

-   Added: Checkbox for automatically exporting a spoiler log next to the ISO.

-   Fixed: Only the last digit of the game id is changed, instead of the full game id.

### Logic Database changes

-   Fixed: Staging Area is now correctly considered a dark world room.

-   Fixed: The Ing Cache in Dark Oasis now requires Power Bombs. 

-   Fixed: Bioenergy Production correctly requires Scan Visor for connections using the racks.

-   Added: In Bioenergy Production, method of reaching the Storage C door with Space Jump and Screw Attack (Easy and above)

-   Added: In Bioenergy Production, method of reaching the Storage C door using a roll jump (Normal and above).

-   Added: In Bioenergy Production, method of reaching the Ventilation Area B door using Screw Attack without Space Jump (Normal and above).

-   Added: In Bioenergy Production, additional upper level connections using Space Jump and Screw Attack.

-   Added: In Sandcanyon, method of reaching the center platform using a roll jump and boost ball (Hard and above).

-   Changed: In Command Center Access, the wall boosts to reach the lower Central Mining Station and Command Center doors from the morph ball tunnel are now Normal difficulty (from Hard).

-   Changed: In Portal Chamber (both light and dark Torvus) , all wall boosts are now Normal difficulty (from Hard).

-   Changed: In Undertransit Two, all wall boosts are now Easy difficulty (from Hard).

-   Changed: In Temple Security Access, all wall boosts are now Normal difficulty (from Hard).

-   Changed: In Watch Station, all wall boosts are now Normal difficulty (from Hard).

-   Added: In Watch Station, a wall boost method of reaching the Watch Station Access door from the Sentinel's Path door using Spider Ball and Boost Ball (Normal and above).

-   Changed: In Service Access, methods using a wall boost to reach the Meeting Grounds door from the upper Morph Ball tunnel are now Normal difficulty (from Hard).

-   Changed: In Great Bridge, the wall boost to reach the lower Temple Access Door from the Path of Roots door is now Easy difficulty (from Hard).

-   Changed: In Transit Tunnel East, the wall boost to reach the Training Chamber door from the Catacombs door is now Easy dififculty (from Hard).

-   Changed: In Transit Tunnel South, all wall boosts are now Easy difficulty (from Hard).

-   Added: In Hall of Honored Dead, a method of obtaining the item with Power Bombs (Trivial and above).

-   Added: Many Light Ammo/Dark Ammo/Morph Ball/Charge Beam requirements.

-   Added: In Bioenergy Production, methods of reaching the item and the door to Ventilation Area B using a Bomb Space Jump and Screw Attack without Space Jump (Hypermode).

-   Fixed: Biostorage Station now requires Space Jump or Scan Visor to reach the upper level (No Tricks and above).

-   Changed: In Sand Processing, the method of reaching the item without Boost Ball requires the Bomb Space Jump trick, and no longer requires Screw Attack.

-   Added: In GFMC Compound, a method of reaching the ship item with Screw Attack (Normal and above).

-   Added: In Main Gyro Chamber, a method of reaching the bottom of the gyro area from the middle of the room with Screw Attack (Easy and above).

-   Changed: In Workers Path, Morph Ball Bomb is no longer required.

-   Changed: In Main Reactor, unlocking the gate no longer requires Space Jump, and is now Trivial difficulty (from Easy).

-   Added: In Landing Site, a method of reaching the door to Service Access using Morph Ball Bomb and a Slope Jump (Normal and above).

-   Added: Methods of climbing Central Station Access and Warrior's Walk using Screw Attack (Hard and above) and a wall boost (Hypermode).

-   Added: A method of opening the echo gate in Hive Dynamo Access from the Hive Gyro chamber side using Sonic Boom or Darkburst (Easy and above).

-   Changed: In Reliquary Grounds, the method of reaching the door to Ing Reliquary using Screw Attack is now Normal difficulty (from Hard).

-   Added: In Reliquary Grounds, a method of reaching the door to Ing Reliquary using Morph Ball Bomb and Screw Attack without Space Jump (Easy and above).

-   Added: In Phazon Pit, a method of reaching the door to Phazon Grounds using a roll jump and boost ball (Hard and above).

-   Changed: Climbing Hall of Stairs with Space Jump is now Trivial difficulty (from Easy).

-   Added: In Transport Center, a method of reaching the elevator door from the portal using Screw Attack without Space Jump (Trivial and above).

-   Added: In Mining Station A, a method to reach the Temple Access door using Screw Attack (Trivial and above).

-   Added: In Gathering Hall, a method to reach the Transit Tunnel South from the Gathering Access door using Space Jump (Easy and above).

-   Added: In Industrial Site, a method of opening the Industrial Site gate from the wrong side using a missile (Trivial and above).

-   Fixed: Removing the Aerial Training Site barrier requires Scan Visor.



## [1.1.1] - 2020-03-11

-   Added: The preset summary now includes if menu mod is enabled.

-   Fixed: The cursor no longer snaps to the end on all changes, in the permalink
    input field.

-   Fixed: "Starting Items" is now properly implemented in the preset summary.
    
-   Changed: "Custom Items" is now "Item Pool" in the preset summary, and lists all
    deviations from the standard item pool.

## [1.1.0] - 2020-03-10

-   Added: The pickup notice for a locked expansion is more clear of what's going on.

-   Added: The "Save ISO" dialog now remembers the last output directory used.

-   Added: A copy of the game file is automatically saved to 
    `%LOCALAPPDATA%\Randovania\game_history` whenever a game is generated. There's no
    interface in Randovania to view this history.

-   Changed: The "Save Spoiler" button now provides a default name for the game file. 

-   Changed: Shortened permalinks with customized starting locations.

-   Changed: Preset are now exported to `.rdvpreset` files, to avoid Discord truncating the
    file names.

-   Fixed: When changing a preset name, the cursor no longer moves to end after any change.

### Logic Database changes

-   Fixed: The pickup in Undertransit One now requires Power Bombs, to avoid soft locks.

-   Fixed: The second Portal Chamber is now correctly considered a Dark Torvus Bog room.

## [1.0.0] - 2020-02-09

-   *Major* - Added: Support for multiple presets of options, as well as saving your own presets.

-   *Major* - Changed: The user experience for creating a new game has been changed completely.

-   Added: Three new methods of shuffling elevators: *Two-way, unchecked*, *One-way, elevator room*
    and *One-way, anywhere*. The elevators tab has more details of how these work.

-   Added: Add a setting for how strict the damage requirements are.

-   Added: It's now possible to exclude locations from having any progression on them.

-   Added: You can choose an arbitrary number of locations to choose randomly from for starting location.

-   Changed: A Luminoth Lore scan is less likely to have hints for what was already accessible
    when that scan was found.
    
-   Changed: Power Bombs and Progressive Grapple are now slightly more likely to appear earlier.
    
-   Changed: The hints randomly assigned at the end of generation are less likely to be repeats.

-   Changed: Loading a new game will automatically clear any existing one.

-   Changed: Minimal Checking now also checks of Dark Agon Temple Keys and Dark Torvus Temple Keys.

-   Removed: The Progressive Launcher has been removed.

-   Removed: The settings for fixing the translator gates have been removed for now, to be re-added
    on a future "Advanced" tab.

-   Removed: The create-permalink command line argument has been removed.

### Logic Database changes

-   Fixed: Spider Guardian fight now requires Dynamo Works Quads Gone to be triggered.

-   Fixed: Boost Guardian now properly requires Bombs.

-   Added: Escaping Dark Torvus Arena with a BSJ, for Normal. (See #581).

-   Added: Activating the Industrial Site gate backwards, using charged Annihilator Beam, for Trivial. (See #582).

## [0.29.1] - 2019-10-01

-   Fixed: Fix AttributeError preventing major/minor randomization from working.

-   Fixed: Seeds where no progression is needed to finish should no longer fail to generate. 

## [0.29.0] - 2019-10-01

-   *Major* - There is now an option for a major/minor split randomization mode, in which expansions and
    non-expansion items are shuffled separately.

-   *Major* - Changed: Item hints and Sky Temple Key hints now distinguish between the light and dark worlds.
    For example, the room in which Quadraxis resides will be shown as "Ing Hive - Hive Temple" rather than
    "Sanctuary Fortress - Hive Temple".

-   *Major* - Added: the "Invisible Objects" trick in places where a visor would otherwise be used to be able to see
    something (such as an invisible platform).

-   *Major* - Added: Title screen now shows a three-word representation of the seed hash.

-   Added: As an experimental feature, it is now possible to shuffle Power Beam, Charge Beam, Scan Visor and Morph Ball.
    These items use Energy Transfer Module model in game.

-   Added: You can now place a pickup that temporarily gives Cannon Ball when collected. It uses Boost Ball's model.

-   Changed: Some item categories were given clearer names:
    - Dark Agon Keys, Dark Torvus Keys, and Ing Hive Keys are now referred to as "red Temple Keys" instead of
    "Temple Keys".
    - Items that aren't keys or expansions are collectively referred to as "major upgrades" instead of "major items".
    - Red Temple Keys and Sky Temple Keys are now collectively referred to as "Dark Temple Keys" instead of "keys".

-   Fixed: "Beam combos" are now called "charge combos".

-   Changed: The hints acquired from keybearer corpses now clarify that the item is the one contained in a Flying
    Ing Cache.

-   Changed: Each hint for the items guarded by Amorbis, Chykka, and Quadraxis now contains the corresponding
    Guardian's name.

-   Changed: The hint for the vanilla Light Suit location now has special text.

-   Changed: Item names in hints are now colored orange instead of red.

-   Changed: Some hints were added, some removed, and some modified.

-   Changed: Item scans were slightly edited.

-   Changed: The Sky Temple Key hints no longer use ordinal numbers.

-   Added: The seed hash is shown in Randovania's GUI after patching is done.

-   Changed: Generation will now be retried more times before giving up.

-   Changed: Joke hints are now used at most once each when placing hints.

-   Changed: The generator is now more likely to fill the worlds evenly.

-   Fixed: Added proper default nodes for rooms that were missing one, allowing those rooms to be selected as the
    starting room.

-   Fixed: Minimal Checking now correctly handles progressive suit and grapple.

-   Fixed: Config files with invalid JSON are now correctly dealt with.

-   Changed: Improved the performance of the resolver considerably.

-   Added: In the data visualizer, the damage requirements now have more descriptive names.

-   Added: In the data visualizer, requirements are now described with simpler to understand terms.

-   Changed: Windows releases are now created with PyInstaller 3.5.

-   Changed: The generator is now more likely to fill the worlds evenly.

### Logic Database changes

-   Changed: All NTSC-specific tricks are now in logic. These are always in logic, since the fixes from other versions
    are patched out.

-   Changed: Screw Attacking without Space Jump Boots in Hive Temple is no longer required on No Tricks.

-   Changed: In Hive Temple, scan dashing to the door to Temple Security Access is now Hypermode difficulty,
    from Hard and above.

-   Changed: The method to get the Main Research item with only Spider Ball was removed.

-   Fixed: Using charged Light Beam shots to get the item in Hazing Cliff now requires 5 or more Light Ammo.

-   Added: Method to open the gate in Main Reactor with Space Jump Boots and Screw Attack.

-   Changed: Opening the barrier in Crypt with Screw Attack is now always Easy and above.

-   Added: Method to climb to the door to Crypt Tunnel in Crypt via a Bomb Space Jump (Normal and above).

-   Added: Method to open Seeker Launcher blast shields with four missiles, Seeker Launcher, and Screw Attack (Easy
    and above). Underwater, the trick Air Underwater is also required, and the difficulty is Normal and above.

-   Fixed: Dark world damage during the Quadraxis fight is now correctly calculated.

-   Fixed: Requirements for crossing Sacred Path were added.

-   Added: Method to cross gap in the upper level of Command Center using Screw Attack without Space Jump Boots
    (Trivial and above).

-   Added: In Central Mining Station, a method to get to upper door to Command Center Access using a
    Bomb Space Jump (Easy and above) and another using Space Jump Boots and Screw Attack (Easy and above).

-   Added: Methods to climb Mining Plaza using the Morph Ball Bomb (Trivial and above) and using Screw Attack
    without Space Jump Boots (Easy and above).

-   Changed: In Forgotten Bridge, the difficulty of scan dashing to the door to Abandoned Worksite or the portal to
    Dark Forgotten Bridge was lowered to Easy, from Normal.

-   Added: In Forgotten Bridge, a method to get to the door to Grove Access from the portal to Dark Forgotten Bridge
    using only Screw Attack (Easy and above).

-   Added: In Forgotten Bridge, a method to get to the door to Abandoned Worksite via a roll jump (Easy and above).

-   Added: In Forgotten Bridge, a method to get to the bridge center from the door to Grove Access via a scan dash
    (Easy and above).

-   Added: In Hydrodynamo Station, a method to get from the room's top to the door to Save Station B with Screw Attack
    without Space Jump Boots (Trivial and above).

-   Changed: Climbing Hydrodynamo Station with only Gravity Boost and before all three locks are unlocked is now
    Trivial difficulty (from No Tricks).

-   Changed: Getting to the three doors in the middle section of Hydrodynamo Station using Air Underwater is now
    Normal difficulty (from Hard).

-   Fixed: A method to get the item in the Sunburst location by abusing terminal fall now has a damage requirement.

-   Added: A method to get to the turret in Sanctuary Entrance with only Space Jump Boots and Screw Attack, even
    after the bridge is destroyed.

-   Fixed: Lowering the portal barrier in Hive Dynamo Works now requires five missiles.

-   Added: Methods to cross Hive Dynamo Works using a roll jump (Easy and above) and using Space Jump Boots and
    Screw Attack (No Tricks).

-   Added: In Hive Dynamo Works, a method to cross the gap from the door to Hive Dynamo Access by abusing terminal
    fall (Easy and above).

-   Changed: In Hive Dynamo Works, returning from the Flying Ing Cache location using Space Jump Boots and
    Screw Attack is now Trivial difficulty (from Easy).

-   Added: Method to cross Watch Station Access from the door to Main Gyro Chamber using a Bomb Space Jump and
    Screw Attack without Space Jump Boots (Normal and above).

-   Added: In Watch Station Access, method to get from the scan post to the door to Watch Station by bomb jumping
    (Trivial and above) and by using Screw Attack without Space Jump Boots (Easy and above).

-   Fixed: The instant morph into the Morph Ball tunnel in Hall of Honored Dead now lists the Instant Morph trick.

-   Added: Method to get into the Morph Ball tunnel in Hall of Honored Dead using Space Jump Boots and Screw Attack
    (Easy and above).

-   Added: In Phazon Site, methods to get to the door to Bitter Well and to remove the barrier using Screw Attack
    without Space Jump Boots (both Easy difficulty).

-   Changed: The method to go over the Training Chamber statue from the back using Boost Ball and Spider Ball is
    now Normal difficulty (from Hard).

-   Added: In Phazon Site, a method to get to the door to Bitter Well by bomb jumping (Trivial and above).

-   Added: Many connections in Sacrificial Chamber.

-   Added: A method to get to the door to Fortress Transport Access from the top of the statue in Training Chamber
    using only Space Jump Boots (Easy and above). Morph Ball is also required if the statue hasn't been moved.

-   Added: A method to get to the doors to Transit Tunnel West/East in Training Chamber using Air Underwater (Normal
    and above).

-   Fixed: The method to get to the top of the Training Chamber statue using Gravity Boost and Spider Ball now lists
    the Instant Morph trick.

-   Added: In Training Chamber, a method of getting to the top of the statue from the door to Fortress Transport Access
    using just Space Jump Boots (Easy and above).

-   Added: Many connections in Windchamber Gateway.

-   Added: Method to get from the Kinetic Orb Cannon to the door to Transit Tunnel West via Grapple Beam in
    Gathering Hall.

-   Fixed: The slope jump in Abandoned Base now has a damage requirement.

-   Added: Method of getting the Temple Assembly Site item with Screw Attack and without Space Jump Boots.

-   Changed: The slope jump to get to the item in Temple Assembly Site is now Normal difficulty (from Hard).

-   Fixed: Requirements for crossing Dynamo Access were added.

-   Added: In Landing Site, method of reaching the door to Service Access from the Save Station using Space Jump and
    Screw Attack (No Tricks and above).

-   Fixed: The Culling Chamber item now has a damage requirement.

-   Changed: The trick to shoot the Seeker targets in Hive Dynamo Works from the wrong side is now Easy (from Trivial).

-   Fixed: The Watch Station Access roll jump now has a damage requirement.

-   Changed: The Watch Station Access roll jump is now Normal (from Easy).

-   Fixed: Added missing Space Jump Boots requirement for a Bomb Space Jump in Mining Station B.

-   Added: Method to unblock the portal in Mining Station B without Scan Visor (Normal and above).

-   Added: Method to get to the Darkburst location in Mining Station B with just Space Jump Boots and Screw Attack,
    and without using slope jumps or bomb space jumps (Hypermode difficulty).

-   Added: Method to manipulate Power Bomb Guardian into opening the Power Bomb Blast Shield on the door to
    Undertemple Access, using Boost Ball (Normal and above).

-   Fixed: The method to open the Hydrodynamo Station Seeker door using Screw Attack without Seeker Launcher now
    requires Gravity Boost to not have been collected.

-   Added: Method to get to the portal in Mining Station B with Space Jump Boots and Screw Attack (Trivial and above).

-   Fixed: Transport A Access, Collapsed Tunnel, Dynamo Chamber, Trooper Security Station, Mining Station Access, and
    Portal Access A now correctly require Morph Ball.

-   Fixed: Elevator rooms with missing Scan Visor requirements now have them.

-   Fixed: Removed erroneously added method to cross Sanctuary Entrance with Screw Attack without Space Jump Boots.

-   Fixed: Going through Sacred Bridge on No Tricks now requires Scan Visor and Morph Ball when coming from GFMC
    Compound.

-   Added: Method to skip Scan Visor and Morph Ball using Space Jump Boots in Sacred Bridge, when coming from GFMC
    Compound (Easy and above).

-   Fixed: Added Scan Visor requirement in Temple Transport Access (Sanctuary).

-   Changed: Connections in Venomous Pond were redone.

-   Changed: Getting to the door to Dark Transit Station in Trial Grounds with no items is now Hard difficulty, from
    Easy.

-   Added: Methods to get to the door to Dark Transit Station in Trial Grounds with Screw Attack without Space Jump
    Boots (Easy and above) and with a Bomb Space Jump (Normal and above).

-   Fixed: Added missing requirements for the Dark Samus 3 and 4 fight.

-   Changed: Fighting Dark Samus 2 with only Echo Visor is now Trivial difficulty, from Easy.

-   Fixed: Power Bomb doors now require Morph Ball, and Super Missile doors now require Power Beam and Charge Beam.

-   Added: Method to destroy the second web in Hive Tunnel when going through the room backwards using Sonic Boom
    (Easy and above).

## [0.28.1] - 2019-06-14

-   Fixed: Resetting settings would leave the launchers' configuration in an invalid state.

## [0.28.0] - 2019-06-12

-   *Major* - Changed: The resolver now keeps track of current energy during resolution.
    This ensures you'll always have enough Energy Tanks for trips to Dark Aether.

-   *Major* - Added: Scanning a keybearer corpse provides a hint of what is in the matching Flying
    Ing Cache.

-   Added: The tracker now persists the current state.

-   Added: Some generation failures are now automatically retried, using the same permalink.

-   Added: Buttons to see what a difficulty unlocks that doesn't involve tricks at all.

-   Changed: Increased Hint Scan value for logic to the intended value from the previous
    change.

-   Changed: There's no more hints with joke locations.

-   Changed: The lore hint in Mining Station A is now able to be scanned from the room center.

-   Added: A warning is now displayed when trying to disable validation.

-   Fixed: Seeker Missile's included missiles now respect the "needs Missile Launcher"
    option.

-   Changed: Progressive Launcher is now disabled by default.

-   Fixed: Clicking the connection's link in the Data Visualizer should now always work.

-   Changed: Hint Locations page now has a more usable UI.

-   Changed: On No Tricks, the logic will ensure that you can get Missiles, Seeker Launcher, and either
    Grapple Beam or both Space Jump Boots and Screw Attack before fighting Chykka.

-   Added: Methods to cross Workers Path with Screw Attack.

## [0.27.1] - 2019-05-30

-   Fixed: Specific trick levels are now persisted correctly across multiple sessions.

## [0.27.0] - 2019-05-28

-   *Major* - Changed: Optimized the seed generation step. It should now take roughly
    half as long or even faster.

-   *Major* - Added: It's now possible to configure the difficulty on a per-trick basis.

-   *Major* - Added: It's now possible to check where a certain trick is used on each
    difficulty.

-   Added: Hint Scans are valued more by the logic, making Translators more likely.

-   Changed: Joke item and locations now have a `(?)` added to make then slightly more
    obvious they're not serious.

-   Changed: Average ammo provided per expansion is now shown with more precision.

-   Added: `randovania echoes database list-dangerous-usage` command to list all
    paths that require a resource to not be collected.

-   Added: Methods to get to Sunburst location by reaching the platform with the cannon
    with a scan dash (Normal and above) or with just Space Jump Boots (Easy and above).

-   Added: Method to leave and enter the arena in Agon Temple with only Space Jump Boots
    (Trivial and above to enter; Easy and above to leave).

-   Added: Method to get to Darkburst location in Mining Station B via a Bomb Space Jump
    and without Screw Attack (Easy and above).

-   Fixed: In Hydrodynamo Station, going from the door to Hydrodynamo Shaft to the door to
    Save Station B now always requires all three locks in Hydrodynamo Station to be unlocked.

-   Added: Method to cross Phazon Pit using a Bomb Space Jump (Easy and above).

-   Added: Method to open the Seeker door in Hydrodynamo Station without the Seeker Launcher,
    using Screw Attack and one missile (Hard and Above).

-   Changed: The Ing Windchamber puzzle now only requires four missiles instead of five.

-   Changed: The cannon in Sanctuary Temple Access now only requires four missiles to
    activate instead of five.

-   Changed: Sanctuary Temple Access now requires a way to defeat the Quad to get through.

-   Added: Support for damage requirements without exactly one damage reduction item.

-   Changed: Seed validation should run faster and with fewer errors now.

-   Added: Another joke hint.

-   Changed: Updated credits.

-   Fixed: Crossing Sanctuary Entrance via the Spider Ball Track now requires Boost Ball.

-   Added: Method to cross Sanctuary Entrance with Screw Attack and without Space Jump Boots
    (Trivial and above).

-   Added: Method to cross Sanctuary Entrance, from the door to Power Junction to the door to
    Temple Transport Access, with Spider Ball and Power Bombs (Easy and above).

-   Fixed: The method to get the Sanctuary Entrance item without Spider Ball now requires
    Spider Guardian to not have been defeated.

-   Added: Method to get to and use the Vigilance Class Turret in Sanctuary Entrance using
    Space Jump Boots, Screw Attack, and Spider Ball. Spider Ball isn't required if Spider
    Guardian hasn't been defeated.

-   Fixed: In Sanctuary Entrance, going up the Spider Ball Track near the lore scan via the
    intended method now requires Boost Ball and the Morph Ball Bomb.

-   Added: Methods to go up the Spider Ball Track near the lore scan in Sanctuary Entrance
    with Spider Ball and only one of the following items:
    - Morph Ball Bomb (Trivial and above);
    - Boost Ball (Trivial and above);
    - Space Jump Boots (Easy and above).

-   Changed: In Sanctuary Temple, getting to the door to Controller Access via scan dashing
    is now Hard and above, from Normal and above.

-   Added: A tab with all change logs.

## [0.26.3] - 2019-05-10

-   Changed: Tracker now raises an error if the current configuration is unsupported.

-   Fixed: Tracker no longer shows an error when opening.

## [0.26.2] - 2019-05-07

-   Fixed: An empty box no longer shows up when starting a game with no
    extra starting items.

-   Fixed: A potential crash involving HUD Memos when a game is randomized
    multiple times.


## [0.26.1] - 2019-05-05

-   Fixed: The in-app changelog and new version checker now works again.

-   Fixed: Patching with HUD text on and using expansions locked by major item now works.

-   Changed: Missile target default is now 175, since Seeker Launcher now defaults to
    giving 5 missiles.


## [0.26.0] - 2019-05-05

-   **MAJOR** - Added: Option to require Missile Launcher and main Power Bombs for the
    respective expansions to work.

-   **MAJOR** - Added: Option to change which translator each translator gate in the
    game needs, including choosing a random one.

-   **MAJOR** - Added: Luminoth Lore scans now includes hints for where major items
    are located, as well as what the Temple Guardians bosses drop and vanilla Light Suit.

-   Added: Welcome tab, with instructions on how to use Randovania.

-   Added: Option to specify how many items Randovania will randomly place on your
    starting inventory.

-   Added: Option to change how much damage you take from Dark Aether when using
    Varia Suit and Dark Suit.

-   Added: Progressive Launcher: a progression between Missile Launcher and Seeker Launcher.

-   Changed: Logic considers the Translator Gates in GFMC Compound and Torvus Temple
    to be up from the start, preventing potential softlocks.

-   Changed: Escaping Main Hydrochamber after the Alpha Blogg with a Roll Jump is
    now Hard and above, from Easy and above.

-   Changed: The no-Boost return method in Dark Arena Tunnel is now Normal and above only.

-   Changed: The Slope Jump method in Great Bridge for Abandoned Worksite is now Hard
    and above, from Normal.

-   Changed: Crossing the statue in Training Chamber before it's moved with Boost and
    Spider is now Hard and above, from Hypermode.

-   Added: Option to disable the Sky Temple Key hints or to hide the Area name.

-   Changed: The location in the Sky Temple Key hint is now colored.

-   Changed: There can now be a total of 99 of any single Major Item, up from 9.

-   Changed: Improved elevator room names. There's now a short and clear name for all
    elevators.

-   Changed: The changed room names now apply for when elevators are vanilla as well.

-   Fixed: Going from randomized elevators to vanilla elevators no longer requires a
    clean unpack.

-   Added: `randovania echoes database list-resource-usage` now supports all types of
    resources.

-   Added: `list-resource-usage` and `list-difficulty-usage` now has the `--print-only-area`
    argument.

-   Changed: Areas with names starting with !! are now hidden in the Data Visualizer.

-   Added: Docks and Elevators now have usable links in the Data Visualizer. These links
    brings you to the matching node.

-   Added: The message when collecting the item in Mining Station B now displays when in
    the wrong layer.

-   Added: A warning now shows when going on top of the ship in GFMC Compound before
    beating Jump Guardian.

## [0.25.0] - 2019-03-24

-   Changed: Reworked requirements for getting the Missile in Crossroads from the doors. You can:
    - On Normal and above, with Boost, Bombs, Space Jump and Screw Attack
    - On Hard and above, with Bombs, Space Jump and Screw Attack
    - On Hypermode, with Bombs and Space Jump

-   Changed: Logic requirements for Dark Samus 2 fight are now the following:
    - On all trick levels, Dark Visor
    - On Easy and above, Echo Visor
    - On Normal and above, no items

-   Changed: The Slope Jump in Temple Assembly Site is now Hard and above, from Normal and above.

-   Changed: All occurrences of Wall Boost are now locked behind Hard or above.

-   Added: Added method to get the Power Bomb in Sanctuary Entrance with just Space Jump
    and Screw Attack. (See [#29](https://github.com/randovania/randovania/issues/29))

-   Added: Added method to cross Dark Arena Tunnel in the other direction without Boost.
    (See [#47](https://github.com/randovania/randovania/issues/47))

-   Added: Basic support for running Randovania on non-Windows platforms.

-   Added: You can now create Generic Nodes in the Data Editor.

-   Changed: Drop down selection of resources are now sorted in the Data Editor.

-   Changed: Shareable hash is now based only on the game modifications part of the seed log.

-   Fixed: Python wheel wasn't including required files due to mising \_\_init__.py

-   Fixed: error when shuffling more than 2 copies of any Major Item

-   Fixed: permalinks were using the the ammo id instead of the configured

## [0.24.1] - 2019-03-22

-    **MAJOR**: New configuration GUI for Major Items:
     - For each item, you can now choose between:
        - You start with it
        - It's in the vanilla location
        - It's shuffled and how many copies there are
        - It's missing
     - Configure how much beam ammo Light Beam, Dark Beam and Annihilator Beam gives when picked.
        - The same for Seeker Launcher and missiles.

-    **MAJOR**: New configuration GUI for Ammo:
     - For each ammo type, you choose a target total count and how many pickups there will be.

        Randovania will ensure if you collect every single pickup and every major item that gives
        that ammo, you'll have the target total count.

-    **MAJOR**: Added progressive items. These items gives different items when you collect then,
        based on how many you've already collected. There are two:
     - Progressive Suit: Gives Dark Suit and then Light Suit.
     - Progressive Grapple: Gives Grapple Beam and then Screw Attack.

-    **MAJOR**: Add option to split the Beam Ammo Expansion into a Dark Ammo Expansion and
        Light Ammo Expansion.

        By default there's 10 of each, with less missiles instead.


-    **MAJOR**: Improvements for accessibility:
     - All translator gates are now colored with the correct translator gate color they need.
     - Translators you have now show up under "Visors" in the inventory menu.
     - An option to start the game with all maps open, as if you used all map stations.
     - An option to add pickup markers on the map, that identifies where items are and if
        you've collected them already.
     - When elevators are randomized, the room name in the map now says where that elevator goes.
     - Changed the model for the Translator pickups: now the translator color is very prominent and easy to identify.

-    Added: Option to choose where you start the game

-    Added: Option to hide what items are, going from just changing the model, to including the
    scan and even the pickup text.

     You can choose to replace the model with ETM or with a random other item, for even more troll.

-    Added: Configure how many count of how many Sky Temple Keys you need to finish the game

-    Changed: Choosing "All Guardians" only 3 keys now

-    Changed: Timeout for generating a seed is now 5 minutes, up from 2.

0.24.0 was a beta only version.

## [0.23.0] - 2019-02-10

-   Added: New option to enable the "Warp to Start" feature.
-   Added: A "What's new" popup is displayed when launching a new version for the first time.
-   Fixed: changed text in Logic Settings to mention there _are_ hints for Sky Temple Keys.
-   Changed: Updated Claris' Randomizer, for the following fixes:
    -   Added the ability to warp to the starting room from save stations (-t).
    -   Major bug fix: The game will no longer immediately crash when not playing with Menu Mod.

## [0.22.0] - 2019-02-06

-   Changed: "Faster credits" and "Skip item acquisitions popups" are no longer included in permalinks.
-   Changed: Updated Claris' Randomizer, for the following fixes:
    -   Fixed an issue with two of the Sky Temple Key hints being accidentally switched.
    -   FrontEnd editing now works properly for PAL and Japanese versions.
    -   Attract video removal is now integrated directly into the Randomizer.
    -   Getting the Torvus Energy Controller item will no longer block you from getting the Torvus Temple item.

## [0.21.0] - 2019-01-31

-   **Major**: now using Claris' Randomizer version 4.0. See [Changelog](https://pastebin.com/HdK9jdps).

-   Added: Randovania now changes the game id to G2ME0R, ensuring it has different saves.
-   Added: Game name is now changed to 'Metroid Prime 2: Randomizer - SEEDHASH'. Seed hash is a 8 letter/number
      combination that identifies the seed being played.
-   Changed: the ISO name now uses the seed hash instead of the permalink. This avoids issues with the permalink containing /
-   Changed: Removed Agon Temple door lock after fighting Bomb Guardian, since this has been fixed in the Randomizer.
-   Fixed: Selecting an non-existent directory for Output Directory had inconsistent results

## [0.20.2] - 2019-01-26

-   Fixed: changed release zip to not use BZIP2. This fixes the native windows zip client being unable to extract.

0.20.1 was skipped due to technical issues.

## [0.20.0] - 2019-01-13

-   Added: an icon! Thanks to Dyceron for the icon.
-   Added: a simple Tracker to allow knowing where you can go with a given item state
-   Changed: Don't consider that Seeker Launcher give missiles for logic, so it's never
      considered a missile source.

## [0.19.1] - 2019-01-06

-   Fixed: Hydrodynamo Station's Door to Training Access now correctly needs Seekers
-   Added: New alternatives with tricks to get the pickup in Mining Plaza A.
-   Added: Trick to cross the Mining Plaza A backwards while it's closed.
-   Changed: Added a chance for Temple Keys not being always placed last.
-   Changed: Light Suit now has a decreased chance of being placed early.

0.19.0 was skipped due to technical issues.

## [0.18.0] - 2019-01-02

-   Added: Editor for Randovania's database. This allows for modifications and contributions to be made easily.
      There's currently no way to use the modified database directly.
-   Added: Options to place the Sky Temple Keys on Guardians + Sub-Guardians or just on Guardians.
-   Changed: Removed Space Jump method from Training Chamber.
-   Changed: Added Power Bomb as option for pickup in Hive Chamber B.
-   Changed: Shortened Permalinks when pickup quantities aren't customized.
-   Added: Permalinks now include the database version they were created for.
-   Fixed: Logic mistake in item distribution that made some impossible seeds.
-   Changed: For now, don't consider Chykka a "can only do once" event, since Floaty is not used.
-   Fixed: Permalinks now properly ignore the Energy Transfer Module.

## [0.17.2] - 2018-12-27

-   Fixed: 'Clear loaded game' now properly does it's job.
-   Changed: Add an error message to capture potential Randomizer failures.
-   Changed: Improved README.

## [0.17.1] - 2018-12-24

-   Fixed: stray tooltips in GUI elements were removed.
-   Fixed: multiple typos in GUI elements.

## [0.17.0] - 2018-12-23

-   New: Reorganized GUI!
    -   Seed Details and Data Visualizer are now different windows opened via the menu bar.
    -   There are now three tabs: ROM Settings, Logic Settings and Item Quantities.
-   New: Option to disable generating an spoiler.
-   New: All options can now be exported and imported via a permalink.
-   Changed: Renamed "Logic" to "Trick Level" and "No Glitches" to "No Tricks". Appropriate labels in the GUI and files
    changed to match.
-   Internal: no longer using the py.path and dataset libraries

## [0.16.2] - 2018-12-01

-   Fixed: adding multiples of an item now works properly.

## [0.16.1] - 2018-11-25

-   Fixed: pressing the Reset button in the Item Quantity works properly.
-   Fixed: hiding help in Layout Generation will no longer hide the item names in Item Quantity.

## [0.16.0] - 2018-11-20

-   Updated item distribution: seeds are now less likely to have all items in the beginning, and some items less likely to appear in vanilla locations.
-   Item Mode (Standard/Major Items) removed for now.

## [0.15.0] - 2018-10-27

-   Added a timeout of 2 minutes to seed generation.
-   Added two new difficulties:
    -   Trivial: An expansion of No Glitches, where no tricks are used but some clever abuse of room layouts are used.
    -   Hypermode: The highest difficulty tricks, mostly including ways to skip Space Jump, are now exclusive to this difficulty.
-   Removed Controller Reset tricks. This trick doesn't work with Nintendont. This will return later as an additional configuration.

## [0.14.0] - 2018-10-07

-   **Major**: Added support for randomizing elevators.
-   Fixed spin boxes for item quantities changing while user scrolled the window.
    It is now needed to click on them before using the mouse wheel to change their values.
-   Fixed some texts being truncated in the Layout Generation window.
-   Fixed generation failing when adding multiple of some items.
-   Added links to where to find the Menu Mod.
-   Changed the order of some fields in the Seed Log.

## [0.13.2] - 2018-06-28

-   Fixed logic missing Amber Translator being required to pass by Path of Eyes.

## [0.13.1] - 2018-06-27

-   Fixed logic errors due to inability to reload Main Reactor after defeating Dark Samus 1.
-   Added prefix when loading resources based on type, improving logs and Data Visualizer.

## [0.13.0] - 2018-06-26

-   Added new logic: "Minimal Validation". This logic only checks if Dark Visor, Light Suit and Screw Attack won't lock each other.
-   Added option to include the Claris' Menu Mod to the ISO.
-   Added option to control how many of each item is added to the game.

## [0.12.0] - 2018-09-23

-   Improved GUI usability
-   Fixed Workers Path not requiring Cobalt Translator to enter

## [0.11.0] - 2018-07-30

-   Randovania should no longe create invalid ISOs when the game files are bigger than the maximum ISO size: an error is properly reported in that case.
-   When exporting a Metroid Prime 2: Echoes ISO if the maximum size is reached there's is now an automatic attempt to fix the issue by running Claris' "Disable Echoes Attract Videos" tool from the Menu Mod.
-   The layout log is automatically added to the game's files when randomizing.
-   Simplified ISO patching: by default, Randovania now asks for an input ISO and an output path and does everything else automatically.

## [0.10.0] - 2018-07-15

-   This release includes the capability to generate layouts from scratch and these to the game, skipping the entire searching step!

## [0.9.2] - 2018-07-10

-   Added: After killing Bomb Guardian, collecting the pickup from Agon Energy Controller is necessary to unlock the Agon Temple door to Temple Access.
-   Added a version check. Once a day, the application will check GitHub if there's a new version.
-   Preview feature: option to create item layouts, instead of searching for seeds. This is much more CPU friendly and faster than searching for seeds, but is currently experimental: generation is prone to errors and items concentrated in early locations. To use, open with randovania.exe gui --preview from a terminal. Even though there are many configuration options, only the Item Loss makes any difference.

## [0.9.1] - 2018-07-21

-   Fixed the Ing Cache in Accursed Lake didn't need Dark Visor.

## [0.9.0] - 2018-05-31

-   Added a fully featured GUI.

## [0.8.2] - 2017-10-19

-   Stupid mistake.

## [0.8.1] - 2017-10-19

-   Fix previous release.

## [0.8.0] - 2017-10-19

-   Save preferences.
-   Added Claris Randomizer to the binary release.

## [0.7.1] - 2017-10-17

-   Fixed the interactive .bat

## [0.7.0] - 2017-10-14

-   Added an interactive shell.
-   Releases now include the README.

## [0.5.0] - 2017-10-10

-   Releases now include standalone windows binaries<|MERGE_RESOLUTION|>--- conflicted
+++ resolved
@@ -54,14 +54,11 @@
 ### Metroid Prime 2: Echoes
 
 - Fixed: Significantly reduced lag spikes when loading a room containing Prime1 models.
-<<<<<<< HEAD
-=======
 
 ## [4.3.1] - 2022-05-08
 
 - Added: Phazon Suit hints are now included in the preset description.
 - Fixed: Exporting Prime 1 games that have no Phazon Suit no longer fails if it's configured to have a hint.
->>>>>>> aa3ccbfa
 
 ## [4.3.0] - 2022-05-01
 
