--- conflicted
+++ resolved
@@ -102,11 +102,8 @@
 - Added: Cross Bomb Launch (Advanced) to get to the Save Station Door in Golzuna Tower from the Missile Tank Pickup.
 - Added: Cross Bomb Launch (Beginner) to get the Missile Tank Pickup in Golzuna Tower.
 - Added: Video showing the Climb Sloped Tunnels trick to get from the Missile Tank Pickup to the Save Station Door in Golzuna Tower.
-<<<<<<< HEAD
 - Added: Wall Jump using Spin Boost in Left Entrance.
-=======
 - Added: Water Space Jump (Intermediate) in Energy Recharge Station, getting up through the Screw Attack Blocks.
->>>>>>> e3de1148
 - Changed: Using Cross Bomb to get the Missile Tank Pickup in Golzuna Tower now requires Movement (Beginner).
 - Changed: The Floor Clip into Golzuna Arena has been reduced from Expert to Intermediate.
 - Changed: The Cross Bomb Skip to get across the Pitfall blocks in Cross Bomb Tutorial has been reduced from Expert to Advanced.
