# Change Log

All notable changes to this project will be documented in this file.

The format is based on [Keep a Changelog](https://keepachangelog.com/en/1.0.0/)
and this project adheres to [Semantic Versioning](https://semver.org/spec/v2.0.0.html).

## [8.10.x] - 2025-03-??

- **Major** - Added: Featural Hints. Echoes and Cave Story now use a brand new hint system, where hints may refer to various Features of a pickup or of a location. Read the complete changelog for more details.
- **Major** - Changed: Hints are now placed after pickup placement, rather than during. This should result in more interesting hints in all games.
- Added: Every game now has a "Pickup Hint Features" tab where you can view which Features apply to which pickups.
- Added: Cave Story and Echoes now have a "Pickup Location Features" tab where you can view which Features apply to which locations.
- Added: Location Features can be viewed in the Database Viewer.
- Fixed: It is now properly impossible for multiple hints to point to the same location.
- Added: The Hints Spoiler tab now indicates which location a hint is pointing to.
- Changed: The Hints Spoiler tab sorts its entries in a more helpful manner.

### Metroid Dread

#### Logic Database

##### Artaria

- Added: Accessing the top pickup in Screw Attack Room with a Shinespark by going down through the water basin. Requires either Screw Attack or Morph Ball and Gravity Suit.
- Added: Logically flipping the Screw Attack Room Spinner and using Shinespark to immediately reach the left side platform. Requires Highly Dangerous Logic or Screw Attack.
- Added: Accessing Start Point 2 in Screw Attack Room using a Shinespark. Requires either Screw Attack or Morph Ball and Slide
- Changed: Flipping the spinner in Screw Attack Room when by going from the door to the transport is now logically possible also after having flipped the spinner, unless Highly Dangerous Logic is enabled.
- Changed: All other connections in Screw Attack Room that are only open before flipping the spinner are now only logical when Highly Dangerous Logic is enabled.
- Changed: The conditions that depends on not having blown up the blob in Screw Attack Room are now only logical when Highly Dangerous Logic is enabled.
<<<<<<< HEAD
- Changed: In White EMMI Arena: Reaching Door to EMMI Zone Spinner (Middle) from Door to Central Unit Access (Charge) with Spin Boost now requires Wall Jump (Beginner).
- Changed: In EMMI First Chase End: Reaching Door to Teleport to Dairon (Top) with Spin Boost now requires Wall Jump (Beginner).
- Changed: In Screw Attack Room: Reaching Next to Upper Tank from Total Recharge with Spin Boost no longer requires a Wall Jump trick.

##### Burenia

- Added: In Main Hub Tower Bottom: Reach from Alcove Across Grapple Block to Ledge above Grapple Block using Spin Boost.
- Added: In Main Hub Tower Bottom: Reach from Water Space Jump Platform to Door to Save Station South Access (Lower) using Gravity Suit, Spin Boost and Movement (Beginner).
- Changed: In Main Hub Tower Bottom: Reaching Door to Save Station South Access (Lower) from Above Screw Attack Blocks with Spin Boost now requires Wall Jump (Beginner).
- Changed: In Main Hub Tower Bottom: Reaching Ledge above Grapple Block from Water Space Jump Platform using Spin Boost now requires either the Grapple Block Event or Wall Jump (Beginner).

##### Cataris

- Added: The pillar in Moving Magnet Walls (Small) can now be crossed with Spin Boost and Wall Jump (Intermediate).
- Changed: Using Spin Boost in conjunction with the Slide Jump to reach the upper part of the Experiment-Z57 room now requires Wall Jump (Intermediate).
- Changed: Using Spin Boost to do the First Blob event in Z-57 Heat Room West (Left) now requires Movement (Beginner).

##### Dairon

- Changed: Reaching the tunnel at the top of Central Unit Access with Spin Boost now requires Movement (Beginner), but remains trickless with Space Jump.
=======
- Fixed: Using Speed Booster to Shinespark to the top pickup in Screw Attack Room now requires Door Lock Rando to be Disabled.
>>>>>>> 4227fed8

### Metroid Prime 2: Echoes
- Removed: Relative hints will no longer be placed.
- Changed: Legacy multiworld sessions where an Echoes hint points to a Cave Story item may have very slightly altered wording.
- Changed: A legacy relative hint pointing to a Nothing will now always refer to it by name.
- Changed: Keybearer hints may refer to pickups using different categories than before.

### Metroid: Samus Returns

- Fixed: One Area 8 theme from not being included in music shuffle.

#### Logic Database

#### Area 4 Central Caves

- Fixed: Starting in Spazer Beam Chamber now places Samus in the correct room.

#### Area 5 Tower Exterior

- Fixed: Starting in Screw Attack Chamber or Zeta Arena Access now places Samus in the correct room.

## [8.9.0] - 2025-02-02

- Added: It is now possible to focus the game images in the "Games" tab via a Keyboard.
- Added: Experimental option under Generation -> Logic Settings that makes an early check if the game is unbeatable due to options such as starting location, transports etc.
- Changed: Wording on the Door Locks preset tab to be clearer.
- Changed: The main Randovania window now doesn't have an unnecessary border.
- Changed: The highlighted button in the cosmetic options is now `Accept` instead of `Reset to Defaults`.
- Changed: Node details in the Data Visualizer now have word wrap.

### AM2R

#### Logic Database

##### Main Caves

- Added: Mining Facility Alpha Nest Access now has a Spider Ball method of crossing the room from either side.
- Added: Mining Facility Gamma Nest Access now has a Spider Ball method of crossing the room from either side.

### Metroid Dread

- Added: There is now a preset option for each region that will remove all of its light sources when enabled, making the game very dark.

#### Logic Database

- Fixed: A typo in the event name Artaria - Prepare Speedboost in Map Station has been changed from Prepare Speeboost in Map Station.
- Changed: Various locations listed below are altered in ways that improve the quality of generation and resolution. What is and isn't in logic should remain unchanged.

##### Artaria

- Added: In White EMMI Introduction: Climb from  Door to Teleport to Dairon (Lower) to Door to Teleport to Dairon (Thermal) by grapple-jumping on the falling magnet platform.
- Added: It is now logical to blow up the Proto EMMI blob in Melee tutorial from the right, with Wave Beam, Diffusion beam or a Pseudo Wave Beam (Intermediate) using Morph Ball, Wide Beam and Charge Beam.
- Changed: The logic surrounding the Single Use Slide in EMMI Zone Dome now makes it so that the event nodes remain logically accessible after collecting the event.
- Changed: It is now logical to go back to the event node for blowing up the Proto EMMI Blob from the right.

##### Cataris

- Changed: It is now considered logical to go back into Kraid's area using the normal entrance after defeating Kraid, if all the blobs necessary to go around have been blown up.

##### Dairon

- Changed: The logic in the Freezer is changed so that traversing the right part of the room ignores the dangerousness of turning on the Freezer generator. Meanwhile, all connections in the left part of the room that can be used before turning on the generator now require Highly Dangerous Logic.

##### Ghavoran

- Changed: It is now logical to go back to the event node for flipping the Super Missile Rotatable from the tunnel under it.
- Changed: It is now logical to go back to the event node for lowering the Super Missile Spider Magnet from the tunnel under it.

### Metroid Prime 2: Echoes

- Changed: Double Damage is now classified as a Beam instead of a Suit.
- Fixed: Typo in the Differences tab.
- Added: FAQ entry for light beam transport requirements.

#### Logic Database

##### Agon Wastes

- Added: Mining Station B: Hypermode method to open the portal without Space Jump Boots or Morph Ball Bombs.

##### Torvus Bog

- Added: Torvus Grove: Two expert difficulty methods to cross the upper part of this room without Space Jump Boots.
- Added: Torvus Plaza: Using Boost Ball and standables to reach the pickup without Spider or Screw Attack.

##### Sanctuary Fortress

- Added: Worker's Path: Advanced bomb jumps to get to the cannon platforms NSJ.
- Added: Grand Abyss: Expert extended dashes and standables to cross from the Vault side to the Watch Station side.

##### Ing Hive

- Added: Hive Dynamo Works: Advanced/Expert NSJ Extended Dashes to go across the gap with the grapple point.
- Added: Hive Entrance: Expert inbounds method to get to the item without Light Suit.
- Changed: Temple Security Access: Crossing the room after the gates have been triggered with only Screw Attack no longer requires Screw Attack at Z-Axis.

### Metroid: Samus Returns

- **Major** - Added: Split beams and suits. When playing with non-progressive beams or suits, each individual upgrade provides a unique effect instead of providing the effects of all previous upgrades. For suits, protection against lava requires having both suits, whereas Gravity on its own just provides reduced damage and free movement.
- Changed: The hinted item after collecting the last required DNA is now dependent on the final boss. The Baby Metroid is hinted for Proteus Ridley, the Ice Beam for Metroid Queen and the Bomb for Diggernaut.
- Fixed: Prevented the block with a hidden item in Area 4 Central Caves - Transit Tunnel from being destroyed from another area, causing the item disappear.
- Fixed: Incorrect rotation of a progressive item if the previous stage of the progressive item was received without leaving the area.
- Fixed: Once you have collected all Metroid DNA, when traveling from Surface West to Surface East, a message will always appear asking if you want to fight Proteus Ridley or not. Canceling the message will load Surface East like normal. This is to prevent Surface East from being potentially inaccessible if the only entry point is from Surface West.
- Fixed: Issue where reloading an area would retain the disconnected status regardless if the disconnect message was displayed or not.

#### Logic Database

##### Area 4 Central Caverns

- Added: Transport to Area 3 and Crystal Mines: A beginner Spider Ball Clip to reach the elevator to Crystal Mines from the bottom Chozo Seal with Space Jump.

##### Area 5 Tower Exterior

- Added: Tower Exterior Spider Ball Clip added to traverse from Next to Teleporter to Pickup (Super Missile Tank Bottom).

## [8.8.0] - 2025-01-02

- Added: Experimental preset option to place all majors or pickups logically. This makes sure pickups that are not required can be collected.
- Fixed: The map tracker no longer opens if the starting location prompt was cancelled.

### Metroid Prime

- Changed: The refill pickups don't show the irrelevant explanation about how much underlying ammo will be provided.

#### Logic Database

##### Tallon Overworld

- Fixed: Artifact Temple - Using the Artifact Temple Transport now expects Ridley to be defeated first.

### Metroid Prime 2: Echoes

- Fixed: Error when splitting or unsplitting Beam Ammo Expansions when there are a total 0 Beam Ammo expansions.

### Metroid: Samus Returns

#### Logic Database

##### Area 2 Dam Exterior

- Added: Spike Ravine - Collecting the pickup from below with High Jump Boots, Super Jump (Expert), and Unmorph Extend (Advanced).

##### Area 5 Tower Exterior

- Fixed: Starting in Screw Attack Chamber now places Samus in the correct room.

## [8.7.1] - 2024-12-05

### Cave Story

- Fixed: Curly's item in Plantation is now always sent in multiworld
- Changed: Loading a save in Jail no. 1 will now remove the block if the chest has been opened
- Changed: The helper block in Grasstown to return from east to west has been lowered by one block to make the jump easier
- Fixed: The helper block in Grasstown always spawns when it is supposed to
- Fixed: Freeware no longer crashes when alt-tabbing in fullscreen mode
- Fixed: Teleporter icons in Arthur's House now always appear in the correct order
- Fixed: Music randomization in Outer Wall now works regardless of which way you entered the room
- Added: Ikuyo and kl3cks7r have been added to the ingame credits

## [8.7.0] - 2024-12-02

- Added: When exporting a game fails, for certain cases Randovania will now verify your input files for bad files. This is supported by Metroid Prime and Metroid Prime 2: Echoes.
- Added: Drag and dropping a preset file into the main window now imports it.
- Added: Options to alert the user via flashing the taskbar/playing a sound when generation completes in the Preferences menu.
- Added: Show confirmation dialog when deleting a world in Multiworld.
- Added: Show confirmation dialog when closing the main window or multiplayer session window while generation is in progress.
- Fixed: When editing the preset description after another change in a preset, the cursor position is now retained.
- Fixed: Closing the multiplayer session window while generation is in progress will now abort the generation.

### Door Lock Randomizer

- Added: Experimental option that changes Door Lock Rando so that when determining which types a door can be randomized into, the algorithm searches for either side of the door using the resolver. This means some doors are more likely to have locks on them. Generation will also be faster.

### AM2R

- Changed: DNA hints are now sorted. If the DNA is for your own world, it is sorted based on the region, otherwise alphabetically based on the World name.

### Metroid Dread

#### Logic Database

##### Burenia

- Added: In Main Hub Tower Bottom: Get from Water Space Jump Platform to Alcove Across Grapple Block with just Gravity Suit and Movement (Beginner).
- Added: In Main Hub Tower Bottom: Get from Alcove Across Grapple Block to Door to Energy Recharge South with Gravity Suit, Morph Ball and Single-wall Wall Jump (Intermediate).

##### Dairon

- Changed: In Early Grapple Room: The second Slide Jump has been upgraded from Beginner to Advanced.
- Changed: In Early Grapple Room: Using Cross Bomb to cross the right gap is now under Movement (Beginner).
- Changed: In Early Grapple Room: It is now logical to get from the Door to Transport to Artaria to Door to Early Grapple Access by using just Movement (Beginner) to jump off the slope and into the tunnel, then jump into the tunnel at the end.

##### Ferenia

- Added: Wall Jump (Beginner) to get from Cold Room (Storm Missile Gate) to Wave Beam Tutorial.
- Changed: Opening the Storm Missile Gate in Cold Room now requires Screw Attack.
- Changed: Getting back to the door to Energy Recharge Station after opening the Storm missile Gate now accounts for needing two units of Power Bomb ammo.

### Metroid Prime

- Added: A feature that removes the Boost Ball bars obstacle in Tallon Overworld's Great Tree Hall, allowing free movement between the lower and upper levels of the room.
- Changed: Damage Reduction for Starter Preset and Moderate Challenge is now set to Additive.
- Changed: Missile Blast Shields have received some Quality of Life changes: they now automatically open the door when broken, even from behind, as well as being two-way if the opposite side was a normal door.
- Fixed: Setting Screen Brightness in the cosmetic settings mismatching with what appears in-game.

#### Logic Database

- Changed: The Varia-only heat reduction is now done via a miscellaneous resource rather than being patched at runtime.
- Changed: Going through Morph Ball Doors doesn't require the ability to shoot a beam anymore.

##### Tallon Overworld

- Added: Reverse Frigate now requires Knowledge (Beginner) in every room where the door usually requires activating Thermal Conduits from the other side.

### Metroid Prime 2: Echoes

- Removed: The "Fewest Changes" preset was removed.

#### Logic Database

- Fixed: All Seeker Doors without Seekers tricks have been moved into the dock override section thus allowing the corresponding doors to get shuffled in door type rando. To find the requirements of a seeker skip, look in the description of the corresponding dock node in the data visualiser.

### Metroid: Samus Returns

- Fixed: When Arachnus is configured to be the final boss, logic now requires collecting all DNA.

## [8.6.1] - 2024-11-03

- Fixed: Exporting Metroid Prime 2: Echoes games when the "Coin Chest" model is used now works.

## [8.6.0] - 2024-11-01

- Changed: The "Customize Preset" window has been given a visual overhaul.
- Changed: Filtering in the Generation Order tab is now case-insensitive.
- Changed: The Area View of the Data Visualizer now always has a dark gray background to help with readability.
- Changed: The progress bar in the Main Window and Game Details window is now in a status bar and only displayed when relevant.
- Fixed: When an error during exporting occurs, the progress bar will now reset.

### Resolver

- Fixed: Some seeds being considered impossible when finding a progressive item in an area where a later item in the progressive chain is required to leave.

### AM2R

- Changed: Adjusted the spacing of the Hints and Goal entries to be more consistent with other entries.
- Fixed: An error appearing when going to the Pipe rando preset page with the Depths pipes disabled.

#### Logic Database

- Fixed: The Hideout<->Bubble lair Depths pipes being on the wrong layer.

##### Golden Temple

- Fixed: Guardian Arena: IBJing up to Guardian Storage now requires Morph Ball.

##### Hydro Station

- Fixed: Breeding Grounds Entrance: Using Mid Air Morph to get to the upper part now requires Morph Ball.

##### Industrial Complex

- Fixed: Senjoo Settlement: Using Morph Glides to go from the Gamma Nest to the exterior now requires Morph Ball.

##### The Tower

- Fixed: Tower Exterior South East: Getting to the upper Gamma Nest ledge with Shinesparking and Morph Ball now requires a Beginner Morph Glide instead of an Intermediate Mid Air Morph and also requires Morph Ball.
- Fixed: Tower Exterior North East: Getting to the Plasma Beam Chamber Access door from below with Morph is now correctly classified as a Morph Glide instead of a Mid Air Morph and also requires Morph Ball.
- Fixed: Tower Exterior North East: Getting to the Save Station from the Zeta tunnel with Morph is now correctly classified as a Morph Glide instead of a Mid Air Morph and also requires Morph Ball.
- Fixed: Exterior Zeta Nest East Access: IBJing to the ceiling to get across from the Zeta Nest to the Exterior requires Infinite Bomb Propulsion.

##### Distribution Center

- Fixed: Distribution Center Exterior East: Climbing the room with High Jump and Morph Gliding now requires Morph Ball.
- Fixed: Distribution Facility Tower East: Morph Gliding over the little gap at the top now requires Morph Ball.
- Fixed: Distribution Facility Tower East: Walljumping and Morph Gliding from the bottom pipe to the middle pipe now requires Morph Ball.
- Fixed: Ice Beam Chamber Access: Mid Air Morphing into the pipe now requires Morph Ball.

##### The Depths

- Fixed: Bubble Lair Shinespark Cave: Climbing the upper part of the room with Walljumps and Morph Glides now requires Morph Ball.

##### Genetics Laboratory

- Fixed: Laboratory Entrance: Climbing the room with Walljumps and Morph Glides now requires Morph Ball.
- Fixed: Laboratory Spiked Hall: Morph Gliding across the room now requires Morph Ball.

### Cave Story

- Changed: The Objective preset entry doesn't enforce a minimum size anymore.
- Changed: Adjust spacing on the HP preset entry.

### Metroid Dread

- Fixed: Common case where an invalid input RomFS was considered valid.

### Metroid Dread

#### Logic Database

##### Ferenia

- Changed: The trick to pull the Grapple Block in Energy Recharge Station (Gate) using only Power Bombs to break the Bomb Blocks has been upgraded to Movement (Intermediate).
- Changed: The trick to pull the Grapple Block in Energy Recharge Station (Gate) using only Normal Bombs to break the Bomb Blocks has been upgraded to Movement (Advanced).

### Metroid Prime
- Added: The Data Visualizer now shows an Area View.
- Changed: Artifact, Phazon Suit, and Missile Expansion generation weights adjusted resulting in more even item-location probability distribution.

#### Logic Database

- Added: 3 Videos added to the logic database.

##### Chozo Ruins

- Added: In Furnace: Add comments that the standable climb up the spider track does not work on PAL.
- Added: In Furnace: Add Bomb Space Jump method for climbing the spider track on the West Furnace side.

##### Impact Crater

- Added: In Metroid Prime Lair: Require Combat Visor for Essence fight unless Invisible Objects is set to Advanced.

##### Tallon Overworld

- Added: In Tallon Canyon: Climb to the top of the half-pipe via one of the following: Intermediate Standable, Beginner BSJ, Intermediate Dash, or Intermediate Slope Jump.
- Added: In Tallon Canyon: Beginner Knowledge to break blocks with Power Bombs.
- Added: In Tallon Canyon: Advanced Wall Boost to climb the room from Gully.
- Added: In Gully: Beginner Standables to climb the room.

### Metroid Prime 2: Echoes

- Added: Colorblind-friendly textures for Main Gyro Chamber.
- Changed: Updated tournament winners scan text for Echoes 2024.

### Metroid: Samus Returns

- Added: Multiworld and item tracker support for console.
- Fixed: Rare case of the connector not being able to reconnect until Randovania is restarted.
- Fixed: Speed Booster offworld not displaying correctly for Metroid Dread.
- Fixed: Map tracker could not be opened if the final boss is Ridley.
- Changed: The preset entry for Aeion and Energy are now combined into one.
- Changed: The preset entries for the Goal and Hints don't enforce a minimum size anymore.
- Changed: Adjust spacing on the Elevator preset entry.
- Changed: Instead of a path to the RomFS, you now need to provide a decrypted 3ds, cia, cxi or app rom file.
- Removed: Requirement to provide the ExHeader for multiworld.
- Removed: Selection of PAL or NTSC region. This is automatically determined by the provided rom file.

## [8.5.0] - 2024-10-01

- Fixed: Improved server performance when importing/generating games with a huge number of worlds.

### AM2R

- Added: 1 more joke hint
- Fixed: A joke hint showing as two joke hints.

### Metroid Dread

#### Logic Database

##### Artaria

- Added: Various individual means of using Speed Booster to climb EMMI Zone Spinner from the Tunnel to White EMMI Area, using Speed Booster Conservation, and a choice between Normal Bombs, Cross Bombs and Spin Boost.
- Fixed: Logic now accounts for the need to escape through the doors after pulling open the EMMI Zone Spinner with Grapple Beam.
- Removed: Using Speed Booster to climb the EMMI Zone Spinner Room from the Door to White EMMI Arena (Power).

##### Ghavoran

- Added: In Super Missile Room: Intermediate Single-wall Wall Jump to reach Tunnel to Super Missile Room Access.

### Metroid: Samus Returns

- Added: Option to change the final boss to be Arachnus, Diggernaut, Metroid Queen, or Proteus Ridley (default).
- Changed: The DNA counter on the HUD now counts down to 0 from the amount DNA that is required to access the final boss instead of counting up to 39.
- Changed: The automatic item tracker now shows the collected DNA out of the required DNA.

## [8.4.0] - 2024-09-04

- Changed: When replacing a preset in a multiworld session, the user playing the world will now be unmarked from being ready.
- Fixed: The "Last Activity" text on the Multiplayer Session window is not aligned properly.

### AM2R

- Changed: The preset settings have been reordered to be more sensible.
- Changed: Flipping the game horizontally/vertically is not an unsupported option anymore.
- Fixed: Damage Reduction now functions correctly when more than 1 copy of a suit or more than 2 progressive suits are shuffled in the pool.
- Fixed: The seed hash on the ending screen will not clip anymore

### Cave Story

- Fixed: The explanation text in the objective tab no longer refers to a 100% objective that does not exist.

### Metroid Dread

- Added: Freesink can be enabled in a preset's Game Modifications -> Other tab. A more detailed description of this change can be found in the description. This option is **not** accounted for in logic.

#### Logic Database

##### Artaria

- Changed: The door that is locked by both Super Missile and Charge Beam is now using lock overrides. This ensures that the requirements of these locks are both respected by logic when randomizing Doors and this door is unchanged.

##### Cataris

- Added: Pseudo Wave Beam (Intermediate) to break the Blob above Blue Teleportal with Diffusion Beam.
- Added: Breaking the Blob above Blue Teleportal from the bottom of the lava, Knowledge (Beginner)
- Fixed: The Power Bomb requirement to reach the Blue Teleportal from above was circumvented when breaking the Blob from the left side of the wall.

##### Ferenia

- Removed: Getting the Missile Tank Pickup in Space Jump Room using Normal Bombs and Speed Booster.

### Metroid Prime

- Fixed: Underwater screen effect persisting after traversing backwards through Biotech Research Area 1
- Fixed: [JP/PAL] Reverse Lower Mines setting impassible at Metroid Quarantine B
- Fixed: [Experimental] Item Position Rando fixes: Scan visibility through walls and Artifact Temple/Burn Dome positions
- Changed: Cosmetic improvements to Impact Crater's dead bosses 2nd pass layer

### Metroid: Samus Returns

- Added: Changing the volume of the music and background ambience is now possible via cosmetic options.
- Added: Option to have more Metroid DNA placed than required.
- Changed: Area 6 - The Door to Chozo Seal West Intersection Terminal from Crumbling Stairwell is excluded from Door Lock Rando.
- Changed: The Gullugg next to the DNA Chozo Seal in Area 6 - Crumbling Stairwell has been removed.
- Fixed: The spawn point in Area 1 - Spider Ball chamber not working correctly.

#### Area 3 Metroid Caverns

- Fixed: The Grapple block between Letum Shrine and Gravitt Garden can now be removed from both sides.

## [8.3.0] - 2024-08-02

- Changed: Reduced some visual noise in the main window and customize preset window.
- Changed: Don't show unnecessary lines on Door Lock and Teleporter rando customization tabs.
- Changed: Clarified the description for the "Two way, between regions" transporter mode.
- Fixed: In multiworld sessions, creating a new world with a preset with unsupported features is now properly rejected.
- Fixed: The "Users and Worlds" tab on the Multiworld Session window is now easier to select.

### AM2R

- Added: 10 more joke hints have been added.
- Added: Progressive pickups can now be configured to be placed vanilla.
- Added: The first log entry in the game now displays a history of the collected items.
- Added: Multiworld generation now warns when chaos settings are enabled.
- Added: Cosmetic option to randomly color shift tilesets or backgrounds.
- Added: Configurable Damage Reduction for suits.
- Added: The seed hash will be displayed on the clear screen as well.
- Added: Options for flipping the gameplay vertically and horizontally.
- Added: The following offworld sprites have been added: Charge Beam, Energy Tank and Missile Expansion for Prime 1, Missile Launcher for Samus Returns.
- Changed: The offworld sprite for Prime 1 Bombs has been changed to better fit with the existing artstyle.
- Changed: When "Skip Gameplay cutscenes" is on, the Tower activation cutscene will also be skipped.
- Changed: On the Starter Preset, Screw Attack's priority has been changed to be `Low`.
- Changed: The Septogg in Breeding Grounds 3 South Gamma will now spawn instantly after defeating the Gamma.
- Changed: A warning will be shown when having Queen Metroid-Locked Doors as a target in Multiworlds.
- Changed: In a generated game, every joke hint will now be unique.
- Changed: When the DNA hint setting is set to `No hints`, joke hints will now also be shown, instead of the same generic text.
- Fixed: The Tower - Dark Maze now has the correct light level.
- Fixed: Industrial Complex - Breeding Grounds Fly Stadium Access now has the correct light level.
- Fixed: Exporting a game after a Music Rando game now properly deletes all randomized songs.
- Fixed: The Baby now requires all DNA in order to be collected again.
- Fixed: When using Door Lock rando, doors in boss rooms will not close instantly when stepping into the room, but instead stay open until the proper event starts.
- Fixed: Doors in boss rooms will not lock again when reentering the boss room after the boss was defeated.
- Fixed: In Door Lock Rando, when doors unlock in Genetic Laboratory rooms, they will now properly switch to ammo doors rather than switching to blue doors.
- Fixed: The softlock prevention in Super Missile Chamber now doesn't have a shot block overlapping with a crumble block.
- Fixed: In Door Lock Rando, if another Water Turbine has been destroyed, it will now not cause the original Water Turbine in Hydro Station to get destroyed.

#### Logic Database

##### The Tower

- Added: Ext. Zeta Nest East Access now has an IBJ (intermediate) + Knowledge (Beginner) + Spider method of crossing the room from the right.
- Added: Gamma Nest West Access now has an IBJ (intermediate) + Knowledge (Beginner) + Spider method of crossing the room from center to right.
- Fixed: Ext. Zeta Nest East Access now has corrected Morph Ball requirements and trick types.
- Fixed: Ext. Zeta Nest West Access now has corrected Morph Ball requirements and trick types.
- Fixed: Ext. Gamma Nest NE Access now has corrected Morph Ball requirements and trick types.
- Fixed: Ext. Zeta Nest West Access now has corrected Morph Ball requirements and trick types.

### Metroid Dread

- Fixed: The option to hide scans with Nothing data now behaves as expected.
- Fixed: Seeds with more than 3 starting Energy Parts can be exported and played.
- Fixed: The "start the game with the X released" option now also mentions Experiment Z-57.

#### Logic Database

##### Burenia

- Added: Use Pseudo Wave Beam (Intermediate) with Diffusion Beam to break the Early Gravity Blob through the wall.
- Fixed: The Early Gravity Speed Booster puzzle now correctly requires Speed Booster Conservation set to Beginner.
- Removed: Using Water Bomb Jumps to reach the Blob Alcove in Gravity Suit Tower.

##### Cataris

- Changed: The fight with Experiment Z-57 now requires more resources
  - Charge Beam changes
    - Using just Charge Beam has been upgraded to Combat (Intermediate)
    - Using Charge Beam with beams dealing at least 75 damage satisfies Combat (Beginner)
    - Using Charge Beams with beams dealing at least 120 damage is in logic with no tricks.
  - Health changes
    - When dodging the later attack without Flash Shift or a Spin Jump, 250 Energy is required
    - The fan phase requires a Spin Jump or Combat (Intermediate) with 300 Energy.

### Metroid Prime

- Changed: Updated tournament winners scan text
- Fixed: Crash in Central Dynamo/Quarantine Access A due to the memory from extra blast shields
- Fixed: Crash in Deck Beta Security Hall due to the memory from extra blast shields and auto-loads
- Fixed: Non-NTSC 0-00 Ruined Courtyard thermal conduit patch exploit where Super Missiles could be skipped
- Fixed: Upper Research Core door forcefield having the wrong color/vulnerability when a custom blast shield is placed
- Fixed: Upper Research Core door opening if a custom blast shield is destroyed while the door is unpowered
- Fixed: Export error when using (deprecated) Major cutscene skips
- Fixed: Shorelines lighthouse cutscene skip not working if the player had visited the save station
- Fixed: Missing black bars in the Elite Research bottom platform activation cutscene
- Fixed: Black bars sometimes disappearing prematurely in the Chozo Ice Temple cutscene
- Fixed: Missing screen fade-in from Arrival cutscenes in Transport to Chozo Ruins East and Transport to Tallon Overworld South when skipped
- Fixed: Ghost music in Furnace not playing when coming from Energy Core

#### Logic Database

- Fixed: When elevators are shuffled one-way (cycles/replacement/anywhere), and an elevator leads into the Ship on uncrashed Frigate Orpheon, coming back now properly needs Parasite Queen defeated.

##### Chozo Ruins

- Added: Ruined Shrine NSJ climb now has both NTSC and non-NTSC versions documented.

##### Phazon Mines

- Fixed: Added back the item requirements to Mines Security Station Barrier after they were accidentally removed.

### Metroid Prime 2: Echoes

- Added: FAQ for Sanctuary Entrance Kinetic Orb Cannon.

#### Logic Database

##### Temple Grounds

- Added: Great Wind Chamber terminal fall to the morph cannon now has standable terrain (beginner) and is documented.

##### Torvus Bog

- Fixed: Transit Tunnel East: Getting from Door to Training Chamber to Door to Catacombs without Gravity Boost now requires Morph Ball.

### Metroid: Samus Returns

- Added: Cosmetic option to shuffle music either by song type or full shuffle.
- Added: More starting locations have been added for all areas.
- Added: Progressive pickups can now be configured to be placed vanilla.
- Added: New generic offworld items for Missiles, Beams, and Suits in multiworld.
- Added: A unique icon for major items on the map.
- Changed: Room Names on the HUD are now enabled by default.
- Changed: Power Bomb drop rates have been bumped to 20% from 10-15% for nearly all enemies.
- Changed: The music in Surface West now plays the Surface East - Landing Site theme if you do not have the Baby and all DNA collected.
- Changed: The Aeion orbs after collecting major upgrades has been restored.
- Changed: Beams have been rebalanced against Diggernaut.
- Fixed: The hidden area in Area 7 - Spider Boost Tunnel South not being removed fully.
- Fixed: Negative Metroid count if defeating the Larva Metroids in reverse.
- Fixed: Visual bug where Samus would display incorrectly after reloading to checkpoint from a boss fight.
- Fixed: The pickup from Arachnus no longer faces the screen when it spawns.

#### Logic Database

##### Area 1

- Added: Destroyed Armory - Reach the pickup by doing a Damage Boost (Advanced) off the Gullugg, along with Precise Aiming (Beginner), Single-Wall Wall Jump (Intermediate), and Unmorph Extend (Advanced).
- Added: Temple Exterior
    - Video for the Melee Clip to access Exterior Alpha Arena from the tunnel.
    - Methods to climb the right side of the room to the door and to the top:
        - High Jump Boots, Damage Boost (Advanced), Super Jump (Hypermode).
        - High Jump Boots, Super Jump (Expert), Unmorph Extend (Advanced).
        - Single-Wall Wall Jump/Wall Jump (Intermediate) and either High Jump Boots, Ice Beam (Intermediate), or Damage Boosts (Advanced).
- Fixed: Inner Temple West Hall - Reaching Door to Inner Temple Save Station properly requires Morph Ball on the Unmorph Extend paths.

##### Area 4 Central Caves

- Added: Amethyst Altars - Reach the pickup with Spider Ball, Single-Wall Wall Jumps (Expert), and Movement (Advanced).

##### Area 5 Tower Exterior

- Added: Tower Exterior
    - Reach the door to Zeta Arena Access with High Jump Boots, Single-Wall Wall Jumps (Beginner) and either Super Jump (Intermediate) or Unmorph Extend (Intermediate).
    - Reach the center top of the tower with High Jump Boots, Single-Wall Wall Jump (Intermediate), Super Jump (Advanced), Unmorph Extend (Advanced), and Movement (Advanced).
    - Reach the top ledge to Gamma+ Arena Access with High Jump Boots and Ice Beam, and either Charge Beam (Intermediate), Phase Drift (Advanced), or nothing extra (Expert).

##### Area 7

- Added: Omega Arena South Access
    - Reach the pickup with Bombs and a Bomb Launch (Diagonal Bomb Jump (Advanced)).
    - Reach the door to Omega Arena South by freezing the Gullugg and using High Jump Boots or Super Jump (Advanced).

## [8.2.1] - 2024-07-05

### AM2R

- Fixed: The Tower is now properly unlit when it hasn't been activated, and lit when it has been activated.

### Metroid Dread

- Fixed: Added missing dependency for Storm Missile Doors, which could crash the game when visiting a region where there was no other door that used the Super Missile Door as a base.

### Metroid: Samus Returns

- Changed: The hidden area obstruction before Diggernaut in Area 6 has been removed.
- Fixed: Hidden area obstructions not being properly removed.
- Fixed: An issue where items collected in Surface West weren't being sent in Multiworld.

## [8.2.0] - 2024-07-03

- Added: When generating for a multiworld, certain error messages now mention the names of relevant worlds.
- Added: When generating for a multiworld, all mentions of a world now use the world's name.
- Added: "Export all presets" option under multiworld session Advanced Options.
- Added: Credits spoiler log now mention if one of the items was randomly placed as a starting item.
- Added: Warn when generating a game with Door Lock Randomizer in Types Mode and Permanently Locked doors are set as a valid option.
- Added: Rdvgame files now contain a checksum, in order to detect if invalid files were user-modified.
- Added: Metroid Samus Returns racetime.gg rooms are now viewable in the racetime.gg browser.
- Changed: Significantly improved the performance of uploading a game to multiworld session, as well as downloading the spoiler.
- Changed: The Receiver/Provider world selector in the History tab is now sorted.
- Changed: The dropdown to select a connector is now sorted alphabetically.
- Fixed: When opening the window to select a preset for Multiworld sessions, it will not show placeholder text anymore.

### AM2R

- Added: Chaos Options to randomly make a room dark, submerged in water or submerged in lava.
- Added: 10 Videos added to the logic database.
- Fixed: Dread's Wide Beam will now show as a Wide Beam sprite instead of a Spazer Beam sprite.
- Fixed: A crash when in Door Lock Rando, a Research Site Hatch was shuffled to become a Research Site Hatch.

#### Logic Database

##### Distribution Center

- Added: Facility Storage Spiked Path: It is now possible to cross the rooms with Wall Jumps and Intermediate Zips.
- Fixed: Pipe Hub Access: Solving the EMP Puzzle is not possible to do with Power Bombs anymore.
- Fixed: Zipping across in Serris Arena now requires Morph Ball.

##### Hydro Station

- Changed: Breeding Grounds Entrance: The Walljump that's used to get to Breeding Grounds Save Station with a Damage Boost is now Intermediate instead of Expert.

##### Industrial Complex

- Fixed: Spiky Shaft: It is now not trivial anymore to go between the top left door and the top right door.

##### The Depths

- Added: Bubble Lair Shinespark Cave: Expert Walljump and Intermediate Morph Glide option to climb the room as well as a video demonstration.
- Changed: Hideout Omega Nest: Getting past the Omega is now Movement Intermediate with Space Jump, and Movement Advanced with Spider Ball.

### Metroid Dread

- Added: Progressive pickups can now be configured to be placed vanilla.
- Changed: The water in Early Cloak Room in Artaria will disappear after the blob is broken, instead of flooding the lower section with the tunnel.
- Changed: Water will no longer appear in First Tutorial after using the water device in EMMI Zone Hub in Artaria.
- Changed: Prime 1's Missile Launcher now shows up as a Missile Tank.
- Fixed: Entering Intro Room in Artaria will no longer cause long loads or crash the game.
- Fixed: The Navigation Station in Itorash now has a map icon.
- Fixed: The Thermal Gate blocking the Morph Launcher to Experiment Z-57 now has a map icon.
- Fixed: The transport in Ghavoran - Flipper now shows the destination on the minimap icon.

#### Logic Database

##### Cataris

- Fixed: Moving Magnet Walls (Tall) now uses the correct lava button event for the magnet surfaces.

##### Hanubia

- Changed: The Door to Orange EMMI Introduction is excluded from Door Lock Rando.

### Metroid Prime

- Fixed: Typo on the Quality of Life preset tab.
- Changed: Open Map can be used with Elevator Randomization (Unvisited rooms do not reveal their name. Unvisited Elevators do not reveal their destination.)

#### Logic Database

##### Chozo Ruins

- Fixed: Removed redundant connection to Hive Totem.

##### Tallon Overworld

- Fixed: Overgrown Cavern now has the correct node marked as player spawn.

### Metroid Prime 2: Echoes

- Added: Progressive pickups can now be configured to be placed vanilla.

### Metroid: Samus Returns

- **Major** - Added: Multiworld and automatic item tracker support for Citra.
- Added: New door types: `Access Open` and `Lightning Armor`. Access Open adds new doors to most 3-Tile high open transitions, which can then be shuffled. Lightning Armor doors can be opened with a Melee while having Lightning Armor enabled.
- Added: Option to configure if heated rooms or lava deals constant instead of scaled damage.
- Added: If you don't have the Baby Metroid, a configurable hint is now displayed in the textbox after collecting all DNA.
- Changed: The popup when collecting an item has been removed, and has been replaced with a message that does not interrupt gameplay.
- Changed: Item icons on the map will now show the icon of the pickup instead of the open circles. Powerups and Nothings currently share the same icon. Hidden Pickups will still show up as open circles.
- Changed: When collecting a Reserve Tank, the HUD will now properly update instead of disabling the bottom screen.
- Changed: Some "hidden area" obstructions have been removed in the following areas to improve visibility in certain sections: Area 1, Area 3 Factory Exterior, Area 4 Central Caves, Area 7.
- Changed: Area 1 - Inner Temple East Hall: The top crumble block no longer respawns to help prevent a possible softlock in Door Lock Rando.
- Changed: Area 4 Crystal Mines: The upper door in Mines Entrance can now be shuffled in Door Lock Rando.
- Changed: The description for the `Missile Reserve Tank` is now more explicit about when it can be used.
- Fixed: When exporting a new seed, any leftover data from previous seeds will be deleted.
- Fixed: If progressives are enabled, the models for Wave Beam and High Jump Boots now face right to be more recognizable.
- Fixed: Beam Doors are no longer mismatched with the door they are attached to, which would prevent certain doors from being opened.
- Fixed: Crash when defeating the Larva Metroids in reverse.
- Fixed: Typos in `Patches` tab regarding area names.

#### Logic Database

##### Area 5 Tower Exterior

- Fixed: Picking up `Missile Tank (Top)` from the top of the room now requires Bombs.

## [8.1.1] - 2024-06-08

### Metroid Prime

- Fixed: Arboretum - Gate not staying open on room reload if the gate cutscene was skipped
- Fixed: Sunchamber - Artifact unveil cutscene black bars not going away

## [8.1.0] - 2024-06-04

- Changed: In Item Pool tab, improved the presentation for configuring ammo.
- Changed: Error messages have been made more detailed if Randovania is unable to connect to Dolphin.
- Fixed: Events followed by pickups are now better weighted during generation.
- Fixed: During generation, the starting health is now properly accounted for when deciding how many Energy Tanks (and similar) are needed for a requirement.
- Fixed: Text in the Customize Preset window's Randomizer Logic > Generation tab is now game-neutral.
- Fixed: Items placed before standard generation now respect vanilla item placement settings to not assign two items to one location.
- Fixed: The Spoiler Playthrough tab is now hidden when creating a game with minimal logic, as it's not a reliable source on determining whether a seed is beatable.
- Fixed: Locked/Disabled Doors will, in addition to checking if you can reach the backside of the door, also check if you can leave from there.
- Fixed: Games that support randomisation of any type of transport with the "Two-way, between regions" mode now ensure that all regions are reachable.

### AM2R

- **Major** - Added: Transport Pipe randomizer. If enabled, it will change where Transport Pipes lead to.
- **Major** - Added: Long Beam, Walljump Boots and Infinite Bomb Propulsion have been added as items.
- Added: It is now possible to have a seperate shuffled amount and required amount of DNA.
- Added: Exposed Metroid Queen-Locked doors for Door Lock Rando.
- Added: Exposed Open Transitions for Door Lock Rando. Shuffling these in, will place Doors on all 4-Tile high transitions.
- Added: All Bosses now drop Power Bombs.
- Added: The following sprites have been added: Spider Ball for Prime 1, Missile Launcher, Speed Booster Upgrades and Super Missile Launcher for Dread.
- Changed: The following sprites were changed in order to fit more with AM2R's art style: Ice Missiles and Storm Missiles for Dread, Annihilator Beam, Dark Suit, Dark Visor, Echo Visor, Light Suit and Progressive Suit for Echoes, Gravity Suit, Phazon Suit and Varia Suit for Prime 1.
- Changed: The hints are now in color.
- Changed: The sprites for the EMP doors have been changed to be more distinct.
- Changed: When Doors are shuffled over Research Site Hatches, they are now not obscured by the rock background.
- Changed: The Starter Preset now has `Unlock Genetics Laboratory Doors` enabled.
- Changed: The Starter Preset now has Progressive Jumps and Progressive Suits enabled.
- Fixed: When Research Site Hatches are shuffled to Ammo doors (Missile, Super Missile, Power Bomb), they will now get unlocked automatically when going through them.

#### Logic Database

##### Distribution Center

- Changed: Dual Gammas: Fighting them without Gravity Suit now requires intermediate combat instead of beginner.
- Changed: Dual Gammas: Fighting them with Charge Beam now requires you to be able to climb the platforms in the room.
- Fixed: Gravity Area Trapdoor: Shinesparking up is now impossible on Door Lock Rando.
- Fixed: Gravity Area Shaft: Shinesparking up is now impossible on Door Lock Rando and also properly accounts for Missiles.

##### Genetics Laboratory

- Added: Waterfalls Exterior: Hypermode option of climbing the room with Walljumps and Morph Glides.
- Fixed: Hatchling Room Underside: Shinesparking up is now impossible on Door Lock Rando.

##### Industrial Complex

- Changed: Upper Factory Gamma Nest: Leaving to the top with Spider Ball or IBJ now requires the Gamma to be dead first.
- Changed: Upper Factory Gamma Nest: Leaving to the top with only Walljump is now an Expert Walljump instead of Advanced.
- Changed: Upper Factory Gamma Nest: Leaving to the top with Walljumps and the Septoggs is now an Intermediate Walljump instead of Beginner.
- Changed: Fighting Torizo without any Beam Upgrades is now Advanced Combat.

##### GFS Thoth

- Changed: Fighting Genesis without any Beam Upgrades is now Expert Combat.

##### Golden Temple

- Added: Golden Temple Exterior: A video for the Walljump to Exterior Alpha Nest.

##### The Tower

- Changed: Tower Exterior South East: Shinesparking up to the cliff near the Gamma Nest has been changed from a beginner shinespark to an intermediate one.

### Cave Story

- Added: 60fps can be enabled for Freeware by setting the appropriate value in the `settings.ini` file next to the executable after an export.
- Changed: When playing a Multiworld, Windows will not show a Firewall prompt anymore to allow the game.
- Fixed: Cave Story Tweaked now runs on the Steam Deck.

### Discord Bot

- Changed: The website command now points to `https://randovania.org` rather than `https://randovania.github.io`.

### Metroid Dread

- Changed: The Morph Launcher leading to Experiment Z-57 will no longer cause Thermal Doors to temporarily be closed.
- Changed: The exporting dialog now links to a guide that explains how to dump the RomFS.
- Changed: In the preset energy tab, the explanation of environmental damage being non-logical is now less misleading.
- Changed: When transports are randomized, the room names will now always be displayed on the HUD for rooms containing transports, regardless of cosmetic settings.
- Fixed: Typo on the exporting dialog.
- Removed: The `Ryujinx (Legacy)` option for exporting has been removed. The `Ryujinx` option should be used instead.

#### Logic database

- Added: New trick: Climb Sloped Surfaces.

#### Artaria

- Added: Wall Jump (Beginner) is now an option for reaching the bottom part of the slope in EMMI Zone Spinner.
- Added: In Waterfall: Getting from Tower Middle to Door to Behind Waterfall with Phantom Cloak and Climb Sloped Surfaces (Advanced).
- Changed: Climbing the slope in EMMI Zone Spinner with Spin Boost has been reclassified from Movement to Climb Sloped Surfaces.
- Changed: Using Speed Booster to climb the slope in EMMI Zone Spinner has been reclassified to Speed Booster Conservation.
- Changed: In Waterfall: Getting from Tower Middle to Door to Behind Waterfall with no items has been reclassified from Movement (Advanced) to Climb Sloped Surfaces (Expert).
- Changed: In Waterfall: Getting from Right of Rotatable to Tower Middle  with Spin Boost now requires Climb Sloped Surfaces (Beginner).

#### Burenia

- Changed: Using Flash Shift to get the Missile Tank Pickup in Main Hub Tower Top now requires tricks, either Movement (Beginner) with 3 Flash charges, Climb Sloped Surfaces (Intermediate) with 2 Flash chargers, or Wall Jump (Beginner) and Climb Sloped Surfaces (Beginner) with 1 Flash Charge.

##### Dairon

- Added: Door Types for the two Dairon Power Events for future-proofing (not the Missile or Wide doors) and updated the relevant connections.
- Added: Using Stand on Frozen Enemies trick to get the item in Big Hub, using either Flash Shift or Spin Boost.

##### Ferenia

- Added: Climb Sloped Surfaces (Intermediate) with Flash Shift to reach the pickup in Pitfall Puzzle Room, with 2 Flash Charges.
- Added: Climb Sloped Surfaces (Beginner) with Flash Shift to climb the slope at the bottom of Speedboost Slopes Maze, with 1 Flach Charge.

##### Ghavoran

- Changed: Climbing to the pickup at the top of Spin Boost Tower using Flash Shift has been reclassified from Climb Sloped Tunnels to Climb Sloped Surfaces.
- Changed: Climbing to the pickup at the top of Spin Boost Tower Using Flash Shit, the Wall Jump has been reduced from Advanced to Intermediate.

### Metroid Prime

- Fixed: The artifact totems now break during the Meta-Ridley fight if less artifacts were required than shuffled
- Fixed: Crashes in several rooms when pressing start to skip cutscene exactly 1 second from the end of cutscene
- Fixed: Crash in certain elevator rooms when warping the moment connecting room(s) finish loading
- Fixed: Incorrect shield texture for vertical **Power Beam Only** doors
- Fixed: Elite Research - Stuttering when loading the room
- Fixed: Mine Security Station - Wave Pirates not dropping down if the player didn't skip the cutscene immediately
- Fixed: Reactor Core - Escape music restarting when leaving the room after Parasite Queen has been killed
- Fixed: Furnace - Ghost elements re-appearing when re-entering the room from East Furnace Access
- Fixed: Main Plaza - Door background texture not rendering on the correct side
- Fixed: Hive Totem - Skipping the cutscene now behaves more accurately as if the cutscene wasn't skipped
- Fixed: Ruined Courtyard - Skipping the cutscene now behaves more accurately as if the cutscene wasn't skipped
- Fixed: Phendrana Shorelines - The item behind the ice can now be collected again with Infinite Speed
- Fixed: Control Tower - Flying Pirates incorrectly flying away from the player when skipping the cutscene
- Fixed: Research Core - Combat Visor being forced after grabbing the pickup on Competitive Cutscene mode
- Fixed: Research Entrance - Softlock if the player kills the pirates before touching the cutscene trigger
- Fixed: Research Entrance - Fog disappearing after clearing the 1st Pass Pirates and before the 2nd Pass Shadow Pirates
- Fixed: Energy Core - Underwater sound incorrectly playing when the player was not underwater
- Fixed: Energy Core - Puzzle music not playing again if the player re-enters the room during the countdown
- Fixed: Ruined Shrine - Beetle music incorrectly continues playing after leaving towards Main Plaza
- Fixed: Save Station B - Incorrectly playing save station music instead of Phendrana music if the player leaves too quickly
- Fixed: Observatory - Projector activation cutscene skip activating the projector twice if the cutscene was skipped late
- Fixed: Observatory - Fixed incorrect music playing when the projector is active
- Fixed: Observatory - Panel activation cutscene incorrectly playing on 2nd Pass when the projector is already active
- Added: New option for suit damage reduction: "Additive", where each suit provides a specific amount of damage reduction
- Changed: The map tracker uses the same names for elevators as when editing a preset
- Changed: Updated tournament winners scan
- Changed: Ventilation Shaft: Cutscene skip no longer waits for nearby rooms to load
- Changed: Mine Security Station: The Wave Pirates now get activated with the same timing, regardless of what death animation the Shadow Pirates play
- Changed: Mine Security Station: Adjusted cutscene trigger so it can't be accidentally skipped
- Changed: Ruined Shrine - Adjusted position of the cutscene skip lock-on point
- Changed: Control Tower - "Doors Unlocked" HUD Memo now shows in Control Tower once the fight is done on Competitive Cutscene mode
- Changed: Ruined Fountain - Morph Ball can no longer get stuck at the bend on the Spider Track
- Changed: Energy Core - Increased the size of the Load Trigger to Furnace Access
- Changed: Hive Totem - Adjusted the Hive Totem scan position to match how it is on PAL
- Changed: Sun Tower Elevator - Cutscene now shows Samus facing the correct direction
- Changed: Observatory - Restored an unused particle effect for the projector
- Changed: Observatory - The projector is now activated on room load, instead of activating immediately after the room loaded
- Changed: Research Entrance - 2nd Pass Shadow Pirates can longer interrupt 1st Pass fight music if they die too slowly
- Changed: Omega Research - Ambient music now resumes when the pirates die instead of when they fully despawn
- Changed: Geothermal Core - The previously invisible ledge connected to Plasma Processing is now always visible

#### Logic Database

##### Magmoor Caverns

- Fixed: Geothermal Core: Various Puddle Spore requirements now require Before Storage Depot B instead of After.

##### Phazon Mines

- Changed: Central Dynamo: Infinite Speed trick no longer requires Knowledge (Advanced)
- Changed: Fungal Hall Access now appropriately requires Plasma
- Added: Mine Security Station: Combat logic for getting Storage Depot A
- Changed: Mine Security Station: Adjusted combat logic to have stricter requirements

##### Phendrana Drifts

- Changed: Temple Entryway: Breaking ice properly requires Plasma/Wave/Power

##### Tallon Overworld

- Changed: Root Cave: NSJ climb connects to a skybox which connects to the item and Arbor Chamber
- Changed: Root Cave: NSJ climb to item no longer needs Standable Terrain and Invisible Objects has been nerfed to Beginner for the item
- Changed: Root Cave: NSJ climb now appropriately requires Door Lock Rando to be off
- Changed: Root Cave: Combat Dash from Arbor Chamber to item no longer requires X-Ray/Invisible Objects
- Added: Root Cave: NSJ climb now has comments to explain methodology
- Added: Root Cave: Advanced Combat Dash to Arbor Chamber from item that does not need X-Ray/Invisible Objects

### Metroid Prime 2: Echoes

- Fixed: A small typo with "immune" in the energy preset tab.
- Fixed: Seeker Locks without Seeker now properly show all usages when asked for.

### Metroid: Samus Returns

- **Major** - Added: Door Lock randomizer has been added, along with new door types.
- **Major** - Added: Elevator randomizer has been added.
- Changed: DNA hints now just say "DNA" instead of "Metroid DNA".
- Fixed: If no seed was exported at a previous start of Randovania, the export window now shows the correct title ID in the output path for NTSC without having to switch to PAL and back to NTSC.
- Fixed: Removed an incorrect start location from Area 4 Central Caves, which failed when exporting the game.
- Fixed: Typo on the exporting dialog.
- Fixed: Common case where a modified input RomFS was considered being unmodified.
- Fixed: Starting at Area 3 Factory Exterior - Beam Burst Chamber & Tsumuri Station no longer spawns Samus out of bounds.
- Fixed: The Laser Aim cosmetic options UI no longer exports the wrong colors and has been simplified.
- Fixed: The item in Area 7 - Omega Arena South Access no longer disappears after defeating the Omega in Area 7 - Omega Arena South.
- Fixed: Case where Power Bombs would not be disabled when fighting Diggernaut.

#### Logic Database

##### Area 1

- Fixed: Metroid Caverns Hub: Dock to Metroid Caverns Save Station -> Tunnel to Metroid Caverns Save Station now has the correct grouping for the logical paths.

##### Area 3 Metroid Caverns

- Added: Caverns Teleporter East - Reaching the pickup now has correct requirements with High Jump Boots, requiring either a Super Jump (Advanced), Unmorph Extend (Intermediate), or Freezing the Moheek (Intermediate).

## [8.0.0] - 2024-05-01

- **Major** - Added: Metroid Samus Returns has been added with full single player support. Includes random starting locations, some toggleable patches, and more.
- Added: Highlighting nodes in the Map view of the Map tracker will now update the current location.
- Changed: The output after verifying the installation has been made less misleading.
- Changed: Show better errors on Linux and macOS when something goes wrong while trying to open a directory.
- Changed: Improve error handling when exporting presets.
- Fixed: The Map view on the Map tracker will not show doors and generic nodes as being inaccessible if only resources were shown on the Text Map view.

### Resolver

- Fixed: Some cases of seeds being wrongly considered as impossible.

### Discord Bot

- Added: The Discord bot now mentions the game when describing a preset.
- Changed: Experimental games are now only available in the development bot.

### AM2R

- Added: 1 joke hint.
- Changed: All ammo tanks are now consistently being referred to as "Tanks" rather than "Expansions".

#### Logic Database

- Changed: Zipping from destroyable objects with Missiles is now rated as Expert.

##### Hydro Station

- Fixed: Varia Chamber Access: Logic will not expect you to Infinite Bomb Jump with only Power Bombs to get to the item anymore.
- Fixed: Inner Alpha Nest South: It's not logical anymore to get the Missile tank with only Walljumps and Mid-Air Morphs.
- Added: Inner Alpha Nest South: A video link to get the Missile Tank with a Morph Glide.

### Cave Story

- Fixed: If the objective has been set to the bad ending, then the Explosive will be in its vanilla location, rather than not being shuffled at all.
- Fixed: King does not have a third ear anymore when using him as a player sprite.

##### Sand Zone

- Fixed: Sand Zone: Breaking the blocks now properly accounts for having either Missile Launcher or Super Missile Launcher.
- Fixed: Sand Zone: Breaking the blocks to go from the Sunstones to before the omega fight now properly accounts for killing enemies to farm Missiles.
- Fixed: Sand Zone: Reaching the Storehouse now expects you to have a weapon on trickless instead of the ability to fly.
- Added: Sand Zone: Breaking the blocks near the Storehouse is now accounted for with Missiles/Bubbler.
- Added: Sand Zone: Collecting the running puppy now expects you to either kill the Armadillos, or avoid them via intermediate Pacifist strats.

### Metroid Dread

- Added: Linux and macOS now have the Ryujinx exporting option available.
- Changed: The Missile Tank pickup in Invisible Corpius Room in Artaria has been moved to the left so that it won't overlap with the door in Door Lock Rando.
- Changed: There is now a thermal gate preventing players from entering the Experiment Z-57 fight without activating the nearby thermal first.
- Fixed: The `Hints Location` tab no longer refers to Prime 2 when describing where the hints are placed.
- Fixed: Customizing a preset where EMMI and Bosses were turned off for DNA placement won't have the DNA slider be initially enabled.
- Fixed: A `drive letter` typo in the exporting window.
- Removed: The FAQ entry stating that only the English language is supported has been removed, as all languages are patched since version 7.4.0.

#### Logic database

##### Cataris

- Added: Pseudo Wave Beam (Beginner) to break the blob above Blue Teleportal to Artaria, from the left side of the wall.

### Metroid Prime

- Added: FAQ Entry about non-Superheated rooms
- Added: Exposed "Power Beam Only"-Doors for Door Lock Rando.

#### Logic Database

##### Chozo Ruins

- Changed: Main Plaza: The R-Jump and L-Jump to reach the Grapple Ledge Missile Expansion have been lowered to beginner.

##### Frigate Orpheon

- Added: Biotech Research Area 2 can now be crossed with a Hypermode Wall Boost

##### Magmoor Caverns

- Added: The Sloped R-Jump in Geothermal Core to get to the door to Plasma Processing (commonly referred to as Eagle Jump) is now in logic.

##### Phendrana Drifts

- Added: The jump to the upper pickup in Gravity Chamber now requires an intermediate R-Jump or an Advanced L-Jump alongside the Advanced Slope Jump requirement.

### Metroid Prime 2: Echoes

#### Logic Database

- Fixed: Normal Doors now account for having a beam or Morph Ball Bombs to open.

##### Agon Wastes

- Added: Movement (Intermediate) to get from the center platforms in Central Mining Station to the cannons using Space Jump Boots.
- Added: Screw Attack from the cannons to get the item in Central Mining Station before the Pirate fight.
- Added: Mining Station B - Room Center to Transit Station with Boost Ball, Bombs, BSJ (Intermediate), and Standable Terrain (Intermediate).
- Fixed: The video link for the Expert Slope Jump in Central Mining Station now links to a working video.
- Fixed: Mining Station B - Room Center to Transit Station now properly requires Boost Ball and Standable Terrain (Intermediate) for the No Space Jump Post-Puzzle path.

## [7.5.0] - 2024-04-01

- Added: Command line arguments for exporting games. These commands are intended for advanced uses only.
- Fixed: During generation, actions that involves multiple progressive pickups are now properly considered.

### AM2R

- Fixed: Hitting Zetas with Charge Beam works again.

#### Logic Database

##### Distribution Center

- Added: Gravity Area Corridor: Getting the item is now logical via a Charge Bomb Spread. This requires Knowledge Beginner and Movement Intermediate.
- Fixed: Gravity Chamber Access: Going from right to left is now logical with Gravity and Bombs.
- Fixed: Gravity Chamber Access: Going from right to left is not logical anymore with walljumping.

##### Hydro Station

- Changed: Shinesparking from Breeding Grounds Alpha Nest West to Breeding Grounds Overgrown Alley now requires an intermediate Shinespark.
- Fixed: Hydro Station Exterior: It's now impossible for the Water Turbine to shuffle to a Spider Ball door or a Screw Attack door.

##### Industrial Complex

- Added: Industrial Complex Exterior: It is now possible to get from the right building to the left building. It's an Intermediate Morph Glide with High Jump, and an Advanced without.

##### Main Caves

- Fixed: Drill Excavation: Logic does not expect you to need bombs anymore to break the crystal if Cutscene Skips are enabled.

##### The Tower

- Fixed: Plasma Chamber: It is now logical to escape the room through the left tunnel if the Softlock Prevention option is enabled.

### Cave Story

- Fixed: Cave Story exports with CS:Tweaked now prioritize the mod-specific files over Freeware's. This solves several issues with missing graphics when exporting over a Freeeware game.
- Fixed: Missing graphical assets for rando-exclusive inventory entries in Cave Story: Tweaked exports

#### Logic Database

##### Ruined Egg Corridor

- Added: Health requirements to the Sisters.
- Fixed: Breaking the blocks in `Cthulhu's Abode?` now properly accounts for Super Missile Launcher

### Metroid Dread

- Fixed: DNA placement respects vanilla item placement settings to not assign two items to one location

#### Logic Database

- Added: New trick, Cross Bomb Launch.
- Changed: The Shinesink Clip and Aim Down Clip tricks are now a single Floor Clip trick.

##### Artaria

- Added: Video: Ballsparking into Speed Hallway from the right, charging speed from Energy Recharge Station South.

##### Burenia

- Added: Crossing the gap in Underneath Drogyga with Cross Bomb Launch; Intermediate with Spin Boost, Advanced without.
- Added: Reaching the Missile Tank Pickup in Main Hub Tower Top using Cross Bomb Launch (Advanced).
- Added: Video: Morph Ball Movement Jump in Main Hub Tower Middle.

##### Cataris

- Added: Reaching the Pickup in EMMI Zone Item Tunnel using Cross Bomb Launch (Advanced).
- Changed: The Cross Bomb Skip to reach the Pickup in EMMI Zone Item Tunnel has been reduced from HyperMode to Expert.

##### Dairon

- Added: Getting across the right gap in Early Grapple Room with Cross Bomb.

##### Elun

- Changed: Releasing the X without Bombs or Cross Bombs now requires Knowledge (Beginner).

##### Ferenia

- Changed: Getting across the water in EMMI Zone Exit East with Cross Bombs now additionally requires Cross Bomb Launch (Advanced).
- Changed: Path to Escue: Getting from Door to Save Station Southeast to Dock to EMMI Zone Exit East is now trivial.

##### Ghavoran

- Added: Cross Bomb Launch (Advanced) to get to the Save Station Door in Golzuna Tower from the Missile Tank Pickup.
- Added: Cross Bomb Launch (Beginner) to get the Missile Tank Pickup in Golzuna Tower.
- Added: Video showing the Climb Sloped Tunnels trick to get from the Missile Tank Pickup to the Save Station Door in Golzuna Tower.
- Added: Wall Jump using Spin Boost in Left Entrance.
- Added: Water Space Jump (Intermediate) in Energy Recharge Station, getting up through the Screw Attack Blocks.
- Changed: Using Cross Bomb to get the Missile Tank Pickup in Golzuna Tower now requires Movement (Beginner).
- Changed: The Floor Clip into Golzuna Arena has been reduced from Expert to Intermediate.
- Changed: The Cross Bomb Skip to get across the Pitfall blocks in Cross Bomb Tutorial has been reduced from Expert to Advanced.

### Metroid Prime

#### Logic Database

##### Phendrana Drifts

- Added: Ruined Courtyard: Scan/X-Ray Beginner dash to and from Specimen Storage

##### Tallon Overworld

- Changed: Frigate Crash Site: Overgrown Cavern Climb L-Jump adjusted to Beginner

### Metroid Prime 2: Echoes

- Added: Updated A-Kul's scan with the 2023 CGC Tournament winners.

#### Logic Database

##### Torvus Bog

- Added: The reverse air underwater in Training Chamber now has a method with and without Space Jump (Advanced and Expert respectively). This can be used to get to the bomb slot as well as the door to Fortress Transport Access.

## [7.4.2] - 2024-03-13

This release is identical to 7.4.0 and was released to revert 7.4.1.

## [7.4.1] - 2024-03-13

### AM2R
- Fixed: Hitting Zetas with Charge Beam works again.

### Cave Story
- Fixed: Cave Story exports with CS:Tweaked now prioritize the mod-specific files over Freeware's. This solves several issues with missing graphics when exporting over a Freeeware game.
- Fixed: Missing graphical assets for rando-exclusive inventory entries in Cave Story: Tweaked exports


## [7.4.0] - 2024-03-08

- Added: A warning will be shown when trying to generate a game where more items are in the pool than the maximum amount of items.
- Added: When a game is exported via ftp, a message is displayed indicating that an attempt is being made to connect to the ftp server instead of the patcher's misleading "Done" message.
- Changed: Improved how requirement templates are simplified, improving generation and resolver performance.
- Fixed: Generating a game after customizing a preset will not completely freeze Randovania anymore.
- Fixed: The collection text displayed when mixing Hide All model style with Random models and a cross-game multiworld is now always a generic message when your own pickup is disguised as a pickup of another game.
- Fixed: In the Item Pool tab, selecting Shuffled now works properly for non-progressive entries with multiple copies and certain other items.
- Fixed: Changelog window properly displays images.
- Fixed: Cancelling connecting to the server is better handled now.

### Resolver

- Fixed: Some cases of resolver timeout.

### AM2R
- Added: A popup helping the player to inform how Missile-less Metroid combat works
- Added: The following sprites were added for Dread Multiworld: Energy Tanks, Missile Tanks, Missile Tank+, Power Bomb Launcher, Power Bomb Tank, Varia Suit
- Changed: The following Multiworld sprites were changed in order to fit more with AM2R's art style: Dread's Energy Part, Dread's Wide Beam, Echoes' Amber Translator, Echoes' Cobalt Translator, Echoes' Dark Agon Key, Echoes' Darkburst, Echoes' Dark Torvus Key, Echoes' Emerald Translator, Echoes' Ing Hive Key, Echoes' Sky Temple Key, Echoes' Super Missiles, Echoes' Violet Translator
- Fixed: Rare crash when receiving a flashlight/blindfold in a Multiworld session.
- Fixed: AM2R Speed Booster Upgrades now show properly instead of using the default offworld model.

### Cave Story
- **Major** - Cave Story: Tweaked is now supported as an export platform and included with Randovania.

#### Logic Database

##### Egg Corridor

- Added: Health requirements for the Igor boss fight.

##### Grasstown

- Fixed: Grasstown: Accessing the Jellyfish field from the east side of Chaco's House now properly accounts for weapons/pacifist strats instead of being trivial.
- Added: Health requirements for the Balrog 2 boss fight.
- Added: Health requirements for the Balfrog boss fight.
- Changed: Shelter: Accessing the Save Point and Refill is now logically possible when entering from the teleporter.

##### Mimiga Village

- Added: Health requirements for the Balrog 1 boss fight.

### Metroid Dread

- Added: "Access Permanently Closed" doors can be used in Door Lock Randomizer. This includes new default and alternate textures in cosmetic options.
- Added: New Missile Launcher model for Prime, Echoes, and AM2R multiworld pickups.
- Added: New Super Missile Expansion model for AM2R multiworld pickups.
- Fixed: Wide Beam shields now require the Wide Beam to break, and cannot be cheesed with Wave or Plasma beam.
- Fixed: Saves from a different world in the same multiworld session are correctly handled as incompatible.
- Fixed: Text is patched in all languages, not just English.

#### Logic Database

##### Ghavoran

- Added: In Spin Boost Tower: Expert Speed Booster Conservation from Ledge Below PB Tank to Pickup (PB Tank), as well as a video for this trick.

### Metroid Prime

#### Logic Database

- Added: 35 new Videos to the Database

##### Chozo Ruins

- Changed: Vault: NSJ Bombless Wall Boost lowered to Expert
- Changed: Ruined Nursery: bombless Standable Terrain NSJ lowered to Advanced and w/ SJ lowered to Intermediate
- Changed: Hive Mecha: Fight skip via walkway lowered to Intermediate Movement
- Added: Hive Mecha: Fight skip NSJ Advanced Movement bunny hop
- Added: Furnace: Spider track climb trick description
- Added: Furnace: Bombless Intermediate Movement to West Furnace Access
- Added: Burn Dome Access: Advanced Movement and Wallboost bombless escape
- Added: Hall of the Elders: Advanced Complex Bomb Jump wave slot skip

##### Phazon Mines

- Added: Elite Research: Advanced IUJ scanless climb
- Added: Main Quarry: Advanced BSJ to Waste Disposal
- Added: Metroid Quarantine B: Hypermode Single Room OOB NSJ bombless
- Added: Elevator Access A: Hypermode bombless spiderless climb from Elevator A
- Added: Elevator Access A: Expert Movement logic for climbing without Wave Beam
- Changed: Phazon Processing Center: Item to Maintenance Tunnel L-Jump now has proper X-Ray logic
- Changed: Phazon Processing Center: Item to Maintenance Tunnel Complex Bomb Jump has been properly replaced with Bomb Jump

##### Phendrana Drifts

- Added: Frozen Pike NSJ Bombless Climb from Frost Cave Access now has proper Charge Beam, Scan Visor, and Combat logic
- Added: Hypermode Frozen Pike NSJ Bombless Climb from bottom to top
- Added: Frozen Pike Hypermode BSJ to Transport Access
- Added: Frozen Pike NSJ Hunter Cave to Frost Cave Intermediate Slope Jump
- Changed: Transport Access Single Room OOB lowered to expert and advanced tricks
- Added: Ice Ruins West Courtyard Entryway to middle platform NSJ Hypermode BSJ and NSJ damage boost
- Added: Ice Ruins East Expert Single Room OOB ice item heist
- Added: Ice Ruins East Advanced Single Room OOB and Hypermode Movement spiderless bombless spider track item
- Added: Ruined Courtyard Advanced Movement bunny hop to Save Station A
- Added: New hash words

## [7.3.2] - 2024-02-??

- TODO: fill out or remove.

## [7.3.1] - 2024-02-07

### AM2R

- Fixed: Receiving a suit in a Multiworld session will not place you in the most upper-left position of a room anymore.

## [7.3.0] - 2024-02-07

- Added: Ability to turn off changing "to" Normal Doors in Door Type dock rando.
- Fixed: For Linux and macOS, the auto tracker tooltip will not show black text on black background anymore.
- Fixed: Searching for your own pickup in multiworld sessions will now show only pickups which match *exactly* the name, instead of showing pickups which start with that name.
- Fixed: The import in a multiworld session is blocked if it contains an unsupported game.
- Fixed: Opening the webbrowser for Discord Login doesn't fail on Linux anymore.
- Changed: Scanning ammo in the Prime games will now show nicer text for items that provide negative ammo or multiple positive ammo.
- Fixed: For Windows, the game select tooltip will not render as grey text on grey background in dark mode.
- Added: Games display a banner if they are multiworld compatible.

### Resolver

- Fixed: Some cases of resolver timeout.

### AM2R

- **Major** - Added: Multiworld support for AM2R.
- Added: Auto-Tracker functionality.
- Added: A "Hints"-tab, which describes the hint system used in AM2R in detail.
- Added: A "Hint Item Names"-tab, which describes which names are used to describe the items in offworld hints.
- Changed: Minimal Logic has been adjusted. It now also checks for Morph Ball, Missile Launcher, the DNA and the Baby collection.
- Changed: The Baby now checks for all DNA being collected and will display a message if not.
- Changed: Progressive Suits and Progressive Jumps now display custom sprites instead of Space Jump / Gravity Suit sprites in order to make them more distinct.
- Changed: The yams.json file will not be present anymore for race seeds.
- Fixed: The shell script after exporting works now on Flatpak environments.
- Fixed: Typos in FAQ.

#### Logic Database

- Added: 20 Videos to the Logic Database.

##### Main Caves

- Fixed: In Surface Hi-Jump Challenge: Now correctly uses normal damage instead of lava damage for damage boost.
- Fixed: In Drivel Drive: Intended Ballspark now requires Gravity.
- Changed: In Drivel Drive: Bumped mockball method to Expert.
- Changed: In Western Cave Shaft: Bumped health requirement for the descent to require an Energy Tank in trickless.

##### Golden Temple

- Added: In Guardian Arena: Now accounts for Speed Booster quick kill with Intermediate Knowledge.

##### Hydro Station

- Fixed: In Breeding Grounds Entrance: Activating the EMP Slot now properly accounts for Missiles.

##### Industrial Complex

- Fixed: Renamed the room `Spazer Beam` to `Spazer Beam Chamber`.
- Changed: Upper Factory Gamma Nest: Shinesparking from the room below to get the top item is now an intermediate shinesparking trick.

##### The Tower

- Changed: In Tester Arena, the fight requirements have been restructured with more thorough combat and health requirements.

##### Distribution Center

- Changed: In Dual Gamma Nest, the fight now requires Gravity suit on Trickless Combat. Health requirements adjusted around this change.
- Changed: Distribution Center Exterior West: Shinesparking to get the top Missile Tank is now an intermediate shinesparking trick.
- Changed: Bullet Hell Room Access: Shinesparking to get from `Door to Bullet Hell Room` to `Door to Distribution Facility Intersection` now requires an intermediate shinesparking trick.

### Cave Story

- Fixed: The name for Puppy locations and Labyrinth Shop locations will now be shown correctly on the Location Pool tab.

### Metroid Dread

- Added: Changing the volume of the music, SFX and background ambience is now possible via cosmetic options.
- Changed: Speed Booster Upgrades and Flash Shift Upgrades are now considered minor items instead of major.

#### Logic Database

- Removed: It's no longer logical to push Wide Beam Blocks with Wave Beam without Wide Beam.
- Fixed: All usages of Missiles now require the Missile Launcher.
  - Affects:
    - Fighting Corpius with Normal Missiles.
    - The part of the Z57 fight where you use Storm Missiles to stop the healing.
    - Breaking the Missile Blocks in Dairon - Transport to Artaria.
    - Fighting Escue with Normal Missiles.
    - Fighting Golzuna with Storm Missiles and Normal Missiles.
    - Fighting Central Units.

##### Artaria

- Added: Single Wall Jump (Beginner) to cross the pillar left to right in White EMMI Introduction.
- Added: Using Speed Booster in White EMMI Introduction to get over the pillar left to right, from the BallSpark Hallway Room, also available in Door Lock Rando.
- Fixed: Using Speed Booster in White EMMI Introduction to get over the pillar left to right, from the Teleport to Dairon Room now requires Door Lock Rando to be disabled.

##### Cataris

- Added: The Wide Beam Block in Dairon Transport Access can now be traversed with a Diffusion Abuse trick from below.

##### Ferenia

- Changed: Using Speed Booster to reach the item at the top of Purple EMMI Introduction now requires Speed Booster Conservation (Intermediate).
- Fixed: Energy Recharge Station (Gate): Clearing the Grapple Block from the Upper Bomb Ledge now additionally requires the Main Power Bomb instead of only Power Bomb Ammo.
  - All the other usages of Power Bombs in this area also now require the Main Power Bomb.

##### Ghavoran

- Added: Bomb Jump in Right Entrance, out of the water to the Grapple Block Alcove. Requires Diagonal Bomb Jump and either Out of Water Bomb Jump or Gravity Suit.
- Added: Video showing the Grapple Movement trick in Right Entrance.

### Metroid Prime

- Added: It is now possible to have a seperate total amount and required amount of Artifacts.
- Changed: Minimal Logic now also checks for the Ridley event.
- Fixed: Rare softlock/glitches regarding Central Dynamo maze

### Metroid Prime 2: Echoes

- Added: Having Double Damage no longer causes the morph ball to glow.
- Added: 7 more joke hints.
- Changed: Minimal Logic now also checks for the Emperor Ing event.

#### Logic Database

- Added: 12 videos to the database

##### Torvus Bog

- Added: In Great Bridge: Rolljump method to reach Abandoned Worksite from Temple Access (Top)

## [7.2.0] - 2024-01-05

- **Major** - Added: Rebranded Randovania icons.
- Fixed: Bug where tooltips did not show uncollected item names in the autotracker.
- Changed: Update to the Database Video Directory site to eliminate lag and add modern styling.
- Changed: Autotracker tooltips now display text in black instead of gray.

### Metroid Dread

#### Logic Database

##### Artaria

- Added: In Screw Attack Room: Break the blob with Slide Turnaround Pseudo Wave Beam, requires Gravity Suit. Beginner from the left and Intermediate from the right.
- Fixed: The Advanced Pseudo Wave Beam to break the Blob in Screw Attack Room from the right now handles it not working with Gravity Suit.
- Fixed: Add Slide as a requirement for the Pseudo Wave Beam usages in Melee Tutorial Room and Early Cloak Room.

##### Burenia

- Added: Pseudo Wave Beam to break the bottom right blob in Burenia Hub to Dairon. Requires Slide and Gravity Suit or Diffusion Beam.
- Fixed: When using Power Bomb to break the bottom right blob in Burenia Hub to Dairon, also require the ability to shoot a beam.
- Fixed: Burenia Hub to Dairon: Getting the item in the fan with only Flash Shift now requires at least one Flash Shift Upgrade as well, and also only requires Intermediate movement (instead of Advanced).
- Changed: Main Hub Tower Middle: Climbing out of the water from Left of Central Grapple Block without any items now requires Advanced Movement, up from Intermediate.

##### Ferenia

- Added: In Space Jump Room: Use Grapple Beam to jump out of water above Underwater Ledge Left, and use Single Wall Jump, Spin Boost or Flash Shift to reach Dock to Transport to Ghavoran. Video included.
- Changed: In Space Jump Room: Can traverse from Underwater Ledge Left to Dock to Transport to Ghavoran using Spider Magnet, with either Flash Shift and Wall Jump or Morph Ball and Single Wall Jump.
- Changed: In Space Jump Room: Added a video for reaching the Missile Tank with only Morph Ball and Bombs
- Changed: In Space Jump Room: Added a video traversing from Underwater Bottom to Underwater Ledge Left with only Grapple Beam.

##### Ghavoran

- Fixed: Getting the Energy Part Pickup in Golzuna Tower using Spin Boost and Shinespark Conservation Beginner now correctly requires Morph Ball.
- Changed: Opening the door to Orange Teleportal directly from below, in Golzuna Tower, requires Diffusion Beam.
- Added: The door to Orange Teleportal can be opened from inside the tunnel left after breaking the Speed Booster Blocks, in Golzuna Tower. This requires Charge Beam and either Wave Beam or Pseudo Wave Beam Beginner.

### AM2R

- Added: Research Site Open Hatches as available doors for Door Lock Rando.
- Added: New option to place DNA anywhere.
- Added: New option to force Save Station doors to be normal doors.
- Added: New option to force doors in Genetics Laboratory to be normal doors.
- Added: If the user starts with random items, then an item collection screen will now be shown, telling the player which items they start with.
- Added: Clearer GUI symbols, when expansions have been collected, but not their corresponding launcher.
- Added: When softlock prevention is active, then the first two crumble blocks in Super Missile Chamber will be shoot blocks instead.
- Changed: "Distribution Center - Energy Distribution Emergency Exit" has updated behavior when 'Softlock Prevention' is enabled. Before, only the bottom row of Speed Booster blocks were removed. Now, all of them have been removed, except for the leftmost pillar.
- Fixed: When spinjumping into a progressive Space Jump, the spinjump SFX is not being infinitely looped anymore.
- Fixed: Entering "Hatchling Room Underside" will now show the Metroid scan notification only once.

#### Logic Database

- Added: 15 Videos to the Logic Database.

##### Main Caves

- Added: In Surface Hi-Jump Challenge: Shinespark conservation method to reach item.

##### Hydro Station

- Added: In Inner Alpha Nest South: IBJ method to reach item.
- Changed: In Arachnus Arena: New health and dodging requirements for fighting Arachnus.

##### Industrial Complex

- Added: In Lower Factory Intersection: Can now climb the room by shinesparking after a short charge.
- Added: In Treadmill Room: Going from right to left is now possible via a beginner Shinespark or an intermediate Morph Glide.
- Fixed: In Lower Factory Intersection: Climbing the room now correctly needs a damage boost for wall jumps.
- Fixed: In Shirk Prisons: Going from right to left, now requires Morph Ball, or 4 (Super) Missiles.
- Fixed: In Treadmill Room: Going from right to left via Movement is now impossible.
- Changed: In Torizo Arena: New weapon, health, and dodging requirements for fighting Torizo.

##### Genetics Labratory

- Changed: In Queen Arena: Additional Beam requirements and dodging requirements for fighting Queen trickless.

### Metroid Prime 2: Echoes

#### Logic Database

##### Dark Agon Wastes

- Added: Requirements to trigger the Amorbis fight from below: Spacejump, NSJ Z-Axis Screw Attack or BSJ, and bomb jumps or standable terrain with the energy taken.
- Added: Advanced combat to fight Amorbis after the energy has been taken.
- Changed: Revised Amorbis combat requirements (trickless requires a good weapon + 2 E, beginner requires a weapon and 1 E, intermediate neither)
- Changed: Skipping the Amorbis trigger, or touching it to trigger the fight from below, requires Knowledge set to Intermediate.

### Metroid Prime

#### Logic Database

##### Tallon Overworld

- Added: Advanced Single Room OoB to reach Landing Site item without Morph Ball

## [7.1.1] - 2023-12-26

### Metroid Prime

- Added: A more stream-friendly autotracker layout
- Fixed: Reverted Warrior Shrine -> Monitor Station loading improvement which could sometimes cause crashes
- Fixed: Export compatibility with legacy cutscene skip options
- Fixed: Music issues in Frigate Orpheon, Artifact Temple, Arboretum, Sunchamber Lobby, Burn Dome and Lava Lake
- Fixed: [PAL] Issue with the Artifact Temple teleporter arrival cutscene
- Fixed: Non-NTSC text issues
  - Seed hash not showing on main menu
  - Credits not showing seed spoiler
  - [JP] Font size
- Added: `qolGeneral` improvements
  - Ice wall in Phendrana Shorelines now shatters instead of melting when shot
  - Better Save Station load trigger in Phendrana Shorelines
  - Better door open triggers in Arboretum
- Changed: Back-to-back cutscenes in Artifact Temple now skip as one

### Metroid Prime 2: Echoes

- Added: A more stream-friendly autotracker layout

## [7.1.0] - 2023-12-01

- Fixed: Bug with progressive suits in the autotracker always highlighting first suit
- Changed: "Remove redundant pickup alternatives" and "Stagger placement of pickups" are no longer experimental options and will be included in all presets moving forwards.

### AM2R

- Added: Shell script to make launching randomized games easier on Flatpak.
- Added: Plasma Beam Chamber's crumble blocks will be gone when the softlock prevention setting is turned on.
- Fixed: Visual time of day discrepancy with Septoggs and the tileset if started at GFS Thoth.
- Fixed: A flipped water turbine if the vanilla water turbine was set to be changed to one.
- Fixed: Crash when starting the game and loading a save room which contains a destroyed water turbine.
- Fixed: "Cancel" button not working properly on "Toggle" Missile-Mode.

#### Logic Database

- Changed: Zeta and Omegas combat rebalanced for lower difficulties.

### Metroid Dread

- Added: Power Bomb Limitations now shows up on the Preset Summary when enabled.

#### Logic Database

##### Artaria

- Added: In Screw Attack Room: Get from Door to Freezer(Power) to Start Point 2 by sliding.
- Added: In Screw Attack Room: Get from Start Point 2 to Early SA Platform with Space Jump.
- Added: In Screw Attack Room: Get from Door to Freezer(Power) to Screw Attack Pickup by using Shinespark. Requires Speed Booster Conservation Beginner and Disabled Door Lock Randomizer.
- Added: In EMMI Zone Hub: Get to the item pickup and the top left door from Door to Ballspark Hallway, using Shinespark, Speed Booster Conservation Beginner.
- Added: In EMMI Zone Hub: Get to the item pickup from Door to Ballspark Hallway using Speed Booster and Spider Magnet.
- Fixed: In EMMI Zone Hub: Getting to the item pickup from Door to Ballspark Hallway using Flash Shift and Single Wall Jump is now separated from the Grapple Movement alternative.
- Fixed: In EMMI Zone Hub: Getting to the item pickup from Door to Ballspark Hallway using Flash Shift and Single Wall Jump now requires a Flash Shift Upgrade.
- Fixed: In EMMI Zone Hub: Getting to the item pickup from the lower door to Wide Beam Block Room using a Shinespark now requires Door Lock Rando to be disabled.
- Removed: In EMMI Zone Hub: Redundant option: getting from the lower to the upper Door to EMMI Zone Exit Southwest using Speed Booster when Door Lock Rando is disabled.

##### Burenia

- Added: In Gravity Suit Tower: Getting from the Lower door to Ammo Station South to the Upper door to Gravity Suit Room is in logic with either Power Bombs or after breaking the floor.
- Changed: In Gravity Suit Tower: Getting from the Lower door to Ammo Station South to the Lower door to Gravity Suit Room is now locked behind Highly Dangerous Logic

##### Cataris
- Added: In Underlava Puzzle Room 2: Use Speed Booster with at least one upgrade to shinespark through the speed blocks from the right.

##### Ferenia

- Added: In EMMI Zone Exit Middle: Use Wave Beam and Charge Beam or Power Bombs to open the Upper Door to EMMI Zone Exit West, then traverse through that room to get to the upper door.
- Added: In Purple EMMI Arena: Use Water Space Jump (Intermediate) to jump out of the water to reach the door.
- Changed: In EMMI Zone Exit Middle: Going from the Dock to Map Station to the Door to EMMI ZONE Exit West (Lower) is now trivial.
- Changed: In Purple EMMI Arena: Jumping out of the Water to reach the door using Cross Bombs now requires Water Bomb Jump Beginner. Using Normal Bombs no longer requires Spin Boost.

##### Ghavoran

- Changed: Golzuna logic has been overhauled to include Storm Missiles, Bombs, or Cross Bombs to fight it and forcing Flash Shift, Spin Boost, or Space Jump to dodge its attacks if not using shinesparks to defeat it.
- Fixed: Missing check on PB limitations to get to Orange Teleportal by opening the door from the tunnels below.

### Metroid Prime

- Fixed: Some rooms not appearing on map when "Open map from start" export option is selected
- Fixed: Parasite Queen permadeath when skipping death cutscene
- Fixed: Black bar in Control Tower cutscene
- Fixed: Minor PAL issues regarding Skippable Cutscenes in Exterior Docking Hangar and Sunchamber
- Added: Preset option to force Normal or Hard difficulty in the Main Menu
- Added: More Base QoL
  - All rooms now automatically play music appropriate to the area, even if the original music trigger has not been touched
  - The bomb blocks in Lava Lake and Chapel Tunnel are gone forever once destroyed
  - Fix Arboretum rune scan not always appearing when vines are retracted
  - Fix broken load trigger in Aether Lab Entryway
  - Tweaked the size of some door open and loading triggers
  - Sun Tower Access Ghost can now be seen after performing Early Wild
  - Better music timing of Elite Pirate breakout
  - Fix Chapel of the Elder's item platform not rising up all the way
  - Removed more "flashbang" effects
- Changed: Research Core item acquisition cutscene removed in Competitive Skippable Cutscenes
- Changed: Reintroduce and improve loading trigger optimization in Warrior Shrine
- Changed: Update in-game text when refilling PBs at missile stations
- Changed: The Missile Launcher's broad category is now "missile system" instead of "missile-related upgrade".

#### Logic Database

- Added: Database logic for Hard Mode

##### Chozo Ruins

- Added: Vault NSJ with Wallboosts
- Changed: Decreased Difficulty of Tower of Light NSJ Slope Jump

##### Magmoor Caverns

- Added: Fiery Shores wallcrawl to reach Upper Item

##### Phazon Mines

- Added: Difficult HBJ in MQB Phazon Pit
- Added: Elite Research Single Room OOB to Item
- Added: Upper Elite Research Dash to Reach Item NSJ

##### Phendrana Drifts

- Changed: Thardus Thermaless with Bombs and w/o adjusted
- Added: Phendrana Canyon NSJ Scanless Damage Boost
- Added: Phendrana's Edge NSJ Grappleless BSJ
- Added: Ruined Courtyard NSJ Climb UBJ
- Added: Thardus Skip NSJ from North Quarantine Tunnel

##### Tallon Overworld

- Added: Great Tree Hall Lower NSJ Climb BSJ
- Added: Landing Site B Hop to Reach Gully NSJ

### Metroid Prime 2: Echoes

#### Logic Database

- Changed: Climbing Transport A Access using slope jump + NSJ SA no longer incorrectly requires SJ as well

## [7.0.1] - 2023-11-??

- To be decided if it will be necessary.

## [7.0.0] - 2023-11-03

- **Major** - Added: AM2R has been added with full single player support. Includes Door Lock Rando, some toggleable patches and more.
- Changed: The Changelog window has received a slight overhaul. The date of each release is shown, hyperlinks are fixed, and patch notes are now accessed through a drop-down box (previously used vertical tabs).
- Changed: Trick level sliders ignore mouse scroll inputs, preventing unintended preset changes.
- Changed: The Trick Details list in the menu bar no longer displays tricks that shouldn't be visible in the UI.
- Changed: For Multiworld, sending collected locations to the server can no longer fail if there's an error encoding the inventory.
- Changed: The directory layout has now changed, moving everything that isn't the executable to an `_internal` folder.
- Changed: When verifying the installation, missing files and modified files are listed in the console and log.
- Changed: An explicit error is now displayed when a preset has minimum random starting items higher than the maximum.
- Fixed: Map tracker selects the correct start location if the preset has only one start location that is not the default.
- Fixed: When verifying the installation, the title of the popup now properly says "Verifying installation".
- Fixed: Exporting with hidden item models in a multiworld now works properly.

### Resolver

- Fixed: Bug where damage constraints in chains were not understood correctly.
- Fixed: Damage reductions from multiple suits are no longer multiplied together.
- Improved: The output from the resolver now includes the node with the victory condition.
- Improved: When using verbosity level High or above, the energy is displayed in the output.
- Improved: Speed up resolving of hard seeds by allowing skipping of more kinds of unsatisfied requirements.

### Cave Story

- **Major** - Added: Multiworld support. Currently only supports the version of freeware provided by Randovania.
- Fixed: Exporting Cave Story no longer causes a runtime error.
- Fixed: Presets that start in Camp no longer error in generation.
- Changed: The bookshelf in Prefab House now returns you to Prefab Building, before the boss rush.
- Fixed: Alt-tabbing while in fullscreen no longer crashes the game.
- Fixed: You can no longer select a negative weapon slot from the inventory.
- Fixed: The teleporter menu no longer flickers.

### Metroid Dread

- Fixed: Custom shields now use the correct shader and texture effects and no longer a black background
- Fixed: Issues with negative amount for ammo items. The current amount was set to a wrong value and you had to use a ammo refill station. This also caused issues with the auto tracker and multiworld.

#### Logic Database

- Fixed: The "Power Bomb Limitations" setting is now respected for opening Charge Beam Doors.

##### Artaria

- Changed: Going to Transport to Dairon with Speed Booster now requires the Speed Booster Conservation trick set to Beginner.
- Changed: The item above Proto EMMI now requires Speed Booster Conservation set to Beginner when reaching it with Speed from the top.
- Changed: Using Speed Booster to reach the pickup in EMMI Zone First Entrance now requires either the EMMI defeated or Speed Booster Conservation set to Beginner.

##### Burenia

- Added: Use Spin Boost with Wall Jump to climb from left to right at the top of Gravity Suit Tower.
- Changed: The Early Gravity sequence now requires the Speed Booster Conservation trick set to Beginner.

##### Cataris

- Added: Ledge warp out of the Diffusion Beam Room to avoid being trapped by the one way door and the blob.
- Changed: The item in Dairon Transport Access now requires the Speed Booster Conservation trick set to Beginner.
- Changed: The speed blocks leading to Underlava Puzzle Room 2 now require the Speed Booster Conservation trick set to Beginner or Power Bombs.

##### Dairon

- Changed: The lower item in the Freezer now requires the Speed Booster Conservation trick set to Beginner.
- Changed: The item in Ghavoran Transport Access now requires the Speed Booster Conservation trick set to Beginner when using Space Jump.
- Changed: The item in Storm Missile Gate Room now requires the Speed Booster Conservation trick set to Beginner when coming from above.

##### Elun

- Added: Elun's Save Station is now a valid starting room.
- Changed: The item in Fan Room now requires the Speed Booster Conservation trick set to Beginner.

##### Ferenia

- Added: Emmi Zone West Exit now has a Damage Boost trick to move from the center platform to the west door.
- Changed: The item in Fan Room now requires the Speed Booster Conservation trick set to Beginner or Gravity Suit with door lock rando disabled.
- Changed: The item in Speedboost Slopes Maze now requires the Speed Booster Conservation trick set to Beginner.
- Changed: The Missile+ Tank in Space Jump Room now requires the Speed Booster Conservation trick set to Beginner.

##### Ghavoran

- Changed: Going up Right Entrance with Speed Booster now requires the Speed Booster Conservation trick set to Beginner.
- Changed: The upper item in Golzuna Tower now requires the Speed Booster Conservation trick set to Beginner when using Spin Boost from the top.

### Metroid Prime

- Changed: In the Auto-Tracker Pixel Theme, visors are now pilled, Boost Ball icon with a proper trail, improvements to Power Bomb icon.
- Fixed: Counting normal damage reductions from suits twice.
- Fixed: Item position randomizer not being random.
- Fixed: Foreign object in ruined shrine
- Fixed: Room rando + cutscene skip compatibility
- Fixed: Crash when exporting a seed with a blast shield in phazon infusion chamber and essence death teleporter
- Fixed: [PAL/JP] Restored Missile and Charge shot stun in one hit on Ridley
- Fixed: [PAL/JP] Restored Wavebuster cheese on Ridley
- Fixed: When customizing cosmetic options, the labels are now properly updated.

### Metroid Prime 2: Echoes

- Added: One new Joke Hint referring to Raven Beak added to the pool
- Changed: In the Auto-Tracker Pixel Theme, visors are now pilled, Boost Ball icon with a proper trail, Screw Attack icon now faces clockwise, dedicated Power Beam icon.
- Changed: Damage Requirements for Warrior's Walk Item Pickup has been lowered from 80 to 60 dmg in total (30 energy getting the item and 30 energy going back)

## [6.4.1] - 2023-10-12

### Metroid Dread

- Removed: The "Power Bomb Limitations" has been disabled due to issues. This will be re-added in the future.

## [6.4.0] - 2023-10-05

### Metroid Dread

- Fixed: The "Power Bomb Limitations" setting is now accounted for by logic.

### Metroid Prime:

- Fixed: When room rando is enabled, cutscenes are no longer skippable to avoid a bug with elevators. This will be properly fixed in the future.

## [6.3.0] - 2023-10-02

- Added: During generation, if no alternatives have a non-zero weight, try weighting by how many additional Nodes are reachable.
- Added: Data Visualizer now has a very visible checkbox to quickly toggle if the selected trick filters are enabled.
- Added: When trick filters are enabled, a line is added indicating how many requirements are being filtered.
- Changed: The generator will now consider placing Energy Tanks, if there's a damage requirement that's exactly high enough to kill the player.
- Fixed: The menu option for viewing all Randovania dependencies and their licenses has been restored.
- Fixed: The generator should now handle cases with negative requirements a little better.
- Fixed: Map tracker works again for Metroid Dread and Metroid Prime.

### Resolver

- Fixed: Bug where nested requirements were combined wrongly.
- Improved: Order of exploring certain dangerous events.

### Metroid Dread

- Added: Enky and Charge Beam Doors can be made immune to Power Bombs. This is enabled in the Starter Preset, and can be toggled in Preset -> Game Modifications -> Other -> Miscellaneous -> Power Bomb Limitations.
- Added: Warning in the FAQ about custom text not displaying if the game is played in languages other than English.
- Changed: Exporting games is now significantly faster.

#### Logic Database

- Added: 3 videos to the logic the database for a diagonal bomb jump in Ghavoran, a single-wall jump in Cataris, and a diffusion abuse trick in Artaria.

##### Artaria

- Changed: EMMI Zone Spinner: The connection to the pickup that is available before flipping the spinner now also requires door lock rando and Highly Dangerous Logic to be enabled.

##### Burenia

- Changed: Teleport to Ferenia: Using Speed Booster to get past the Shutter Gate now requires Speed Booster Conservation Beginner.

##### Cataris

- Changed: Thermal Device Room South: The connections to the thermal door that closes after using the thermal device now logically remains open when door lock rando is disabled and the "Can Slide" and "Shoot Beam" templates are satisfied. This is a handwave that makes the thermal device no longer a dangerous resource.
- Changed: Single-wall Jump trick in Cataris Teleport to Artaria (Blue) now requires a slide jump.
- Changed: Exclude Door above First Thermal Device from Door Randomization. Effectively making the First Thermal Device a safe action also when doors are randomized.

##### Dairon

- Changed: Yellow EMMI Introduction: Using Speed Booster to go through the Shutter Gate, right to left, no longer requires Flash Shift Skip.

##### Ferenia

- Changed: Purple EMMI Introduction: Using Speed Booster to get past the Shutter Gate now requires Speed Booster Conservation Intermediate instead of Flash Shift Skip Beginner.

##### Ghavoran

- Changed: The connection of EMMI Zone Exit Southeast and EMMI Zone Exit West is now a proper door. This enables it to now be shuffled in door lock rando.
- Changed: Going backwards through the Eyedoor now requires having first destroyed it, Flash Shift and Intermediate Movement, or being able to tank the damage.

### Metroid Prime

- Fixed: Door from Quarantine Access A to Central Dynamo being inoperable with Reverse Lower Mines enabled.
- Fixed: Minor issues with new skippable cutscenes option.
- Fixed: PAL export with skippable cutscenes
- Fixed: Flaahgra crash with skippable cutscenes (fingers crossed)
- Fixed: Warrior shrine loading behavior
- Changed: Remove white screen flash effect when crates explode.
- Changed: Skippable cutscene modes are no longer experimental. Skippable is the new default. Competitive cutscene mode has been updated appropriately.
- Changed: Update tournament winner scan in Artifact Temple
- Changed: Improve loading times when leaving MQB
- Changed: Parasite Queen no longer respawns on 2nd pass
- Changed: The post-Parasite Queen layer in Biotech Research Area 1 now prevents backtracking through Emergency Evacuation Area (1-way door)
- Removed: Major/Minor Cutscene Mode (Major hidden behind experimental options)

#### Logic Database

##### Impact Crater

- Added: The Metroid Prime Exoskeleton fight has full combat logic.

##### Chozo Ruins

- Added: Sun Tower Sessamoharu Complex Bomb Jump to Skip Super Missiles/Scan Visor

##### Phazon Mines

- Added: Phazon Processing Center between Pickup and Maintenance Tunnel Door
- Fixed: Traversing from the Spider Track Bridge to the Quarantine Access A door in Metroid Quarantine A now properly requires the barrier to be removed or `Backwards Lower Mines` to be enabled.

##### Phendrana Drifts

- Added: New Thardus Skip Method from Room Center
- Added: Quarantine Monitor to North Quarantine Tunnel Thardus Skip
- Added: Phendrana Shorelines Spider Track item without spider ball out of bounds trick

### Metroid Prime 2: Echoes

- Changed: When Progressive Grapple is enabled, it will now show `2 shuffled copies` rather than `Shuffled` for better consistency.
- Changed: A proper error message is displayed when mono is not found, when exporting a game on macOS and Linux.

#### Logic Database

- Added: 22 videos to the logic database. see the [Video Directory]
(https://randovania.github.io/Metroid%20Prime%202%20Echoes/) for the full collection
- Added: Comments to some Beginner Bomb Jump tricks
- Changed: The trick setting "Suitless Ingclaw/Ingstorm" got renamed to "Suitless Dark Aether" with the intention to cover more tight Dark Aether energy requirements outside of Ingclaw or Ingstorm related checks.

##### Sky Temple Grounds:

- Changed: War Ritual Grounds, Shrine Access, Lake Access, Accursed Lake, Phazon Pit and Phazon Grounds will now require a Suit on trickless settings

##### Agon Wastes:

- Added: Main Reactor: Scan Dash (Advanced) to reach the Luminoth Corpse which allows to reach the item through Slope Jumps and Standable Terrain (Advanced).
- Added: Main Reactor: It is now possible to get to the item with only Spider Ball, Morph Ball Bombs, Standable Terrain (Intermediate) and Bomb Space Jump (Expert) without Space Jump.

##### Dark Agon Wastes:

- Added: Hall of Stairs: Bomb Space Jump (Advanced) to reach Save Station 3 Door without Space Jump

##### Dark Torvus Bog:

- Added: Portal Chamber (Dark): It is now possible to reach the Portal with a Slope Jump (Intermediate) and Screw Attack without Space Jump.

##### Sanctuary Fortress:

- Added: Main Gyro Chamber: Instant Morph (Hypermode) into boost, to destroy the glass to Checkpoint Station
- Added: Reactor Core Item pickup now possible with just Spider Ball and Morph Ball Bombs via Standable Terrain (Intermediate) and Bomb Jump (Intermediate)
- Added: Vault: Extended Dash (Expert) and Boost Jump (Expert) Method to reach the Spinner Side
- Added: Accessing the portal in Watch Station with a Bomb Space Jump (Advanced) to reach the Spider Track, Standable Terrain (Advanced) to reach the Bomb Slot, and an Instant Morph (Advanced)

##### Ing Hive:

- Added: Hive Temple Access: Slope Jump (Expert) into Screw Attack to skip Hive Temple Key Gate
- Changed: Temple Security Access: Z-Axis Screw Attack Trick is changed into Screw Attack into Tunnels (Advanced)
- Changed: Culling Chamber and Hazing Cliff will now require a Suit on trickless settings

## [6.2.0] - 2023-09-02

- Added: "Help -> Verify Installation" menu option, to verify that your Randovania installation is correct. This is only present on Windows.
- Changed: Game generation is now up to 150% faster.
- Changed: The resolver now tries otherwise safe actions behind a point of no return before it tries actions that give dangerous resources. This makes the solve faster by avoiding some cases of backtracking.
- Changed: Comments no longer prevent And/Or requirements from being displayed as short form.
- Fixed: Auto Tracker icons that were supposed to be always visible no longer show as disabled.
- Fixed: Opening race rdvgame files from older Randovania versions now works properly.
- Fixed: Exporting games with hidden Nothing models don't crash during the exporting process anymore.
- Fixed: For macOS, exporting Metroid Prime 2: Echoes games does not require you to run Randovania from within a terminal anymore to see the Mono installation.

### Metroid Dread

- **Major** - Added: Elevator and Shuttle randomizer. The destination is shown on the elevator/shuttle's minimap icon and in the room name, if enabled. This will show different area names to the logic database for some items.
- **Major** - Added: Split beams and missiles. When playing with non-progressive beams or missiles, each individual upgrade provides a unique effect instead of providing the effects of all previous upgrades.
- Added: An in-game icon will appear if the player becomes disconnected from the multiworld server.
- Changed: The Starter Preset and April Fools 2023 preset now have non-progressive beams and missiles, instead of progressive.
- Changed: Bomb Shields are no longer vulnerable to Cross Bombs.
- Fixed: The door model for certain door types now uses the intended textures correctly.
- Fixed: The save file percentage counter and the per-region percentage counter are now all updated correctly.

#### Logic Database

- Added: Diagonal Bomb Jump in Ferenia - Speedboost Slopes Maze.
- Added: Diagonal Bomb Jump in Burenia - Main Hub Tower Top, to the Missile Tank, using either Gravity Suit or an out of water bomb jump.
- Added: In Dairon - West Transport to Ferenia, use Wave Beam to push the Wide Beam Block from above, without Wide Beam.
- Added: Logic to handle having Ice Missiles without Super Missile.
- Added: In Ghavoran - Teleport to Burenia, Cross Bomb Skip using just Morph Ball to get to and from the Pickup. Rated one level higher than the corresponding usage with Flash Shift or Spin Boost.
- Added: Ledge Warp usage to flip the spinner in Ghavoran next the Transport to Elun, and in Elun to release the X.
- Added: All Chozo-X encounters now have energy requirements.
- Changed: Added Wide Beam to missile farming during Kraid's fight.
- Changed: Fighting Kraid in Phase 2 without going up is moved from Beginner Combat to Intermediate.
- Changed: Fighting Kraid with no energy is now Intermediate Combat. Fighting with 1 Energy Tank is Beginner.
- Changed: Dodging in all Chozo-X fights now has Flash Shift as trivial, Spin Boost with Beginner Combat, and nothing with Intermediate.
- Changed: In Dairon - Teleport to Artaria, breaking the speed blocks is no longer "dangerous". This is done by removing the "Before Event" condition on breaking the blocks from above.
- Changed: In Artaria - Water Reservoir, breaking the blob is no longer "dangerous", as long as Slide is not randomized. This was previously dangerous because there's a connection in EMMI Zone Exit Southwest that makes use of Speed Booster, however, by simply adding a "Can Slide" option on the same condition, the logic now sees the blob as safe.
- Changed: In Burenia: Fighting Drogyga is now only "dangerous" if Highly Dangerous Logic is enabled. This is achieved by adding a Highly Dangerous Logic constraint on all instances where the logic uses "Before Drogyga" on connections in the Underneath Drogyga room.
- Changed: Move victory condition to after Raven Beak, and encode all requirements to finish the escape sequence to that connection. This avoids having a "dangerous" resource at the end of the game.
- Changed: In Burenia - Main Hub Tower Middle, lowering the Spider Magnet Wall is now "dangerous" only when Highly Dangerous Logic is enabled. The connection from the bottom of the room to the Pickup Platform that uses Grapple Movement requires the Spider Magnet Wall to not be lowered now requires Highly Dangerous Logic. The randomizer currently doesn't have the necessary options to make this connection mandatory in any seeds anyway.
- Changed: Most instances of pushing Wide Beam Blocks by using Wave Beam through walls now no longer need Wide Beam. Notable exception is Dairon - West Transport to Ferenia, from below.
- Changed: Boss fight logic using Ice Missile without Super Missile is no longer an option, and effectively requires as many missiles as with normal Missiles.
- Changed: Boss fight logic now understands how damage values work with Split Beams behavior.
  - Affected bosses: Robot Chozo fights, Chozo X fights and Raven Beak.
  - Having only Plasma Beam or only Wave Beam is only used to fight the Robot Chozos, at Combat Intermediate.
  - Having both Plasma Beam and Wave Beam is considered as the same bracket as only Wide Beam.
  - Having Wide Beam and Wave Beam is considered as the same bracket as Wide Beam and Plasma Beam.
- Changed: Exclude Ghavoran door between Flipper Room and Elun Transport Access from being shuffled as a Grapple Beam door in Door Lock rando. This is to enable a Ledge Warp to flip the Spinner from below.
- Changed: In Ghavoran - Flipper Room, rotating the flipper the normal way can now be in logic before having pulled the Grapple Block at Right Entrance or having turned on Power Switch 2 in Dairon, if Transport Randomizer is enabled.
- Changed: Revised logic for fighting Corpius
  - When using missiles without an ammo requirement, the X must not have been released.
  - Using Cross Bomb is moved to Combat Beginner
  - For Missiles, Super Missiles and Ice Missiles, the number of required missiles is reduced by 1, which matches the pre-existing comments. These alternatives remain Combat Intermediate.
  - For Missiles, Super Missiles and Ice Missiles, these can now also be used without combat tricks, but you need 1.5x as many units of Missiles ammo as the combat trick version.
  - Added Storm Missiles.
- Fixed: A typo in the room name Ferenia - East Transport to Dairon has been changed from East Transport to Darion.
- Fixed: In Burenia - Teleport to Ghavoran, to open the Plasma Beam door from below, add requirement to have Plasma Beam. This becomes relevant with Separate Beam Behavior.
- Fixed: In Artaria - Teleport to Dairon, to enter the teleport itself using Wave Beam, add requirements to have Wide Beam and Door Lock Rando being disabled. The former becomes relevant with Separate Beam Behavior.
- Fixed: In Cataris - Kraid Area, when using Wave Beam to fight Kraid from behind, you now also need the rest of the rest of the requirements to fight Kraid.

### Metroid Prime

- Fixed: One-way elevator mode not able to generate
- Fixed: Doors openable underneath blast shields
- Fixed: Doors and Blast shields hurting the player with reflected shots
- Fixed: Starting items getting  ignored when starting in Connection Elevator to Deck Alpha
- Fixed: Skipping the cutscene in Connection Elevator to Deck Alpha also skips item loss
- Fixed: Doors in Omega Research not locking
- Fixed: Elite Control entry Barrier activating again
- Fixed: Hall of the Elders "New Path Opened" HUD Memo not appearing
- Fixed: Some unskippable cutscenes
- Fixed: Removed HUD Memos in Emergency Evacuation Area
- Fixed: Timing of Metroids in Metroid Quarantine A
- Fixed: Stuck camera in control tower
- Fixed: Timing of flying pirates in control tower
- Fixed: Echoes Unlimited Missiles model now appears larger
- Added: More Quality of life improvements over vanilla
  - Colorblind friendlier flamethrower model
  - Power Bombs now have a heat signature
  - Power Conduits activate even if only 1 of 3 wave particles hit
  - Main Quarry power conduit no longer reflects charged wave
  - Added lock to top door during Phazon Elite fight
  - Doors unlock from picking up the artifact item instead of the Phazon Elite dying

#### Logic Database

##### Chozo Ruins

- Added: Reverse Flaahgra in Sun Tower is now logical
- Added: Furnace E Tank Wall Boost Escape
- Added: Transport Access North Wallboost to Hive Totem from Elevator
- Added: Trigger Ghosts from Sun Tower Access without Bombs or Spider

##### Phazon Mines

- Added: Fungal Hall A now has Energy and Combat Logic
- Added: Fungal Hall A SJ Scan Dash Grapple Skip
- Added: Fungal Hall Access NSJ Bombless Escape to Fungal Hall A

##### Phendrana Drifts

- Changed: Phendrana Canyon Pickup NSJ Bombless Triple Boost Adjustments
- Changed: Control Tower Plasma Skip is now Beginner
- Added: Hunter Cave Bunny Hop to reach Hunter Cave Access from Lower Edge Tunnel
- Added: Hunter Cave Slope Jump to reach Chamber Access from Lake Tunnel

##### Tallon Overworld

- Added: Root Cave Climb NSJ Boost Strat

### Metroid Prime 2: Echoes

- Added: New cosmetic suit options. Please note that these suits require the experimental patcher to be enabled.
- Added: The internal game copy is automatically deleted when exporting a game fails in certain situations.

#### Logic Database

- Added: 307 videos to the logic database. see the [Video Directory]
(https://randovania.github.io/Metroid%20Prime%202%20Echoes/) for the full collection.

##### Temple Grounds

- Added:  NSJ Extended Dash (Expert) to cross Grand Windchamber through the middle platform.

##### Sky Temple Ground

- Removed: Phazon Grounds NSJ, No SA -> Invisibil Objects (Hypermode) or Movement (Expert) and Dark Visor. Doesn't exist.

##### Agon Wastes

- Added: NSJ Extended Dash (Advanced) to reach Temple Access Door in Mining Station A.

##### Sanctuary Fortress

- Added: Extended Dash (Expert) to reach the Scan Post in Watch Station Access from Main Gyro Chamber Door.
- Added: Extended Dash (Expert) to reach Main Gyro Chamber Door in Watch Station Access from the Scan Post Side.
- Added: Workers Path - Screw Attack from Z-Axis (Intermediate) now requires Bomb Space Jump (Intermediate) from Dynamo Works
- Added: Workers Path - Bomb Jump (Advanced) method added to reach cannon NSJ from landing platform

## [6.1.1] - 2023-08-07


- Changed: Improve performance significantly when opening a Multiworld session with long history.
- Changed: Slightly improve performance when opening game details.
- Fixed: The correct error is displayed when the incorrect password is provided for Multiworld Sessions.

### Metroid Dread

- Fixed: The progress bar when exporting no longer reaches 100% earlier than intended in some situations.
- Added: Racetime seeds can now be directly imported into Randovania

## [6.1.0] - 2023-08-02

- **Major** - Removed: Starting sessions is no longer necessary and has been removed as an option. It's now always possible to clear a generated game.
- Added: Importing permalinks and rdvgames in a multiworld session now creates new worlds if missing.
- Added: The Generation Order spoiler now has a field to filter it.
- Added: An "Export Game" button has been added to "Session and Connectivity" tab as a shortcut to export any of your worlds.
- Added: It's now possible to filter the history tab in a Multiworld session.
- Added: Add Ready checkbox for Multiworld sessions.
- Added: A new tool was added to the Pickup tab of Game Details that lets you quickly find in which worlds your pickups are.
- Added: The time a world last had any activity is now displayed in the Multiworld session.
- Added: A toggle for allowing anyone to claim worlds in a Multiworld session.
- Added: Sending pickups to an offline world now updates the auto tracker.
- Added: Warnings now show up in Multiworld sessions if you're not connected to any of your worlds.
- Changed: The popup when replacing a preset for a Multiworld Session now has the same features as the solo game interface.
- Changed: Text prompts now default to accepting when pressing enter.
- Changed: Reorganized the top menu bar. The Advanced menu is now called Preferences, with an Advanced sub-menu. Opening the Login window is now in the Open menu.
- Changed: The handling for presets that can't be loaded have been improved.
- Changed: Finishing a session is now called hiding a session, and now can be undone.
- Fixed: Multiworld now properly respects major/minor configuration of each world.
- Fixed: The generation order for multiworld session now correctly handles any kind of names.
- Fixed: Any buttons for changing presets or deleting worlds are properly disabled when a game is being generated.
- Fixed: Import rdvgames for games that uses certain features, like Sky Temple Keys on Bosses or Metroid DNA in Dread, now works properly.
- Fixed: Session Browser now properly sorts by creation date and user count. It also now properly defaults to showing recent sessions first.
- Fixed: Tracking another user's inventory now properly keeps working after a connection loss.
- Fixed: Sorting the session history and audit log now works properly.
- Fixed: In Multiworld session, the Claim world button is now properly disabled when you don't have permissions.
- Fixed: Changing a preset no longer causes it to lose its position in the tree.
- Removed: Connecting to Dolphin on Linux executable builds is now hidden on known situations that it doesn't work properly.

### Metroid Dread

- **Major** - Added: Multiworld support for Dread.
- Changed: Ryujinx (Legacy) is disabled when auto-tracker support is on, or in a multiworld.
- Fixed: Dairon - Navigation Station North can no longer be assigned a hint, which would then be replaced with DNA Hints.
- Added: A new auto-tracker layout featuring progressive items.
- Added: Custom shields now have alternate and more accessible models, which can be toggled per-shield in Cosmetic Options.

#### Logic Database

- Added: 2 videos to the database
- Added: Slide from right to left in Cataris - Total Recharge Station South.
- Added: Grapple Movement to get from Lower Door to Wide Beam Block Room to Upper Door in Artaria - EMMI Zone Hub.
- Added: Crossing the water gap in Ferenia EMMI Zone Exit East with just Bombs (Hypermode IBJ and DBJ) or Cross Bombs and a Slide Bomb Boost (currently Movement Advanced).
- Added: Use Speed Booster and Gravity Suit to escape Cataris - Kraid Arena after fighting Kraid.
- Added: Using Wall Jump to get past the Flash Shift gate in Burenia - Teleport to Ferenia.
- Changed: Make it possible to get to the Diffusion Beam location without Morph Ball.
- Fixed: Entering Hanubia Orange EMMI Introduction from the right now requires having beaten the Red Chozo.
- Fixed: The Pseudo Wave Beam in Burenia - Burenia Hub to Dairon now correctly requires Wide Beam.
- Fixed: Logic issues surrounding ending the Chain Reaction sequence in Artaria, aka the Vanilla Varia Suit area.
- Removed: In Cataris - Green EMMI Introduction, the advanced Pseudo Wave Beam to break the blob from below is removed.
- Removed: In Ghavoran - Blue EMMI Introduction, the trickless Ballspark to climb the room has been removed.

### Metroid Prime

- Added: Experimental Option - `Skippable` Cutscene Mode. Keeps all cutscenes in the game but makes it so they can be skipped with the START button
- Added: Experimental Option - `Competitive (Experimental)` Cutscene Mode Removes some cutscenes from the game which hinder the flow of competitive play. All others are skippable. This will eventually replace the existing Competitive implementation.
- Added: Introduction of non-critical fixes and improvements to the base game such as fixed sound effects and removed tutorial popups. Those wanting an untainted experience of the vanilla game may still do so at their own risk by activating "Legacy Mode". For technical description of what's changed, see [qol.jsonc](https://github.com/toasterparty/randomprime/blob/randovania/generated/json_data/qol.jsonc)
- Added: Completely overhauled how custom Blast Shields and Doors look
- Added: Morph Ball Bomb and Charge Beam door locks now use Blast Shields so that they only need to be opened once with that weapon
- Added: New "Gamecube" pickup model which acts as a placeholder for all non-nothing items without a suitable model which can be displayed natively
- Added: The "Hints" page in the "Game" window now lists the location of the Phazon Suit hint.
- Changed: Non-NTSC enemies now have their health reset to match NTSC 0-00
- Changed: Blast Shields are much more visible in dark rooms
- Fixed: Random Elevators settings should no longer have mismatches between the UI and the preset regarding which elevators are excluded.
- Fixed: HoTE statue door can now handle a blast shield cover
- Fixed: Old scan points lingering in Door Lock Rando
- Fixed: Door Lock Rando shields now make explosion sounds

#### Logic Database

- Added: 52 videos to logic database, bringing the total available via the [Video Directory](https://randovania.github.io/Metroid%20Prime/) to 276

##### Chozo Ruins

- Added: The Hall of the Elders Ghost Skip from Reflecting Pool Access to reach Crossway Access South, using advanced level tricks.
- Added: Knowledge (Intermediate) for reaching Elder Chamber without fighting the Chozo Ghost.
- Added: Main Plaza - Tree item OoB logic.
- Added: Crossway - Easier boost only method for item.
- Changed: Tower of Light - Reduced gravityless SJ slope jump to tower chamber to Beginner.
- Fixed: Ice Beam has been removed from the connection to Elder Chamber in Hall of the Elders.
- Fixed: The Door in Tower of Light Access that leads to Ruined Shrine is now a normal Door instead of a Wave Beam Door.
- Changed: Ruined Nursery Bombless Standables Logic Adjustments
- Added: Ruined Nursery Bombless w/ Boost strat
- Added: Training Chamber Ghost Skip

##### Phendrana Drifts

- Changed: Quarantine Cave - Various cleanup with Thardus fight logic. Reworked visor requirements. Added Missile strategy (allows Ice Beam only fight logically).
- Added: Added Quarantine Cave NSJ Scan Dash to Q-Mon Tunnel
- Added: Dash to Q Mon from Room Center with SJ
- Added: Reverse Thardus Skip Logic (Scan and Scanless)
- Added: Thardus Hop
- Changed: Ice Ruins West Baby Sheegoth Jump Damage Requirements and Trick Adjustments
- Added: Gravity Chamber Pickup (Missile) NSJ w/o Grapple/Plasma Dash Method and Bombu Method

##### Phazon Mines

- Added: Metroid Hop to reach Missile from Quarantine Access A
- Changed: Various Metroid Quarantine A logic adjustments
- Fixed: NSJ Phazon Processing Center having too few requirements

### Metroid Prime 2: Echoes

- Added: Tracker layout "Debug Info", which also shows details useful for investigating errors.
- Added: The Coin Chest model from multiplayer is now used for offworld items instead of the ETM model.
- Changed: The Power Beam and the Morph Ball now use the Coin Chest model when shuffled, instead of the ETM model.
- Added: 4 new joke hints in the pool.
- Fixed: The gate in Command Center now opens correctly when using the new patcher.
- Fixed: Doors in Venomous Pond can no longer become blast shields.
- Fixed: The door from Sacrificial Chamber Tunnel to Sacrificial Chamber has been excluded from door lock rando.
- Fixed: Random Elevators settings should no longer have mismatches between the UI and the preset regarding which elevators are excluded.

#### Logic Database

- Added: 4 videos to logic database, see the [Video Directory](https://randovania.github.io/Metroid%20Prime%202%20Echoes/) for the full collection

## [6.0.1] - 2023-07-04

- Added: Option for disabling crash reporting and monitoring.
- Added: In multiworld sessions, you're prevented from selecting a preset that is incompatible with multiworld.
- Added: In multiworld sessions, world names must now be unique.
- Changed: The Privacy Policy has been updated to mention crash reporting and monitoring.
- Changed: Tweaked the error reporting for generating and exporting games.
- Fixed: Importing permalinks and spoilers in multiworld no longer fails.
- Fixed: Generation order is no longer hidden when Door Lock is enabled with Types mode.
- Fixed: Pickups providing negative resources can now be sent in multiworld games.
- Fixed: The prompt for a session name no longer deletes spaces at the end, making it easier to split words.
- Fixed: In multiworld sessions, the copy permalink button is properly disabled before a game is available.

## [6.0.0] - 2023-07-03

- **Major** - Multiworld support has been significantly changed! New features include:
  *  Sessions now have Worlds instead of rows with users, and users can be associated with any number of Worlds.
     * This means it's now possible to play a Multiworld entirely solo.
  *  You can connect to one Dolphin and any number of Nintendont at the same time.
  *  Multiple sessions can be opened at the same time.
  *  A session window is no longer required to be kept open. As long as Randovania is connected to a game, the server communication works.
- Added: It's now possible to drag presets directly into the root of the presets.
- Added: The order you place presets when drag and dropping is now saved.
- Added: New command line arguments `--local-data` and `--user-data` to allow configuring where Randovania saves its data.
- Added: New Door Lock rando mode - Types. In this mode, every single door of a type is swapped with another type. Generation times should be fast and be compatible with multiworld.
- Added: Interface to customize preset description.
- Added: It's now possible to save rdvgame files for race games. This is not available for multiworld.
- Added: When editing a Pickup Node, there's now a button to find an unused pickup index.
- Added: When viewing the spoiler log in a Multiworld session, it will now display the names for each world rather than "Player 1", "Player 2", etc.
- Changed: Discord login is now performed via your browser, instead of the Discord client.
- Changed: Door Lock mode Two-way is now named Doors. The functionality is unchanged.
- Changed: Improved preset descriptions, making them significantly simpler.
- Changed: Some preset options which are not ready for wide consumption have been hidden by default. To show all preset options, please select `Advanced > Show Experimental Settings`.
- Changed: In the Data Visualizer, requirements are now displayed using a tree widget, which allows for collapsing the and/or blocks.
- Changed: Optimized the solver by allowing more resources as additional resources, allowing more actions to be skipped until the necessary resources are found.
- Changed: For Multiworld, it's now preferred to have an additional pickups than placing it in another player's game, when there's no locations left in your game.
- Changed: Randovania now internally uses the term `Region` for what used to be called a `World`. This is mostly an internal change.
- Changed: Connecting to Dolphin is now hidden on macOS, as it never was supported.
- Changed: Door Lock rando generation is now up to 50% faster.
- Fixed: Issue where the resolver didn't find the paths that lead to taking the least damage.
- Fixed: The resolver no longer allows events as additional requirements. This fixes a problem that could lead to an event locking itself.
- Fixed: The `database render-region-graph` command now works properly.

### Cave Story

- Nothing.

### Metroid Dread

- **Major** - Added: Random Starting Locations is now supported. This enables all Save Stations, Navigation Stations, and Map Stations as possible starting options.
- Added: New cosmetic option to display Randovania's area names on the HUD, either always or after room transitions.
- Added: Door Lock Randomizer can randomize doors to be weak to Ice Missile, Storm Missile, Diffusion Beam, Bombs, Cross Bombs, Power Bombs.
- Added: New option under "Game Modifications" to choose how inconsistencies in Raven Beak's damage resistance are handled.
- Added: Auto tracker is now supported via a new game connection choice.
- Added: Exporting now checks if the RomFS folder has some required files.
- Changed: The doors in Itorash are now excluded from being shuffled in Door Lock Randomizer.

#### Patcher Changes

- Added: Belated April Fools 2023 preset. Enables door rando by default, as well as some surprise changes to the item pool. Make sure to see what advice ADAM has to give!
- Changed: Pickups can be configured to take away some of an item instead of giving more (e.g. missile tanks could take away missiles when collected).
- Fixed: Using Morph Ball in Proto Emmi sequence no longer crashes the game.

#### Logic Database

- Added: Grapple Movement (Beginner) for going up the left side of Burenia - Main Hub Tower Middle.
- Added: Movement (Intermediate) and Water Bomb Jump (Intermediate) for getting out of the water at the same spot.
- Added: Grapple Movement (Beginner) for the Grapple only method of reaching the Missile Tank in Main Hub Tower Top.
- Added: Use Speed Booster to skip breaking the blob submerged in water in Artaria Early Cloak room, requires Speed Booster Conservation (Beginner).
- Added: Use Flash Shift to go right after getting the pickup in Artaria EMMI Zone Spinner.
- Added: Use Flash Shift and Slide Jump to go from Artaria White EMMMI Arena to the top door to EMMI Zone Spinner.
- Added: A new way to reach the tunnel in EMMI Hub Zone with Spider Magnet, Flash Shift and Single-wall Wall Jump (Advanced).
- Added: Use a Shinespark to climb up from Above Screw Attack Blocks in Burenia Main Hub Tower Bottom with only Gravity Suit.
- Added: Use a Shinespark to climb up from Alcove Across Grapple Block in Burenia Main Hub Tower Bottom with only Speed Booster using Speed Booster Conservation Beginner.
- Added: Use a Shinespark with Gravity Suit to reach Ammo Recharge South at the bottom of Burenia Gravity Suit Tower before the Destroy Gravity Suit Floor event.
- Added: Use Spin Boost And Gravity Suit with different trick strategies to cross the big gap in Burenia Main Hub Tower Middle.
- Added: Use a Shinespark with Gravity Suit to reach the Spider Magnet wall in Burenia Main Hub Tower Middle from the bottom of the room.
- Added: Climb up to the Charge Beam Door in Burenia Main Hub Tower Middle using Gravity Suit and Flash Shift.
- Added: Climb up from the Charge Beam Door in Burenia Main Hub Tower Middle using Gravity Suit, a Slide Jump, Spin Boost and a Wall Jump.
- Added: Allow using Shinesparks in Gravity Suit Tower by storing speed in the upper part of Gravity Suit Room, also when Door Lock rando is enabled.
- Added: Pseudo-Wave Beam to break the blob in Ferenia Wave Beam Tutorial, from the right.
- Added: Use Spider Magnet with Grapple Beam in Ghavoran Spider Magnet Elevator.
- Added: Use Speed Booster to get past the pool of water in Dairon Freezer before turning on the power.
- Added: Various trick alternatives to get past the pool of water in Dairon Freezer with Bomb Jumps.
- Added: Water Bomb Jump in Burenia Underneath Drogyga to get up to the left ledge with Normal Bomb, rated as Intermediate.
- Changed: Wall Jump from Flash Shift for reaching the left Dock to Main Hub Tower Top in Main Hub Tower Middle has been removed; it is now trickless.
- Changed: Wall Jump from Flash Shift for reaching the left Dock to Main Hub Tower Top in Main Hub Tower Middle has been removed; it is now trickless.
- Changed: Avoid treating Gravity Suit as a dangerous resource, by removing the "No Gravity Suit" constraint from the "Perform WBJ" template.
- Changed: Going through Artaria Lower Path to Cataris using Damage Boost no longer requires Morph Ball.
- Changed: Reduced the difficulty of the Wall Jump in Dairon Teleporter to Artaria, to reach the pickup from the teleporter, from Advanced to Intermediate.
- Changed: Using Wall Jump Advanced to climb across Moving Magnet Walls (Small) in Cataris, aka Adam Skip, now correctly requires Spider Magnet.
- Changed: The Upper Tunnel from Burenia Teleport to Ghavoran to Main Hub Tower Middle has been converted from a Morph Ball Tunnel to a Slide Tunnel. In order to use this tunnel with Slide, Gravity Suit is also required.
- Changed: In Burenia Teleport to Ghavoran, using Power Bombs to get back up from Early Gravity Speedboost Room now requires 2 ammo units of Power Bomb. The purpose is to account for using one unit on the way down in the first place.
- Changed: Water Bomb Jump in Artaria First Tutorial, after adding the water has been changed to Infinite Bomb Jump.
- Changed: Infinite Bomb Jump in Artaria Screw Attack Room to jump out of the water under the Recharge Station has been changed to Water Bomb Jump.
- Changed: Water Bomb Jump in Burenia Underneath Drogyga to get the pickup is now Beginner with Cross Bombs.
- Changed: Water Bomb Jump in Burenia Underneath Drogyga to get up to the left ledge with Cross Bomb is now Beginner.
- Changed: Bomb Jumping to the upper part of Ghavoran Map Station Access now requires Water Bomb Jump Intermediate with Normal Bomb and Beginner with Cross Bomb. This was previously trivial with both of those.
- Changed: Bomb Jumping to the upper part of Ghavoran EMMI Zone Exit Southeast with Cross Bombs is changed from trivial to Water Bomb Jump Intermediate.
- Changed: Bomb Jumping to the upper part of Ghavoran EMMI Zone Exit Southeast with Normal Bombs is changed from Infinite Bomb Jump Intermediate to both Water Bomb Jump Intermediate and Diagonal Bomb Jump Intermediate.
- Fixed: Correctly require breaking the blob in Burenia Teleport to Ghavoran to be able to go from Main Hub Tower Middle to Teleport to Ghavoran through the upper Tunnel.
- Fixed: Burenia Hub to Dairon Transport Blob from Below giving the wrong event resource.
- Removed: Use Cross Bombs to skip the blob submerged in water in Artaria Early Cloak room. The point of this connection is to skip breaking the blob, which is no longer dangerous when you have the Morph Ball.

### Metroid Prime

- Changed: Divided the "Other" tab into "Quality of Life" and "Chaos".
- Changed: QoL Game Breaking, QoL Cosmetic, QoL pickup scans, Varia-only Heat Protection and Deterministic RNG settings are now always enabled. A new chaos option "Legacy Mode" has been added as a catch-all replacement, including the PB Refill from 5.8.0.
- Changed: Pickups can be configured to take away some of an item instead of giving more (e.g. missile tanks could take away missiles when collected).
- Removed: One-Way door lock randomizer has been removed. This has actually been the case since 5.3.0!
- Fixed: The "Unlock Save Station doors" option should now correctly unlock them.

#### Logic Database

##### Chozo Ruins

- Changed: Reorganized Morph Ball pickup in Ruined Shrine to better fit database good practices.

### Metroid Prime 2: Echoes

- **Major** - Added: Door Lock randomizer has been added. Note that this feature requires enabling the new patcher.
- Added: New random elevators mode: Shuffle Regions. In this mode, we keep the game world consistent by shuffling the regions around Temple Grounds, and then changing the elevators to match. See [this map](randovania/data/gui_assets/echoes_elevator_map.png) for reference.
- Added: When the new patcher is enabled, Security Station B starts in the post-Dark Samus appearance. This change is supported by logic.
- Changed: Pickups can be configured to take away some of an item instead of giving more (e.g. missile tanks could take away missiles when collected).
- Changed: When the new patcher is enabled, some cosmetic effects are removed from Torvus Temple in an attempt to make it crash less.
- Changed: For Multiworld ISOs, the game name now mentions the session name and world name.
- Removed: The elevator sound effect removal is no longer an option and is now automatically enabled in the appropriate circumstances.
- Fixed: The progress bar when exporting a seed is now much more accurate.

#### Logic Database

- Fixed: Re-Added Vanilla Method to access Storage C to logic.
- Changed: Movement trick level for reaching the door to Security Station B from Bioenergy Production with a NSJ Screw jump extension from Advanced to Beginner.
- Changed: Combat/Scan Dash trick level for reaching the door to Security Station B from Bioenergy Production with a Scan Dash from Expert to Intermediate.
- Added: 142 videos to the logic database
- Added: Method to climb Forgotten Bridge with Jump Off Enemy (Advanced)
- Added: Scan Dash to grab the half pipe item in Dark Torvus Arena with Combat/Scan Dash (Intermediate)
- Added: Method to collect the pickup in Reactor Core using the top Rezbit, Bombs, Bomb Space Jump (Advanced), Standable Terrain (Advanced), Movement (Advanced), and Jump Off Enemies (Expert).
- Added: Method to reach the top cannon in Sanctuary Entrance using Bombs, Space Jump Boots, Bomb Space Jump (Advanced), and Standable Terrain (Advanced).
- Added: Method to collect the pickup in Abandoned Worksite using just Screw Attack, and Screw Attack into Tunnels/Openings (Advanced).
- Added: Method to collect the pickup in Bioenergy Production using Boost Ball, Spider Ball, Screw Attack, and Movement (Advanced).

## [5.8.0] - 2023-06-05

- Added: It's now possible to save rdvgame files for race games. This is not available for multiworld.
- Changed: Use the user's new discord display name instead of their username, for users that migrated.
- Fixed: Batch generation now properly prevents Windows from going to sleep.

### Metroid Prime

- Fixed: Generator unable to pass through one-way permanently locked doors such as the ones in uncrashed Frigate
- Fixed: Exporting games with both Door Lock Rando and Room Rando will now preserve both modifications
- Added: Missile Stations refill Power Bomb. In this version, this is always enabled.

#### Logic Database

- Added: 55 videos to logic database, bringing the total available via the [Video Directory](https://randovania.github.io/Metroid%20Prime/) to 224

##### Tallon Overworld

- Added: Biotech Research Area 1 - Easier gravityless NSJ method from room center to Deck Beta Security Hall
- Added: Root Cave - L-Jump method to reach upper area

#### Magmoor Caverns

- Added: Twin Fires Tunnel - Transport to Talon -> Twin Fires, NSJ & SJ dashes now require standable terrain

##### Phendrana Drifts

- Added: Hunter Cave - Lower Edge Tunnel -> Hunter Cave Access, NSJ requires a slope jump or bomb jump after the grapple point to reach the platform with the doors.
- Added: Hunter Cave - Hunter Cave Access -> Lower Edge Tunnell, NSJ requires an L-Jump to reach the platforms across the water without falling in. Added Gravity logic if falling in (matches Lake Tunnel -> Lower Edge Tunnel).

##### Phazon Mines

- Fixed: Fungal Hall B - Scan dash method now requires scan visor
- Fixed: Ventillation Shaft - Combat dash to climb room now requires door lock rando to be off

## [5.7.0] - 2023-05-05

- Added: Skip usual Door Lock randomizer logic when the only valid lock option is unlocked doors.
- Added: When major/minor mode is enabled, the count of majors and minors is also displayed next to how many items are the in the pool.
- Fixed: Unsupported features are now disallowed from use in Multiworld sessions.

### Cave Story

- Fixed: Exporting on Linux no longer fails due to Rest Area in Plantation using "lounge" instead of "Lounge".

### Metroid Dread

- Fixed: All pickups in the pool are now correctly assigned major or minor.

#### Logic Database

- Fixed: Experiment Z-57's pickup is now a major item location in Major/Minor split.

### Metroid Prime

- Added: Selecting an ISO that isn't for Metroid Prime is now explicitly refused when exporting.
- Fixed: All pickups in the pool are now correctly assigned major or minor.
- Fixed: Room Rando no longer overrides the results of Door Lock Rando when exporting.

#### Logic Database

- Fixed: The Artifact of Truth pickup is now a major location for Major/Minor split.

### Metroid Prime 2: Echoes

- Added: Selecting an ISO that isn't for Metroid Prime 2 is now explicitly refused when exporting.
- Fixed: Energy Tanks are now considered major items in Major/Minor split.

## [5.6.1] - 2023-04-??

- Nothing.

## [5.6.0] - 2023-04-02

- Added: Trick Details popup now lists the usages in each area.
- Added: Opening the Data Visualizer from the Trick Details while customizing a preset now automatically configured the trick filters based on the preset being edited.
- Changed: Setting trick filters in the Data Visualizer based on a preset now sets all tricks, even those at disabled.
- Changed: Optimize Solver by choosing actions in a smarter order. Prefer actions of types that are likely to progress th. Postpone dangerous actions. This should make the solver able to validate seeds where it previously timed out. Solving should in general be faster in general.
- Fixed: Solver bug that made it unable to detect dangerous actions, which could result in some possible seeds being considered impossible.
- Fixed: Searching for Multiworld sessions by name is no longer case sensitive.

### Metroid Prime 2: Echoes

#### Logic Database

- Added: Proper combat requirements for the Amorbis fight.
- Removed: Incorrect and improper connections to and from the Amorbis fight.

### Metroid Prime

#### Logic Database

- Added: 48 videos to logic database, bringing the total available via the [Video Directory](https://randovania.github.io/Metroid%20Prime/) 216

### Metroid Dread

#### Logic Database

- Added: Use Flash Shift and Spin Boost with Wall Jump (Beginner) in Burenia Main Hub Tower Bottom to reach the tunnel.
- Changed: The logic for Spin Boost Room in Ghavoran now requires either the template to fight the Chozo X or Highly Dangerous logic to climb out of the room.
- Changed: Simplified various database connections.
- Changed: All three kinds of Chozo X fights now consider Use Spin Boost a valid means of dodging.
- Fixed: Missile ammo requirement when fighting Chozo X with Storm Missile. The numbers were previously too high and the numbers with and without the combat trick were swapped.
- Fixed: Resolve bug with fighting the Twin Robots fights, where to fight them using only missiles for damage always required both the expert level combat trick and the 153 missiles that are intended for trickless.
- Fixed: Add missing fight requirement to fight the Chozo X in Elun when entering the arena from the left.
- Fixed: Add missing requirement to release the X before leaving Elun.

## [5.5.1] - 2023-02-28

- Added: Game Details now contains a tab describing all door locks, when Door Lock rando is enabled.
- Changed: Certain spoiler tabs in Game Details now only show up when relevant, such as Elevators spoiler only when elevators are shuffled.
- Changed: Generation Order in Game Details is now hidden when there's incompatible settings, such as Door Lock rando.
- Changed: A nicer error message is now given when generating with a preset with configuration errors, such as no starting locations.
- Changed: A nicer error message is now given when an error occurs when loading a game layout file.
- Fixed: Customizing an included preset should properly place the resulting preset nested to that preset.
- Fixed: Customizing a preset should no longer reset where it's been placed at.
- Fixed: Generated games now keep track of extra starting pickups instead of starting items, fixing some cases you'd start with the middle of a progressive chain.
- Fixed: Changing trick filters in the Data Visualizer no longer resets the selected connection.
- Fixed: Using trick filters in the Data Visualizer no longer unnecessarily expands templates or remove comments.
- Fixed: Using trick filters in the Data Visualizer now properly removes extra requirements when tricks are removed.
- Fixed: Hiding the pickup collection message now correctly works for other player's pickups in a multiworld.

### Metroid Prime

#### Patcher Changes

- Fixed: Several soft-locks and janky cutscenes when shuffling the Essence elevator
- Fixed: Research Lab Aether wall not breaking when approached from behind (QoL Game Breaking)
- Fixed: Watery Hall lore scan being replaced with QoL Scan Point text
- Fixed: Escape sequence counting up instead of down
- Fixed: Small Samus spawning in ship instead of on top
- Added: Ridley shorelines, biotech research 2, and exterior docking hangar actors now scale with boss size

#### Logic Database

##### Tallon Overworld

- Fixed: Landing Site - PAL SJF is now only logical if Dock Rando is disabled
- Added: Life Grove - Alternate method to skip Bombs and SJ (Scan Dash Expert) to reach item *Found by Vertigo*
- Added: Life Grove - Trick to skip wallboosts when also skipping SJ and Bombs *Found by Vertigo*

##### Chozo Ruins

- Changed: Main Plaza - Lowered Half-Pipe roll-in to Expert ([See Video](https://youtu.be/ne8ap0xa_UE))
- Changed: Ruined Shrine - Wave door to half-pipe item is now L-Jump instead of R-Jump
- Added: Hive Totem - Fight Skip Intermediate Combat Dash
- Added: Hive Totem - Fight Skip "TAS Walk" Advanced Movement+Knowledge
- Added: Crossway Access West - Advanced Standable Terrain (Skips Morph) *Found by toasterparty*

##### Magmoor Caverns

- Fixed: Twin Fires Tunnel - Combat dash is now only logical if Dock Rando is disabled
- Added: Monitor Station - NSJ Heat Run Expert *Found by JustinDM*
- Added: Twin Fires Tunnel - NSJ Bunny Hop Expert Movement *Found by JustinDM*

##### Phendrana Drifts

- Changed: Quarantine Cave - More detailed Thardus Fight requirements (e.g. Plasma Beam, PBs, Boost)
- Changed: Labs - More detailed combat requirements
- Added: Chozo Ice Temple - Expert NSJ Bombless Climb *Found by MeriKatt*
- Added: Quarantine Cave - Thardus Skip Hypermode Slope Jump *Found by JustinDM*
- Added: Quarantine Cave - Expert R-Jumps to skip grapple *Found by toasterparty*
- Added: Control Tower - SJ/DBJ/BSJ/Wallboost tricks(s) to skip fight both ways
- Added: Transport to Magmoor Caverns South - Alternate NSJ Spider Skip BSJ Advanced *Found by Cyberpod*

##### Phazon Mines

- Fixed: Mine Security Station - Starting Room/Elevator doesn't account for doors locking
- Fixed: Mine Security Station - Entering from Storage Depot A doesn't check for lowered barrier
- Fixed: Metroid Quarantine A - Wallboost doesn't require Spider Ball
- Added: Main Quarry - Intermediate Wallboost to skip Bombs for item
- Added: Main Quarry - Intermediate Knowledge+Movement to skip Bombs for item *Found by toasterparty*
- Added: Metroid Quarantine A - Advanced Dashes to skip PBs
- Added: Metroid Quarantine A - Alternate R-Jump from item to door
- Added: Metroid Quarantine A - NSJ Expert Dashes from item to door
- Added: Fungal Hall Access - NSJ Advanced BSJs *Found by JustinDM*

### Metroid Prime 2: Echoes

- Added: Updated A-Kul's scan with the 2022 Echoes Randomizer tournament winner.
- Added: When the experimental patcher is enabled, Dynamo Chamber and Trooper Security Station now start in post-layer change state.

### Metroid Dread

- **Major** - Added: Door Lock randomizer has been added. In this mode, the weapons needed to open doors in the game are also changed, with full support of our logic database.
- Added: A new cosmetic option for adding an in-game death counter to the HUD.
- Added: Exporting with a custom path now checks for conflicts with the input path.
- Fixed: Ryujinx no longer hangs when stopping emulation.

## [5.5.0] - Skipped

## [5.4.1] - 2023-02-16

- Added: Linux releases are now also published to Flathub.
- Fixed: Canceling the prompt from "View previous versions" no longer causes an error.

## [5.4.0] - 2023-02-06

- Added: Experimental generation setting for staggering the placement of selected pickups.
- Added: Experimental generation setting for removing redundant possible actions.
- Added: Automatic reporting of exceptions for the client, and monitoring for requests to the server.
- Added: New pixel icons for Prime 1 & 2 autotracker
- Added: New 8x3 layouts for all Prime 1 & 2 autotracker styles
- Fixed: The minor/major split setting is obeyed much more accurately by the generator.
- Fixed: Starting with ammo no longer causes all requirements for that ammo to be ignored.
- Fixed: The generator no longer attempts placing pickups based on alternatives to satisfied requirements, such as Missile Expansions for Quadraxis while already having Light Beam.
- Fixed: Minor typos in the UI are fixed.
- Fixed: Canceling certain actions will no longer cause the UI to react as if it were an error.
- Changed: Unsupported features are now restricted to dev builds.
- Changed: Requirements where different amount of the same item, such as both Missile = 5 and Missile = 1, are expected are now properly simplified.

  This results in certain pickup combinations no longer being considered for placement in the generator, such as Sunburst for unlocking the Industrial Site from behind.

### Metroid Prime

- Changed: All included presets now have "Unlocked Save Station doors" enabled.
- Changed: "Unlocked Save Station doors" no longer remove the lock in Chozo Ruins - Save Station 3.

#### Patcher Changes

- Added: CGC Tournament Winners to Artifact Temple lore scan
- Fixed: Chapel IS giving the player lightshow on 2nd pass
- Fixed: Items in every room incompatibility with shuffled essence elevator
- Changed: Always apply Elite Quarters item softlock patch regardless of cutscene skip mode

#### Logic Database

- Fixed: Collecting the Missile Expansion in Burn Dome before the fight no longer causes the generation to fail.

### Metroid Prime 2: Echoes

- Changed: Inverted Aether is now an unsupported feature.

### Metroid Dread

- Fixed: Energy Parts are now considered minor items, and Missile+ Tanks are now considered major items.

#### Patcher Changes

- Changed: Main Power Bomb has a different color than Power Bomb tanks
- Changed: Cutscene in Hanubia - Tank Room was removed because it teleports the player to the lower section, which can softlock the player
- Fixed: You now retain Drogyga's and Corpius's item if you reload checkpoint after defeating them. This eliminates a way of rendering a seed impossible to complete.

#### Logic Database

- Added: New trick "Flash Shift Skip" to account for skipping Flash Shift gates.
- Added: Traverse to the bottom of Ferenia: Space Jump Room Access with some more options.
- Added: Pseudo-Wave Beam (Beginner) for the two blobs in Cataris - Teleport to Dairon.
- Added: Water Bomb Jump to reach the item in Cataris - Teleport to Dairon without Gravity Suit.
- Added: Flash Shift (Intermediate), Morph Ball (Intermediate), and Spin Boost (Beginner) wall jumps for climbing up Experiment Z-57's arena.
- Added: Spin Boost and Slide Jump (Beginner) for climbing the upper part of Experiment Z-57's room.
- Added: Speed Booster Conservation (Intermediate) for climbing to either the top platform or Double Obsydomithon Room in Cataris - Teleport to Artaria (Blue).
- Added: Grapple Movement (Beginner) to climb Cataris - Moving Magnet Walls (Tall).
- Added: Flash Shift (Intermediate), Morph Ball (Advanced), and Spin Boost with Spider Magnet wall jumps to climb Cataris - Moving Magnet Walls (Tall).
- Added: Speed Booster Conservation (Beginner) to collect the lower item in Cataris - Teleport to Ghavoran without Gravity Suit.
- Added: Damage Boost (Intermediate) for reaching the teleport in Cataris - Teleport to Ghavoran with Spider Magnet.
- Added: "Adam Skip" added to logic as Wall Jump (Advanced) in Cataris - Moving Magnet Walls (Small).
- Added: Space Jump method of Cross Bomb Skip (Hypermode) to skip needing Speed for the item in Cataris - EMMI Zone Item Tunnel.
- Added: Spin Boost Movement (Intermediate) and Speed Booster Conservation (Beginner) for getting up Hanubia - Central Unit without Space Jump or Infinite Bomb Jump.
- Added: Spin Boost method to climb Hanubia - Escape Room 3.
- Added: Morph Ball Single-Wall Wall Jumps to get to the Nav Station in Itorash - Transport to Hanubia.
- Added: Flash Shift Skip (Intermediate) with Bombs to skip the Flash Shift gate in Teleport to Ferenia.
- Added: Aim Down Clips (Intermediate/Advanced) to go to and from Storm Missile Gate Room without Morph Ball.
- Added: Shine Sink Clip/Aim Down Clip (Intermediate) and Speed Booster Conservation (Advanced) to reach the bottom of Teleport to Ghavoran from the top level.
- Added: Aim Down Clip (Expert) to reach the blobs in Gravity Suit Tower from the top level.
- Added: Aim Down Clip (Intermediate) in Main Hub Tower Middle to Main Hub Tower Bottom.
- Added: Shine Sink Clip/Aim Down Clip (Intermediate) in Gravity Suit room top door to bottom door.
- Added: Climb Golzuna Tower using Spin Boost and Flash Shift using Wall Jump (Intermediate).
- Added: Movement (Intermediate), Simple IBJ, or Spin Boost to reach top tunnel in Vertical Bomb Maze.
- Added: Flash Shift Skip (Beginner) in Purple EMMI Introduction; (Intermediate) with normal bombs.
- Added: Moving from Ferenia - Transport to Ghavoran to Pitfall Puzzle Room with Spin Boost, Flash Shift, or Speed Booster.
- Added: Using Normal Bomb Jump with a Cross Bomb at the top, for sideways movement, to reach the item in Artaria Proto EMMI Introduction.
- Changed: Increased difficulty of Flash Shift Wall Jump to reach the Raven Beak elevator from Intermediate to Advanced.
- Changed: Simplified many room nodes and connections.
- Changed: Shine Sink Clip in Main Hub Tower Middle to Main Hub Tower Bottom is now Intermediate (from Expert).
- Changed: Using Flash Shift to collect the fan pickup in Burenia Hub to Dairon is now Advanced (from Beginner).
- Changed: All three fan skips are now classified as Movement instead of Infinite Bomb Jump.
- Changed: Convert most of the harder IBJ instances to new Diagonal Bomb Jump trick.
- Changed: Increase difficulty of the few harder IBJs that weren't changed to Diagonal Bomb Jumps. This should better reflect the fact that Intermediate IBJ is applied for performing Simple IBJ with Normal Bombs.
- Fixed: Correctly require Morph Ball in all cases where Power Bombs are used.
- Fixed: Replace some instances of Beginner Infinite Bomb Jump in Ferenia with the Simple Infinite Bomb Jump template. This ensures that the missing bomb or cross bomb item is required.
- Fixed: Reaching the upper tunnel in Ferenia - Speedboost Slopes Maze properly accounts for the ability to destroy the beamblocks using Wave Beam, Diffusion Beam, explosives, or Movement (Beginner)
- Fixed: Usage of Infinite Bomb Jump in Ferenia Separate Tunnels Room now correctly requires the respective Bomb type. The trick is now set at different difficulty depending on which bomb type is being used.
- Removed: Infinite Bomb Jump for reaching Wave Beam Tutorial from the cold rooms.
- Removed: Shinespark in Ghavoran Total Recharge Station North. This one requires either short boost or charging speed in the room to the left. Removing this for now.

## [5.3.0] - 2023-01-05

- Added: You can now open a tracker for other player's inventories in a multiworld session.
- Changed: LogbookNodes are now called HintNodes.

### Metroid Prime

#### Patcher Changes

- Fixed: Spring ball has been nerfed to prevent abusing steep terrain marked as standable.
- Fixed: Spring ball cooldown is now properly reset when morphing/unmorphing.
- Fixed: Vanilla blast shields not being removed in door lock randomizer.

### Metroid Prime 2: Echoes

- Changed: The Auto Tracker icon for Spider Ball now uses the Dark Suit model instead of the Prime 1 model.

#### Logic Database

- Changed: Sand Processing - Screw Attack clip to access the halfpipe from Main Reactor side without Missiles is now Intermediate and without Space Jump (from Expert).
- Fixed: Main Gyro now properly accounts for solving the puzzles.

### Metroid Dread

#### Patcher Changes

- Fixed: Incorrect color during animation of killing an EMMI.

#### Logic Database

- Added: Climbing Z-57 Arena with Spin Boost and Ice Missiles (Beginner).
- Changed: Major/Minor Item Location Updates: Energy Tanks -> Major, Energy Parts -> Minor, Drogyga -> Major, Missile+ Tanks -> Major
- Removed: Water Bomb Jump in Ghavoran - Map Station Access Secret.

## [5.2.1] - 2022-12-01

- Fixed: Exporting Metroid Prime 2 when converting Metroid Prime models now works.
- Fixed: Experimental Metroid Prime 2 patcher no longer errors with some settings.

## [5.2.0] - 2022-12-01

- Added: Help -> Dependencies window, to see all dependencies included in Randovania, including their versions and licenses.
- Added: A warning is now displayed when using presets with unsupported features enabled. These features are not present in the UI.
- Added: When the generated game fails due to the solver, you're now offered to retry, cancel or keep the generated game.
- Changed: Experimental games are no longer available on stable versions.
- Fixed: Solver debug now contains previously missing rollback instances.

### Cave Story

- Nothing.

### Metroid Dread

- Added: The Power Beam tiles in the Artaria EMMI Zone Speed Boost puzzle have been changed to Speed Boost tiles to prevent softlocks.
- Added: Entering Golzuna's arena without releasing the X displays a message explaining why the boss won't spawn.
- Added: All doors locked while fighting an EMMI now unlock immediately upon defeating it.
- Changed: Exporting for Ryujinx now also utilizes the Dread Depackager, for a smaller mod size. This requires an up to date Ryujinx.
- Fixed: You now retain Kraid's item if you reload checkpoint after defeating him. This eliminates a way of rendering a seed impossible to complete.

#### Logic Database

- Added: New Highly Dangerous Logic setting for enabling situations that may be unrecoverable upon saving.
- Added: Cross Bomb alternative for crossing Flash Gates.
- Added: Pseudo-wave beam trick for destroying the bottom blob in Cataris' Central Unit Access.
- Added: Traversal through Ghavoran Total Recharge Station North without Morph Ball, before pulling the grapple block, by destroying the left Enky.
- Changed: Cataris' Thermal Device Room North now forces picking the Energy Tank pickup and the Magnet Wall Thermal Device event before going to the Final Thermal Device, or uses Highly Dangerous Logic.
- Changed: Removed the Cataris EMMI Zone Door Trigger event now that the door remains unsealed.
- Fixed: Going to the red teleporter in Cataris no longer forces needing to use bombs.

### Metroid Prime

- Fixed: The infinite scanning bug has been fixed.

### Metroid Prime 2: Echoes

- Added: A new experimental option, Inverted Aether. In this mode, it's the Light Aether atmosphere that is dangerous! All safe zones are moved to Light Aether, but that's not enough so it's still extremely dangerous. This mode has no logic.

#### Logic Database

- Added: Intermediate Slope Jump and Intermediate Wall Boost to get next to the pickup in Communication Area.
- Added: Beginner Movement for crossing Hall of Combat Mastery from the Portal Side with NSJ Screw Attack after the tunnel is destroyed.
- Changed: Standable Terrain to reach the upper Command Center Access door in Central Mining Station with Space Jump and Screw Attack has had its difficulty decreased from Intermediate to Beginner.

## [5.1.0] - 2022-10-01

- Added: You can now view past versions of the presets and revert your preset to it.
- Added: A Playthrough tab where you can run the validator has been added to the Game Details window.
- Added: Deleting a preset now has a confirmation dialog.
- Added: A development mode for permalinks, to help investigate issues.
- Changed: Discord slash command for FAQ has better usability on mobile.
- Changed: The parent for a preset is now stored in your preferences, instead of in the preset itself.
- Fixed: The solver can no longer consider collecting a location a requirement to collecting itself. This is a regression from 4.3.0.

### Discord Bot

- Added: `/website` command that gives instructions to where Randovania's website is.
- Changed: `/randovania-faq` is now just `/faq`.
- Changed: `/database-inspect` is now just `/database`.

### Cave Story

- Nothing.

### Metroid Dread

- Fixed: The target DNA count is no longer limited to 6 when modifying an existing preset, or changing tabs.
- Fixed: Exporting multiple games at once is not properly prevented with an error message. It was never possible and fail in unclear ways.

#### Logic Database

- Added: Event in Underlava Puzzle Room 2 for breaking the speed blocks so that going between the two parts can be accounted for
- Added: Event for the trigger that reopens the door to Central Unit Access, allowing it logical to go back through
- Added: Other various methods of going through rooms
- Added: New Diffusion Abuse trick for pushing Wide Beam blocks and activating the lava buttons in Cataris.
- Added: Cross Bomb Skip (Advanced) for Dairon's Cross Bomb Puzzle Room item
- Added: Power Bombs method for the Speed Booster Conservation for Dairon's Cross Bomb Puzzle Room item
- Changed: Separated the First Tunnel Blob event into two to account for Diffusion/Wave not needing to be in the tunnel
- Changed: Deleted some unnecessary tile nodes
- Changed: Various instances of Wall Jump (Beginner) to trivial
- Changed: Some Grapple options to include Grapple Movement
- Changed: Some Movement tricks to Climb Sloped Tunnels
- Changed: Some Movement tricks to Skip Cross Bomb
- Changed: Rotating the spinner in Ghavoran - Flipper Room now requires either pulling the grapple block in Right Entrance, or activating the Freezer in Dairon.
- Changed: Allow pickup in Ghavoran Elun Transport Access by charging speed via navigation room
- Changed: Help solver by adding Morph Ball requirment on connections to event to flip the spinner in Ghavoran Flipper Room
- Changed: Shooting occluded objects requires at least Intermediate Knowledge
- Fixed: Accounted for whether the player could have Varia or not when trudging through lava
- Fixed: Accounted for the upper parts of Thermal Device Room North being heated without pressing the lava button
- Fixed: Ghavoran Orange backdoor properly connects to Above Pulse Radar
- Fixed: Purple EMMI Arena properly accounting for Gravity Suit to climb the tower.
- Fixed: Ferenia - Space Jump Room Access properly requires a way of destroying the blocks to get to the lower door.
- Changed: Collecting the item in Burenia - Underneath Drogyga before flooding the room by defeating Drogyga now requires Highly Dangerous Logic to be enabled.

### Metroid Prime

- Fixed: Shuffle Item Position is now properly randomized, along with other things shuffled patcher-side.
- Added: You may now force all Save Station doors to be blue, improving QOL for both random start and door lock rando.

### Metroid Prime 2: Echoes

- Fixed: Exporting multiple games at once is not properly prevented with an error message. It was never possible and fail in unclear ways.
- Added: The winners of the Cross-Game Cup have been added to A-Kul's scan.

## [5.0.2] - 2022-09-19

### Metroid Dread

- Fixed: Exporting Metroid Dread games on the Linux builds no longer causes an error.
- Added: FAQ entry about Speed Booster/Phantom Cloak/Storm Missile not working.
- Added: FAQ entry about Golzuna and Experiment Z-57 spawn conditions.
- Added: FAQ entry about the Wide Beam door in Dairon - Teleport to Cataris.

## [5.0.1] - 2022-09-12

- Fixed: The README and front page now lists Metroid Dread as a supported game.

### Metroid Dread

- Fixed: The differences tab no longer mentions Kraid and Corpius checkpoints being removed, as that's not a thing.
- Fixed: Missing credits in Randovania itself for SkyTheLucario's new map icons.

## [5.0.0] - 2022-09-10

- **Major** - Added: Metroid Dread has been added with full single-player support.
- **Major** - Added: An installer is now provided for Windows. With it rdvgame files are associated to open with Randovania, for ease of use. A shortcut for opening just the auto tracker is also provided.
- **Major** - Changed: The UI has been significantly revamped, with each game having their own section and an easy to use selector.
- Changed: The multi-pickup placement, using the new weighting, is now the default mode. The old behavior has been removed.
- Changed: Error messages when a permalink is incompatible have been improved with more details.
- Changed: The Customize Preset dialog now creates each tab as you click then. This means the dialog is now faster to first open, but there's a short delay when opening certain tabs.
- Changed: Progressive items now have their proper count as the simplified shuffled option.
- Fixed: Hints can now once again be placed during generation.
- Fixed: Exceptions when exporting a game now use the improved error dialog.
- Fixed: Gracefully handle unsupported old versions of the preferences file.
- Fixed: Excluding all copies of a progressive item, or the non-progressive equivalent, no longer hides them from the editor.
- Fixed: Changing the selected backend while it's being used should no longer cause issues.
- Fixed: Unexpected exceptions during generation now properly display an error message.
- Fixed: Trick usage in preset summary now ignores tricks that are hidden from the UI.
- Fixed: /database-inspect command no longer shows EventPickup nodes.
- Fixed: Data Editor is now correctly named Data Editor instead of Data Visualizer.

### Cave Story

- The hints fix affects Cave Story.

### Metroid Prime

- **Major** - Added: Enemy Attribute Rando. Enemy stat values such as speed and scale can be randomized within a range you specify.

### Metroid Prime 2: Echoes

- The hints fix affects Metroid Prime 2: Echoes.

## [4.5.1] - 2022-08-03

- Fixed: The History and Audit Log are now properly updated when joining a game session.
- Fixed: Your connection state is properly updated when joining a game session.

## [4.5.0] - 2022-08-01

- Added: Preferences are now saved separately for each version. This means newer Randovania versions don't break the preferences of older versions.
- Added: Exporting presets now fills in default file name.
- Added: Logging messages when receiving events from the server.
- Changed: Internal changes to server for hopefully less expired sessions.
- Fixed: The discord bot no longer includes the lock nodes.

### Cave Story

- Nothing.

#### Patcher Changes

- Nothing.

#### Logic Database

- Nothing.

### Metroid Prime

- **Major** - Added: Door lock rando. Door locks can now be randomized, with many options to fine-tune your experience. This feature is incompatible with multiworld.
- **Major** - Added: Option to show icons on the map for each uncollected item in the game under "Customize Cosmetic Options..."

#### Patcher Changes

- Fixed: Exporting with `QoL Cosmetic` disabled
- Fixed: Zoid's deadname appearing in credits
- Changed: Patches now consume fewer layers on average

#### Logic Database

- Fixed: Phazon Mining Tunnel now accounts only for Bombs when coming from Fungal Hall B
- Fixed: The Central Dynamo drone event is now accounted for to go through Dynamo Access
- Added: Beginner Wall Boost to lock onto the spider track in Metroid Quarantine A
- Added: Advancing through rooms containing Trooper Pirates now requires either the proper beam(s), basic defensive capabilities (varies slightly by room), or Combat (Intermediate) where appropriate
- Added: Advancing through rooms containing Scatter Bombus now requires Morph Ball, Wave Beam, Movement tricks, or basic defensive capabilities

### Metroid Prime 2: Echoes

- Nothing.

#### Patcher Changes

- Nothing.

#### Logic Database

- Nothing.

## [4.4.2] - 2022-06-05

- Fixed: Generating multiworld games where one Prime 1 player has item in every room while another Prime 1 player doesn't now works properly.
- Fixed: It's no longer possible to configure more than 99 shuffled copies of a major item, as that causes errors.
- Fixed: Using a trick to break a door lock is now properly displayed in the UI.
- Fixed: The description for expansions now mention they can be logical with multi-pickup placement.
- Fixed: The change log tab no longer causes the window to have absurd sizes on macOS.
- Removed: The broken option for enabling required mains for Metroid Prime 1. It was non-functional and incorrectly displayed.

## [4.4.1] - 2022-06-04

- **Major** - Added: When using multi-pickup placement, expansions are now considered for logic.
- Added: New experimental option for a different algorithm for how the generator weights locations for multi-pickup placement.
- Added: "Generate Game" tab now remembers which games and presets were expanded or collapsed.
- Added: The Game Session Window now has a counter for how many pickups it's currently trying to send to the server.
- Changed: Considerable more effort is made to keep hints relevant if there isn't enough things to be hinted in a game.
- Changed: Reduced the lag you get the first time you open the Games tab.
- Changed: Optimized the game generation. As example, Echoes' Starter Preset is 45% faster.
- Changed: Optimized the game validation. As example, Echoes' Starter Preset is 91% faster.
- Changed: The algorithm for how locations lose value over generation has changed. This should have bigger impact in big multiworlds.
- Changed: It's now possible to login again directly in the Game Session Window.
- Removed: The server and discord bot are entirely removed from the distributed executables, reducing its size.
- Removed: Metroid Dread is no longer available in releases, as it was never intended to be considered stable.
- Removed: All auto trackers based on pixel art style were removed by request of their artist.
- Fixed: The "Spoiler: Pickups" tab no longer shows locations that aren't present in the given preset.
- Fixed: The Game Session Window now better handles getting disconnected from the server.

### Cave Story

- Fixed: Hint Locations tab in Help no longer has an empty column named "2".

#### Patcher Changes

- Nothing.

#### Logic Database

- Nothing.

### Metroid Prime

- Added: "Cosmetic" option to force Fusion Suit
- Changed: Converting models from Echoes now always needs to be provided with an ISO.

#### Patcher Changes

- **Major** - Added: Models for Echoes' translators and split beam ammo are now also converted to Prime.
- Fixed: Spawning in Elite Quarters after killing OP no longer spawns the player OoB
- Fixed: Ridley boss random size on PAL/NTSC-J and Trilogy
- Fixed: Many rooms which, when submerged, the water box would be misaligned with the bounding box
- Fixed: Certain rooms where item position randomizer biased towards one side or OoB entirely
- Added: Results screen now shows Randovania version and seed hash

#### Logic Database

- Fixed: Gravityless SJ strat for Cargo Freight Lift to Deck Gamma is no longer dangerous
- Fixed: Main Plaza NSJ Grapple Ledge dash now correctly uses the Wasp damage boost method
- Fixed: Hall of the Elders Boost IUJ typos- BSJ is now IUJ and Combat is now Combat/Scan Dash
- Added: Thardus is now logical if you only have Thermal Visor with the Invisible Objects trick set to Intermediate
- Added: Flaghra now accounts for defeating it both before and after triggering the fight
- Added: Method to reach Main Quarry's crane platform with just Grapple Beam and Beginner Movement
- Added: Method to reach Main Quarry's crane platform with Expert Wall Boosts and Slope Jumps
- Added: Method of getting Crossway with only Boost Ball and Xxpert Movement
- Added: Method of climbing Connection Elevator to Deck Beta gravityless NSJ with Advanced Bomb Jump and Expert Slope Jump
- Added: NSJ/bombless strat of getting Gathering Hall's item with a Hypermode dash
- Added: Method of getting Crossway item with Advanced Bomb Jump and Expert BSJ, Scan Dash, and Standable Terrain
- Added: Method of climbing Reflecting Pool using the Stone Toad's wacky physics as Advanced Movement
- Added: Gravityless NSJ method of leaving Gravity Chamber with Advanced Wall Boost and Expert Slope Jumps and Underwater Movement
- Changed: Increased Elite Quarters BSJ to Advanced
- Changed: Increase lower Great Tree Hall Wall Boost to Hypermode
- Changed: Chozo Ruins Save Station 3 boostless/bombless strat to go through the tunnel has had its difficulty decreased to Advanced Movement and Intermediate Standable Terrain
- Changed: Hive Totem NSJ Slope Jump now uses Beginner Underwater Movement
- Changed: Monitor Station dash to Warrior Shrine is now Beginner with SJ

### Metroid Prime 2: Echoes

- Nothing.

#### Patcher Changes

- Nothing.

#### Logic Database

- Nothing.

## [4.4.0] - Not released

This release was skipped.

## [4.3.2] - 2022-05-13

### Metroid Prime

- Fixed: Lightshow during Chapel IS after Chapel item has been obtained and room has been reloaded

### Metroid Prime 2: Echoes

- Fixed: Significantly reduced lag spikes when loading a room containing Prime1 models.

## [4.3.1] - 2022-05-08

- Added: Phazon Suit hints are now included in the preset description.
- Fixed: Exporting Prime 1 games that have no Phazon Suit no longer fails if it's configured to have a hint.

## [4.3.0] - 2022-05-01

- Added: Destroying door locks is now properly tracked. In Echoes, this means removing a door lock from the back allows for logical access to where you were.
- Added: In Data Visualizer, it's now possible to set tricks to a certain level and simplify all visible connections based on that.
- Fixed: Maximum values for certain preset fields, such as Energy Tank capacity and Superheated Room Probability, can now properly be used.
- Fixed: A race condition with Randovania connected to Nintendont, where Randovania could incorrectly assume the game was idle if memory was read while it was executing the last sent task.
- Fixed: The map tracker now properly handles when multiple nodes gives the same resource/event.
- Changed: Online game list by default only shows 100 sessions, for performance reasons. Press "Refresh" to get all.

### Cave Story

- Nothing.

#### Patcher Changes

- Nothing.

#### Logic Database

- Nothing.

### Metroid Prime

- Added: Option to specify hint for Phazon Suit in Impact Crater (default=Show only area name)
- Added: April Fools Preset
- Added: Map images are now generated and written in the same folder as output ISO when generating room rando seeds and exporting them with spoilers enabled.
- Fixed: Random Superheated, Random Submerged and Dangerous Gravity Suit logic now trigger dialog warning in Multiword sessions
- Fixed: Adjusted min/max boss sizes to prevent softlocks
- Fixed: Default setting for screen Y offset now works
- Changed: The "Items in Every Room" Chaos Option now uses items from the Randovania pool (shows n/293 items when enabled). This means multiworld items can now appear at extra locations, and item text is now consistent with the rest of item placement.
- Changed: Two-way room rando now ensures that all rooms are part of the same network

#### Patcher Changes

- Fixed: Specifying custom heat-damage-per-second now properly affects non-vanilla superheated rooms
- Fixed: Some akward cutscene timing when playing skipped cutscenes in realtime
- Added: Random boss sizes now affects Flaahgra, Plated Beetle and Cloaked Drone
- Changed: Random boss sizes now affects bosses in cutscenes, additionally Omega Pirate's armor plates now scale properly
- Changed: When creating a new save file, the default selection is now "Normal" to help prevent accidentally starting the game on Hard mode
- Changed: Artifacts which do have no need to be collected are removed from the logbook

##### Room Rando
- Added: Include Square Frigate doors and morph ball tunnels during randomization
- Fixed: Crash when opening the map near certain rooms
- Fixed: Crashes due to two large rooms being connected.
- Fixed: Crash when rolling through some doors in morph ball
- Fixed: Central Dynamo reposition soft-lock
- Fixed: Inability to scan vertical doors
- Fixed: Incompatability with "No Doors" + "Room Rando"
- Changed: The door immediately behind the player is unlocked when teleporting to a new room. This gives the player one chance to backtrack before commiting to the warp.

#### Logic Database

- Nothing.

### Metroid Prime 2: Echoes

- Added: Preset descriptions now list custom beam ammo configuration.
- Changed: Optimized how long it takes to export a game that uses Prime 1 models.

#### Patcher Changes

- Nothing.

#### Logic Database

- Nothing.

## [4.2.1] - 2022-04-01

- Fixed: Popup for new changes fixed.

## [4.2.0] - 2022-04-01

- Added: Experimental option to force first progression to be local.
- Added: New pixel icons for the auto tracker.
- Changed: Standard tracker layouts for Prime, Echoes and Corruption now include a few more items.
- Changed: Auto tracker game icons for Echoes beams now use the HUD icons instead of the pickup models.
- Changed: Update to Qt 6.
- Changed: The import preset menu in game sessions now has the presets of a game sorted by name, with the default presets on top.
- Fixed: Randovania no longer hangs on start if there's a loop in the hierarchy of presets.
- Fixed: Generation no longer fails when one player has no pickups assigned during logic.

### Cave Story

- Nothing.

#### Patcher Changes

- Nothing.

#### Logic Database

- Nothing.

### Metroid Prime

- **Major** - Added: In multiworld, pickups from an Echoes player now uses the correct model from Echoes.
- **Major** - Added: **April Fool's Day Special!** New game modification category "Chaos Options" in "Other" tab. Chaos options are patcher-side only, and thus are not accounted for by the seed generator logic.
    - Enable Large Samus
    - Random Boss Sizes
    - Remove Doors
    - Random Superheated Rooms
    - Random Submerged Rooms
    - One-way Room Rando
- Added: Deterministic Maze RNG option for fairer racing
- Fixed: Echoes Combat Visor placed in a Prime player's world now uses the new Combat Visor model.
- Fixed: Deterministic Incinerator Drone RNG setting staying on even when checkbox was unchecked.

#### Patcher Changes

- Fixed: Soft-lock in Artifact Temple with Major Cutscene skips (players could leave during ghost cutscene and abort the layer change)
- Fixed: Items Anywhere could delete Artifact hints in rare cases
- Changed: Updated [Quality of Life documentation](https://github.com/toasterparty/randomprime/blob/randovania/doc/quality_of_life.md)
- Changed: Nerfed "Items in Every Room" (Extra items more likely to be missiles)

#### Logic Database

- Nothing.

### Metroid Prime 2: Echoes

- **Major** - Added: In multiworld, pickups from a Prime player now uses the correct model from Prime.

#### Patcher Changes

- Nothing.

#### Logic Database

- Nothing.

## [4.1.1] - 2022-03-12

- Added: The game details window now displays the Randovania version the game was generated with.
- Added: You can now import a game layout/spoiler file in multiworld sessions.
- Changed: A popup shows up while waiting for the game session list.
- Fixed: The error message when the client is incompatible is now properly displayed.
- Fixed: Player inventory is now properly sent to the server in multiworld sessions.


### Metroid Prime

#### Patcher Changes

- Fixed: Scan visor and X-Ray not displaying properly after taking an elevator when combat visor is shuffled.
- Fixed: Some users receiving OS error when exporting ISO with non-vanilla suit colors.


## [4.1.0] - 2022-03-01

- Added: /randovania-faq command was added to the Discord bot, which sends FAQ messages.
- Added: Randovania now checks if the entire database is strongly connected, allowing for manual exceptions.
- Added: You can now configure the priority given to each major item. Higher values are more likely show up earlier in the progression chain.
- Added: Generation failures now have a lot more details on what was missing for progression, facilitating finding issues with your preset.
- Added: The item pool screen now explicitly tells you expansions are not used for logic.
- Added: Implemented support for changing the title for a game session.
- Added: A button for duplicating a session, including the generated game and all rows.
- Added: Multiworld sessions can now be generated without spoilers.
- Added: Preset descriptions now include if some item has a different number of copies shuffled.
- Changed: Multiworld damage logic incompatibility warning now displays every time.
- Changed: On generation failure, a count of how many nodes are accessible is now displayed.
- Changed: Data Editor now lets you save non-experimental databases with integrity errors.
- Changed: Most command line arguments have been renamed.
- Changed: Simplified the item pool tab, with the usual case now having only a single line per item.
- Changed: Improved the text for quantities for ammo in the item pool tab.
- Changed: Experimental games are only shown in the menu if the option for experimental games is enabled.
- Changed: Only session admins are allowed to copy the permalink of a session.
- Changed: Modified how ConfigurableNodes (In Echoes, the Translator Gates) are handled in logic. This should have no visual differences, other than speeding up generation.
- Changed: Great internal changes were done to how hints are applied to the game. This should have no visible impact.
- Changed: The UI for 1HP Mode now only shows up for Echoes.
- Fixed: Map Tracker now properly handles multiple copies of pickups in all cases.
- Removed: The Database Editor can only be open when running from source. In releases, use `Open -> (Game) -> Data Visualizer` instead.
- Removed: All auto trackers based on pixel art style were removed over concerns about asset licensing.

### Cave Story

- Nothing.

#### Patcher Changes

- Nothing.

#### Logic Database

- Nothing.

### Metroid Prime 1

- Added: Option to use deterministic Incinerator Drone RNG for fairer racing
- Added: Spring Ball. Enable in preset configuration. Must have bombs in inventory to work.

#### Patcher Changes

- Added: QoL Game Breaking - Reserach Lab Aether Pirate now guaranteed to jump through glass when doing room backwards
- Fixed: Players could unmorph in Magmoor Workstation where they should not be able to
- Fixed: Abuse of QoL Game Breaking in Central Dynamo to skip the maze/drone
- Fixed: Exclude Phazon Elite Item from QoL Pickup Scans
- Fixed: Wavesun when playing with shuffled item positions
- Fixed: Main Plaza etank ledge door shield was slightly misaligned
- Fixed: Cannon remaining holstered after grapple when shuffling combat visor
- Fixed: Cannon remaining holstered after a specific type of R-Jump when shuffling combat visor
- Fixed: Unmorphing now returns you to your previous visor instead of default visor when shuffling combat visor for quality of life purposes

#### Logic Database

- Changed: Reduce difficulty of Monitor Station -> Warrior Shrine NSJ/No Bombs to intermediate dash and standable terrain (from advanced dash and expert standable) and included a video.

### Metroid Prime 2: Echoes

- When checking details for a game, the hint spoiler tab now includes the correct text for Dark Temple keys hints.

#### Patcher Changes

- Nothing.

#### Logic Database

- Added: Using Screw Attack as a trickless means to obtain Grand Windchamber item after seeker puzzles

## [4.0.1] - 2022-01-30

- Changed: The UI for 1HP Mode now only shows up for Echoes.
- Fixed: Support for non-NTSC Metroid Prime 1 ISOs restored.

## [4.0.0] - 2022-01-30

- **Major** - Added: Cave Story has been added with full single-player support.
- **Major** - Added: Data Visualizer/Editor now contains a visual representation of the nodes in the area.
This feature comes with plenty of quality of life functionality for editing the database.
- Added: A new tab has been added to the preset editor, Generation Settings, consolidating various settings such as minimal logic, multi-pickup placement, dangerous actions, etc.
- Added: The Logic Database can now have descriptions for nodes.
- Added: Game Details window can now spoil the item order, elevators, translator gates and hints.
- Added: Data Editor can now edit area names.
- Added: Data Editor can now view and edit resources.
- Added: Items now have tooltips in the Auto-Tracker.
- Added: One joke hint.
- Added: Descriptions for Minimal Logic for each game, with a better definition of what Minimal Logic is.
- Added: Randovania is now able to identify for what version of Randovania a given permalink is, if they're similar enough versions.
- Added: Permalinks now contain the seed hash, so Randovania can detect if there's a hash mismatch when importing.
- Changed: In the Game Session Window, the observers tab is now visible by default.
- Changed: The rdvgame file is now considerably more technical in order to require less game-specific code.
- Changed: Editing connections in the Data Editor now has an easier to use selector for non-item resources.
- Fixed: Data Visualizer no longer hides the comment for a single-element Or/And entry.
- Fixed: Data Editor now properly handles areas without nodes.
- Removed: It's no longer possible to delete a game session.
- Removed: It's no longer possible to leave the session when closing the window.

### Metroid Prime

- Added: Start in any (uncrashed) Frigate room
- Added: 1-way cycles and 1-way anywhere elevators can lead to (uncrashed) Frigate rooms
- Added: Essence Death and Frigate Escape Cutscene teleporter destinations can now be shuffled
- Added: Artifact hints can now be configured to show area and room name, just area name, or nothing at all
- Added: Cosmetic Option - Select HUD Color
- Added: Cosmetic Option - Rotate hue of all 4 suit textures and ball glow color
- Added: Cosmetic Option - Set default in-game options like Echoes
- Added: Experimental Option - Shuffle the coordinates of items within their respective rooms. Seeds may not be completable.
- Added: Experimental Option - Add random (non-logical) items to rooms which do not usually have items.
- Added: Shuffle Power Beam
- Added: Shuffle Combat Visor
- Added: New default preset: "Moderate Challenge".
- Changed: Minimal Logic no longer checks for Plasma Beam.
- Changed: Removed "Fewest Changes" preset.
- Changed: Updated "Starter Preset" to better match community preferences.

#### Known Issues:

- Nothing.

#### Patcher Changes

- Added: Support for NTSC-U 0-01, NTSC-J and NTSC-K (Gamecube)
- Added: List of tournament winners on lore scan in Artifact Temple
- Added: QoL Game Breaking now fixes several crashes on Frigate Orpheon
- Added: QoL Game Breaking now fixes the soft-lock in hive totem by making the blocks drop sooner
- Added: Option to disable item loss in Frigate (Enabled by default)
- Added: QoL Pickup Scans - Weeds by item in Landing Site now don't have scan point
- Added: Combat/Scan/Thermal/X-Ray all have unique custom models
- Fixed: Safeguard against blowing past layer limits.
- Fixed: On Major custscene skip, Elite Quarters now stays locked until the player picks up the item. The hudmemo is now tied to the item rather than the death animation.
- Fixed: Ruined fountain not always showing the right scan.
- Fixed: Phazon Suit Small Samus Morph Ball Glow
- Fixed: Vent shaft item not being scannable on QoL Pickup Scans
- Fixed: Automatic crash screen
- Fixed: Wavesun not collecting item/unlocking door
- Fixed: Locked door on Storage Depot B (NTSC 0-02)
- Fixed: Bug in Elite Quarters where game would crash during OP death cutscene if the player changed suit during the fight
- Changed: The vines in arboretum which cover the scan panel remain in the room on the ghost layer to help aid newer players.
- Changed: Exo and Essence stay dead permanently if traversing Impact Crater multiple times
- Changed: Increased Maximum Missile/Etank/Capacity for seeds with more expansion count than is available in vanilla

#### Logic Database

- Fixed: Magma Pool - Added missing suit or heated runs trick requirement for non-grapple methods of crossing the room
- Fixed: HAT - Updated spawn node
- Fixed: Quarantine Cave - Properly model when the fight is required and when it is not
- Fixed: Bug where Biohazard Containment didn't check Power Conduit Requirements if Super Missiles were available
- Fixed: Typo in Frozen Pike - Hunter Cave Access requires Slope Jump (Advanced), not Single-Room OoB (Advanced)
- Added: New Event - Gravity Chamber Item (Lower)
- Added: New Trick Category - Infinite Speed
- Added: Magma Pool - Added standable terrain method to cross the room with a video example
- Added: Main Plaza - Hypermode Dash to get Grapple Ledge
- Added: Elite Quarters - BSJ to skip scan visor
- Added: Reactor Core - NSJ Gravityless Bomb Jumps
- Added: Cargo Freight Lift - NSJ Gravityless Boost or Bombs climbs
- Added: Flick BSJ in watery hall OoB
- Added: NSJ Bombless Lower GTH Climb (Wallboost)
- Added: NSJ Bombless Quarantine Cave Elevator Spider Skip
- Added: NSJ Bombless Gravity Chamber Escape (Gravity Wallboost)
- Added: NSJ Bombless Lower Phen's Edge
- Added: NSJ Bombless Frozen Pike (Mid-Section)
- Added: NSJ Bombless Life Grove (Wallboost)
- Added: NSJ Bombless HOTE Climb (Boost IUJs)
- Added: NSJ Bombless Elite Control Access (Wallboost)
- Added: Elite Control Access Item (Damage Boost)
- Added: Central Dynamo Item w/ Infinite Speed
- Added: Bomb jump to skip grapple in Biotech Research Area 2
- Added: Great Tree Hall - Jump Off Enemies Bomb Jump (Advanced) to reach GTC NSJ
- Added: Wallboost FCS Climb
- Added: Logic for Traversing Twin Fires Tunnel to Workstation NSJ Gravity
- Added: Logic for Traversing Twin Fires Tunnel to Workstation NSJ Bombless
- Added: Logic for Traversing Twin Fires Tunnel to Workstation Missileless Grappless
- Added: Gravityless Grappless Morphless method for crossing FCS
- Added: Waste Disposal Wallboosts
- Added: Climb Connection Elevator to Deck Beta Gravityless
- Added: Combat Requirements for Essence fight
- Added: 2 Additional NSJ methods for reaching FCS item
- Added: Lava Lake Item NSJ Combat Dash
- Added: Triclops Pit Item SJ Beginner Standable
- Added: 3 new ways to climb Tower of Light (L-Jump, R-Jump, Slope Jump)
- Added: Underwater Movement (Beginner) to get to Tower Chamber with Space Jump
- Added: Underwater Movement (Intermediate) for NSJ Tower Chamber
- Added: Frigate Crash Site climb with Space Jump and L-Jump (Intermediate) and Standable Terrain (Beginner)
- Added: More logical paths for Ice Ruins West NSJ
- Added: Ice Ruins West Middle-Left Rooftop to Item Combat/Scan Dash
- Added: Beginner L-Jump to reach Main Quarry Save Station
- Added: Main Quarry Crane Platform to Waste Disposal NSJ Advanced Combat Dash
- Added: Main Quarry Crane Platform to Item Intermediate Scan Dash
- Added: Expert Gravity Wallboost to get to Tower Chamber
- Added: Beginner Gravity Wallboost to get to Watery Hall
- Added: Expert Trick for NSJ+Boost Crossway
- Added: Movement (Intermediate) to skip Spider Ball in Crossway
- Added: L-Jump to skip SJ on 3rd tier of ore processing puzzle
- Added: NSJ Ore Processing with Spider+Bombs (Expert)
- Added: Bombless Ore Processing Puzzle with Wallboost(Advanced)
- Added: Phendrana Canyon Hypermode Boost
- Added: NSJ Combat Dash (Expert) to Temple Entryway from lower part of room
- Added: Various tricks in Uncrashed Frigate
- Added: Ore Processing Door To Elevator Access A to Storage Depot B Standable L-Jump with Power Bombs
- Added: Combat logic for Dynamo Access and Elite Control Elite Pirate fights
- Added: Intermediate/Advanced Standables to enter/escape Elite Control after/without triggering Elite Pirate
- Added: Logic now can expect players to play in just scan visor, using bombs to open doors
- Added: Knowledge/Combat (Intermediate) trick to skip needing Power Beam for Exo fight
- Changed: Renamed Misc Logic Option to "Allow Dangerous Gravity Suit Logic"
- Changed: Increased difficulty of Connection Elevator to Deck Beta DBJs to Advanced
- Changed: HAT Wallboosts can be done using Gravity at the same difficulty
- Changed: Removed under-used "Complex Movement" trick category
- Changed: All Gravityless Slope Jumps are now categorized as "Underwater Movement without Gravity", as opposed to just NSJ ones
- Changed: Knowledge (Beginner) to Traverse Magmoor Workstation without Varia
- Changed: Magma Pool - Gravity Suit lava dive difficulty was reduced to L-Jump (Intermediate) and Standable Terrain (Beginner)
- Changed: Hall of the Elders - Now properly model needing to kill the 1 ghost to leave the room. Chargeless 1 ghost fight combat difficulty reduced to beginner.
- Changed: Added requirement for X-Ray Visor or Invisible Platforms to Triclops Pit Item NSJ tricks
- Changed: Monitor Station climb to Warrior Shrine Bomb Jump difficulty changed from Advanced to Intermediate
- Changed: Monitor Station NSJ Combat Dash to Warrior Shrine lowered difficulty from Advanced to Intermediate
- Changed: Increase the difficulty of Tower of Light climb with combat dash from 'Beginner' to 'Intermediate' lowered Standable Terrain from 'Intermediate' to 'Beginner'
- Changed: Frigate Crash Site Climb Space Jump Slope Jump Standable Terrain difficulty was reduced to Standable Terrain (Beginner)
- Changed: Removed Slope Jump and Standable requirement from Ice Ruins West NSJ
- Changed: Main Quarry Save Station NSJ Movement difficulty from Beginner to Intermediate
- Changed: Main Quarry Crane Platform to Waste Disposal Standable/Slope Jumpe no longer requires L-Jump
- Changed: Main Quarry Crane Platform to Waste Disposal NSJ Scan Dash difficiulty from Advanced to Intermediate
- Changed: Ore Processing Storage Depot B to Waste Disposal NSJ Standable difficulty from Intermediate to Beginner
- Changed: Ore Processing Storage Depot B to Waste Disposal R-Jump to L-Jump
- Changed: Elite Research Spinners without Boost from Advanced to Intermediate
- Changed: Ore Processing Door To Elevator Access A to Storage Depot B Standable difficulty from Intermediate to Advanced
- Changed: Sun Tower Early Wild now requires Intermediate Knowledge on all methods
- Changed: Less damage required for Watery Hall with Gravity Suit

### Metroid Prime 2: Echoes

- Changed: Minimal Logic no longer checks for Light Suit or Agon Keys.

#### Patcher Changes

- Fixed: Exporting an ISO when Randovania is in a read-only path now works properly.
- Added: Ability to set a custom HUD color

#### Logic Database

- Changed: Shrine Access Seeker Door without Seekers is now Hypermode (from Expert).


## [3.2.2] - 2022-01-17

- Fixed: Presets for unknown games (for example, from a dev version of Randovania) are now properly ignored.

## [3.2.1] - 2021-10-23

- Fixed: The spin box for starting Energy Tanks no longer goes above 14.
- Fixed: Errors from the Prime 1 patcher are now properly displayed in error messages.
- Fixed: Converting presets from previous games should no longer cause invalid expansion ammo count.
- Fixed: Converting presets with multiple major items that give ammo no longer cause incorrect per-expansion ammo count.
- Fixed: Changing the default beam in Echoes no longer throws an error with invalid included ammo.
- Fixed: Sky Temple Keys on Guardians/Sub-Guardians are now properly counted for the item pool size.
- Fixed: Sky Temple Keys on Guardians/Sub-Guardians now appears on the preset description.
- Fixed: Safety check that there's enough available locations for all non-progression at the end of generation has been re-added.
- Changed: Improved error message for certain kinds of invalid permalinks.
- Changed: Presets with negative ammo count for expansions are invalid.

### Metroid Prime

#### Patcher Changes

- Fixed: PAL ISOs now correctly work again.

## [3.2.0] - 2021-10-16

- **Major** - Added: The Logic Database can now have comments in requirements.
- **Major** - Changed: Expansions contents are now configured directly, instead of being calculated from a target.
- Added: Files in the "Previously generated games" folder now includes the name of the games used.
- Added: Custom names for Prime 1 elevators
- Added: Support for Minimal Logic has been added for Metroid Prime and Metroid Prime 3.
- Added: New auto tracker layouts for Metroid Prime 2, with two lines and three lines.
- Changed: Force one specific certificate root when connecting to the server.
- Changed: Custom elevator names across both games now used throughout the entire UI
- Changed: Data Editor now raises an error if two Pickup Nodes share the same index.
- Changed: When changing Echoes Goals, the slider of the number of keys is now hidden when "Collect Keys" goal is not selected.
- Changed: Customizing the item pool causes permalinks to not get as long as before.
- Changed: The Qt theme was changed, as the previous one had serious issues on certain platforms and certain elements.
- Fixed: Items that include ammo are now configurable to provide up to the ammo's capacity.
- Fixed: Certain invalid permalinks are now properly recognized as invalid.
- Fixed: In connections editor, changing a requirement to "And/Or" no longer places ui elements in the wrong place.
- Removed: Metroid Prime 2: Echoes FAQ entry about the weird hint categories, as the issue has been fixed.
- Removed: Menu option to open STB's Echoes item tracker in a new window.

### Metroid Prime - Patcher Changes

- Added: New Nothing model.
- Added: Missile Expansions for yourself has a 1 in 1024 of being shiny.
- Fixed: Mine security station softlock so that defeating the purple pirates first doesn't fail to switch the room to the non-cutscene layer.
- Fixed: Qol scan for Ice Ruins West pickup.
- Fixed: Warp-to-start crash.
- Changed: Fewer forced popup alert for multiworld purpose, and popups now lasts 3s instead of 5s.

#### Cutscene Skips

- Added: Cutscene skip for arboretum gate (competitive+).
- Added: Mine Security Station now longer force switches to Combat Visor.
- Changed: Shorelines Tower cutscene skip is now Minor.
- Changed: Workstation cutscene is now Competitive.
- Changed: Wave panel cutscene in Main Quarry is now Competitive.
- Changed: Elevator leaving cutscenes back are now Major.

### Metroid Prime 2: Echoes - Patcher Changes

- Added: Cosmetic option to customize hud color.
- Fixed: Scanning hints now displays the correct, edited categories.

### Metroid Prime - Logic Database

- Added: Method of reaching pickup in Root Cave from Arbor Chamber with a Dash (Intermediate and above).
- Added: Knowledge (Beginner) trick to leave Central Dynamo without completing the maze or fighting the drone.
- Added: Additional Lower Mines NSJ logic.
- Added: Movement tricks for logical forced damage in Magmoor Caverns, Phazon Mines, and Impact Crater.
- Added: Tricks for climbing Research Lab Aether NSJ
- Added: Tricks for traversing Magmoor Workstation bombless NSJ
- Added: More detailed boss/combat logic
- Fixed: Shorelines tower item being accessible from Ruins Entryway and not Temple Entryway.
- Fixed: Backwards Lower Mines logic
- Fixed: Ice Ruins West NSJ logic now accounts for adult sheegoth layer
- Fixed: Added missing requirements for releasing the metroid in Research Lab Aether

### Metroid Prime 2: Echoes - Logic Database

- Added: Method of climbing halfpipe in Meeting Grounds with Space Jump, Screw Attack, and Standable Terrain (Beginner and above)
- Added: Method of killing Quad MBs using Bombs or Power Bombs and Combat (Beginner)
- Added: Method of killing Quad MBs using Screw Attack (Space Jump) and Knowledge (Beginner)
- Added: Requirement to either kill the Quad MBs or defeat Spider Guardian in order to collect the item in Hall of Combat Mastery in the intended way
- Fixed: A few broken Dark Forgotten Bridge paths have now been fixed.
- Changed: Simplified Meeting Grounds logic slightly, by removing the redundant Top of Halfpipe node
- Changed: Killing Quad MBs now uses a template, as it's a complex set of requirements repeated in three separate rooms

### Discord Bot (Caretaker Class Drone)

- Changed: Room images uses two-way arrows if a connection is two-way, instead of two arrows.

## [3.1.4] - 2021-09-19

- Changed: Force one specific certificate root when connecting to the server.
- Fixed: Checking for updated versions will no longer close Randovania when no internet connectivity is present.
- Fixed: The server will properly reject clients with mismatched versions.

## [3.1.3] - 2021-09-19

- Added: Dialog that shows all enabled tricks in a preset and a list of all rooms that have some combination of tricks that ends up active in that preset.
  - This dialog can be accessed by right-clicking a preset on the "Generate Game" tab, or by pressing the "..." menu in the "Game Details" window.
- Added: Multiworld Help entry regarding maximum number of players.
- Added: Metroid Prime FAQ entry regarding the forced popup alert.
- Changed: Long lines of requirements (Check for all artifacts in Artifact Temple) are now word wrapped.
- Changed: When changing Echoes Goals, the slider of the number of keys is now hidden when "Collect Keys" goal is not selected.
- Changed: In the description of Prime 1 presets, Quality of Life now comes before Game Changes.
- Changed: Clarify that only "Two-way, between areas" guarantees that all areas are accessible.
- Changed: Progress bar when generating a game now reports how many actions were taken, instead of how many items are left.
- Fixed: Nodes with no outbound connections now clearly display this in the visualizer, instead of an error.
- Fixed: Updated multiworld damage warning to mention Magmoor Caverns as well.

### Discord Bot (Caretaker Class Drone)

- Added: The bot now responds to permalinks, presets and rdvgame files sent via direct messages.
- Added: Response for permalinks now offers the permalink's presets for download.
- Changed: `/database-inspect` area responses now has a node selection.

## [3.1.2] - 2021-09-15

- Fixed: In game session, pressing the "Generate game" button no longer errors.

### Discord Bot (Caretaker Class Drone)

- Changed: The response to `.rdvgame` files now include the seed hash and permalink.
- Changed: `/database-inspect` response now includes an image of the requested room layout.

## [3.1.1] - 2021-09-12

- Added: When importing a preset in a game session, there's now an option to import directly from a file.
- Added: In game session, it's now possible to export a preset directly to a file.
- Added: In game session, there's now a "Generate game (no retries)" button. This option attempts generation only a single
time, before giving the error message of why it failed. It's useful for investigating bad presets.
- Changed: When multiworld generation fails, the error message is now clearer on which players haven't reached the end.
- Changed: Preset summaries have been split better into categories.
- Removed: The "Never" option for dangerous actions has been removed from the UI, as it currently doesn't work.

### Discord Bot (Caretaker Class Drone)

- Changed: `/database-inspect` response is now more readable and includes the name of who requested it.

## [3.1.0] - 2021-09-05

- **Major** - Added: Setting for requiring a number of actions/progression before artifacts are placed, to prevent early artifacts.
  - Default Prime 1 presets now default to 6 minimum progression for artifacts.
- **Major** - Added: Setting for controlling how dangerous checks are handled in logic.
- Added: Setting for toggling the pickup scan QOL adjustments.
- Added: The seed hash label in Game Sessions is now selectable.
- Added: One joke hint, requested in 2019.
- Added: Data Visualizer now only shows target nodes for selection that are non-impossible.
- Added: Data Visualizer now highlights nodes that have a path to the selected node.
- Added: Improved the error message when the patcher executable is somehow missing.
- Added: New entries to the Multiworld Help for collecting items and cross game.
- Fixed: Randovania no longer errors when the last selected preset is for a hidden game.
- Fixed: Quality of Life page link in Metroid Prime preset customization is now fixed.
- Fixed: The tracker now properly restores states for games other than Echoes.
- Fixed: Fixed a crash that sometimes occurs when deleting presets.
- Fixed: Generator now directly accounts for events weighting actions.
- Changed: Removed customization of Qt theme for decreasing whitespace.
- Changed: Upgrades in the tracker fills an entire column first, instead of filling rows first.
- Changed: Tracker now properly saves the preset used when persisting the state.

### Metroid Prime - Patcher Changes

- Added `Pickup Scans` option to toggle the patching of item locations so that they can always be scanned.
- Magmoor Workstation item scannable through the purple door (QoL Pickup Scan)
- Fixed shorelines tower item custom scan sometimes showing the incorrect text for certain models
- Certain pickups now always have the popup alert on collection during multiworlds.
- If there are multiple pickups for other players next to each other, these pickups are forced to have a popup alert, so Randovania can properly detect they were picked up.
- Fixed PCA crash patch not being applied when playing small samus.

#### Cutscene Skips
- Added `Competitive` cutscene skip option.
- Moved Shorelines Tower cutscene to major (it sometimes has a reposition that is sometimes useful in routing)
- Removed Main Quarry Combat Visor switch
- Speed up opening of gate in ice temple
- Speed up opening of gate in sun tower
- Fixed Thardus cutscene skip softlock

### Metroid Prime - Logic Database

- Added: Method of reaching Ruins Entryway from Plaza Walkway in Phendrana Shorelines with a Dash (Intermediate).
- Added: Easier NSJ trick to climb Ruined Courtyard using the water puzzle platforms.
- Added: Charge Beam requirements were added to the following rooms with combat trick alternatives:
    - (Beginner) Elite research - Phazon Elite
    - (Beginner) Research Entrance
    - (Intermediate) Hall of the Elders - Wave and Ice bomb slots
    - (Intermediate) Sunchamber - Ghosts fight
    - (Intermediate) Mine Security Station with >= 200 energy
    - (Advanced) Mine Security Station
- Fixed: Main Plaza door to Plaza Access is now properly a normal door, instead of a permanently locked door.
- Fixed: Sun tower now requires Knowledge (Intermediate) to collect the Sunchamber layer change event without falling down.
- Fixed: Removed broken/redudant trick for reaching Temple Entryway ledge using cutscene reposition
- Fixed: Trivial logic for Plaza Walkway to Ruins Walkway
- Fixed: Replaced Bomb Jump (Intermediate) with Dash (Beginner) trick to cross the gap to reach the Courtyard Access door in Ice Ruins West.
- Fixed: NSJ logic now accounts for stalactite in Ice Ruins West.
- Fixed: Crossing the gap by Specimen Storage door no longer sometimes requires L-Jump (Intermediate) instead of Beginner.
- Changed: Improved readability of Ruined Courtyard logic.
- Changed: Reorganized Sunchamber logic to improve usage by generator/solver.
- Changed: Picking up Sunchamber Ghosts item NSJ is now L-Jump (Beginner) instead of Intermediate.
- Changed: Crossing TFT to TF with Gravity+SJ now requires Movement (Beginner)
- Changed: FCS Item Scan Dash method is now Intermediate without SJ.
- Added: FCS Grapple strat - Movement (Beginner)

### Metroid Prime 2: Echoes - Patcher Changes

- Added: A-Kul's scan in Sky Temple Gateway now displays a list of previous tournament winners.
- Changed: Echoes now uses a different game ID when saving ISOs with menu mod enabled, preventing issues from incompatible save files.
- Changed: The elevator sound effect is never removed when elevators are vanilla, ignoring the preference.

### Metroid Prime 2: Echoes - Logic Database
- Added: Method of reaching the pickup in Reactor Core with Space Jump, Bombs, Spider Ball, and Standable Terrain (Intermediate and above).
- Fixed: Lore Scan in Meeting Grounds no longer believes that Boost is required to scan it.
- Fixed: Reactor Core has been cleaned up slightly.
- Fixed: Spawn point in Accursed Lake is now correctly set.

### Discord Bot (Caretaker Class Drone)

- Added: The `/database-inspect` command to send the logic of a room to the channel.
- Added: Messages with rdvgame files also get a reply with a summary of the preset.
- Changed: Responses with preset descriptions no longer pings the original message.

## [3.0.4] - 2021-08-10

- Added: Game Sessions now have an accessible audit log, which includes whenever a player accesses the spoiler log.
- Added: Metroid Prime 1 racetime.gg rooms are now viewable in the racetime.gg browser, with filters for each game
- Fixed: Importing a permalink from the racetime.gg browser while a race is currently in progress now selects the correct racetime.gg room

## [3.0.3] - 2021-08-08

- Fixed: "Open FAQ" in the main window now works correctly.
- Fixed: Pressing Yes to ignore invalid configuration now works correctly.
- Changed: Randovania now silently handles some invalid configuration states.
- Changed: Improved handling of corrupted repository for old preset versions.

## [3.0.2] - 2021-08-05

- Added: In-game crashes in Metroid Prime now automatically show the error screen.

- Changed: Game Sessions - The window now uses docks for the different parts, meaning you can resize, reorder and even split off.

- Changed: Use different colors for artifact hints in Metroid Prime, for better readability on both scan box and logbook.

- Fixed: Exporting a Metroid Prime ISO with Warp to Start enabled and starting at certain elevator rooms no longer fails.

## [3.0.1] - 2021-08-01

- Changed: Disabled the option to stop exporting a Prime 1 ISO to avoid crashes.

- Fixed: Server will now re-authenticate with Discord, preventing users from logging with the incorrect account.

- Fixed: Game Sessions - History entries with invalid locations no longer cause error messages.

## [3.0.0] - 2021-07-30

-   **Major** - Metroid Prime 1 is now fully supported, including multiworld and auto tracker!

-   **Major** - Presets are now presented in a tree view, with custom presets being nested under another one. They're also saved separately from Randovania data.

-   **Major** - The auto tracker now have support for different layouts, with their own assets and game support. New themes with icons similar to the game were also added, provided by MaskedKirby.

-   Added: Credits in Metroid Prime 2 now contains a list of where all non-expansions were placed, including possibly other player's for a multiworld. The credits now takes 75 seconds instead of 60 to accomodate this.

-   Added: Button to export the presets used in a game file.

-   Added: Add text description to unusual items in the Item Pool tab.

-   Added: New Help tab with information on how to read the Data Visualizer.

-   Added: In the Map Tracker, it's now possible to right-click a location to see a path from last action to it.

-   Added: A menu option to open the logs folder.

-   Added: The timeout limit is now progressively more forgiving, the more timeouts that happen.

-   Added: Button to set all gates to "Random with Unlocked' for Prime 2.

-   Changed: The items in the starting items popup is now sorted.

-   Changed: Customizing Dark Aether damage is now considered by logic.

-   Changed: Pickup visibility method is now configured in the Item Pool tab.

-   Changed: Multiworld connection is slightly more conservative when giving items.

-   Changed: Updated the Multiworld Nintendont for hopefully more stability.

-   Changed: The session history in multiworld now has different columns for the players involved, pickup and where the pickup was. It's also possible to sort the table by any of these fields.

-   Changed: The ISO prompt dialog now remembers your last used vanilla ISO, for when you delete the internal copy. When opening the file pickers, these start now with the paths from the input fields.

-   Changed: Many Spin/Combo boxes no longer react to the mouse wheel when not focused.

-   Fixed: Closing the dangerous settings warning via the X button is now properly recognized as "don't continue".

-   Fixed: Hint Item Names no longer breaks if you swap games while the table is sorted.

-   Fixed: Hint Item Names now properly list Artifacts and Energy Cells.

-   Fixed: Map Tracker now properly handles unassigned elevators.

-   Fixed: Trick names in the preset are always sorted.

### Metroid Prime 2 - Logic Database Changes

-   **Major** - "Suitless Ingclaw/Ingstorm" trick added to cover traversing rooms with either Ingclaw Vapor or Ingstorm.

#### Added

-   Method of getting over the gate in Mining Station A in reverse with Space Jump and Screw Attack (Expert and above).

-   Method of bypassing the breakable glass in Sand Processing from Main Reactor with Space Jump and Screw Attack (Expert and above).

-   Method of climbing to the top level of Main Gyro Chamber with Space Jump, Screw Attack, and Bombs, and no Scan Visor (Advanced and above).

-   Method of climbing the Sand Processing bomb slot with a Slope Jump for Bombless Bomb Slots (Advanced and above).

-   Method of leaving Dark Agon Temple by opening the gate from OoB with Single Room OoB, Slope Jump, Standable Terrain, Bomb Space Jump, Space Jump, and the Agon Keys (Expert and above).

-   Great Bridge:
    - Method of reaching Abandoned Worksite door with Space Jump and Extended Dash (Advanced and above).
    - Method of reaching Abandoned Worksite and Torvus Map Station doors from Temple Access Dark door with Boost Ball and Boost Jump (Advanced and above).
    - Method of reaching the pickup with Screw Attack and Single Room Out of Bounds (Expert and above).

-   Method of Crossing Grand Windchamber (both ways) Without Space Jump using Extended Dash (Hypermode).

-   Method of reaching the pickup in Watch Station:
    - With Space Jump, Screw Attack, and Single Room OoB (Expert and above).
    - With only Space Jump and Single Room OoB (Hypermode)

-   Alpha Blogg now has proper requirements for multiple difficulties.

-   Method of Bomb Slots without Bombs in Sanctuary Fortress/Ing Hive - Controller Access/Hive Controller Access without Space Jump (Expert and above).

-   Methods of crossing Torvus Bog - Fortress Transport Access with Gravity Boost or Bombs (No Tricks/Advanced and above).

-   Method of traversing Vault without Space Jump or Screw Attack using Extended Dashes (Advanced and above).

-   Method of reaching Windchamber Gateway item with only Scan Visor using Extended Dashes (Expert and above).

-   Method of reaching Kinetic Orb Cannon in Gathering Hall using Extended Dashes (Expert and above).

-   Method of reaching the pickup in Accursed Lake with a dash (Advanced and above).

-   Method of reaching Temple Security Access from the portal in Aerial Training Site with an Extended Dash (Hypermode).

-   Method of reaching the pickup in Mining Plaza with an Extended Dash (Hypermode).

-   Method of completing the Main Gyro Puzzle with only Space Jump and Screw Attack (Advanced and above).

#### Changed

-   Reaching the pickup in Temple Transport B with a Wall Boost is now Hypermode (from Expert).

-   Reaching the pickup in Path of Roots with only Bombs is now Expert (from Hypermode).

-   Reaching the portal in Hydrodynamo Shaft with Air Underwater and Screw Attack is now Hypermode (from Expert).

-   Reaching the pickup in Dark Torvus Arena with a Roll Jump is now Hypermode (from Expert).

-   Trial Grounds, reaching the door:
    - From the portal with Space Jump and a Slope Jump is now Beginner (from Intermediate).
    - From the left safe zone with a Dash is now Intermediate (from Expert) and without anything is now Advanced (from Expert).

-   Opening the Seeker Lock without Seekers in Mine Shaft is now Advanced (From Expert)

-   Opening the Seeker Lock without Seekers in Plain of Dark Worship is now Expert (From Hypermode).

-   Reaching the Windchamber Gateway Door from Windchamber Tunnel with a Boost Jump is now Hypermode (From Expert).

-   Reaching the pickup in Medidation Vista with a Boost Jump is now Expert (From Advanced).

-   Quadraxis and Boost Guardian now have proper health and item requirements with tricks disabled.

-   Activating Controller Access rooms Bomb Slots without Bombs is now Advanced (from Expert).

-   Reaching the Abandoned Worksite/Brooding Ground door from the bridge in Dark/Forgotten Bridge with an Extended Dash is now Hypermode (from Expert).

-   The initial Terminal Fall Abuses in Vault from the scan portal are separate from the final and are now Advanced (from Expert).

-   Catacombs NSJ dash to Transit Tunnel South has been modified to account for Scan Visor, with the original difficulty being raised to Advanced (from Intermediate).

-   Undertemple Shaft NSJ dash from bottom to top of cannon is now Intermediate (from Advanced).

-   Morph Ball is no longer required to reach the portal from the Echo Gate in Profane Path Scan Dash method.

-   Various Standable Terrain tricks (Dark Agon - Portal Site, Temple Grounds - Sacred Path) have been lowered to Beginner/Intermediate (from Advanced). This is to
    attempt to fix an old database limitation from before tricks had their own difficulty levels.

-   The dashes in Gathering Hall from Transit Tunnel South/West to the Kinetic Orb Cannon are now Intermediate (from Advanced).

-   The Bomb Space Jump NSJ to reach Abandoned Worksite in Great Bridge is now Expert (from Hypermode).

-   The dash to reach the portal in Aerial Training Site from Central Hive Transport West is now Hypermode (from Expert).

-   The dash to leave Hive Temple after Quadraxis via Security Station is now Hypermode (from Expert).

-   The dashes in Command Center (top level) and Accursed Lake without Space Jump are now Beginner (from Intermediate).

-   The dash in Mining Station A to reach Temple Access without Space Jump or Missiles is now Advanced (from Intermediate).

-   The dashes in Trial Grounds to Dark Transit Station without Space Jump are now Advanced (from Intermediate).

-   The dashes in Undertemple Shaft to reach Sacrificial Chamber Tunnel (and back) are now Advanced (from Intermediate).

-   The dash in Hall of Combat Mastery to reach the upper area after the glass is now Advanced (from Intermediate).

-   Bomb Guardian now has proper logic when shuffling Power Beam.

## [2.6.1] - 2021-05-05

-   Changed: Invalid values for the Multiworld magic item are ignored when detecting if the game is properly connected.

-   Fixed: "One-way anywhere" no longer shows up twice in preset warnings for multiworld

-   Fixed: Changing starting location to Ship or Save Stations now works again.

-   Fixed: Torvus Gate elevator is now properly hidden instead of Dark Torvus Ammo Station.

## [2.6.0] - 2021-05-02

-   **Major** - Added: New elevator randomization settings:
    * New mode: *One-way, elevator room with replacement*. One way elevator, but loops aren't guaranteed.
    * Select which elevators can be randomized.
    * Select possible destinations for *One-way, anywhere*.
    * Randomize Sky Temple Gateway, Sky Temple Energy Controller, Aerie Transport Station and Aerie elevators. *Warning*: These rooms have some details you must consider. Please read the elevators tab for more information.

-   **Major** - Added: The Energy Controllers in Agon Wastes, Torvus Bog and Sanctuary Fortress are always visible in the map, regardless if map is revealed by default. All regions are also always available for selection. This allows the light beam warps after U-Mos 2 to always be used.

-   **Major** - Added: An user preference (in *Customize in-game settings*) for the map to display names of unvisited rooms.
    When randomizing elevators, the elevator rooms are excluded to prevent spoiling their destinations. An option were added to disallow displaying names entirely, since otherwise you can use a Map Station to find the names.

-   Added: An option to disable the elevator sound effect, preventing it from playing endlessly in certain cases.

-   Added: When a crash happens, the game now displays an error screen instead of just stopping.

-   Added: The *Hint Item Names* tab now supports switching between all 3 Prime games.

-   Added: An option to use an experimental new pickup placement logic, able to place multiple pickups at once.

-   Added: Two additional joke hints. (Thanks CZeke and Geoffistopheles)

-   Added: It's now possible to add Infinite Beam Ammo, Infinite Missiles and Double Damage to the item pool.

-   Added: Player names are now colored yellow in hints.

-   Changed: Elevator names in the tracker uses their customized names, not the vanilla ones.

-   Changed: Optimized Randovania startup time and extensive logging of what's being done during it.

-   Changed: Improve scan text for expansions.

-   Changed: Some hints in multiworld games now also include the player names.

-   Changed: Missiles, Power Bombs and Ship Missiles are now only in logic after their respective main launcher, even if it's not required in game.

-   Changed: You can add up to 99 of any expansion to the pool, up from 64.

-   Fixed: The *Logic damage strictness* multipliers are no longer applied twice.

-   Fixed: *Up to* relative hints are no longer converted into *exactly* if the actual distance matches the displayed number.

-   Fixed: Dark Torvus Bog - Portal Chamber is no longer silently ignored as a starting location.

-   Fixed: Charging your beam to shoot when out of ammo now works even when customizing the ammo type required.

-   Fixed: Having the maximum number allowed of an expansion in a preset no longer causes permalink errors.

-   Fixed: Fixed the game defaulting to Combat Visor after an elevator.

-   Fixed: Multiworld spoiler logs now use 1-indexed player names for locations.

-   Removed: Using Dark Visor as the starting visor is no longer supported. (Game crashes on unmorph for unknown reasons)

### Logic Database Changes

-   Added: Method of reaching the pickup in Hive Gyro Chamber with Space Jump, Boost Ball, and a Boost Jump (Expert and above).

-   Added: Method of climbing Torvus Grove with Space Jump, Screw Attack, and Standable Terrain (Advanced and above).

-   Added: Method of reaching cannon in Great Bridge with Boost Ball and a Boost Jump (Expert and above).

-   Added: Method of reaching the main part of Hall of Combat Mastery with a Scan Dash and after blowing up the glass (Intermediate and above).

-   Added: Method of activating the portal in Portal Terminal with Screw Attack, Slope Jump, and No Bombs or Space Jump (Expert and above).

-   Added: Method of climbing Sacred Bridge with Bombs and a Bomb Space Jump (Advanced and above).

-   Changed: Logic paths that require Screw Attack without Space Jump now make sure to not have Space Jump to be valid.

-   Fixed: Spawn point of Aerie Transport Station is now the door, making DS2 required to take the elevator there.

## [2.5.2] - 2021-02-28

-   Added: The number of items in the pool is now included in the summary.

-   Fixed: Shuffling Combat Visor with item acquisition popups enabled no longer errors.

## [2.5.1] - 2021-02-26

-   Added: Drag and dropping rdvgame and rdvpreset files into the main Randovania window now imports that game file and preset, respectively.

-   Added: Discord bot now posts summary whenever a preset is attached to a message.

## [2.5.0] - 2021-02-19

-   Changed: Preset summary now only include differences from vanilla game.

-   Changed: The relative hint using an item category has been replaced with a relative hint using an area, with up to distance.

### Logic Database Changes

#### Added

-   Method of climbing Sanctuary Temple from the bottom with Bombs and Spider Ball (Intermediate and above).

-   Method of climbing Sanctuary Temple from the bottom with Screw Attack and Single Room Out of Bounds (Expert and above).

-   Method of reaching Worker's Path from the top level in Sanctuary Temple with Scan Visor and an Extended Dash (Expert and above).

-   Method of reaching Windchamber Gateway from Windchamber Tunnel in Grand Windchamber with a Boost Jump (Expert and above).

-   Method of reaching Temple Access in Mining Station A with a Boost Jump (Advanced and above).

-   Method of reaching pickup in Temple Access (Sanctuary) with Space Jump, Screw Attack, and Standable Terrain (Intermediate and above).

-   Method of climbing Temple Access (Sanctuary) with Space Jump, standing on a Rezbit, and dashing off the other Rezbit (Expert and above).

#### Changed

-   Increased weight for Energy Tanks to be selected as progression.

-   Reaching the pickup in Path of Roots from Torvus Lagoon with Gravity Boost, Space Jump, and a Slope Jump is now Intermediate (from Beginner).

-   Reaching the pickup in Grand Windchamber with Space Jump, Screw Attack, Slope Jump, Standable Terrain is now Advanced (from Intermediate).

-   Bomb Jumping over the 2nd light block heading to Hall of Eyes is now Intermediate (from Beginner).

-   Energy Tank requirements for Chykka have been lowered.

#### Fixed

-   Reliquary Grounds now has proper requirements for reaching Ing Reliquary with Light Suit.


## [2.4.2] - 2021-02-08

-   Fixed: Randovania no longer crashes if the connected Dolphin stops emulation.

## [2.4.1] - 2021-02-06

-   Added: Detect if the internal game copy was modified by a future version of Randovania, prompting for the user to press "Delete internal copy".

-   Changed: An error popup now shows up when exporting an ISO fails.

-   Removed: "Automatically track inventory" toggle, as the functionality was already removed.

-   Fixed: Randovania now considers any inventory item with amount above capacity, or capacity above the strict maximum as the game not being connected.

-   Fixed: Error message when the server rejects your client version not being displayed.

-   Fixed: Setting beam ammo expansions to 0 pickups no longer hides the boxes.

## [2.4.0] - 2021-02-01

-   **Major** - Added: The visor and beam you start the game equipped with is now configurable.

-   **Major** - Changed: In multiworld, items are now delivered at the same time as the message. It should also no longer fail to send with Nintendont.

-   Added: Additional joke hints were added.

-   Added: Method to climb to the portal Base Access with just Screw Attack (Intermediate and above).

-   Added: Method to reach the pickup in Grand Windchamber with Space Jump, Screw Attack, and a Slope Jump (Intermediate and above).

-   Added: Method to traverse Ventilation Area B from Bionenergy Production without Bombs by Screw Attacking into the tunnel and destorying the barriers with Missiles (Advanced and above).

-   Added: Method to reach the pickup in Path of Roots from Torvus Lagoon without Morph Ball (Beginner and above).

-   Added: Method to enter the tunnel in Underground Tunnel to Torvus Temple from Torvus Grove with an Instant Morph (Advanced and above).

-   Added: Method to reach the halfpipe pickup in Dark Torvus Arena with Space Jump and a Roll Jump (Expert and above).

-   Added: Method to climb to the upper level in Biostorage Station with Bomb Space Jump (Advanced and above).

-   Added: Method to reach the pickup in Grand Windchamber with a Space Jump, Bomb Space Jump, and a Scan Dash (Expert and above).

-   Added: Method to climb Mining Station B with Space Jump and a Slope Jump (Expert and above).

-   Added: Method to reach the portal in Mining Station B with Space Jump, Scan Visor, and Dashing for Single Room OoB (Expert and above).

-   Added: Method to cross Bitter Well to Phazon Site with Wall Boosts (Hypermode).

-   Added: Method to reach the bomb slot in Training Chamber with Gravity Boost and Air Underwater (Advanced and above).

-   Added: Method to open activate the Bomb Slot in Training Chamber with Darkburst or Sonic Boom (Hypermode).

-   Changed: Auto tracker internally uses a configuration file for the item positions.

-   Changed: The item pool tab when customizing presets now can edit major items directly.

-   Changed: Defeating Quadraxis with Power Bombs is now Advanced (from Beginner).

-   Changed: Bypassing the statue in Training Chamber from the back with Screw Attack and a Bomb Space Jump is now Expert (from Advanced).

-   Changed: Escaping Hive Temple without Spider Ball is now Expert (from Hypermode).

-   Changed: Bomb Space Jump in Great Bridge/Venomous Pond to reach Abandonded Worksite/Brooding Ground is now Expert (from Hypermode).

-   Changed: Using Seeker Missiles now requires either Combat Visor or Dark Visor.

-   Changed: Bomb Slots without Bombs in Sand Processing, Main Gyro Chamber, and Vault are now Advanced (from Expert).

## [2.3.0] - 2021-01-08

-   Added: Method to enter tunnels in Transit Tunnel East/Undertransit One from Catacombs/Dungeon to Training Chamber/Sacrificial Chamber with an Instant Morph (Intermediate and above).

-   Added: Method to reach the pickup on the Screw Attack wall in Aerial Training Site with a Roll Jump (Expert and above).

-   Added: Method to reach the pickup in Abandoned Worksite from the tunnel with a Boost Jump (Advanced and above).

-   Added: Method to bypass the statue in Training Chamber from the back with Screw Attack and a Bomb Space Jump (Advanced and above).

-   Added: Methods to reach the pickup in Mining Station B with Space Jump, Screw Attack, and Standable Terrain or after the puzzle with a Bomb Jump (Advanced and above).

-   Changed: In multiworld, keybearer hints now tells the player and broad category instead of just player.

-   Changed: Dark Alpha Splinter no longer strictly requires Power Beam.

-   Changed: Crossing Main Gyro Chamber with Screw Attack before stopping the gyro is now Hypermode (from Expert).

-   Changed: Phazon Grounds and Transport to Agon Wastes (Torvus) Seeker Locks without Seekers are now Expert (from Hypermode).

-   Fixed: Properly handle invalid ammo configurations in preset editor.

-   Fixed: Randovania no longer instantly crashes on macOS.

-   Fixed: Logic properly considers the Transport A gate being gone after entering from that side in Random Elevators.

## [2.2.0] - 2020-12-20

-   Added: 1 HP Mode, where all Energy Tanks and Save Stations leave you at 1 HP instead of fully healing.

-   Added: Added a detailed report of the generator's state when a game fails to generate.

-   Fixed: Generator will no longer ignore players that have no locations left. This would likely cause multiworld generation to fail more often.

-   Fixed: Error messages are properly shown if a game fails to generate.

-   Fixed: Alerts are now properly saved as displayed.

-   Fixed: Errors in the default preset no longer prevent Randovania from starting.

-   Changed: Optimized game generation, it now takes roughly 2/3 of the time.

-   Changed: Optimized game validation, it now also takes roughly 2/3 of the time.

-   Changed: Relative hints no longer cross portals.

-   Changed: In multiworld, keybearer hints now instead tells the player the item is for, instead of a category.

-   Changed: Decreased the chance of Power Bombs being late in a game.

-   Changed: Account name are updated every time you login via Discord.

-   Changed: Warning about dangerous presets in Multiworld sessions now include the player name.

-   Changed: Roll Jump in Meditation Vista to reach the pickup is now Hypermode (from Expert).

## [2.1.2] - 2020-12-05

-   Added: The Item Pool size now displays a warning if it's above the maximum.

-   Changed: The minimum random starting items is now considered for checking the pool size.

-   Fixed: Being kicked from an online session would leave the window stuck there forever.

-   Fixed: Bulk selecting areas for starting location no longer includes areas that aren't valid starting locations.

## [2.1.1] - 2020-12-02

-   Added: A prompt is now shown asking the user to install the Visual C++ Redistributable if loading the Dolphin backend fails.

-   Fixed: Changing ammo configuration breaks everything.

-   Fixed: Patching ISOs should work again.

-   Fixed: Clean installations can select presets again.

## [2.1.0] - 2020-12-02

-   Changed: Multiworld session history now auto-scrolls to the bottom

-   Changed: The lowest level for a trick is now called "Disabled" instead of "No Tricks".

-   Changed: Minimum Varia Suit Dark Aether is now 0.1, as 0 crashes the game.

-   Changed: Permalinks are now entirely different for different games.

-   Changed: Preset summary now specifies if hidden model uses ETM or random item.

-   Added: A very basic visualization of the map to the tracker.

-   Added: Trick Details can now be used with all 3 games.

-   Fixed: Changing a trick level to No Tricks no longer cause inconsistent behavior with the permalinks.

-   Removed: Intermediate path for reaching item in Main Reactor from Security Station B door without Screw Attack since it was broken and impossible.

-   Changed: Renamed "Before Pickup" to "Next to Pickup" in various locations for more clarity


## [2.0.2] - 2020-11-21

-   Added: Starting locations tab has checkboxes to easily select all locations in an area

-   Added: The map tracker now supports random elevators, translator gates and starting location.

-   Changed: The pickup spoiler in game details is now sorted.

-   Fixed: Multiworld sessions should no longer occasionally duplicate messages.

-   Fixed: Custom safe zone healing should now work in multiworld sessions.

-   Fixed: Occasional error with switching an observer into a player.

## [2.0.1] - Skipped

## [2.0.0] - 2020-11-15

This version is dedicated to SpaghettiToastBook, a great member of our community who sadly lost her life this year.

Her contributions to Randovania were invaluable and she'll be missed.

---

-   **Major** - New game mode: Multiworld. In this co-op multiplayer mode, there's one different world for each player which is filled with items for specific players.

-   **Major** - Tricks are more organized and can be customized more precisely to a player's desire.

### General

-   Removed: Presets no longer have a global trick level. Each trick is now configured separately.

-   Added: Options for configuring usage of new tricks:
    - Bomb Jump (renamed from Difficult Bomb Jump)
    - Bomb Slot without Bombs
    - Boost Jump
    - Combat
    - Difficult Movement
    - Extended Dash
    - Knowledge
    - Open Gates from Behind
    - Respawn Abuse
    - Screw Attack into Tunnels
    - Seeker Locks without Seekers
    - Single Room Out of Bounds
    - Standable Terrain

-   Changed: The following trick level difficulties were renamed:
    - Trivial -> Beginner
    - Easy -> Intermediate
    - Normal -> Advanced
    - Hard -> Expert
    - Minimal Checking -> Minimal Logic

-   Changed: Replaced Beginner Friendly with Starter Preset, which is now the default preset.

-   Fixed: Energy Tanks can now properly be used as progression.

### Hints

-   Added: Relative hints, where an item is described as being some rooms away from another item or room.

-   Added: Guaranteed hints which tells in which areas (Agon Wastes, Ing Hive, etc) contains the keys for each of your dark temples.
    These hints are placed purely randomly, similarly to the guaranteed Temple Bosses hints.

-   Added: Free hint spots after generation now prefer items from late in progression instead of pure random.

-   Removed: Hints with green item names/joke item names have been removed.

-   Removed: Temple Keys are no longer hinted by progression-based Luminoth lore hints.

-   Changed: All games now have precisely 2 joke hints, which no longer randomly replace a progression hint.

-   Changed: Hints from keybearer corpses now uses a broader category, which leaves unclear if it's an expansion or not.

### GUI

-   Added: An automatic item tracker based on a Dolphin running on the same computer or a special Nintendont build on the same Wifi.

-   Added: A dark theme has been added. It can be toggled in the Advanced menu.

-   Added: Requirements in the logic database can now use templates of requirements, allowing for easy re-use.

-   Added: Data Editor can now edit all fields of a node, from type, name and all type specific fields.

-   Added: Data Visualizer and Editor now can operate in the included database for Prime 1 and 3.

-   Added: The Data Editor now displays a warning if you're closing with unsaved changes.

-   Added: Randovania can generate a game by importing permalinks directly from a race on racetime.gg.

-   Added: Some tricks now have a description on the Trick Details popup.

-   Fixed: Some complex combination of requirements with different depths now are displayed correctly.

-   Fixed: The Data Visualizer no longer opens behind the Customize Preset window when using the Trick Details popup.

-   Changed: After generating a game, the details shows up in a new window instead of in a new tab.

-   Changed: In game details, the permalink is now placed inside a line edit, so the window doesn't stretch with long permalinks.

-   Changed: All cosmetic game changes are now configured in the same dialog as the in-game options.

### Quality of Life

-   Added: A button in the Open menu now opens the folder where previously generated games are placed.

-   Added: Charge Beam and Scan Visor now use their respective models in game instead of Energy Transfer Module.

-   Added: The rate of healing for Safe Zones is now configurable.

-   Fixed: Removed Aerie Access and Credits from possible starting locations.

-   Changed: The Mission Final screen now includes the seed hash instead of Permalink, as many permalinks are bigger than the screen.

-   Changed: The elevator scan now includes the world of the connected area.

### Internals/Developer

-   Added: Energy Tanks have doubled weight for the generator.

-   Added: It's now possible to set the default spawn point of an area.

-   Fixed: Fixed solver when an event only connects to a pickup, but that pickup has connections from other nodes.

-   Fixed: The Data Editor no longer errors when saving after creating a new node.

-   Fixed: Certain combinations of item requirements with damage requirements weren't being processed correctly.

-   Fixed: Duplicated requirements are now properly removed when simplifying requirements.

-   Fixed: Exclude from Room Randomizer is now properly set, restoring many logic paths.

-   Changed: Better error messages when there are references to unknown resources in the database.

-   Changed: The `database` command is no longer a subcommand of `echoes`. It also has the `--game` argument to choose which database to use.

-   Changed: The `_locations_internal` field is no longer needed for .rdvgame files.

### Logic Database changes

#### Added

-   General:
    - Methods to open all Seeker Missile Doors with Screw Attack (Advanced and above).
    - Method to activate most Bomb Slots without Bombs (Advanced and above).
    - Dark/Light/Annihilator doors and Dark/Light portals require either ammo or Charge Beam.

-   Sanctum, method to fight Emperor Ing without Spider Ball (Hypermode).

-   Transport A Access, method of reaching Temple Transport A door with a Wall Boost (Advanced and above).

-   Abandoned Base, method of reaching portal with Space Jump and Screw Attack (Intermediate and above).

-   Accursed Lake, method of collecting the item and leaving with Morph Ball, Light Suit, Gravity Boost, and Reverse Air Underwater (Advanced and above).

-   Hall of Honored Dead, method of leaving through the Morph tunnel without Space Jump (Expert and above).

-   Industrial Site, method of opening the gate to Hive Access Tunnel from behind with just Charge Beam (Intermediate and above).

-   Ing Windchamber, method of completing the puzzle with Power Bombs instead of Bombs (Beginner and above).

-   Landing Site, method of reaching Service Access door:
    - With Bombs and Screw Attack (Intermediate and above).
    - With Space Jump and Bomb Space Jump (Intermediate and above).

-   Meeting Grounds, method of reaching the tunnel with Space Jump and a Bomb Space Jump (Intermediate and above).

-   Temple Assembly Site:
    - Methods of reaching Dynamo Chamber door with a Bomb Jump (Beginner and above), a Dash (Intermediate and above), or a Roll Jump (Advanced and above).
    - Methods of reaching the portal without moving the light block with Single Room Out of Bounds and either Screw Attack or Space Jump (Expert and above).
    - Method of leaving from the portal with Single Room Out of Bounds and Screw Attack (Expert and above).

-   Windchamber Gateway:
    - Method of reaching the item with a Boost Jump (Advanced and above) and returning with an Extended Dash (Expert and above).
    - Method of reaching Path of Eyes door from Grand Windchamber door with an Extended Dash (Advanced and above).

-   Bioenergy Production, method to reach Storage C door or item from top level with Extended Dash (Expert and above).

-   Central Station Access/Warrior's Walk, method of climbing the ledge with an Instant Unmorph Jump (Hypermode).

-   Crossroads, method to reach the item from the half pipe with just Screw Attack (Advanced and above).

-   Dark Transit Station, method to reach the ledge from Duelling Range with a Bomb Jump (Beginner and above).

-   Portal Access, method of crossing to Judgement Pit using Screw Attack without Z-Axis (Beginner and above).

-   Doomed Entry, method to climb room with Space Jump and Screw Attack (Beginner and above).

-   Feeding Pit:
    - Method of reaching Ing Cache 1 door with Space Jump and Screw Attack (No Tricks and above).
    - Method of climbing to Watering Hole door without any items (Expert and above).
    - Method of escaping the pool using Light Suit and a Bomb Space Jump no Space Jump or Gravity Boost (Hypermode)

-   Main Reactor, method of reaching Dark Samus 1 fight from Ventilation Area A door with Space Jump, Bombs, and a Bomb Space Jump (Intermediate and above).

-   Mining Station B:
    - Method to climb to the Seeker door without Morph Ball and with Space Jump (Beginner and above).
    - Method to reach the portal without breaking the rock with Single Room Out of Bounds and Screw Attack (Expert and above).

-   Sandcanyon, method to reach the item with Space Jump and Single Room Out of Bounds (Expert and above).

-   Transport Center/Crossroads, method to climb the halfpipe with Space Jump (Advanced and above).

-   Abandoned Worksite:
    - Method of reaching the item with a Bomb Space Jump without Space Jump (Advanced and above).
    - Method of reaching the tunnel from Forgotten Bridge with a Slope Jump (Intermediate and above).

-   Catacombs:
    - Method to reach the Bomb Slot with Air Underwater and Screw Attack (Advanced and above).
    - Method to reach Transit Tunnel East with a Combat/Scan Dash (Advanced and above).
    - Method to reach the portal with Screw Attack (Intermediate and above).
    - Method to reach Transit Tunnel East/South with Morph Ball, Gravity Boost, and Reverse Air Underwater (Advanced and above).
    - Method to reach Transit Tunnel South with Jump Off Enemy (Advanced and above).

-   Dark Arena Tunnel, method of reaching either door with Screw Attack and Single Room Out of Bounds (Advanced and above).

-   Dark Forgotten Bridge:
    - Method to perform the gate clip to Dark Falls/Dark Arena Tunnel with a Ledge Clip Jump (Hypermode).
    - Method to reach Bridge Center from Putrid Alcove door with only Scan Visor (Advanced and above).
    - Method to reach Brooding Ground door from the bridge before rotating and with an Extended Dash (Expert and above).

-   Forgotten Bridge:
    - Method to reach Abandoned Worksite door from the bridge before rotating and with an Extended Dash (Expert and above).
    - Method to reach Bridge Center with Morph Ball, Gravity Boost, and Reverse Air Underwater (Advanced and above).

-   Gathering Hall:
    - Method to reach the Kinetic Orb Cannon with Gravity Boost and Bombs (Expert and above) or Gravity Boost and Space Jump (Beginner and above).
    - Method to reach Transit Tunnel South from Transit Tunnel West with Morph Ball, Gravity Boost, and Reverse Air Underwater (Advanced and above).
    - Method to reach the Spider Ball tracks with Morph Ball, Gravity Boost, and Reverse Air Underwater (Advanced and above).
    - Methods to escape the halfpipe after draining the water with Space Jump and Bomb Space Jump or Space Jump and Screw Attack (Advanced and above).

-   Great Bridge, method of reaching the lower Temple Access door from Path of Roots door with Screw Attack and Slope Jump (Intermediate and above).

-   Main Hydrochamber/Hydrodynamo Station, methods to climb rooms without Gravity Boost and with Air Underwater (Advanced and above), Space Jump, and Screw Attack (Hypermode).

-   Meditation Vista, methods of reaching the item with a Boost Jump (Advanced and above), Roll Jump (Expert and above), or Extended Dash (Hypermode).

-   Path of Roots, method of reaching the item using:
    - Morph Ball, Bombs and Space Jump (Advanced and above).
    - Morph Ball, Gravity Boost, and Reverse Air Underwater (Advanced and above).
    - Morph Ball, Bombs, and Standable Terrain (Hypermode).

-   Plaza Access, method of reaching the doors and the item with Screw Attack and Single Room Out of Bounds (Advanced and above).

-   Portal Chamber (Light World), method of reaching the portal from Torvus Lagoon door with Screw Attack and Single Room Out of Bounds (Advanced and above).

-   Putrid Alcove, method of getting the item and leaving without any items (Expert and above).

-   Sacrificial Chamber, method of crossing gap to Sacrificial Chamber Tunnel with Extended Dash (Expert and above).

-   Torvus Grove, method of climbing the room without Boost Ball (Expert and above).

-   Torvus Plaza:
    - Method of getting the item without Boost Ball and/or Spider Ball (Advanced and above).
    - Method of leaving the room with Space Jump and Bombs (Advanced and above).

-   Torvus Temple, method of reaching the pirate fight from the lower level with Screw Attack and Single Room Out of Bounds (Advanced and above).

-   Training Chamber:
    - Method to exit the spinner with Power Bombs instead of Bombs (Beginner and above).
    - Method to climb to the top of the statue with Gravity Boost and Bombs (Intermediate and above).
    - Method to climb to the top of the statue with Space Jump, Scan Dash, and Underwater Dash (Advanced and above).
    - Method to climb to the top of the statue with Space Jump and Extended Dash (Expert and Above).

-   Underground Tunnel, method to access Torvus Temple from Torvus Grove with Screw Attack (Expert and above).

-   Undertemple, method to have PB Guardian break PB door using bombs (Advanced and above).

-   Undertemple Access, method of reaching the item using Screw Attack and Jump Off Enemy (Hypermode).

-   Venomous Pond, method to reach the key from the Save Station with Screw Attack and Standable Terrain (Beginner and above).

-   Aerial Training Site, methods to cross the room from various nodes with Dashes, Roll Jumps, and Extended Dashes (Intermediate/Expert and above).

-   Aerie, method of collecting the item:
    - Without entering the Dark World (Expert and above).
    - With only Screw Attack (Beginner and above).

-   Dynamo Access, method to cross over the Spider Track with Space Jump and Standable Terrain (Beginner and above).

-   Dynamo Works:
    - Method of collecting the item with a Roll Jump and Instant Morph (Expert and above).
    - Method of reaching the upper door with a Bomb Space Jump (Beginnner and above).

-   Grand Abyss, methods of crossing the gap with Boost Jump (Advanced and above) or Extended Dash (Expert and above).

-   Hall of Combat Mastery:
    - Method of collecting the item with a Wall Boost (Expert and above).
    - Methods of reaching the item, and skipping the Spider Track to and from Central Area Transport East with Screw Attack (Intermediate and above).

-   Hive Entrance, method of reaching the Flying Ing Cache with Screw Attack and Single Room Out of Bounds (Hypermode).

-   Hive Dynamo Works:
    - Method of collecting the Flying Ing Cache item and leaving with Space Jump and Scan Visor (Advanced and above).
    - Method of reaching the Flying Ing Cache from portal side and vice versa with Screw Attack and Single Room Out of Bounds (Expert and above).

-   Hive Summit, method of reaching the portal:
    - With Space Jump and Standable Terrain (Intermediate and above).
    - With Space Jump, Boost Ball, Boost Jump, and Out of Bounds (Expert and above).

-   Hive Temple:
    - Method of fighting Quadraxis with Power Bombs instead of Bombs (Beginner and above).
    - Methods of leaving the room without Spider Ball after Quadraxis with Boost Ball or Space Jump (Hypermode).

-   Judgment Drop, method of reaching the portal with Space Jump and Single Room Out of Bounds (Expert and above).

-   Main Research, method of fighting Caretaker Drone without Bombs (Expert and above).

-   Reactor Core, method of reaching the item with only Space Jump (Expert and above).

-   Sanctuary Entrance, method to reach the cannon to the item with only Morph Ball, Spider Ball, and Power Bombs (Advanced and above).

-   Vault Attack Portal, method to cross either direction with just Screw Attack (Expert and above).

-   Watch Station, method of accessing the Spider Ball track to Watch Station Access door and Sentinel's Path door and back with an Instant Morph (Intermediate and above).

-   Watch Station Access, methods to cross the pit in either direction using:
    - Boost Ball and Boost Jump (Advanced and above).
    - Space Jump, Scan Visor, and Scan Dash (Advanced and above).

-   Workers Path, method of crossing the room from Sanctuary Temple with a Boost Jump (Advanced and above).

#### Fixed

-   Scan Visor Requirements:
    - Dash Requirements in many rooms
    - Grand Abyss Bridge terminal
    - Sand Processing item
    - Staging Area terminal
    - Torvus Lagoon terminal
    - Trooper Security Station Event coming from Communication Area
    - Various Dash Requirements

-   Dark Aether Damage Requirements have been added to every room in the Dark World.

-   Morph Ball requirements added to Morph Ball Doors and various rooms.

-   Invisible Objects and Dark Visor Requirements:
    - Screw Attack without Space Jump in Unseen Way (Intermediate and above)
    - Screw Attack without Space Jump in Phazon Grounds (Advanced and above)

-   Entrance to Agon Map Station now requires Bombs, Power Bombs, or Boost Ball if coming from either direction, or Screw Attack and Space Jump as well if coming from Mining Plaza.

-   Added Charge Beam and Beam Ammo Requirements to Profane Path and Sentinel's Path.

-   Sand Processing:
    - Now requires items to climb the room before draining the sand: Space Jump, with a Bomb Jump (Beginner and above) or with Screw Attack (Intermediate and above)
    - Screw Attacking into the tunnel is now Expert (from Hypermode).

-   Portal Site:
    - Now does not require the gate open to enter from Portal Access.
    - Now does not require the gate closed to enter from Crossroads.

-   Service Access now properly includes Wall Boost to Meeting Grounds from Landing Site on Advanced.

#### Changed

-   Many nodes with missing requirements have been updated/cleaned up.

-   Simplified nodes in many rooms for ease of logic navigation.

-   Various tricks have been changed to more accurately represent the required method.

-   Abandoned Base, Bomb Jump to transport is now Advanced (from Intermediate).

-   Accursed Lake, Dash to Safe Zone from Flying Ing Cache is now Intermediate (from Beginner).

-   Communication Area:
    - Standable Terrain to reach the item is now Beginner (from Intermediate).
    - Screw Attack without Space Jump to reach Storage Cavern A is now Beginner (from Intermediate).
    - Double Bomb Jump up Standable Terrain is now Intermediate (from Advanced).

-   GFMC Compound, Extended Dash to reach the item on the Ship without Space Jump is now Expert (from Hypermode).

-   Grand Windchamber, reaching the pickup with Terminal Fall Abuse after solving the Ing Windchamber puzzle is now Beginner (from Intermediate).

-   Path of Eyes, Bomb Jumps to get over Light blocks are now Beginner (from Intermediate).

-   Service Access, crossing upper tunnel without Boost Ball is now Advanced (from Intermediate).

-   Temple Assembly Site, method to reach the item with Screw Attack is now Beginner (from Intermediate).

-   Agon Temple, Slope Jumps to skip the fight barriers are now Beginner (from Advanced).

-   Battleground, climbing to top safe zone via Standable Terrain is now Beginner (from Intermediate).

-   Central Mining Station, Scan Dash to upper level from Central Station Access is now Expert (from Advanced).

-   Command Center Access, exiting tunnel without Space Jump is now Beginner (from Intermediate).

-   Doomed Entry, Slope Jump to reach the upper level from the portal is now Beginner (from Intermediate).

-   Double Path, crossing lower path without Space Jump is now Beginner (from Intermediate).

-   Feeding Pit, method to climb to Watering Hole with just Screw Attack is now Beginner (from Intermediate).

-   Mining Plaza, climbing the room with Screw Attack is now Beginner (from Intermediate).

-   Mining Station A, reaching Front of Lore Scan from Room Center with a Bomb Jump is now Intermediate (from Advanced).

-   Mining Station B:
    - Reaching Transit Station door from room center with Screw Attack after opening the portal is now Intermediate (from Hypermode).
    - Reaching the bomb slot to open the portal with Standable Terrain and Screw Attack is now Intermediate (from Advanced).
    - Reaching the bomb slot to open the portal with Slope Jump and Space Jump is now Advanced (from Expert).

-   Portal Access, returning from Judgment Pit without Space Jump is now Beginner (from Intermediate).

-   Trial Grounds, Standable Terrain to reach the door from the portal is now Beginner (from Intermediate).

-   Catacombs, reaching the portal with Morph Ball and Reverse Air Underwater is now Advanced (from Expert).

-   Crypt, Bomb Jump to Laser Platfrom from bottom Safe Zone is now Beginner (from Intermediate).

-   Forgotten Bridge, reaching Bridge Center with Bombs and Screw Attack is now Intermediate (from Advanced).

-   Gathering Hall:
    - Reaching Transit Tunnel South/West Doors from top door with Morph Ball and Roll Jump is now Expert (from Advanced).
    - Reaching Transit Tunnel East with Spider Ball and Boost Ball is now Beginner (from Intermediate).

-   Great Bridge:
    - Slope Jumps to reach Map Station from Bottom Level and from Map Station to Upper Level are now Beginner and Intermediate (from Intermediate and Advanced, respectively).
    - Bomb Space Jump with Space Jump to reach the Translator Gate is now Advanced (from Expert).

-   Poisoned Bog, reaching Portal Chamber door with just Screw Attack is now Advanced (from Intermediate).

-   Torvus Lagoon, reaching Portal Chamber from Temple Transport Access is now Intermediate (from Advanced).

-   Training Chamber, Standable Terrain to reach Fortress Transport Access from Top of Statue and back is now Beginner (from Intermediate).

-   Venomous Pond, reaching the key from the Save Station with Screw Attack is now Beginner (from Intermediate).

-   Aerial Training Site, Screw Attack at Z-Axis from Central Hive Area West door to the portal or Temple Security Access door is now Intermediate (from Advanced).

-   Dynamo Access, crossing over the Spider Track with a Slope Jump is now Beginner (from Intermediate).

-   Hall of Combat Mastery, Instant Morph tricks to the item and Central Area Transport East and back are now Advanced (from Intermediate).

-   Hive Dynamo Access, opening Echo Gate from behind is now Beginner (from Intermediate).

-   Hive Dynamo Works:
    - Reaching the Seeker Lock Safe Zone from Hive Dynamo Access door with Terminal Fall Abuse is now Beginner (from Intermediate).
    - Reaching the Flying Ing Cache from the tunnel with Screw Attack is now Beginner (from Intermediate).
    - Reaching the Flying Ing Cache from the tunnel and back with Standable Terrain is now Intermediate (from Advanced).
    - Opening the Seeker Lock from behind is now Beginner (from Intermediate).

-   Hive Summit, Standable Terrain to reach portal inside glass area is now Beginner (from Intermediate).

-   Hive/Temple Access, reaching the upper door with Screw Attack at Z-Axis is now Beginenr (from Intermediate).

-   Transit Station, reaching the top portal with Screw Attack is now Beginner (from Intermediate).

-   Vault:
    - Terminal Fall abuse to reach Grand Abyss door from bridge portal with Space Jump is now Beginner (from Intermediate).
    - Reaching the Bomb Slot with Screw Attack from the bridge portal is now Beginner (from Intermediate).

-   Watch Station, Screw Attack at Z-Axis from Watch Station door to Sentinel's Path door is now Beginner (from Intermediate).

-   Watch Station Access, reaching the Watch Station door from the pickup with just Screw Attack is now Beginner (from Intermediate).

## [1.2.2] - 2020-06-06

-   Changed: Re-organized the tabs in the preset customization window

-   Changed: The reset map tracker menu action is now visible on non-windows platforms.

-   Fixed: Exporting ISOs with Menu Mod should now work on macOS.

## [1.2.1] - 2020-05-30

-   Added: Randovania releases now includes a packages for macOS.

## [1.2.0] - 2020-05-25

-   *Major* - Added: The text of the scan that unlocks an elevator now includes the
    elevators destination.

-   *Major* - Added: Translator gates can be configured as Unlocked: the hologram will be invisible and can be scanned
    without any translator.

-   *Major* - Added: The default in-game options can now be configured from Randovania.

-   *Major* - Added: How much ammo each beam uses to shoot uncharged, charged and charge combos is now configurable,
    along with the ammo it uses.

-   *Major* - Changed: The database now uses a new format which allows for any combination of "Or"/"And" statements.
    The Data Visualizer and Editor were both updated to take advantage of this.

-   Added: An option to connect Sky Temple Gateway directly to the credits, skipping the final bosses.

-   Added: How much energy you get for each Energy Tank is now configurable.

-   Added: The in-game Hint System has been removed. The option for it remains, but does nothing.

-   Changed: The spoiler log now lists the order in which items where placed, with their location and hints,
    instead of a detailed playthrough for completion.

-   Changed: The logbook entries that contains hints are now named after the room they're in, with the categories
    being about which kind of hint they are.
    KNOWN ISSUE: While scanning something, the categories that show up are incorrect.

-   Added: Open -> Trick Details menu entry, similar to what's available in the
    Trick Level tab when customizing a preset.

-   Added: Play -> Import game file, to load spoiler logs.

-   Added: The "Heals?" checkbox in the database editor now works.

-   Added: The permalink import dialog now shows an error message for invalid permalinks.

-   Changed: One-way elevators now have a chance of warping to credits.

-   Changed: Clarified that the item from Space Jump Guardian and Power Bomb Guardian
    must be collected for the appropriate events to be triggered.

-   Changed: In Menu Mod, the list of rooms to warp to is now sorted.

-   Changed: The export-areas command line option now outputs details about requirements for each area.

-   Internal: A human-readable copy of the database is now kept next to the database file, for easier diffs.

-   Fixed: Debug logs can no longer be enabled for non-spoiler permalinks.

-   Added: Missile Expansions have a 1/8192 chance of using Dark Missile Trooper model.

-   Fixed: Progress bar no longer goes to an indefinite status when generation fails.

-   Added: Checkbox for automatically exporting a spoiler log next to the ISO.

-   Fixed: Only the last digit of the game id is changed, instead of the full game id.

### Logic Database changes

-   Fixed: Staging Area is now correctly considered a dark world room.

-   Fixed: The Ing Cache in Dark Oasis now requires Power Bombs.

-   Fixed: Bioenergy Production correctly requires Scan Visor for connections using the racks.

-   Added: In Bioenergy Production, method of reaching the Storage C door with Space Jump and Screw Attack (Easy and above)

-   Added: In Bioenergy Production, method of reaching the Storage C door using a roll jump (Normal and above).

-   Added: In Bioenergy Production, method of reaching the Ventilation Area B door using Screw Attack without Space Jump (Normal and above).

-   Added: In Bioenergy Production, additional upper level connections using Space Jump and Screw Attack.

-   Added: In Sandcanyon, method of reaching the center platform using a roll jump and boost ball (Hard and above).

-   Changed: In Command Center Access, the wall boosts to reach the lower Central Mining Station and Command Center doors from the morph ball tunnel are now Normal difficulty (from Hard).

-   Changed: In Portal Chamber (both light and dark Torvus) , all wall boosts are now Normal difficulty (from Hard).

-   Changed: In Undertransit Two, all wall boosts are now Easy difficulty (from Hard).

-   Changed: In Temple Security Access, all wall boosts are now Normal difficulty (from Hard).

-   Changed: In Watch Station, all wall boosts are now Normal difficulty (from Hard).

-   Added: In Watch Station, a wall boost method of reaching the Watch Station Access door from the Sentinel's Path door using Spider Ball and Boost Ball (Normal and above).

-   Changed: In Service Access, methods using a wall boost to reach the Meeting Grounds door from the upper Morph Ball tunnel are now Normal difficulty (from Hard).

-   Changed: In Great Bridge, the wall boost to reach the lower Temple Access Door from the Path of Roots door is now Easy difficulty (from Hard).

-   Changed: In Transit Tunnel East, the wall boost to reach the Training Chamber door from the Catacombs door is now Easy dififculty (from Hard).

-   Changed: In Transit Tunnel South, all wall boosts are now Easy difficulty (from Hard).

-   Added: In Hall of Honored Dead, a method of obtaining the item with Power Bombs (Trivial and above).

-   Added: Many Light Ammo/Dark Ammo/Morph Ball/Charge Beam requirements.

-   Added: In Bioenergy Production, methods of reaching the item and the door to Ventilation Area B using a Bomb Space Jump and Screw Attack without Space Jump (Hypermode).

-   Fixed: Biostorage Station now requires Space Jump or Scan Visor to reach the upper level (No Tricks and above).

-   Changed: In Sand Processing, the method of reaching the item without Boost Ball requires the Bomb Space Jump trick, and no longer requires Screw Attack.

-   Added: In GFMC Compound, a method of reaching the ship item with Screw Attack (Normal and above).

-   Added: In Main Gyro Chamber, a method of reaching the bottom of the gyro area from the middle of the room with Screw Attack (Easy and above).

-   Changed: In Workers Path, Morph Ball Bomb is no longer required.

-   Changed: In Main Reactor, unlocking the gate no longer requires Space Jump, and is now Trivial difficulty (from Easy).

-   Added: In Landing Site, a method of reaching the door to Service Access using Morph Ball Bomb and a Slope Jump (Normal and above).

-   Added: Methods of climbing Central Station Access and Warrior's Walk using Screw Attack (Hard and above) and a wall boost (Hypermode).

-   Added: A method of opening the echo gate in Hive Dynamo Access from the Hive Gyro chamber side using Sonic Boom or Darkburst (Easy and above).

-   Changed: In Reliquary Grounds, the method of reaching the door to Ing Reliquary using Screw Attack is now Normal difficulty (from Hard).

-   Added: In Reliquary Grounds, a method of reaching the door to Ing Reliquary using Morph Ball Bomb and Screw Attack without Space Jump (Easy and above).

-   Added: In Phazon Pit, a method of reaching the door to Phazon Grounds using a roll jump and boost ball (Hard and above).

-   Changed: Climbing Hall of Stairs with Space Jump is now Trivial difficulty (from Easy).

-   Added: In Transport Center, a method of reaching the elevator door from the portal using Screw Attack without Space Jump (Trivial and above).

-   Added: In Mining Station A, a method to reach the Temple Access door using Screw Attack (Trivial and above).

-   Added: In Gathering Hall, a method to reach the Transit Tunnel South from the Gathering Access door using Space Jump (Easy and above).

-   Added: In Industrial Site, a method of opening the Industrial Site gate from the wrong side using a missile (Trivial and above).

-   Fixed: Removing the Aerial Training Site barrier requires Scan Visor.



## [1.1.1] - 2020-03-11

-   Added: The preset summary now includes if menu mod is enabled.

-   Fixed: The cursor no longer snaps to the end on all changes, in the permalink
    input field.

-   Fixed: "Starting Items" is now properly implemented in the preset summary.

-   Changed: "Custom Items" is now "Item Pool" in the preset summary, and lists all
    deviations from the standard item pool.

## [1.1.0] - 2020-03-10

-   Added: The pickup notice for a locked expansion is more clear of what's going on.

-   Added: The "Save ISO" dialog now remembers the last output directory used.

-   Added: A copy of the game file is automatically saved to
    `%LOCALAPPDATA%\Randovania\game_history` whenever a game is generated. There's no
    interface in Randovania to view this history.

-   Changed: The "Save Spoiler" button now provides a default name for the game file.

-   Changed: Shortened permalinks with customized starting locations.

-   Changed: Preset are now exported to `.rdvpreset` files, to avoid Discord truncating the
    file names.

-   Fixed: When changing a preset name, the cursor no longer moves to end after any change.

### Logic Database changes

-   Fixed: The pickup in Undertransit One now requires Power Bombs, to avoid soft locks.

-   Fixed: The second Portal Chamber is now correctly considered a Dark Torvus Bog room.

## [1.0.0] - 2020-02-09

-   *Major* - Added: Support for multiple presets of options, as well as saving your own presets.

-   *Major* - Changed: The user experience for creating a new game has been changed completely.

-   Added: Three new methods of shuffling elevators: *Two-way, unchecked*, *One-way, elevator room*
    and *One-way, anywhere*. The elevators tab has more details of how these work.

-   Added: Add a setting for how strict the damage requirements are.

-   Added: It's now possible to exclude locations from having any progression on them.

-   Added: You can choose an arbitrary number of locations to choose randomly from for starting location.

-   Changed: A Luminoth Lore scan is less likely to have hints for what was already accessible
    when that scan was found.

-   Changed: Power Bombs and Progressive Grapple are now slightly more likely to appear earlier.

-   Changed: The hints randomly assigned at the end of generation are less likely to be repeats.

-   Changed: Loading a new game will automatically clear any existing one.

-   Changed: Minimal Checking now also checks of Dark Agon Temple Keys and Dark Torvus Temple Keys.

-   Removed: The Progressive Launcher has been removed.

-   Removed: The settings for fixing the translator gates have been removed for now, to be re-added
    on a future "Advanced" tab.

-   Removed: The create-permalink command line argument has been removed.

### Logic Database changes

-   Fixed: Spider Guardian fight now requires Dynamo Works Quads Gone to be triggered.

-   Fixed: Boost Guardian now properly requires Bombs.

-   Added: Escaping Dark Torvus Arena with a BSJ, for Normal. (See #581).

-   Added: Activating the Industrial Site gate backwards, using charged Annihilator Beam, for Trivial. (See #582).

## [0.29.1] - 2019-10-01

-   Fixed: Fix AttributeError preventing major/minor randomization from working.

-   Fixed: Seeds where no progression is needed to finish should no longer fail to generate.

## [0.29.0] - 2019-10-01

-   *Major* - There is now an option for a major/minor split randomization mode, in which expansions and
    non-expansion items are shuffled separately.

-   *Major* - Changed: Item hints and Sky Temple Key hints now distinguish between the light and dark worlds.
    For example, the room in which Quadraxis resides will be shown as "Ing Hive - Hive Temple" rather than
    "Sanctuary Fortress - Hive Temple".

-   *Major* - Added: the "Invisible Objects" trick in places where a visor would otherwise be used to be able to see
    something (such as an invisible platform).

-   *Major* - Added: Title screen now shows a three-word representation of the seed hash.

-   Added: As an experimental feature, it is now possible to shuffle Power Beam, Charge Beam, Scan Visor and Morph Ball.
    These items use Energy Transfer Module model in game.

-   Added: You can now place a pickup that temporarily gives Cannon Ball when collected. It uses Boost Ball's model.

-   Changed: Some item categories were given clearer names:
    - Dark Agon Keys, Dark Torvus Keys, and Ing Hive Keys are now referred to as "red Temple Keys" instead of
    "Temple Keys".
    - Items that aren't keys or expansions are collectively referred to as "major upgrades" instead of "major items".
    - Red Temple Keys and Sky Temple Keys are now collectively referred to as "Dark Temple Keys" instead of "keys".

-   Fixed: "Beam combos" are now called "charge combos".

-   Changed: The hints acquired from keybearer corpses now clarify that the item is the one contained in a Flying
    Ing Cache.

-   Changed: Each hint for the items guarded by Amorbis, Chykka, and Quadraxis now contains the corresponding
    Guardian's name.

-   Changed: The hint for the vanilla Light Suit location now has special text.

-   Changed: Item names in hints are now colored orange instead of red.

-   Changed: Some hints were added, some removed, and some modified.

-   Changed: Item scans were slightly edited.

-   Changed: The Sky Temple Key hints no longer use ordinal numbers.

-   Added: The seed hash is shown in Randovania's GUI after patching is done.

-   Changed: Generation will now be retried more times before giving up.

-   Changed: Joke hints are now used at most once each when placing hints.

-   Changed: The generator is now more likely to fill the worlds evenly.

-   Fixed: Added proper default nodes for rooms that were missing one, allowing those rooms to be selected as the
    starting room.

-   Fixed: Minimal Checking now correctly handles progressive suit and grapple.

-   Fixed: Config files with invalid JSON are now correctly dealt with.

-   Changed: Improved the performance of the resolver considerably.

-   Added: In the data visualizer, the damage requirements now have more descriptive names.

-   Added: In the data visualizer, requirements are now described with simpler to understand terms.

-   Changed: Windows releases are now created with PyInstaller 3.5.

-   Changed: The generator is now more likely to fill the worlds evenly.

### Logic Database changes

-   Changed: All NTSC-specific tricks are now in logic. These are always in logic, since the fixes from other versions
    are patched out.

-   Changed: Screw Attacking without Space Jump Boots in Hive Temple is no longer required on No Tricks.

-   Changed: In Hive Temple, scan dashing to the door to Temple Security Access is now Hypermode difficulty,
    from Hard and above.

-   Changed: The method to get the Main Research item with only Spider Ball was removed.

-   Fixed: Using charged Light Beam shots to get the item in Hazing Cliff now requires 5 or more Light Ammo.

-   Added: Method to open the gate in Main Reactor with Space Jump Boots and Screw Attack.

-   Changed: Opening the barrier in Crypt with Screw Attack is now always Easy and above.

-   Added: Method to climb to the door to Crypt Tunnel in Crypt via a Bomb Space Jump (Normal and above).

-   Added: Method to open Seeker Launcher blast shields with four missiles, Seeker Launcher, and Screw Attack (Easy
    and above). Underwater, the trick Air Underwater is also required, and the difficulty is Normal and above.

-   Fixed: Dark world damage during the Quadraxis fight is now correctly calculated.

-   Fixed: Requirements for crossing Sacred Path were added.

-   Added: Method to cross gap in the upper level of Command Center using Screw Attack without Space Jump Boots
    (Trivial and above).

-   Added: In Central Mining Station, a method to get to upper door to Command Center Access using a
    Bomb Space Jump (Easy and above) and another using Space Jump Boots and Screw Attack (Easy and above).

-   Added: Methods to climb Mining Plaza using the Morph Ball Bomb (Trivial and above) and using Screw Attack
    without Space Jump Boots (Easy and above).

-   Changed: In Forgotten Bridge, the difficulty of scan dashing to the door to Abandoned Worksite or the portal to
    Dark Forgotten Bridge was lowered to Easy, from Normal.

-   Added: In Forgotten Bridge, a method to get to the door to Grove Access from the portal to Dark Forgotten Bridge
    using only Screw Attack (Easy and above).

-   Added: In Forgotten Bridge, a method to get to the door to Abandoned Worksite via a roll jump (Easy and above).

-   Added: In Forgotten Bridge, a method to get to the bridge center from the door to Grove Access via a scan dash
    (Easy and above).

-   Added: In Hydrodynamo Station, a method to get from the room's top to the door to Save Station B with Screw Attack
    without Space Jump Boots (Trivial and above).

-   Changed: Climbing Hydrodynamo Station with only Gravity Boost and before all three locks are unlocked is now
    Trivial difficulty (from No Tricks).

-   Changed: Getting to the three doors in the middle section of Hydrodynamo Station using Air Underwater is now
    Normal difficulty (from Hard).

-   Fixed: A method to get the item in the Sunburst location by abusing terminal fall now has a damage requirement.

-   Added: A method to get to the turret in Sanctuary Entrance with only Space Jump Boots and Screw Attack, even
    after the bridge is destroyed.

-   Fixed: Lowering the portal barrier in Hive Dynamo Works now requires five missiles.

-   Added: Methods to cross Hive Dynamo Works using a roll jump (Easy and above) and using Space Jump Boots and
    Screw Attack (No Tricks).

-   Added: In Hive Dynamo Works, a method to cross the gap from the door to Hive Dynamo Access by abusing terminal
    fall (Easy and above).

-   Changed: In Hive Dynamo Works, returning from the Flying Ing Cache location using Space Jump Boots and
    Screw Attack is now Trivial difficulty (from Easy).

-   Added: Method to cross Watch Station Access from the door to Main Gyro Chamber using a Bomb Space Jump and
    Screw Attack without Space Jump Boots (Normal and above).

-   Added: In Watch Station Access, method to get from the scan post to the door to Watch Station by bomb jumping
    (Trivial and above) and by using Screw Attack without Space Jump Boots (Easy and above).

-   Fixed: The instant morph into the Morph Ball tunnel in Hall of Honored Dead now lists the Instant Morph trick.

-   Added: Method to get into the Morph Ball tunnel in Hall of Honored Dead using Space Jump Boots and Screw Attack
    (Easy and above).

-   Added: In Phazon Site, methods to get to the door to Bitter Well and to remove the barrier using Screw Attack
    without Space Jump Boots (both Easy difficulty).

-   Changed: The method to go over the Training Chamber statue from the back using Boost Ball and Spider Ball is
    now Normal difficulty (from Hard).

-   Added: In Phazon Site, a method to get to the door to Bitter Well by bomb jumping (Trivial and above).

-   Added: Many connections in Sacrificial Chamber.

-   Added: A method to get to the door to Fortress Transport Access from the top of the statue in Training Chamber
    using only Space Jump Boots (Easy and above). Morph Ball is also required if the statue hasn't been moved.

-   Added: A method to get to the doors to Transit Tunnel West/East in Training Chamber using Air Underwater (Normal
    and above).

-   Fixed: The method to get to the top of the Training Chamber statue using Gravity Boost and Spider Ball now lists
    the Instant Morph trick.

-   Added: In Training Chamber, a method of getting to the top of the statue from the door to Fortress Transport Access
    using just Space Jump Boots (Easy and above).

-   Added: Many connections in Windchamber Gateway.

-   Added: Method to get from the Kinetic Orb Cannon to the door to Transit Tunnel West via Grapple Beam in
    Gathering Hall.

-   Fixed: The slope jump in Abandoned Base now has a damage requirement.

-   Added: Method of getting the Temple Assembly Site item with Screw Attack and without Space Jump Boots.

-   Changed: The slope jump to get to the item in Temple Assembly Site is now Normal difficulty (from Hard).

-   Fixed: Requirements for crossing Dynamo Access were added.

-   Added: In Landing Site, method of reaching the door to Service Access from the Save Station using Space Jump and
    Screw Attack (No Tricks and above).

-   Fixed: The Culling Chamber item now has a damage requirement.

-   Changed: The trick to shoot the Seeker targets in Hive Dynamo Works from the wrong side is now Easy (from Trivial).

-   Fixed: The Watch Station Access roll jump now has a damage requirement.

-   Changed: The Watch Station Access roll jump is now Normal (from Easy).

-   Fixed: Added missing Space Jump Boots requirement for a Bomb Space Jump in Mining Station B.

-   Added: Method to unblock the portal in Mining Station B without Scan Visor (Normal and above).

-   Added: Method to get to the Darkburst location in Mining Station B with just Space Jump Boots and Screw Attack,
    and without using slope jumps or bomb space jumps (Hypermode difficulty).

-   Added: Method to manipulate Power Bomb Guardian into opening the Power Bomb Blast Shield on the door to
    Undertemple Access, using Boost Ball (Normal and above).

-   Fixed: The method to open the Hydrodynamo Station Seeker door using Screw Attack without Seeker Launcher now
    requires Gravity Boost to not have been collected.

-   Added: Method to get to the portal in Mining Station B with Space Jump Boots and Screw Attack (Trivial and above).

-   Fixed: Transport A Access, Collapsed Tunnel, Dynamo Chamber, Trooper Security Station, Mining Station Access, and
    Portal Access A now correctly require Morph Ball.

-   Fixed: Elevator rooms with missing Scan Visor requirements now have them.

-   Fixed: Removed erroneously added method to cross Sanctuary Entrance with Screw Attack without Space Jump Boots.

-   Fixed: Going through Sacred Bridge on No Tricks now requires Scan Visor and Morph Ball when coming from GFMC
    Compound.

-   Added: Method to skip Scan Visor and Morph Ball using Space Jump Boots in Sacred Bridge, when coming from GFMC
    Compound (Easy and above).

-   Fixed: Added Scan Visor requirement in Temple Transport Access (Sanctuary).

-   Changed: Connections in Venomous Pond were redone.

-   Changed: Getting to the door to Dark Transit Station in Trial Grounds with no items is now Hard difficulty, from
    Easy.

-   Added: Methods to get to the door to Dark Transit Station in Trial Grounds with Screw Attack without Space Jump
    Boots (Easy and above) and with a Bomb Space Jump (Normal and above).

-   Fixed: Added missing requirements for the Dark Samus 3 and 4 fight.

-   Changed: Fighting Dark Samus 2 with only Echo Visor is now Trivial difficulty, from Easy.

-   Fixed: Power Bomb doors now require Morph Ball, and Super Missile doors now require Power Beam and Charge Beam.

-   Added: Method to destroy the second web in Hive Tunnel when going through the room backwards using Sonic Boom
    (Easy and above).

## [0.28.1] - 2019-06-14

-   Fixed: Resetting settings would leave the launchers' configuration in an invalid state.

## [0.28.0] - 2019-06-12

-   *Major* - Changed: The resolver now keeps track of current energy during resolution.
    This ensures you'll always have enough Energy Tanks for trips to Dark Aether.

-   *Major* - Added: Scanning a keybearer corpse provides a hint of what is in the matching Flying
    Ing Cache.

-   Added: The tracker now persists the current state.

-   Added: Some generation failures are now automatically retried, using the same permalink.

-   Added: Buttons to see what a difficulty unlocks that doesn't involve tricks at all.

-   Changed: Increased Hint Scan value for logic to the intended value from the previous
    change.

-   Changed: There's no more hints with joke locations.

-   Changed: The lore hint in Mining Station A is now able to be scanned from the room center.

-   Added: A warning is now displayed when trying to disable validation.

-   Fixed: Seeker Missile's included missiles now respect the "needs Missile Launcher"
    option.

-   Changed: Progressive Launcher is now disabled by default.

-   Fixed: Clicking the connection's link in the Data Visualizer should now always work.

-   Changed: Hint Locations page now has a more usable UI.

-   Changed: On No Tricks, the logic will ensure that you can get Missiles, Seeker Launcher, and either
    Grapple Beam or both Space Jump Boots and Screw Attack before fighting Chykka.

-   Added: Methods to cross Workers Path with Screw Attack.

## [0.27.1] - 2019-05-30

-   Fixed: Specific trick levels are now persisted correctly across multiple sessions.

## [0.27.0] - 2019-05-28

-   *Major* - Changed: Optimized the seed generation step. It should now take roughly
    half as long or even faster.

-   *Major* - Added: It's now possible to configure the difficulty on a per-trick basis.

-   *Major* - Added: It's now possible to check where a certain trick is used on each
    difficulty.

-   Added: Hint Scans are valued more by the logic, making Translators more likely.

-   Changed: Joke item and locations now have a `(?)` added to make then slightly more
    obvious they're not serious.

-   Changed: Average ammo provided per expansion is now shown with more precision.

-   Added: `randovania echoes database list-dangerous-usage` command to list all
    paths that require a resource to not be collected.

-   Added: Methods to get to Sunburst location by reaching the platform with the cannon
    with a scan dash (Normal and above) or with just Space Jump Boots (Easy and above).

-   Added: Method to leave and enter the arena in Agon Temple with only Space Jump Boots
    (Trivial and above to enter; Easy and above to leave).

-   Added: Method to get to Darkburst location in Mining Station B via a Bomb Space Jump
    and without Screw Attack (Easy and above).

-   Fixed: In Hydrodynamo Station, going from the door to Hydrodynamo Shaft to the door to
    Save Station B now always requires all three locks in Hydrodynamo Station to be unlocked.

-   Added: Method to cross Phazon Pit using a Bomb Space Jump (Easy and above).

-   Added: Method to open the Seeker door in Hydrodynamo Station without the Seeker Launcher,
    using Screw Attack and one missile (Hard and Above).

-   Changed: The Ing Windchamber puzzle now only requires four missiles instead of five.

-   Changed: The cannon in Sanctuary Temple Access now only requires four missiles to
    activate instead of five.

-   Changed: Sanctuary Temple Access now requires a way to defeat the Quad to get through.

-   Added: Support for damage requirements without exactly one damage reduction item.

-   Changed: Seed validation should run faster and with fewer errors now.

-   Added: Another joke hint.

-   Changed: Updated credits.

-   Fixed: Crossing Sanctuary Entrance via the Spider Ball Track now requires Boost Ball.

-   Added: Method to cross Sanctuary Entrance with Screw Attack and without Space Jump Boots
    (Trivial and above).

-   Added: Method to cross Sanctuary Entrance, from the door to Power Junction to the door to
    Temple Transport Access, with Spider Ball and Power Bombs (Easy and above).

-   Fixed: The method to get the Sanctuary Entrance item without Spider Ball now requires
    Spider Guardian to not have been defeated.

-   Added: Method to get to and use the Vigilance Class Turret in Sanctuary Entrance using
    Space Jump Boots, Screw Attack, and Spider Ball. Spider Ball isn't required if Spider
    Guardian hasn't been defeated.

-   Fixed: In Sanctuary Entrance, going up the Spider Ball Track near the lore scan via the
    intended method now requires Boost Ball and the Morph Ball Bomb.

-   Added: Methods to go up the Spider Ball Track near the lore scan in Sanctuary Entrance
    with Spider Ball and only one of the following items:
    - Morph Ball Bomb (Trivial and above);
    - Boost Ball (Trivial and above);
    - Space Jump Boots (Easy and above).

-   Changed: In Sanctuary Temple, getting to the door to Controller Access via scan dashing
    is now Hard and above, from Normal and above.

-   Added: A tab with all change logs.

## [0.26.3] - 2019-05-10

-   Changed: Tracker now raises an error if the current configuration is unsupported.

-   Fixed: Tracker no longer shows an error when opening.

## [0.26.2] - 2019-05-07

-   Fixed: An empty box no longer shows up when starting a game with no
    extra starting items.

-   Fixed: A potential crash involving HUD Memos when a game is randomized
    multiple times.


## [0.26.1] - 2019-05-05

-   Fixed: The in-app changelog and new version checker now works again.

-   Fixed: Patching with HUD text on and using expansions locked by major item now works.

-   Changed: Missile target default is now 175, since Seeker Launcher now defaults to
    giving 5 missiles.


## [0.26.0] - 2019-05-05

-   **MAJOR** - Added: Option to require Missile Launcher and main Power Bombs for the
    respective expansions to work.

-   **MAJOR** - Added: Option to change which translator each translator gate in the
    game needs, including choosing a random one.

-   **MAJOR** - Added: Luminoth Lore scans now includes hints for where major items
    are located, as well as what the Temple Guardians bosses drop and vanilla Light Suit.

-   Added: Welcome tab, with instructions on how to use Randovania.

-   Added: Option to specify how many items Randovania will randomly place on your
    starting inventory.

-   Added: Option to change how much damage you take from Dark Aether when using
    Varia Suit and Dark Suit.

-   Added: Progressive Launcher: a progression between Missile Launcher and Seeker Launcher.

-   Changed: Logic considers the Translator Gates in GFMC Compound and Torvus Temple
    to be up from the start, preventing potential softlocks.

-   Changed: Escaping Main Hydrochamber after the Alpha Blogg with a Roll Jump is
    now Hard and above, from Easy and above.

-   Changed: The no-Boost return method in Dark Arena Tunnel is now Normal and above only.

-   Changed: The Slope Jump method in Great Bridge for Abandoned Worksite is now Hard
    and above, from Normal.

-   Changed: Crossing the statue in Training Chamber before it's moved with Boost and
    Spider is now Hard and above, from Hypermode.

-   Added: Option to disable the Sky Temple Key hints or to hide the Area name.

-   Changed: The location in the Sky Temple Key hint is now colored.

-   Changed: There can now be a total of 99 of any single Major Item, up from 9.

-   Changed: Improved elevator room names. There's now a short and clear name for all
    elevators.

-   Changed: The changed room names now apply for when elevators are vanilla as well.

-   Fixed: Going from randomized elevators to vanilla elevators no longer requires a
    clean unpack.

-   Added: `randovania echoes database list-resource-usage` now supports all types of
    resources.

-   Added: `list-resource-usage` and `list-difficulty-usage` now has the `--print-only-area`
    argument.

-   Changed: Areas with names starting with !! are now hidden in the Data Visualizer.

-   Added: Docks and Elevators now have usable links in the Data Visualizer. These links
    brings you to the matching node.

-   Added: The message when collecting the item in Mining Station B now displays when in
    the wrong layer.

-   Added: A warning now shows when going on top of the ship in GFMC Compound before
    beating Jump Guardian.

## [0.25.0] - 2019-03-24

-   Changed: Reworked requirements for getting the Missile in Crossroads from the doors. You can:
    - On Normal and above, with Boost, Bombs, Space Jump and Screw Attack
    - On Hard and above, with Bombs, Space Jump and Screw Attack
    - On Hypermode, with Bombs and Space Jump

-   Changed: Logic requirements for Dark Samus 2 fight are now the following:
    - On all trick levels, Dark Visor
    - On Easy and above, Echo Visor
    - On Normal and above, no items

-   Changed: The Slope Jump in Temple Assembly Site is now Hard and above, from Normal and above.

-   Changed: All occurrences of Wall Boost are now locked behind Hard or above.

-   Added: Added method to get the Power Bomb in Sanctuary Entrance with just Space Jump
    and Screw Attack. (See [#29](https://github.com/randovania/randovania/issues/29))

-   Added: Added method to cross Dark Arena Tunnel in the other direction without Boost.
    (See [#47](https://github.com/randovania/randovania/issues/47))

-   Added: Basic support for running Randovania on non-Windows platforms.

-   Added: You can now create Generic Nodes in the Data Editor.

-   Changed: Drop down selection of resources are now sorted in the Data Editor.

-   Changed: Shareable hash is now based only on the game modifications part of the seed log.

-   Fixed: Python wheel wasn't including required files due to mising \_\_init__.py

-   Fixed: error when shuffling more than 2 copies of any Major Item

-   Fixed: permalinks were using the the ammo id instead of the configured

## [0.24.1] - 2019-03-22

-    **MAJOR**: New configuration GUI for Major Items:
     - For each item, you can now choose between:
        - You start with it
        - It's in the vanilla location
        - It's shuffled and how many copies there are
        - It's missing
     - Configure how much beam ammo Light Beam, Dark Beam and Annihilator Beam gives when picked.
        - The same for Seeker Launcher and missiles.

-    **MAJOR**: New configuration GUI for Ammo:
     - For each ammo type, you choose a target total count and how many pickups there will be.

        Randovania will ensure if you collect every single pickup and every major item that gives
        that ammo, you'll have the target total count.

-    **MAJOR**: Added progressive items. These items gives different items when you collect then,
        based on how many you've already collected. There are two:
     - Progressive Suit: Gives Dark Suit and then Light Suit.
     - Progressive Grapple: Gives Grapple Beam and then Screw Attack.

-    **MAJOR**: Add option to split the Beam Ammo Expansion into a Dark Ammo Expansion and
        Light Ammo Expansion.

        By default there's 10 of each, with less missiles instead.


-    **MAJOR**: Improvements for accessibility:
     - All translator gates are now colored with the correct translator gate color they need.
     - Translators you have now show up under "Visors" in the inventory menu.
     - An option to start the game with all maps open, as if you used all map stations.
     - An option to add pickup markers on the map, that identifies where items are and if
        you've collected them already.
     - When elevators are randomized, the room name in the map now says where that elevator goes.
     - Changed the model for the Translator pickups: now the translator color is very prominent and easy to identify.

-    Added: Option to choose where you start the game

-    Added: Option to hide what items are, going from just changing the model, to including the
    scan and even the pickup text.

     You can choose to replace the model with ETM or with a random other item, for even more troll.

-    Added: Configure how many count of how many Sky Temple Keys you need to finish the game

-    Changed: Choosing "All Guardians" only 3 keys now

-    Changed: Timeout for generating a seed is now 5 minutes, up from 2.

0.24.0 was a beta only version.

## [0.23.0] - 2019-02-10

-   Added: New option to enable the "Warp to Start" feature.
-   Added: A "What's new" popup is displayed when launching a new version for the first time.
-   Fixed: changed text in Logic Settings to mention there _are_ hints for Sky Temple Keys.
-   Changed: Updated Claris' Randomizer, for the following fixes:
    -   Added the ability to warp to the starting room from save stations (-t).
    -   Major bug fix: The game will no longer immediately crash when not playing with Menu Mod.

## [0.22.0] - 2019-02-06

-   Changed: "Faster credits" and "Skip item acquisitions popups" are no longer included in permalinks.
-   Changed: Updated Claris' Randomizer, for the following fixes:
    -   Fixed an issue with two of the Sky Temple Key hints being accidentally switched.
    -   FrontEnd editing now works properly for PAL and Japanese versions.
    -   Attract video removal is now integrated directly into the Randomizer.
    -   Getting the Torvus Energy Controller item will no longer block you from getting the Torvus Temple item.

## [0.21.0] - 2019-01-31

-   **Major**: now using Claris' Randomizer version 4.0. See [Changelog](https://pastebin.com/HdK9jdps).

-   Added: Randovania now changes the game id to G2ME0R, ensuring it has different saves.
-   Added: Game name is now changed to 'Metroid Prime 2: Randomizer - SEEDHASH'. Seed hash is a 8 letter/number
      combination that identifies the seed being played.
-   Changed: the ISO name now uses the seed hash instead of the permalink. This avoids issues with the permalink containing /
-   Changed: Removed Agon Temple door lock after fighting Bomb Guardian, since this has been fixed in the Randomizer.
-   Fixed: Selecting an non-existent directory for Output Directory had inconsistent results

## [0.20.2] - 2019-01-26

-   Fixed: changed release zip to not use BZIP2. This fixes the native windows zip client being unable to extract.

0.20.1 was skipped due to technical issues.

## [0.20.0] - 2019-01-13

-   Added: an icon! Thanks to Dyceron for the icon.
-   Added: a simple Tracker to allow knowing where you can go with a given item state
-   Changed: Don't consider that Seeker Launcher give missiles for logic, so it's never
      considered a missile source.

## [0.19.1] - 2019-01-06

-   Fixed: Hydrodynamo Station's Door to Training Access now correctly needs Seekers
-   Added: New alternatives with tricks to get the pickup in Mining Plaza A.
-   Added: Trick to cross the Mining Plaza A backwards while it's closed.
-   Changed: Added a chance for Temple Keys not being always placed last.
-   Changed: Light Suit now has a decreased chance of being placed early.

0.19.0 was skipped due to technical issues.

## [0.18.0] - 2019-01-02

-   Added: Editor for Randovania's database. This allows for modifications and contributions to be made easily.
      There's currently no way to use the modified database directly.
-   Added: Options to place the Sky Temple Keys on Guardians + Sub-Guardians or just on Guardians.
-   Changed: Removed Space Jump method from Training Chamber.
-   Changed: Added Power Bomb as option for pickup in Hive Chamber B.
-   Changed: Shortened Permalinks when pickup quantities aren't customized.
-   Added: Permalinks now include the database version they were created for.
-   Fixed: Logic mistake in item distribution that made some impossible seeds.
-   Changed: For now, don't consider Chykka a "can only do once" event, since Floaty is not used.
-   Fixed: Permalinks now properly ignore the Energy Transfer Module.

## [0.17.2] - 2018-12-27

-   Fixed: 'Clear loaded game' now properly does its job.
-   Changed: Add an error message to capture potential Randomizer failures.
-   Changed: Improved README.

## [0.17.1] - 2018-12-24

-   Fixed: stray tooltips in GUI elements were removed.
-   Fixed: multiple typos in GUI elements.

## [0.17.0] - 2018-12-23

-   New: Reorganized GUI!
    -   Seed Details and Data Visualizer are now different windows opened via the menu bar.
    -   There are now three tabs: ROM Settings, Logic Settings and Item Quantities.
-   New: Option to disable generating an spoiler.
-   New: All options can now be exported and imported via a permalink.
-   Changed: Renamed "Logic" to "Trick Level" and "No Glitches" to "No Tricks". Appropriate labels in the GUI and files
    changed to match.
-   Internal: no longer using the py.path and dataset libraries

## [0.16.2] - 2018-12-01

-   Fixed: adding multiples of an item now works properly.

## [0.16.1] - 2018-11-25

-   Fixed: pressing the Reset button in the Item Quantity works properly.
-   Fixed: hiding help in Layout Generation will no longer hide the item names in Item Quantity.

## [0.16.0] - 2018-11-20

-   Updated item distribution: seeds are now less likely to have all items in the beginning, and some items less likely to appear in vanilla locations.
-   Item Mode (Standard/Major Items) removed for now.

## [0.15.0] - 2018-10-27

-   Added a timeout of 2 minutes to seed generation.
-   Added two new difficulties:
    -   Trivial: An expansion of No Glitches, where no tricks are used but some clever abuse of room layouts are used.
    -   Hypermode: The highest difficulty tricks, mostly including ways to skip Space Jump, are now exclusive to this difficulty.
-   Removed Controller Reset tricks. This trick doesn't work with Nintendont. This will return later as an additional configuration.

## [0.14.0] - 2018-10-07

-   **Major**: Added support for randomizing elevators.
-   Fixed spin boxes for item quantities changing while user scrolled the window.
    It is now needed to click on them before using the mouse wheel to change their values.
-   Fixed some texts being truncated in the Layout Generation window.
-   Fixed generation failing when adding multiple of some items.
-   Added links to where to find the Menu Mod.
-   Changed the order of some fields in the Seed Log.

## [0.13.2] - 2018-06-28

-   Fixed logic missing Amber Translator being required to pass by Path of Eyes.

## [0.13.1] - 2018-06-27

-   Fixed logic errors due to inability to reload Main Reactor after defeating Dark Samus 1.
-   Added prefix when loading resources based on type, improving logs and Data Visualizer.

## [0.13.0] - 2018-06-26

-   Added new logic: "Minimal Validation". This logic only checks if Dark Visor, Light Suit and Screw Attack won't lock each other.
-   Added option to include the Claris' Menu Mod to the ISO.
-   Added option to control how many of each item is added to the game.

## [0.12.0] - 2018-09-23

-   Improved GUI usability
-   Fixed Workers Path not requiring Cobalt Translator to enter

## [0.11.0] - 2018-07-30

-   Randovania should no longe create invalid ISOs when the game files are bigger than the maximum ISO size: an error is properly reported in that case.
-   When exporting a Metroid Prime 2: Echoes ISO if the maximum size is reached there's is now an automatic attempt to fix the issue by running Claris' "Disable Echoes Attract Videos" tool from the Menu Mod.
-   The layout log is automatically added to the game's files when randomizing.
-   Simplified ISO patching: by default, Randovania now asks for an input ISO and an output path and does everything else automatically.

## [0.10.0] - 2018-07-15

-   This release includes the capability to generate layouts from scratch and these to the game, skipping the entire searching step!

## [0.9.2] - 2018-07-10

-   Added: After killing Bomb Guardian, collecting the pickup from Agon Energy Controller is necessary to unlock the Agon Temple door to Temple Access.
-   Added a version check. Once a day, the application will check GitHub if there's a new version.
-   Preview feature: option to create item layouts, instead of searching for seeds. This is much more CPU friendly and faster than searching for seeds, but is currently experimental: generation is prone to errors and items concentrated in early locations. To use, open with randovania.exe gui --preview from a terminal. Even though there are many configuration options, only the Item Loss makes any difference.

## [0.9.1] - 2018-07-21

-   Fixed the Ing Cache in Accursed Lake didn't need Dark Visor.

## [0.9.0] - 2018-05-31

-   Added a fully featured GUI.

## [0.8.2] - 2017-10-19

-   Stupid mistake.

## [0.8.1] - 2017-10-19

-   Fix previous release.

## [0.8.0] - 2017-10-19

-   Save preferences.
-   Added Claris Randomizer to the binary release.

## [0.7.1] - 2017-10-17

-   Fixed the interactive .bat

## [0.7.0] - 2017-10-14

-   Added an interactive shell.
-   Releases now include the README.

## [0.5.0] - 2017-10-10

-   Releases now include standalone windows binaries<|MERGE_RESOLUTION|>--- conflicted
+++ resolved
@@ -28,10 +28,10 @@
 - Changed: Flipping the spinner in Screw Attack Room when by going from the door to the transport is now logically possible also after having flipped the spinner, unless Highly Dangerous Logic is enabled.
 - Changed: All other connections in Screw Attack Room that are only open before flipping the spinner are now only logical when Highly Dangerous Logic is enabled.
 - Changed: The conditions that depends on not having blown up the blob in Screw Attack Room are now only logical when Highly Dangerous Logic is enabled.
-<<<<<<< HEAD
 - Changed: In White EMMI Arena: Reaching Door to EMMI Zone Spinner (Middle) from Door to Central Unit Access (Charge) with Spin Boost now requires Wall Jump (Beginner).
 - Changed: In EMMI First Chase End: Reaching Door to Teleport to Dairon (Top) with Spin Boost now requires Wall Jump (Beginner).
 - Changed: In Screw Attack Room: Reaching Next to Upper Tank from Total Recharge with Spin Boost no longer requires a Wall Jump trick.
+- Fixed: Using Speed Booster to Shinespark to the top pickup in Screw Attack Room now requires Door Lock Rando to be Disabled.
 
 ##### Burenia
 
@@ -49,9 +49,6 @@
 ##### Dairon
 
 - Changed: Reaching the tunnel at the top of Central Unit Access with Spin Boost now requires Movement (Beginner), but remains trickless with Space Jump.
-=======
-- Fixed: Using Speed Booster to Shinespark to the top pickup in Screw Attack Room now requires Door Lock Rando to be Disabled.
->>>>>>> 4227fed8
 
 ### Metroid Prime 2: Echoes
 - Removed: Relative hints will no longer be placed.
