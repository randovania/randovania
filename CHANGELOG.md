--- conflicted
+++ resolved
@@ -61,16 +61,14 @@
 - Fixed: Laboratory Entrance: Climbing the room with Walljumps and Morph Glides now requires Morph Ball.
 - Fixed: Laboratory Spiked Hall: Morph Gliding across the room now requires Morph Ball.
 
-<<<<<<< HEAD
 ### Cave Story
 
 - Changed: The Objective preset entry don't enforce a minimum size anymore.
 - Changed: Adjust spacing on the HP preset entry.
-=======
+
 ### Metroid Dread
 
 - Fixed: Common case where an invalid input RomFS was considered valid.
->>>>>>> a70315c6
 
 ### Metroid Prime
 
