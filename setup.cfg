[metadata]
license_file = LICENSE


[options]
setup_requires =
<<<<<<< HEAD
  setuptools_scm==3.3.3
  pyqt-distutils
=======
  setuptools_scm
  pyqt-distutils==0.7.3
>>>>>>> 0aecef64
<|MERGE_RESOLUTION|>--- conflicted
+++ resolved
@@ -4,10 +4,5 @@
 
 [options]
 setup_requires =
-<<<<<<< HEAD
   setuptools_scm==3.3.3
-  pyqt-distutils
-=======
-  setuptools_scm
-  pyqt-distutils==0.7.3
->>>>>>> 0aecef64
+  pyqt-distutils==0.7.3