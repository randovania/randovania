--- conflicted
+++ resolved
@@ -36,11 +36,7 @@
     aiofiles
     frozendict
     dulwich>=0.20
-<<<<<<< HEAD
-    py_randomprime>=0.7.17
-=======
     py_randomprime>=0.7.19
->>>>>>> 228bb5a7
     mp2hudcolor>=1.0.10
     retro-data-structures>=0.6.0
     SuperDuperMetroid>=1.2.0
