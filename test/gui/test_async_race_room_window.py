from __future__ import annotations

import datetime
from typing import TYPE_CHECKING
from unittest.mock import ANY, AsyncMock, MagicMock

import pytest
from PySide6 import QtWidgets
from PySide6.QtCore import Qt

from randovania.gui.async_race_room_window import AsyncRaceRoomWindow
from randovania.gui.lib.qt_network_client import QtNetworkClient
from randovania.gui.widgets.audit_log_model import AuditEntryListDatabaseModel
from randovania.layout.versioned_preset import VersionedPreset
from randovania.network_common.async_race_room import (
    AsyncRaceEntryData,
    AsyncRaceRoomAdminData,
    AsyncRaceRoomEntry,
    AsyncRaceRoomRaceStatus,
    AsyncRaceRoomUserStatus,
)
from randovania.network_common.audit import AuditEntry
from randovania.network_common.game_details import GameDetails
from randovania.network_common.session_visibility import MultiplayerSessionVisibility
from randovania.network_common.user import RandovaniaUser

if TYPE_CHECKING:
    import pytest_mock
    from pytestqt.qtbot import QtBot

    from randovania.gui.dialog.async_race_admin_dialog import AsyncRaceAdminDialog
    from randovania.interface_common.options import Options
    from randovania.layout.preset import Preset


def create_room(
    preset: Preset,
    self_status: AsyncRaceRoomUserStatus = AsyncRaceRoomUserStatus.NOT_MEMBER,
    race_status: AsyncRaceRoomRaceStatus = AsyncRaceRoomRaceStatus.ACTIVE,
    allow_pause: bool = False,
    is_admin: bool = False,
) -> AsyncRaceRoomEntry:
    return AsyncRaceRoomEntry(
        id=1000,
        name="Async Room",
        has_password=False,
        creator="TheCreator",
        creation_date=datetime.datetime(2020, 1, 1, tzinfo=datetime.UTC),
        start_date=datetime.datetime(2020, 2, 1, tzinfo=datetime.UTC),
        end_date=datetime.datetime(2020, 3, 1, tzinfo=datetime.UTC),
        visibility=MultiplayerSessionVisibility.VISIBLE,
        race_status=race_status,
        auth_token="Token",
        game_details=GameDetails(seed_hash="HASH", word_hash="Words Words", spoiler=False),
        presets_raw=[VersionedPreset.with_preset(preset).as_bytes()],
        is_admin=is_admin,
        self_status=self_status,
        allow_pause=allow_pause,
    )


def create_window(skip_qtbot: QtBot, room: AsyncRaceRoomEntry, options: Options) -> AsyncRaceRoomWindow:
    window = AsyncRaceRoomWindow(room, MagicMock(spec=QtNetworkClient), options, MagicMock())
    skip_qtbot.add_widget(window)
    return window


async def button_state_helper(
    window: AsyncRaceRoomWindow, after: AsyncRaceRoomUserStatus | None, button: QtWidgets.QPushButton, method
) -> None:
    window._status_transition = AsyncMock()

    if after is None:
        assert not button.isEnabled()
    else:
        assert button.isEnabled()
        await method()
        window._status_transition.assert_awaited_once_with(after)


@pytest.mark.parametrize(
    ("before", "after"),
    [
        (AsyncRaceRoomUserStatus.NOT_MEMBER, None),
        (AsyncRaceRoomUserStatus.JOINED, AsyncRaceRoomUserStatus.STARTED),
        (AsyncRaceRoomUserStatus.STARTED, AsyncRaceRoomUserStatus.JOINED),
    ],
)
async def test_on_start(skip_qtbot, options, default_blank_preset, before, after):
    window = create_window(skip_qtbot, create_room(default_blank_preset, self_status=before), options)
    await button_state_helper(window, after, window.ui.start_button, window._on_start)


@pytest.mark.parametrize(
    ("before", "after"),
    [
        (AsyncRaceRoomUserStatus.JOINED, None),
        (AsyncRaceRoomUserStatus.PAUSED, AsyncRaceRoomUserStatus.STARTED),
        (AsyncRaceRoomUserStatus.STARTED, AsyncRaceRoomUserStatus.PAUSED),
        (AsyncRaceRoomUserStatus.FINISHED, None),
    ],
)
async def test_on_pause(skip_qtbot, options, default_blank_preset, before, after):
    window = create_window(skip_qtbot, create_room(default_blank_preset, self_status=before), options)
    await button_state_helper(window, after, window.ui.pause_button, window._on_pause)


@pytest.mark.parametrize(
    ("before", "after"),
    [
        (AsyncRaceRoomUserStatus.JOINED, None),
        (AsyncRaceRoomUserStatus.STARTED, AsyncRaceRoomUserStatus.FINISHED),
        (AsyncRaceRoomUserStatus.FINISHED, AsyncRaceRoomUserStatus.STARTED),
        (AsyncRaceRoomUserStatus.FORFEITED, None),
    ],
)
async def test_on_finish(skip_qtbot, options, default_blank_preset, before, after):
    window = create_window(skip_qtbot, create_room(default_blank_preset, self_status=before), options)
    await button_state_helper(window, after, window.ui.finish_button, window._on_finish)


@pytest.mark.parametrize(
    ("before", "after"),
    [
        (AsyncRaceRoomUserStatus.JOINED, None),
        (AsyncRaceRoomUserStatus.STARTED, AsyncRaceRoomUserStatus.FORFEITED),
        (AsyncRaceRoomUserStatus.FORFEITED, AsyncRaceRoomUserStatus.STARTED),
        (AsyncRaceRoomUserStatus.FINISHED, None),
    ],
)
async def test_on_forfeit(skip_qtbot, options, default_blank_preset, before, after):
    window = create_window(skip_qtbot, create_room(default_blank_preset, self_status=before), options)
    await button_state_helper(window, after, window.ui.forfeit_button, window._on_forfeit)


@pytest.mark.parametrize("confirm_export", [False, True])
@pytest.mark.parametrize("prompt_join", ["refuse", "accept", "member"])
async def test_on_join_and_forfeit(
    skip_qtbot, options, default_blank_preset, mocker: pytest_mock.MockFixture, prompt_join, confirm_export
):
    mock_prompt = mocker.patch(
        "randovania.gui.lib.async_dialog.yes_no_prompt", autospec=True, return_value=prompt_join != "refuse"
    )
    mock_dialog = mocker.patch(
        "randovania.gui.lib.async_dialog.execute_dialog",
        autospec=True,
        return_value=QtWidgets.QDialog.DialogCode.Accepted if confirm_export else QtWidgets.QDialog.DialogCode.Rejected,
    )
    mock_export = mocker.patch("randovania.gui.lib.game_exporter.export_game", autospec=True)

    window = create_window(
        skip_qtbot,
        create_room(
            default_blank_preset,
            self_status=AsyncRaceRoomUserStatus.JOINED
            if prompt_join == "member"
            else AsyncRaceRoomUserStatus.NOT_MEMBER,
        ),
        options,
    )
    network_client: AsyncMock = window._network_client
    window.refresh_data = AsyncMock()
    window.preset = preset = MagicMock(spec=VersionedPreset)
    preset.game.value = default_blank_preset.game.value
    export_dialog_class: MagicMock = preset.game.gui.export_dialog

    # Run
    await window._on_join_and_export()

    # Assert

    # Confirm joining
    if prompt_join == "member":
        mock_prompt.assert_not_called()
    else:
        mock_prompt.assert_awaited_once_with(window, ANY, ANY)

    if prompt_join == "refuse":
        export_dialog_class.assert_not_called()
        return

    # Game Export dialog
    export_dialog_class.assert_called_once_with(
        window._options,
        preset.get_preset.return_value.configuration,
        window.room.game_details.word_hash,
        False,
        [preset.game],
    )
    mock_dialog.assert_awaited_once_with(export_dialog_class.return_value)

    # Calling join and export
    if not confirm_export:
        network_client.async_race_join_and_export.assert_not_called()
        return

    network_client.async_race_join_and_export.assert_awaited_once_with(window.room, ANY)
    export_dialog_class.return_value.save_options.assert_called_once_with()

    # Exporter!
    mock_export.assert_awaited_once_with(
        exporter=preset.game.exporter,
        export_dialog=export_dialog_class.return_value,
        patch_data=network_client.async_race_join_and_export.return_value,
        layout_for_spoiler=None,
<<<<<<< HEAD
        background=window.ui.background_task_widget,
        progress_update_signal=window.ui.background_task_widget.progress_update_signal,
=======
        background=window,
>>>>>>> 9b44b641
    )

    window.refresh_data.assert_awaited_once_with()


async def test_on_view_user_entries(skip_qtbot, options, default_blank_preset, mocker: pytest_mock.MockFixture):
    def execute_dialog_effect(dialog: AsyncRaceAdminDialog):
        dialog.model.setData(dialog.model.index(1, 4), "true", Qt.ItemDataRole.EditRole)
        return QtWidgets.QDialog.DialogCode.Accepted

    mock_dialog = mocker.patch(
        "randovania.gui.lib.async_dialog.execute_dialog",
        autospec=True,
        side_effect=execute_dialog_effect,
    )

    window = create_window(
        skip_qtbot, create_room(default_blank_preset, self_status=AsyncRaceRoomUserStatus.JOINED), options
    )
    window._network_client.async_race_admin_update_entries = AsyncMock(return_value=window.room)
    window._network_client.async_race_admin_get_admin_data.return_value = AsyncRaceRoomAdminData(
        [
            AsyncRaceEntryData(
                user=RandovaniaUser(id=1235, name="user"),
                join_date=datetime.datetime(2020, 5, 6, 0, 0, tzinfo=datetime.UTC),
                start_date=datetime.datetime(2020, 6, 6, 0, 0, tzinfo=datetime.UTC),
                finish_date=datetime.datetime(2020, 7, 7, 0, 0, tzinfo=datetime.UTC),
                forfeit=False,
                pauses=[],
                submission_notes="notes",
                proof_url="url",
            ),
            AsyncRaceEntryData(
                user=RandovaniaUser(id=2000, name="user2"),
                join_date=datetime.datetime(2020, 5, 6, 0, 0, tzinfo=datetime.UTC),
                start_date=datetime.datetime(2020, 6, 6, 0, 0, tzinfo=datetime.UTC),
                finish_date=datetime.datetime(2020, 7, 7, 0, 0, tzinfo=datetime.UTC),
                forfeit=False,
                pauses=[],
                submission_notes="",
                proof_url="",
            ),
        ]
    )

    # Run
    await window._on_view_user_entries()

    # Assert
    window._network_client.async_race_admin_get_admin_data.assert_awaited_once_with(window.room.id)
    mock_dialog.assert_awaited_once()
    window._network_client.async_race_admin_update_entries.assert_awaited_once_with(
        window.room.id,
        [
            AsyncRaceEntryData(
                user=RandovaniaUser(id=2000, name="user2"),
                join_date=datetime.datetime(2020, 5, 6, 0, 0, tzinfo=datetime.UTC),
                start_date=datetime.datetime(2020, 6, 6, 0, 0, tzinfo=datetime.UTC),
                finish_date=datetime.datetime(2020, 7, 7, 0, 0, tzinfo=datetime.UTC),
                forfeit=True,
                pauses=[],
                submission_notes="",
                proof_url="",
            ),
        ],
    )


@pytest.mark.parametrize("cancel", [False, True])
async def test_on_submit_proof(skip_qtbot, options, default_blank_preset, mocker: pytest_mock.MockFixture, cancel):
    mock_dialog = mocker.patch(
        "randovania.gui.lib.async_dialog.execute_dialog",
        autospec=True,
        return_value=QtWidgets.QDialog.DialogCode.Rejected if cancel else QtWidgets.QDialog.DialogCode.Accepted,
    )

    window = create_window(
        skip_qtbot, create_room(default_blank_preset, self_status=AsyncRaceRoomUserStatus.FINISHED), options
    )
    window._network_client.async_race_get_own_proof.return_value = (
        "your extensive submission notes",
        "https://www.youtube.com/watch?v=dQw4w9WgXcQ",
    )

    # Run
    await window._on_submit_proof()

    # Assert
    window._network_client.async_race_get_own_proof.assert_awaited_once_with(window.room.id)
    mock_dialog.assert_awaited_once()
    if cancel:
        window._network_client.async_race_submit_proof.assert_not_awaited()
    else:
        window._network_client.async_race_submit_proof.assert_awaited_once_with(
            window.room.id,
            "your extensive submission notes",
            "https://www.youtube.com/watch?v=dQw4w9WgXcQ",
        )


async def test_on_view_audit_log(skip_qtbot, options, default_blank_preset, mocker: pytest_mock.MockFixture):
    mock_dialog = mocker.patch(
        "randovania.gui.lib.async_dialog.execute_dialog",
        autospec=True,
    )

    window = create_window(
        skip_qtbot, create_room(default_blank_preset, self_status=AsyncRaceRoomUserStatus.FINISHED), options
    )
    window._network_client.async_race_get_audit_log.return_value = [
        AuditEntry(
            user="The Name",
            message="Did something",
            time=datetime.datetime(2020, 5, 2, 10, 20, tzinfo=datetime.UTC),
        ),
        AuditEntry(
            user="Other",
            message="Did something else",
            time=datetime.datetime(2020, 5, 3, 10, 20, tzinfo=datetime.UTC),
        ),
    ]

    # Run
    await window._on_view_audit_log()

    # Assert
    mock_dialog.assert_awaited_once()
    dialog: QtWidgets.QDialog = mock_dialog.call_args[0][0]
    table_view: QtWidgets.QTableView = dialog.findChild(QtWidgets.QTableView)
    model = table_view.model()
    assert isinstance(model, AuditEntryListDatabaseModel)
    assert len(model.db) == 2<|MERGE_RESOLUTION|>--- conflicted
+++ resolved
@@ -203,12 +203,7 @@
         export_dialog=export_dialog_class.return_value,
         patch_data=network_client.async_race_join_and_export.return_value,
         layout_for_spoiler=None,
-<<<<<<< HEAD
         background=window.ui.background_task_widget,
-        progress_update_signal=window.ui.background_task_widget.progress_update_signal,
-=======
-        background=window,
->>>>>>> 9b44b641
     )
 
     window.refresh_data.assert_awaited_once_with()
