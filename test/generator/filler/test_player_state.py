from __future__ import annotations

import copy
import dataclasses

import pytest

from randovania.game_description.resources.location_category import LocationCategory
from randovania.game_description.resources.pickup_index import PickupIndex
from randovania.generator.filler import player_state
from randovania.generator.filler.filler_configuration import FillerConfiguration
from randovania.generator.filler.weighted_locations import WeightedLocations
from randovania.layout.base.available_locations import RandomizationMode
from randovania.layout.base.logical_resource_action import LayoutLogicalResourceAction


@pytest.fixture()
def default_filler_config() -> FillerConfiguration:
    return FillerConfiguration(
        randomization_mode=RandomizationMode.FULL,
        minimum_random_starting_pickups=0,
        maximum_random_starting_pickups=0,
        indices_to_exclude=frozenset(),
        logical_resource_action=LayoutLogicalResourceAction.RANDOMLY,
        first_progression_must_be_local=False,
        minimum_available_locations_for_hint_placement=0,
        minimum_location_weight_for_hint_placement=0,
        single_set_for_pickups_that_solve=False,
        staggered_multi_pickup_placement=False,
    )


@pytest.fixture()
def state_for_blank(
    default_filler_config, blank_game_description, default_blank_configuration, empty_patches
) -> player_state.PlayerState:
    game = blank_game_description.get_mutable()

    return player_state.PlayerState(
        index=0,
        game=game,
        initial_state=game.game.generator.bootstrap.calculate_starting_state(
            game,
            empty_patches,
            default_blank_configuration,
        ),
        pickups_left=[],
        configuration=default_filler_config,
    )


def test_current_state_report(state_for_blank):
    result = state_for_blank.current_state_report()
    assert result == (
<<<<<<< HEAD
        "At Intro/Heated Room/Pickup (Health) after 0 actions and 0 pickups, "
        "with 4 collected locations, 23 safe nodes.\n\n"
=======
        "At Intro/Starting Area/Event - Post Weapon after 0 actions and 0 pickups, "
        "with 4 collected locations, 21 safe nodes.\n\n"
>>>>>>> de9faf4e
        "Pickups still available: \n\n"
        "Resources to progress: Blue Key, Double Jump, Jump, Missile, Weapon\n\n"
        "Paths to be opened:\n"
        "* Intro/Blue Key Room/Lock - Door to Starting Area (Exit): Blue Key\n"
        "* Intro/Ledge Room/Low Ledge: Double Jump\n"
        "* Intro/Ledge Room/Low Ledge: Jump\n"
        "* Intro/Starting Area/Door to Boss Arena: Missile and Weapon\n"
        "\n"
        "Accessible teleporters:\n"
        "None\n"
        "\n"
        "Reachable nodes:\n"
<<<<<<< HEAD
        "31 nodes total"
=======
        "27 nodes total"
>>>>>>> de9faf4e
    )


@pytest.mark.parametrize("randomization_mode", [RandomizationMode.FULL, RandomizationMode.MAJOR_MINOR_SPLIT])
@pytest.mark.parametrize("must_be_local", [False, True])
@pytest.mark.parametrize("num_assigned_pickups", [0, 1])
def test_filter_usable_locations(
    state_for_blank,
    must_be_local,
    num_assigned_pickups,
    default_blank_configuration,
    randomization_mode,
    blank_pickup,
    empty_patches,
    default_filler_config,
):
    blank_wl = state_for_blank.game.region_list
    state_for_blank.configuration = dataclasses.replace(
        state_for_blank.configuration,
        randomization_mode=randomization_mode,
        first_progression_must_be_local=must_be_local,
    )
    state_for_blank.num_assigned_pickups = num_assigned_pickups

    second_state = player_state.PlayerState(
        index=0,
        game=state_for_blank.game,
        initial_state=state_for_blank.game.game.generator.bootstrap.calculate_starting_state(
            state_for_blank.game,
            empty_patches,
            default_blank_configuration,
        ),
        pickups_left=[],
        configuration=default_filler_config,
    )

    raw = {
        (state_for_blank, PickupIndex(0)): 1.0,
        (state_for_blank, PickupIndex(1)): 1.0,
        (second_state, PickupIndex(0)): 1.0,
    }
    locations_weighted = WeightedLocations(copy.copy(raw))
    assert blank_wl.node_from_pickup_index(PickupIndex(0)).location_category == LocationCategory.MAJOR
    assert blank_wl.node_from_pickup_index(PickupIndex(1)).location_category == LocationCategory.MINOR

    # Run
    filtered = state_for_blank.filter_usable_locations(locations_weighted, blank_pickup)

    # Assert
    expected = WeightedLocations(copy.copy(raw))

    if must_be_local and num_assigned_pickups == 0:
        expected.remove(second_state, PickupIndex(0))

    if randomization_mode == RandomizationMode.MAJOR_MINOR_SPLIT:
        expected.remove(state_for_blank, PickupIndex(1))

    assert filtered == expected<|MERGE_RESOLUTION|>--- conflicted
+++ resolved
@@ -52,13 +52,8 @@
 def test_current_state_report(state_for_blank):
     result = state_for_blank.current_state_report()
     assert result == (
-<<<<<<< HEAD
-        "At Intro/Heated Room/Pickup (Health) after 0 actions and 0 pickups, "
-        "with 4 collected locations, 23 safe nodes.\n\n"
-=======
         "At Intro/Starting Area/Event - Post Weapon after 0 actions and 0 pickups, "
-        "with 4 collected locations, 21 safe nodes.\n\n"
->>>>>>> de9faf4e
+        "with 4 collected locations, 24 safe nodes.\n\n"
         "Pickups still available: \n\n"
         "Resources to progress: Blue Key, Double Jump, Jump, Missile, Weapon\n\n"
         "Paths to be opened:\n"
@@ -71,11 +66,7 @@
         "None\n"
         "\n"
         "Reachable nodes:\n"
-<<<<<<< HEAD
-        "31 nodes total"
-=======
-        "27 nodes total"
->>>>>>> de9faf4e
+        "32 nodes total"
     )
 
 
