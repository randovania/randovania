from __future__ import annotations

import dataclasses
import functools
from random import Random
from typing import TYPE_CHECKING
from unittest.mock import MagicMock

import pytest

from randovania.game.game_enum import RandovaniaGame
from randovania.game_description import default_database, derived_nodes
from randovania.game_description.db.area import Area
from randovania.game_description.db.configurable_node import ConfigurableNode
from randovania.game_description.db.dock import DockWeaknessDatabase
from randovania.game_description.db.node import GenericNode, Node
from randovania.game_description.db.node_identifier import NodeIdentifier
from randovania.game_description.db.region import Region
from randovania.game_description.db.region_list import RegionList
from randovania.game_description.game_description import GameDescription
from randovania.game_description.requirements.base import Requirement
from randovania.game_description.requirements.resource_requirement import ResourceRequirement
from randovania.game_description.resources.resource_collection import ResourceCollection
from randovania.game_description.resources.resource_type import ResourceType
from randovania.game_description.resources.search import find_resource_info_with_long_name
from randovania.generator import reach_lib
from randovania.generator.old_generator_reach import OldGeneratorReach
from randovania.generator.pickup_pool import pool_creator
from randovania.generator.reach_lib import advance_reach_with_possible_unsafe_resources
from randovania.layout import filtered_database
from randovania.layout.base.base_configuration import StartingLocationList
from randovania.layout.base.trick_level import LayoutTrickLevel
from randovania.layout.base.trick_level_configuration import TrickLevelConfiguration
from randovania.layout.generator_parameters import GeneratorParameters
from randovania.resolver.energy_tank_damage_state import EnergyTankDamageState
from randovania.resolver.state import State

if TYPE_CHECKING:
    from randovania.game_description.db.resource_node import ResourceNode
    from randovania.generator.filler.filler_configuration import FillerConfiguration
    from randovania.generator.generator_reach import GeneratorReach
    from randovania.layout.preset import Preset


def run_bootstrap(
    preset: Preset, include_tricks: set[tuple[str, LayoutTrickLevel]]
) -> tuple[GameDescription, State, GeneratorParameters]:
    game_description = default_database.game_description_for(preset.game)
    configuration = preset.configuration
    for trick in include_tricks:
        trick_override = game_description.resource_database.get_trick(trick[0])

        configuration = dataclasses.replace(
            configuration,
            trick_level=configuration.trick_level.set_level_for_trick(trick_override, trick[1]),
        )

    game = filtered_database.game_description_for_layout(configuration).get_mutable()
    generator = game.game.generator

    game.resource_database = generator.bootstrap.patch_resource_database(game.resource_database, configuration)

    parameters = GeneratorParameters(
        seed_number=15000,
        spoiler=True,
        presets=[preset],
    )
    patches = generator.base_patches_factory.create_base_patches(
        configuration, Random(15000), game, False, player_index=0
    )
    _, state = generator.bootstrap.logic_bootstrap(configuration, game, patches)

    return game, state, parameters


def _create_reach_with_unsafe(
    game: GameDescription, state: State, filler_config: FillerConfiguration
) -> GeneratorReach:
    return reach_lib.advance_reach_with_possible_unsafe_resources(
        reach_lib.reach_with_all_safe_resources(game, state, filler_config)
    )


def _create_reaches_and_compare(
    game: GameDescription, state: State, filler_config: FillerConfiguration
) -> tuple[GeneratorReach, GeneratorReach]:
    first_reach = _create_reach_with_unsafe(game, state, filler_config)
    second_reach = _create_reach_with_unsafe(game, first_reach.state, filler_config)

    assert first_reach.is_safe_node(first_reach.state.node)
    assert second_reach.is_safe_node(first_reach.state.node)
    assert first_reach.is_safe_node(second_reach.state.node)
    assert second_reach.is_safe_node(second_reach.state.node)

    assert set(first_reach.safe_nodes) == set(second_reach.safe_nodes)
    assert set(first_reach.nodes) == set(second_reach.nodes)

    return first_reach, second_reach


def _compare_actions(
    first_reach: GeneratorReach,
    second_reach: GeneratorReach,
) -> tuple[list[ResourceNode], list[ResourceNode]]:
    first_actions = reach_lib.get_collectable_resource_nodes_of_reach(first_reach)
    second_actions = reach_lib.get_collectable_resource_nodes_of_reach(second_reach)
    assert set(first_actions) == set(second_actions)

    return first_actions, second_actions


_ignore_events_for_game = {
    RandovaniaGame.METROID_PRIME: {"Event33"},
    RandovaniaGame.METROID_PRIME_ECHOES: {"Event91", "Event92", "Event97"},
    RandovaniaGame.METROID_DREAD: {},
    RandovaniaGame.CAVE_STORY: {
        "camp",
        "eventBadEnd",
        "eventBestEnd",
        "eventCurly",
        "eventCurly2",
        "eventCurly3",
        "eventCurly4",
        "eventHell4",
        "eventPress",
    },
}

_ignore_pickups_for_game = {
    # Unknown reason why
    RandovaniaGame.CAVE_STORY: {30, 31, 41, 45},
}

_include_tricks_for_game = {
    # Some items require shinesparking to reach in vanilla, which due to varying difficulty has been made into a trick
    RandovaniaGame.AM2R: {("Shinesparking", LayoutTrickLevel.ADVANCED)},
    # Same reasons as above, with some still trickless
    RandovaniaGame.METROID_DREAD: {("Speedbooster", LayoutTrickLevel.BEGINNER)},
    # Some items require Spider Boosting to reach in vanilla, but since it is never explained there,
    # it has been made into a trick.
    RandovaniaGame.METROID_SAMUS_RETURNS: {("Spider Boost", LayoutTrickLevel.BEGINNER)},
}


@pytest.mark.benchmark
@pytest.mark.skip_resolver_tests
@pytest.mark.parametrize(
    ("game_enum", "ignore_events", "ignore_pickups", "include_tricks"),
    [
        pytest.param(
            game,
            _ignore_events_for_game.get(game, set()),
            _ignore_pickups_for_game.get(game, set()),
            _include_tricks_for_game.get(game, set()),
            id=game.value,
        )
        for game in RandovaniaGame
    ],
)
def test_database_collectable(
    mocker,
    preset_manager,
    game_enum: RandovaniaGame,
    ignore_events: set[str],
    ignore_pickups: set[int],
    include_tricks: set[tuple[str, LayoutTrickLevel]],
    default_filler_config,
):
    mocker.patch("randovania.generator.base_patches_factory.BasePatchesFactory.check_item_pool")
    game, state, permalink = run_bootstrap(
        preset_manager.default_preset_for_game(game_enum).get_preset(), include_tricks
    )

    all_pickups = set(reach_lib.filter_pickup_nodes(game.region_list.iterate_nodes()))
    pool_results = pool_creator.calculate_pool_results(permalink.get_preset(0).configuration, game)

    for pickup in pool_results.starting + pool_results.to_place:
        state = state.assign_pickup_to_starting_items(pickup)
    for pickup in pool_results.assignment.values():
        state = state.assign_pickup_to_starting_items(pickup)
    for trick in game.resource_database.trick:
        state.resources.set_resource(trick, LayoutTrickLevel.maximum().as_number)

    expected_events = sorted(
        (event for event in game.resource_database.event if event.short_name not in ignore_events),
        key=lambda it: it.short_name,
    )
    expected_pickups = sorted(it.pickup_index for it in all_pickups if it.pickup_index.index not in ignore_pickups)

    reach = _create_reach_with_unsafe(game, state, default_filler_config)
    while list(reach_lib.collectable_resource_nodes(reach.nodes, reach)):
        reach.act_on(next(iter(reach_lib.collectable_resource_nodes(reach.nodes, reach))))
        reach = advance_reach_with_possible_unsafe_resources(reach)

    # print("\nCurrent reach:")
    # print(game.region_list.node_name(reach.state.node, with_region=True))
    # for region in game.region_list.regions:
    #     print(f"\n>> {region.name}")
    #     for node in region.all_nodes:
    #         print("[{!s:>5}, {!s:>5}, {!s:>5}] {}".format(
    #             reach.is_reachable_node(node), reach.is_safe_node(node),
    #             reach.state.resources.has_resource(node.resource(reach.node_context()))
    #             if isinstance(node, ResourceNode) else "",
    #             game.region_list.node_name(node, with_region=True)))

    collected_indices = set(reach.state.collected_pickup_indices)
    collected_events = {
        resource
        for resource, quantity in reach.state.resources.as_resource_gain()
        if quantity > 0 and resource.resource_type == ResourceType.EVENT
    }
    assert list(reach_lib.collectable_resource_nodes(reach.nodes, reach)) == []
    assert sorted(collected_indices) == expected_pickups
    assert sorted(collected_events, key=lambda it: it.short_name) == expected_events


@pytest.mark.parametrize("has_translator", [False, True])
def test_basic_search_with_translator_gate(
    has_translator: bool, echoes_resource_database, echoes_game_patches, default_filler_config
):
    # Setup
    scan_visor = echoes_resource_database.get_item("DarkVisor")
    nc = functools.partial(NodeIdentifier.create, "Test World", "Test Area A")

    node_a = GenericNode(nc("Node A"), 0, True, None, "", ("default",), {}, False)
    node_b = GenericNode(nc("Node B"), 1, True, None, "", ("default",), {}, False)
    node_c = GenericNode(nc("Node C"), 2, True, None, "", ("default",), {}, False)
    translator_node = ConfigurableNode(
        translator_identif := nc("Translator Gate"), 3, True, None, "", ("default",), {}, False
    )

    region_list = RegionList(
        [
            Region(
                "Test World",
                [
                    Area(
                        "Test Area A",
                        [node_a, node_b, node_c, translator_node],
                        {
                            node_a: {
                                node_b: Requirement.trivial(),
                                translator_node: Requirement.trivial(),
                            },
                            node_b: {
                                node_a: Requirement.trivial(),
                            },
                            node_c: {
                                translator_node: Requirement.trivial(),
                            },
                            translator_node: {
                                node_a: Requirement.trivial(),
                                node_c: Requirement.trivial(),
                            },
                        },
                        {},
                    )
                ],
                {},
            )
        ]
    )
    game = GameDescription(
        RandovaniaGame.METROID_PRIME_ECHOES,
        DockWeaknessDatabase([], {}, {}, (MagicMock(), MagicMock()), MagicMock()),
        echoes_resource_database,
        {},
        ("default",),
        Requirement.impossible(),
        MagicMock(),
        None,
        region_list,
    )

    region_list.configurable_nodes[translator_identif] = ResourceRequirement.simple(scan_visor)

    initial_state = State(
        ResourceCollection.from_dict(echoes_resource_database, {scan_visor: 1 if has_translator else 0}),
        (),
        EnergyTankDamageState(
            99,
            100,
<<<<<<< HEAD
            game.resource_database.energy_tank,
=======
            game.resource_database.get_item("EnergyTank"),
>>>>>>> 8b3fa4a5
        ),
        node_a,
        echoes_game_patches,
        game.resource_database,
        game.region_list,
        None,
        game.resource_database,
        game.region_list,
    )

    # Run
    reach = reach_lib.reach_with_all_safe_resources(game, initial_state, default_filler_config)

    # Assert
    if has_translator:
        assert set(reach.safe_nodes) == {node_a, node_b, translator_node, node_c}
    else:
        assert set(reach.safe_nodes) == {node_a, node_b}


@pytest.mark.benchmark
def test_reach_size_from_start_echoes(
    small_echoes_game_description, default_echoes_configuration, mocker, default_filler_config
):
    # Setup
    game = derived_nodes.remove_inactive_layers(
        small_echoes_game_description, default_echoes_configuration.active_layers()
    ).get_mutable()

    mocker.patch("randovania.game_description.default_database.game_description_for", return_value=game)
    mocker.patch("randovania.generator.base_patches_factory.BasePatchesFactory.check_item_pool")
    generator = game.game.generator

    specific_levels = {trick.short_name: LayoutTrickLevel.maximum() for trick in game.resource_database.trick}

    def item(name: str):
        return find_resource_info_with_long_name(game.resource_database.item, name)

    ni = NodeIdentifier.create

    def nodes(*names: str):
        def get_index(n: Node):
            return n.node_index

        result = [game.region_list.node_by_identifier(ni(*name.split("/"))) for name in names]
        result.sort(key=get_index)
        return result

    layout_configuration = dataclasses.replace(
        default_echoes_configuration,
        trick_level=TrickLevelConfiguration(
            minimal_logic=False, specific_levels=specific_levels, game=default_echoes_configuration.game
        ),
        starting_location=StartingLocationList.with_elements(
            [game.starting_location],
            game=RandovaniaGame.METROID_PRIME_ECHOES,
        ),
    )
    patches = generator.base_patches_factory.create_base_patches(
        layout_configuration, Random(15000), game, False, player_index=0
    )
    state = generator.bootstrap.calculate_starting_state(game, patches, layout_configuration)
    state.resources.add_resource_gain(
        [
            (item("Combat Visor"), 1),
            (item("Amber Translator"), 1),
            (item("Scan Visor"), 1),
            (item("Morph Ball"), 1),
            (item("Power Beam"), 1),
            (item("Charge Beam"), 1),
            (item("Grapple Beam"), 1),
            (item("Dark Beam"), 1),
            (item("Dark Ammo"), 50),
            (item("Missile"), 5),
        ]
    )
    generator.bootstrap.apply_game_specific_patches(layout_configuration, game, patches)

    # Run
    reach = OldGeneratorReach.reach_from_state(game, state, default_filler_config)
    reach_lib.collect_all_safe_resources_in_reach(reach)

    # Assert

    assert list(reach.nodes) == nodes(
        "Temple Grounds/Path of Eyes/Front of Translator Gate",
        "Temple Grounds/Path of Eyes/Lore Scan",
        "Temple Grounds/Path of Eyes/Translator Gate",
        "Temple Grounds/Path of Eyes/Door to Torvus Transport Access",
        "Temple Grounds/Torvus Transport Access/Door to Path of Eyes",
        "Temple Grounds/Torvus Transport Access/Door to Transport to Torvus Bog",
        "Temple Grounds/Torvus Transport Access/Lock - Door to Transport to Torvus Bog",
        "Temple Grounds/Transport to Torvus Bog/Door to Torvus Transport Access",
        "Temple Grounds/Transport to Torvus Bog/Lock - Door to Torvus Transport Access",
        "Temple Grounds/Transport to Torvus Bog/Elevator to Torvus Bog - Transport to Temple Grounds",
        "Torvus Bog/Transport to Temple Grounds/Elevator to Temple Grounds - Transport to Torvus Bog",
        "Torvus Bog/Transport to Temple Grounds/Door to Temple Transport Access",
        "Torvus Bog/Temple Transport Access/Door to Transport to Temple Grounds",
        "Torvus Bog/Temple Transport Access/Door to Torvus Lagoon",
        "Torvus Bog/Torvus Lagoon/Door to Temple Transport Access",
        "Torvus Bog/Torvus Lagoon/Door to Path of Roots",
        "Torvus Bog/Torvus Lagoon/Keybearer Corpse (S-Dly)",
        "Torvus Bog/Path of Roots/Door to Torvus Lagoon",
        "Torvus Bog/Path of Roots/Door to Great Bridge",
        "Torvus Bog/Path of Roots/Pickup (Missile)",
        "Torvus Bog/Path of Roots/Next to Pickup",
        "Torvus Bog/Path of Roots/Under Lore Scan",
        "Torvus Bog/Path of Roots/Lore Scan",
        "Torvus Bog/Great Bridge/Door to Path of Roots",
    )
    assert len(list(reach.safe_nodes)) == 22<|MERGE_RESOLUTION|>--- conflicted
+++ resolved
@@ -280,16 +280,10 @@
         EnergyTankDamageState(
             99,
             100,
-<<<<<<< HEAD
-            game.resource_database.energy_tank,
-=======
             game.resource_database.get_item("EnergyTank"),
->>>>>>> 8b3fa4a5
         ),
         node_a,
         echoes_game_patches,
-        game.resource_database,
-        game.region_list,
         None,
         game.resource_database,
         game.region_list,
