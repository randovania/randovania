--- conflicted
+++ resolved
@@ -120,7 +120,6 @@
         db,
         MagicMock(),
     )
-<<<<<<< HEAD
 
     damage_state = EnergyTankDamageState(
         99,
@@ -129,15 +128,9 @@
     )
 
     interesting_resources = calculate_interesting_resources(frozenset([RequirementList([req])]), context, damage_state)
-    d_suit = db.get_item_by_name("Dark Suit")
-    l_suit = db.get_item_by_name("Light Suit")
-    e_tank = db.get_item_by_name("Energy Tank")
-=======
-    interesting_resources = calculate_interesting_resources(frozenset([RequirementList([req])]), context, 99)
     d_suit = db.get_item_by_display_name("Dark Suit")
     l_suit = db.get_item_by_display_name("Light Suit")
     e_tank = db.get_item_by_display_name("Energy Tank")
->>>>>>> 8b3fa4a5
 
     assert d_suit in interesting_resources
     assert l_suit in interesting_resources
@@ -158,23 +151,16 @@
         db,
         MagicMock(),
     )
-<<<<<<< HEAD
+
     damage_state = EnergyTankDamageState(
         99,
         100,
         db.energy_tank,
     )
-
     interesting_resources = calculate_interesting_resources(frozenset([RequirementList([req])]), context, damage_state)
-    d_suit = db.get_item_by_name("Dark Suit")
-    l_suit = db.get_item_by_name("Light Suit")
-    e_tank = db.get_item_by_name("Energy Tank")
-=======
-    interesting_resources = calculate_interesting_resources(frozenset([RequirementList([req])]), context, 99)
     d_suit = db.get_item_by_display_name("Dark Suit")
     l_suit = db.get_item_by_display_name("Light Suit")
     e_tank = db.get_item_by_display_name("Energy Tank")
->>>>>>> 8b3fa4a5
 
     assert d_suit in interesting_resources
     assert l_suit in interesting_resources
