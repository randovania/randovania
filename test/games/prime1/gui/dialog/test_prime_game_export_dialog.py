from pathlib import Path
from unittest.mock import MagicMock, call

import pytest
from PySide6 import QtCore

from randovania.games.dread.layout.dread_cosmetic_patches import DreadCosmeticPatches
from randovania.games.game import RandovaniaGame
from randovania.games.prime1.exporter.game_exporter import PrimeGameExportParams
from randovania.games.prime1.exporter.options import PrimePerGameOptions
from randovania.games.prime1.gui.dialog.game_export_dialog import PrimeGameExportDialog
from randovania.games.prime1.layout.prime_cosmetic_patches import PrimeCosmeticPatches
from randovania.interface_common.options import Options


@pytest.mark.parametrize("has_output_dir", [False, True])
def test_on_output_file_button_exists(skip_qtbot, tmp_path, mocker, has_output_dir):
    # Setup
    mock_prompt = mocker.patch("randovania.gui.lib.common_qt_lib.prompt_user_for_output_file", autospec=True)

    if has_output_dir:
        output_directory = tmp_path.joinpath("output_path")
        expected_default_name = str(tmp_path.joinpath("output_path", "Prime Randomizer - MyHash"))
        output_directory.mkdir()
    else:
        output_directory = None
        expected_default_name = "Prime Randomizer - MyHash"

    options = MagicMock()
    options.options_for_game.return_value = PrimePerGameOptions(
        cosmetic_patches=PrimeCosmeticPatches.default(),
        output_directory=output_directory,
        output_format="iso",
    )

    window = PrimeGameExportDialog(options, {}, "MyHash", True, [])
    mock_prompt.return_value = tmp_path.joinpath("foo", "game.iso")

    # Run
    skip_qtbot.mouseClick(window.output_file_button, QtCore.Qt.LeftButton)

    # Assert
    mock_prompt.assert_called_once_with(window, expected_default_name + ".iso",
                                        window.valid_output_file_types)
    assert window.output_file_edit.text() == str(tmp_path.joinpath("foo", "game.iso"))
    assert tmp_path.joinpath("foo").is_dir()


def test_on_output_file_button_cancel(skip_qtbot, tmp_path, mocker):
    # Setup
    mock_prompt = mocker.patch("randovania.gui.lib.common_qt_lib.prompt_user_for_output_file", autospec=True)

    options = MagicMock()
    options.options_for_game.return_value = PrimePerGameOptions(
        cosmetic_patches=PrimeCosmeticPatches.default(),
        output_directory=None,
        output_format="iso",
    )
    window = PrimeGameExportDialog(options, {}, "MyHash", True, [])
    mock_prompt.return_value = None
    assert window.output_file_edit.text() == ""

    # Run
    skip_qtbot.mouseClick(window.output_file_button, QtCore.Qt.LeftButton)

    # Assert
    mock_prompt.assert_called_once_with(window, "Prime Randomizer - MyHash.iso", window.valid_output_file_types)
    assert window.output_file_edit.text() == ""


def test_save_options(skip_qtbot, tmp_path):
    options = Options(tmp_path)
    window = PrimeGameExportDialog(options, {}, "MyHash", True, [])
    window.output_file_edit.setText("somewhere/game.iso")

    # Run
    window.save_options()

    # Assert
    assert options.options_for_game(RandovaniaGame.METROID_PRIME).output_directory == Path("somewhere")


def test_on_input_file_button(skip_qtbot, tmp_path, mocker):
    # Setup
    tmp_path.joinpath("existing.iso").write_bytes(b"foo")
    mock_prompt = mocker.patch("randovania.gui.lib.common_qt_lib.prompt_user_for_vanilla_input_file", autospec=True,
                               side_effect=[
                                   None,
                                   tmp_path.joinpath("some/game.iso"),
                                   tmp_path.joinpath("existing.iso"),
                                   tmp_path.joinpath("missing_again.iso"),
                               ])

    options = MagicMock()
    options.options_for_game.return_value = PrimePerGameOptions(
        cosmetic_patches=PrimeCosmeticPatches.default(),
        input_path=None,
        output_format="iso",
    )

    window = PrimeGameExportDialog(options, {}, "MyHash", True, [])
    assert window.input_file_edit.text() == ""
    assert window.input_file_edit.has_error

    skip_qtbot.mouseClick(window.input_file_button, QtCore.Qt.LeftButton)
    assert window.input_file_edit.text() == ""
    assert window.input_file_edit.has_error

    skip_qtbot.mouseClick(window.input_file_button, QtCore.Qt.LeftButton)
    assert window.input_file_edit.text() == str(tmp_path.joinpath("some/game.iso"))
    assert window.input_file_edit.has_error

    skip_qtbot.mouseClick(window.input_file_button, QtCore.Qt.LeftButton)
    assert window.input_file_edit.text() == str(tmp_path.joinpath("existing.iso"))
    assert not window.input_file_edit.has_error

    skip_qtbot.mouseClick(window.input_file_button, QtCore.Qt.LeftButton)
    assert window.input_file_edit.text() == str(tmp_path.joinpath("missing_again.iso"))
    assert window.input_file_edit.has_error

    mock_prompt.assert_has_calls([
        call(window, window.valid_input_file_types, existing_file=None),
        call(window, window.valid_input_file_types, existing_file=None),
        call(window, window.valid_input_file_types, existing_file=None),
        call(window, window.valid_input_file_types, existing_file=tmp_path.joinpath("existing.iso")),
    ])


def test_get_game_export_params(skip_qtbot, tmp_path):
    # Setup
    options = MagicMock()
<<<<<<< HEAD
    options.internal_copies_path = tmp_path.joinpath("internal_copies")
=======
    options.internal_copies_path = tmp_path.joinpath("internal")
>>>>>>> e632112c
    options.options_for_game.return_value = PrimePerGameOptions(
        cosmetic_patches=PrimeCosmeticPatches.default(),
        input_path=tmp_path.joinpath("input/game.iso"),
        output_directory=tmp_path.joinpath("output"),
        output_format="iso",
    )
    window = PrimeGameExportDialog(options, {}, "MyHash", True, [])

    # Run
    result = window.get_game_export_params()

    # Assert
    assert result == PrimeGameExportParams(
        spoiler_output=tmp_path.joinpath("output", "Prime Randomizer - MyHash.rdvgame"),
        input_path=tmp_path.joinpath("input/game.iso"),
        output_path=tmp_path.joinpath("output", "Prime Randomizer - MyHash.iso"),
<<<<<<< HEAD
        echoes_input_path=None,
        echoes_backup_path=None,
        echoes_contents_path=None,
        asset_cache_path=tmp_path.joinpath("internal_copies", "prime1", "prime2_models"),
        use_echoes_models=False,
=======
        cache_path=tmp_path.joinpath("internal", "prime1", "randomprime_cache"),
>>>>>>> e632112c
    )<|MERGE_RESOLUTION|>--- conflicted
+++ resolved
@@ -129,11 +129,7 @@
 def test_get_game_export_params(skip_qtbot, tmp_path):
     # Setup
     options = MagicMock()
-<<<<<<< HEAD
     options.internal_copies_path = tmp_path.joinpath("internal_copies")
-=======
-    options.internal_copies_path = tmp_path.joinpath("internal")
->>>>>>> e632112c
     options.options_for_game.return_value = PrimePerGameOptions(
         cosmetic_patches=PrimeCosmeticPatches.default(),
         input_path=tmp_path.joinpath("input/game.iso"),
@@ -150,13 +146,10 @@
         spoiler_output=tmp_path.joinpath("output", "Prime Randomizer - MyHash.rdvgame"),
         input_path=tmp_path.joinpath("input/game.iso"),
         output_path=tmp_path.joinpath("output", "Prime Randomizer - MyHash.iso"),
-<<<<<<< HEAD
         echoes_input_path=None,
         echoes_backup_path=None,
         echoes_contents_path=None,
         asset_cache_path=tmp_path.joinpath("internal_copies", "prime1", "prime2_models"),
         use_echoes_models=False,
-=======
-        cache_path=tmp_path.joinpath("internal", "prime1", "randomprime_cache"),
->>>>>>> e632112c
+        cache_path=tmp_path.joinpath("internal_copies", "prime1", "randomprime_cache"),
     )