--- conflicted
+++ resolved
@@ -13,14 +13,10 @@
         "UpdateHintState__13CStateManagerFf": 0x80044D38,
     })
     mock_patch_iso_raw: MagicMock = mocker.patch("py_randomprime.patch_iso_raw")
-<<<<<<< HEAD
     mock_extract_echoes: MagicMock = mocker.patch("randovania.games.prime2.exporter.game_exporter.extract_and_backup_iso")
     mock_asset_convert: MagicMock = mocker.patch("randovania.patching.prime.asset_conversion.convert_prime2_pickups")
     mocker.patch("randovania.games.prime1.exporter.game_exporter.adjust_model_names")
-    patch_data = {"patch": "data", 'gameConfig': {}, 'hasSpoiler': True}
-=======
     patch_data = {"patch": "data", 'gameConfig': {}, 'hasSpoiler': True, "preferences": {}}
->>>>>>> e632112c
     progress_update = MagicMock()
 
     echoes_input_path = tmp_path.joinpath("echoes.iso")
@@ -34,7 +30,6 @@
     exporter.export_game(
         patch_data,
         PrimeGameExportParams(
-<<<<<<< HEAD
             spoiler_output=None,
             input_path=tmp_path.joinpath("input.iso"),
             output_path=tmp_path.joinpath("output.iso"),
@@ -43,11 +38,7 @@
             echoes_contents_path=echoes_contents_path,
             asset_cache_path=asset_cache_path,
             use_echoes_models=use_echoes_models,
-=======
-            None,
-            tmp_path.joinpath("input.iso"), tmp_path.joinpath("output.iso"),
             cache_path=tmp_path.joinpath("cache_path"),
->>>>>>> e632112c
         ),
         progress_update
     )
