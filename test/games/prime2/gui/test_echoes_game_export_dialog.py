from pathlib import Path
from unittest.mock import MagicMock, call

import pytest
from PySide2 import QtCore

from randovania.games.game import RandovaniaGame
from randovania.games.prime1.layout.prime_cosmetic_patches import PrimeCosmeticPatches
from randovania.games.prime2.exporter.game_exporter import EchoesGameExportParams
from randovania.games.prime2.exporter.options import EchoesPerGameOptions
from randovania.games.prime2.gui.dialog.game_export_dialog import EchoesGameExportDialog
from randovania.games.prime2.layout.echoes_cosmetic_patches import EchoesCosmeticPatches
from randovania.interface_common.options import Options


@pytest.mark.parametrize("has_output_dir", [False, True])
def test_on_output_file_button_exists(skip_qtbot, tmp_path, mocker, has_output_dir):
    # Setup
    mock_prompt = mocker.patch("randovania.gui.lib.common_qt_lib.prompt_user_for_output_file", autospec=True)

    if has_output_dir:
        output_directory = tmp_path.joinpath("output_path")
        expected_default_name = str(tmp_path.joinpath("output_path", "Echoes Randomizer - MyHash"))
        output_directory.mkdir()
    else:
        output_directory = None
        expected_default_name = "Echoes Randomizer - MyHash"

    options = MagicMock()
    options.options_for_game.return_value = EchoesPerGameOptions(
        cosmetic_patches=EchoesCosmeticPatches.default(),
        output_directory=output_directory,
    )

    window = EchoesGameExportDialog(options, {}, "MyHash", True, [])
    mock_prompt.return_value = tmp_path.joinpath("foo", "game.iso")

    # Run
    skip_qtbot.mouseClick(window.output_file_button, QtCore.Qt.LeftButton)

    # Assert
    mock_prompt.assert_called_once_with(window, expected_default_name + ".iso",
                                        [".iso"])
    assert window.output_file_edit.text() == str(tmp_path.joinpath("foo", "game.iso"))
    assert tmp_path.joinpath("foo").is_dir()


def test_on_output_file_button_cancel(skip_qtbot, tmpdir, mocker):
    # Setup
    mock_prompt = mocker.patch("randovania.gui.lib.common_qt_lib.prompt_user_for_output_file", autospec=True)

    options = MagicMock()
<<<<<<< HEAD
    options.options_for_game.return_value.output_directory = None
    window = EchoesGameExportDialog(options, {}, "MyHash", True, [])
=======
    options.options_for_game.return_value = EchoesPerGameOptions(
        cosmetic_patches=EchoesCosmeticPatches.default(),
        output_directory=None,
    )
    window = EchoesGameExportDialog(options, {}, "MyHash", True)
>>>>>>> e6e5ad05
    mock_prompt.return_value = None

    # Run
    skip_qtbot.mouseClick(window.output_file_button, QtCore.Qt.LeftButton)

    # Assert
    mock_prompt.assert_called_once_with(window, "Echoes Randomizer - MyHash.iso", [".iso"])
    assert window.output_file_edit.text() == ""


def test_save_options(skip_qtbot, tmp_path):
    options = Options(tmp_path)
    window = EchoesGameExportDialog(options, {}, "MyHash", True, [])
    window.output_file_edit.setText("somewhere/game.iso")

    # Run
    window.save_options()

    # Assert
    assert options.options_for_game(RandovaniaGame.METROID_PRIME_ECHOES).output_directory == Path("somewhere")


def test_on_input_file_button(skip_qtbot, tmp_path, mocker):
    # Setup
    tmp_path.joinpath("existing.iso").write_bytes(b"foo")
    mock_prompt = mocker.patch("randovania.gui.lib.common_qt_lib.prompt_user_for_vanilla_input_file", autospec=True,
                               side_effect=[
                                   None,
                                   tmp_path.joinpath("some/game.iso"),
                                   tmp_path.joinpath("existing.iso"),
                                   tmp_path.joinpath("missing_again.iso"),
                               ])

    options = MagicMock()
    options.internal_copies_path = tmp_path.joinpath("internal_copies")
    options.options_for_game.return_value = EchoesPerGameOptions(
        cosmetic_patches=EchoesCosmeticPatches.default(),
        input_path=None,
    )

    contents_path = tmp_path.joinpath("internal_copies", "prime2", "contents")
    contents_path.mkdir(parents=True)
    mocker.patch("randovania.interface_common.game_workdir.discover_game", side_effect=[
        ("G2M", 1),
        None,
    ])

    window = EchoesGameExportDialog(options, {}, "MyHash", True, [])
    assert window.input_file_edit.text() == "(internal game copy)"
    assert not window.input_file_edit.has_error

    # Deletes the internal data
    skip_qtbot.mouseClick(window.input_file_button, QtCore.Qt.LeftButton)
    assert window.input_file_edit.text() == ""
    assert window.input_file_edit.has_error

    # User cancelled, stays unchanged
    skip_qtbot.mouseClick(window.input_file_button, QtCore.Qt.LeftButton)
    assert window.input_file_edit.text() == ""
    assert window.input_file_edit.has_error

    skip_qtbot.mouseClick(window.input_file_button, QtCore.Qt.LeftButton)
    assert window.input_file_edit.text() == str(tmp_path.joinpath("some/game.iso"))
    assert window.input_file_edit.has_error

    skip_qtbot.mouseClick(window.input_file_button, QtCore.Qt.LeftButton)
    assert window.input_file_edit.text() == str(tmp_path.joinpath("existing.iso"))
    assert not window.input_file_edit.has_error

    skip_qtbot.mouseClick(window.input_file_button, QtCore.Qt.LeftButton)
    assert window.input_file_edit.text() == str(tmp_path.joinpath("missing_again.iso"))
    assert window.input_file_edit.has_error

    mock_prompt.assert_has_calls([
        call(window, ["iso"], existing_file=None),
        call(window, ["iso"], existing_file=None),
        call(window, ["iso"], existing_file=None),
        call(window, ["iso"], existing_file=tmp_path.joinpath("existing.iso")),
    ])


def test_get_game_export_params(skip_qtbot, tmp_path):
    # Setup
    options = MagicMock()
    options.internal_copies_path = tmp_path.joinpath("internal_copies")
<<<<<<< HEAD
    options.options_for_game.return_value.input_path = tmp_path.joinpath("input/game.iso")
    options.options_for_game.return_value.output_directory = tmp_path.joinpath("output")
    window = EchoesGameExportDialog(options, {}, "MyHash", True, [])
=======
    options.options_for_game.return_value = EchoesPerGameOptions(
        cosmetic_patches=EchoesCosmeticPatches.default(),
        input_path=tmp_path.joinpath("input/game.iso"),
        output_directory=tmp_path.joinpath("output"),
    )
    window = EchoesGameExportDialog(options, {}, "MyHash", True)
>>>>>>> e6e5ad05

    # Run
    result = window.get_game_export_params()

    # Assert
    assert result == EchoesGameExportParams(
        spoiler_output=tmp_path.joinpath("output", "Echoes Randomizer - MyHash.rdvgame"),
        input_path=tmp_path.joinpath("input/game.iso"),
        output_path=tmp_path.joinpath("output", "Echoes Randomizer - MyHash.iso"),
        contents_files_path=tmp_path.joinpath("internal_copies", "prime2", "contents"),
        backup_files_path=tmp_path.joinpath("internal_copies", "prime2", "vanilla"),
        asset_cache_path=tmp_path.joinpath("internal_copies", "prime2", "prime1_models"),
        prime_path=None,
        use_prime_models=False,
    )<|MERGE_RESOLUTION|>--- conflicted
+++ resolved
@@ -50,16 +50,11 @@
     mock_prompt = mocker.patch("randovania.gui.lib.common_qt_lib.prompt_user_for_output_file", autospec=True)
 
     options = MagicMock()
-<<<<<<< HEAD
-    options.options_for_game.return_value.output_directory = None
-    window = EchoesGameExportDialog(options, {}, "MyHash", True, [])
-=======
     options.options_for_game.return_value = EchoesPerGameOptions(
         cosmetic_patches=EchoesCosmeticPatches.default(),
         output_directory=None,
     )
-    window = EchoesGameExportDialog(options, {}, "MyHash", True)
->>>>>>> e6e5ad05
+    window = EchoesGameExportDialog(options, {}, "MyHash", True, [])
     mock_prompt.return_value = None
 
     # Run
@@ -145,18 +140,12 @@
     # Setup
     options = MagicMock()
     options.internal_copies_path = tmp_path.joinpath("internal_copies")
-<<<<<<< HEAD
-    options.options_for_game.return_value.input_path = tmp_path.joinpath("input/game.iso")
-    options.options_for_game.return_value.output_directory = tmp_path.joinpath("output")
-    window = EchoesGameExportDialog(options, {}, "MyHash", True, [])
-=======
     options.options_for_game.return_value = EchoesPerGameOptions(
         cosmetic_patches=EchoesCosmeticPatches.default(),
         input_path=tmp_path.joinpath("input/game.iso"),
         output_directory=tmp_path.joinpath("output"),
     )
-    window = EchoesGameExportDialog(options, {}, "MyHash", True)
->>>>>>> e6e5ad05
+    window = EchoesGameExportDialog(options, {}, "MyHash", True, [])
 
     # Run
     result = window.get_game_export_params()
