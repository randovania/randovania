--- conflicted
+++ resolved
@@ -60,12 +60,7 @@
         c("Industrial Complex", "Breeding Grounds Gamma Nest East", "Pickup (Gamma)"),
         c("Golden Temple", "Breeding Grounds North East", "Pickup (Alpha)"),
         c("The Nest", "Hideout Omega Nest", "Pickup (Omega)"),
-<<<<<<< HEAD
         c("Industrial Complex", "Breeding Grounds Gamma Nest Middle", "Pickup (Gamma)"),
-=======
-        c("Industrial Complex", "Lower Factory Gamma Nest", "Pickup (Gamma)"),
-        c("The Nest", "Depths Omega Nest East", "Pickup (Omega)"),
->>>>>>> d780aac6
     ]
 
     # 46 is total number of metroids
