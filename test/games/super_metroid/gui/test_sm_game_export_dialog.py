from pathlib import Path
from unittest.mock import MagicMock

import pytest
from PySide2 import QtCore

from randovania.games.game import RandovaniaGame
from randovania.games.super_metroid.exporter.game_exporter import SuperMetroidGameExportParams
from randovania.games.super_metroid.exporter.options import SuperMetroidPerGameOptions
from randovania.games.super_metroid.gui.dialog.game_export_dialog import SuperMetroidGameExportDialog
from randovania.games.super_metroid.layout.super_metroid_cosmetic_patches import SuperMetroidCosmeticPatches
from randovania.interface_common.options import Options


@pytest.mark.parametrize("has_output_dir", [False, True])
def test_on_output_file_button_exists(skip_qtbot, tmp_path, mocker, has_output_dir):
    # Setup
    mock_prompt = mocker.patch("randovania.gui.lib.common_qt_lib.prompt_user_for_output_file", autospec=True)

    if has_output_dir:
        output_directory = tmp_path.joinpath("output_path")
        expected_default_name = str(tmp_path.joinpath("output_path", "SM Randomizer - MyHash"))
        output_directory.mkdir()
    else:
        output_directory = None
        expected_default_name = "SM Randomizer - MyHash"

    options = MagicMock()
    options.options_for_game.return_value = SuperMetroidPerGameOptions(
        cosmetic_patches=SuperMetroidCosmeticPatches.default(),
        output_directory=output_directory,
        output_format="iso",
    )

    window = SuperMetroidGameExportDialog(options, {}, "MyHash", True, [])
    mock_prompt.return_value = tmp_path.joinpath("foo", "game.iso")

    # Run
    skip_qtbot.mouseClick(window.output_file_button, QtCore.Qt.LeftButton)

    # Assert
    mock_prompt.assert_called_once_with(window, expected_default_name + ".iso",
                                        window.valid_output_file_types)
    assert window.output_file_edit.text() == str(tmp_path.joinpath("foo", "game.iso"))
    assert tmp_path.joinpath("foo").is_dir()


def test_on_output_file_button_cancel(skip_qtbot, tmpdir, mocker):
    # Setup
    mock_prompt = mocker.patch("randovania.gui.lib.common_qt_lib.prompt_user_for_output_file", autospec=True)

    options = MagicMock()
<<<<<<< HEAD
    options.options_for_game.return_value.output_directory = None
    options.options_for_game.return_value.output_format = "smc"
    window = SuperMetroidGameExportDialog(options, {}, "MyHash", True, [])
=======
    options.options_for_game.return_value = SuperMetroidPerGameOptions(
        cosmetic_patches=SuperMetroidCosmeticPatches.default(),
        output_directory=None,
        output_format="smc",
    )
    window = SuperMetroidGameExportDialog(options, {}, "MyHash", True)
>>>>>>> e6e5ad05
    mock_prompt.return_value = None

    # Run
    skip_qtbot.mouseClick(window.output_file_button, QtCore.Qt.LeftButton)

    # Assert
    mock_prompt.assert_called_once_with(window, "SM Randomizer - MyHash.smc", window.valid_output_file_types)
    assert window.output_file_edit.text() == ""


def test_save_options(skip_qtbot, tmp_path):
    options = Options(tmp_path)
    window = SuperMetroidGameExportDialog(options, {}, "MyHash", True, [])
    window.output_file_edit.setText("somewhere/game.smc")

    # Run
    window.save_options()

    # Assert
    assert options.options_for_game(RandovaniaGame.SUPER_METROID).output_directory == Path("somewhere")


@pytest.mark.parametrize("save_spoiler", [False, True])
def test_get_game_export_params(skip_qtbot, tmp_path, save_spoiler: bool):
    # Setup
    options = MagicMock()
    options.auto_save_spoiler = save_spoiler
<<<<<<< HEAD
    options.options_for_game.return_value.input_path = tmp_path.joinpath("input/game.sfc")
    options.options_for_game.return_value.output_directory = tmp_path.joinpath("output")
    options.options_for_game.return_value.output_format = "smc"
    window = SuperMetroidGameExportDialog(options, {}, "MyHash", True, [])
=======
    options.options_for_game.return_value = SuperMetroidPerGameOptions(
        cosmetic_patches=SuperMetroidCosmeticPatches.default(),
        input_path=tmp_path.joinpath("input/game.sfc"),
        output_directory=tmp_path.joinpath("output"),
        output_format="smc",
    )
    window = SuperMetroidGameExportDialog(options, {}, "MyHash", True)
>>>>>>> e6e5ad05

    # Run
    result = window.get_game_export_params()

    # Assert
    assert result == SuperMetroidGameExportParams(
        spoiler_output=tmp_path.joinpath("output", "SM Randomizer - MyHash.rdvgame") if save_spoiler else None,
        input_path=tmp_path.joinpath("input/game.sfc"),
        output_path=tmp_path.joinpath("output", "SM Randomizer - MyHash.smc"),
    )<|MERGE_RESOLUTION|>--- conflicted
+++ resolved
@@ -50,18 +50,12 @@
     mock_prompt = mocker.patch("randovania.gui.lib.common_qt_lib.prompt_user_for_output_file", autospec=True)
 
     options = MagicMock()
-<<<<<<< HEAD
-    options.options_for_game.return_value.output_directory = None
-    options.options_for_game.return_value.output_format = "smc"
-    window = SuperMetroidGameExportDialog(options, {}, "MyHash", True, [])
-=======
     options.options_for_game.return_value = SuperMetroidPerGameOptions(
         cosmetic_patches=SuperMetroidCosmeticPatches.default(),
         output_directory=None,
         output_format="smc",
     )
-    window = SuperMetroidGameExportDialog(options, {}, "MyHash", True)
->>>>>>> e6e5ad05
+    window = SuperMetroidGameExportDialog(options, {}, "MyHash", True, [])
     mock_prompt.return_value = None
 
     # Run
@@ -89,20 +83,13 @@
     # Setup
     options = MagicMock()
     options.auto_save_spoiler = save_spoiler
-<<<<<<< HEAD
-    options.options_for_game.return_value.input_path = tmp_path.joinpath("input/game.sfc")
-    options.options_for_game.return_value.output_directory = tmp_path.joinpath("output")
-    options.options_for_game.return_value.output_format = "smc"
-    window = SuperMetroidGameExportDialog(options, {}, "MyHash", True, [])
-=======
     options.options_for_game.return_value = SuperMetroidPerGameOptions(
         cosmetic_patches=SuperMetroidCosmeticPatches.default(),
         input_path=tmp_path.joinpath("input/game.sfc"),
         output_directory=tmp_path.joinpath("output"),
         output_format="smc",
     )
-    window = SuperMetroidGameExportDialog(options, {}, "MyHash", True)
->>>>>>> e6e5ad05
+    window = SuperMetroidGameExportDialog(options, {}, "MyHash", True, [])
 
     # Run
     result = window.get_game_export_params()
