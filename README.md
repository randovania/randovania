--- conflicted
+++ resolved
@@ -51,40 +51,7 @@
 In the [releases page](https://github.com/randovania/randovania/releases), we have zip files
 with everything ready to use. Just extract and run!
 
-<<<<<<< HEAD
-## Linux
-
-### Running (in-source)
-
-1. Clone this repository (downloading the source zip is not supported and will not work)
-2. Open a terminal in the repository root
-3. Fetch the tags from the repo:
-
-   `$ git fetch --tags`
-4. Checkout the latest tag (replace v4.0.1 with the latest release version):
-
-   `$ git checkout v4.0.1`
-5. Prepare the virtual environment and install dependencies:
-
-   `$ tools/prepare_virtual_env.sh`
-6. Run the program from source:
-
-   `$ tools/start_client.sh`
-
-### Running Natively and Multiworld
-
-1. Activate the virtual environment and generate the necessary configuration.json, as well as build a native application:
-
-   ```console
-   $ . venv/bin/activate
-   (venv) $ export PRODUCTION=true
-   (venv) $ python tools/create_release.py
-   ```
-2. Navigate into the build/randovania directory
-3. Install the generated randovania.pkg or run the generated executable
-=======
 For Linux users, we recommend using our [Flatpak](https://flathub.org/apps/io.github.randovania.Randovania) instead.
->>>>>>> 76326387
 
 <!-- Begin COMMUNITY -->
 
@@ -200,10 +167,6 @@
 
 ### Another Metroid 2 Remake
 Integration written by [Miepee](https://github.com/Miepee). Offworld sprites are licensed under [CC BY-SA 4.0](https://creativecommons.org/licenses/by-sa/4.0/) and are made by [AbyssalCreature](https://github.com/AbyssalCreature), ShirtyScarab554 and [many others](https://github.com/randovania/YAMS/blob/main/YAMS-LIB/sprites/Attribution.md).
-<<<<<<< HEAD
-
-=======
->>>>>>> 76326387
 
 <!-- End CREDITS -->
 
