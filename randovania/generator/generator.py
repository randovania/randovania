--- conflicted
+++ resolved
@@ -164,13 +164,8 @@
     all_remaining_pickups = []
     assignments: Dict[int, PickupAssignment] = {}
 
-<<<<<<< HEAD
     for player, filler_result in filler_results.player_results.items():
-        for pickup_node in filter_unassigned_pickup_nodes(filler_result.game.world_list.all_nodes,
-=======
-    for player, filler_result in filler_results.items():
         for pickup_node in filter_unassigned_pickup_nodes(filler_result.game.world_list.iterate_nodes(),
->>>>>>> 86be40dc
                                                           filler_result.patches.pickup_assignment):
             unassigned_pickup_nodes.append((player, pickup_node))
 
