--- conflicted
+++ resolved
@@ -58,13 +58,8 @@
     :param layout:
     :return:
     """
-<<<<<<< HEAD
-    game_description = default_database.game_description_for(layout.game)
-    num_pickup_nodes = game_description.world_list.num_pickup_nodes_using_layout(layout)
-=======
     game_description = default_database.game_description_for(layout.game).make_mutable_copy()
     derived_nodes.remove_inactive_layers(game_description, layout.active_layers())
->>>>>>> a6cec435
 
     num_pickup_nodes = game_description.world_list.num_pickup_nodes
     pool_pickups, pool_assignment, _ = calculate_pool_results(layout, game_description.resource_database, rng_required=False)
