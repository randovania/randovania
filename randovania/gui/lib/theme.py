--- conflicted
+++ resolved
@@ -38,8 +38,6 @@
         """
 
     style += """
-<<<<<<< HEAD
-
     QScrollArea {
         border: default;
     }
@@ -47,15 +45,13 @@
     QListWidget::item {
         padding: 6px;
         border: 0px solid red; /* FIXME: ugly hack to make item not jump around on hover/selection*/
-=======
-    QScrollArea { border: default; }
 
     QStatusBar QLabel:hover {
         background: transparent;
     }
+    
     QStatusBar QProgressBar:hover {
         background: transparent;
->>>>>>> 6af2e2dd
     }
     """
 
