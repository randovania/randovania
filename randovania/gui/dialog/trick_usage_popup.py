import re
from typing import Iterator, Dict

from PySide6 import QtWidgets
from PySide6.QtWidgets import QWidget

<<<<<<< HEAD
from randovania.layout import default_database
=======
>>>>>>> 2c96060b
from randovania.game_description.requirements import RequirementSet, ResourceRequirement
from randovania.game_description.resources.resource_database import ResourceDatabase
from randovania.game_description.resources.resource_info import CurrentResources
from randovania.game_description.resources.resource_type import ResourceType
from randovania.game_description.resources.trick_resource_info import TrickResourceInfo
from randovania.game_description.world.area import Area
from randovania.game_description.world.dock_node import DockNode
from randovania.gui.generated.trick_usage_popup_ui import Ui_TrickUsagePopup
from randovania.gui.lib.common_qt_lib import set_default_window_icon
from randovania.gui.lib.window_manager import WindowManager
from randovania.layout import filtered_database
from randovania.layout.base.trick_level import LayoutTrickLevel
from randovania.layout.preset import Preset


def _area_requirement_sets(area: Area,
                           database: ResourceDatabase,
                           ) -> Iterator[RequirementSet]:
    """
    Checks the area RequirementSet in the given Area uses the given trick at the given level.
    :param area:
    :param database:
    :return:
    """

    for node in area.nodes:
        if isinstance(node, DockNode):
            yield node.default_dock_weakness.requirement.as_set(database)

        for req in area.connections[node].values():
            yield req.as_set(database)


def _check_used_tricks(area: Area, trick_resources: CurrentResources, database: ResourceDatabase):
    result = set()

    for s in _area_requirement_sets(area, database):
        for alternative in s.alternatives:
            tricks: Dict[TrickResourceInfo, ResourceRequirement] = {
                req.resource: req
                for req in alternative.items
                if req.resource.resource_type == ResourceType.TRICK
            }
            if tricks and all(trick_resources[trick] >= tricks[trick].amount for trick in tricks):
                line = [
                    f"{trick.long_name} ({LayoutTrickLevel.from_number(req.amount).long_name})"
                    for trick, req in tricks.items()
                ]
                result.add(" and ".join(sorted(line)))

    return sorted(result)


class TrickUsagePopup(QtWidgets.QDialog, Ui_TrickUsagePopup):
    def __init__(self,
                 parent: QWidget,
                 window_manager: WindowManager,
                 preset: Preset,
                 ):

        super().__init__(parent)
        self.setupUi(self)
        set_default_window_icon(self)

        self._window_manager = window_manager
<<<<<<< HEAD
        self._game_description = default_database.game_description_for_layout(preset.configuration)
=======
        self._game_description = filtered_database.game_description_for_layout(preset.configuration)
>>>>>>> 2c96060b
        database = self._game_description.resource_database

        trick_level = preset.configuration.trick_level
        if trick_level.minimal_logic:
            trick_usage_description = "Minimal Logic"
        else:
            trick_usage_description = ", ".join(sorted(
                f"{trick.long_name} ({trick_level.level_for_trick(trick).long_name})"
                for trick in database.trick
                if trick_level.has_specific_level_for_trick(trick)
            ))

        # setup
        self.area_list_label.linkActivated.connect(self._on_click_link_to_data_editor)
        self.setWindowTitle("{} for preset {}".format(self.windowTitle(), preset.name))
        self.title_label.setText(self.title_label.text().format(
            trick_levels=trick_usage_description
        ))

        # connect
        self.button_box.accepted.connect(self.button_box_close)
        self.button_box.rejected.connect(self.button_box_close)

        if trick_level.minimal_logic:
            return

        # Update
        trick_resources = self._game_description.game.generator.bootstrap.trick_resources_for_configuration(
            trick_level, database)

        lines = []

        for world in sorted(self._game_description.world_list.worlds, key=lambda it: it.name):
            for area in sorted(world.areas, key=lambda it: it.name):
                used_tricks = _check_used_tricks(area, trick_resources, database)
                if used_tricks:
                    lines.append(
                        f'<p><a href="data-editor://{world.correct_name(area.in_dark_aether)}/{area.name}">'
                        f'{world.correct_name(area.in_dark_aether)} - {area.name}</a>'
                        f'<br />{"<br />".join(used_tricks)}</p>'
                    )

        self.area_list_label.setText("".join(lines))

    def button_box_close(self):
        self.reject()

    def _on_click_link_to_data_editor(self, link: str):
        info = re.match(r"^data-editor://([^)]+)/([^)]+)$", link)
        if info:
            world_name, area_name = info.group(1, 2)
            self._window_manager.open_data_visualizer_at(world_name, area_name, game=self._game_description.game)<|MERGE_RESOLUTION|>--- conflicted
+++ resolved
@@ -4,10 +4,6 @@
 from PySide6 import QtWidgets
 from PySide6.QtWidgets import QWidget
 
-<<<<<<< HEAD
-from randovania.layout import default_database
-=======
->>>>>>> 2c96060b
 from randovania.game_description.requirements import RequirementSet, ResourceRequirement
 from randovania.game_description.resources.resource_database import ResourceDatabase
 from randovania.game_description.resources.resource_info import CurrentResources
@@ -73,11 +69,7 @@
         set_default_window_icon(self)
 
         self._window_manager = window_manager
-<<<<<<< HEAD
-        self._game_description = default_database.game_description_for_layout(preset.configuration)
-=======
         self._game_description = filtered_database.game_description_for_layout(preset.configuration)
->>>>>>> 2c96060b
         database = self._game_description.resource_database
 
         trick_level = preset.configuration.trick_level
