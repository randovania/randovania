from __future__ import annotations

import copy
import math
import uuid

from randovania.game.game_enum import RandovaniaGame
from randovania.game_description import migration_data
from randovania.lib import migration_lib


def _migrate_v1(preset: dict, game: RandovaniaGame) -> None:
    layout_configuration = preset["layout_configuration"]
    layout_configuration["beam_configuration"] = {
        "power": {
            "item_index": 0,
            "ammo_a": -1,
            "ammo_b": -1,
            "uncharged_cost": 0,
            "charged_cost": 0,
            "combo_missile_cost": 5,
            "combo_ammo_cost": 0,
        },
        "dark": {
            "item_index": 1,
            "ammo_a": 45,
            "ammo_b": -1,
            "uncharged_cost": 1,
            "charged_cost": 5,
            "combo_missile_cost": 5,
            "combo_ammo_cost": 30,
        },
        "light": {
            "item_index": 2,
            "ammo_a": 46,
            "ammo_b": -1,
            "uncharged_cost": 1,
            "charged_cost": 5,
            "combo_missile_cost": 5,
            "combo_ammo_cost": 30,
        },
        "annihilator": {
            "item_index": 3,
            "ammo_a": 46,
            "ammo_b": 45,
            "uncharged_cost": 1,
            "charged_cost": 5,
            "combo_missile_cost": 5,
            "combo_ammo_cost": 30,
        },
    }
    layout_configuration["skip_final_bosses"] = False
    layout_configuration["energy_per_tank"] = 100


def _migrate_v2(preset: dict, game: RandovaniaGame) -> None:
    level_renaming = {
        "trivial": "beginner",
        "easy": "intermediate",
        "normal": "advanced",
        "hard": "expert",
        "minimal-restrictions": "minimal-logic",
    }
    trick_level = preset["layout_configuration"]["trick_level"]
    trick_level["global_level"] = level_renaming.get(trick_level["global_level"], trick_level["global_level"])
    for specific, value in trick_level["specific_levels"].items():
        trick_level["specific_levels"][specific] = level_renaming.get(value, value)


def _migrate_v3(preset: dict, game: RandovaniaGame) -> None:
    preset["layout_configuration"]["safe_zone"] = {
        "fully_heal": True,
        "prevents_dark_aether": True,
        "heal_per_second": 1.0,
    }


def _migrate_v4(preset: dict, game: RandovaniaGame) -> None:
    trick_name_mapping = {
        0: "Dash",
        1: "BombJump",
        2: "SlopeJump",
        3: "Movement",
        4: "BSJ",
        5: "RollJump",
        6: "UnderwaterDash",
        7: "AirUnderwater",
        8: "OoB",
        10: "SAnoSJ",
        11: "WallBoost",
        12: "EnemyHop",
        13: "Combat",
        15: "InstantMorph",
        26: "InvisibleObjects",
        27: "StandableTerrain",
        28: "TerminalFall",
        29: "BoostJump",
        30: "EDash",
        31: "BomblessSlot",
        32: "ScanPost",
        33: "ScrewAttackTunnels",
        34: "Knowledge",
        35: "SeekerlessLocks",
    }

    preset["layout_configuration"]["game"] = "prime2"

    trick_level = preset["layout_configuration"]["trick_level"]
    global_level = trick_level.pop("global_level")

    trick_level["minimal_logic"] = global_level == "minimal-logic"
    specific_levels = {trick_name_mapping[int(index)]: level for index, level in trick_level["specific_levels"].items()}
    if global_level == "minimal-logic":
        specific_levels = {}
    elif global_level == "beginner":
        for trick in ["BombJump", "Knowledge", "Movement", "ScanPost", "SAnoSJ"]:
            specific_levels[trick] = "beginner"
    else:
        for trick in trick_name_mapping.values():
            if trick not in specific_levels:
                specific_levels[trick] = global_level

    trick_level["specific_levels"] = specific_levels


def _migrate_v5(preset: dict, game: RandovaniaGame) -> None:
    excluded_item = {
        "include_copy_in_original_location": False,
        "num_shuffled_pickups": 0,
        "num_included_in_starting_items": 0,
        "included_ammo": [],
        "allowed_as_random_starting_item": True,
    }
    included_item = {**excluded_item, "num_included_in_starting_items": 1}
    shuffled_item = {
        **excluded_item,
        "num_shuffled_pickups": 1,
    }

    default_items_state = {
        "Progressive Suit": {**excluded_item, "num_shuffled_pickups": 2},
        "Dark Beam": {**shuffled_item, "included_ammo": [50]},
        "Light Beam": {**shuffled_item, "included_ammo": [50]},
        "Annihilator Beam": {**shuffled_item, "included_ammo": [0, 0]},
        "Power Bomb": {**shuffled_item, "included_ammo": [2]},
        "Progressive Grapple": {**excluded_item, "num_shuffled_pickups": 2},
        "Missile Launcher": {**shuffled_item, "included_ammo": [5]},
        "Seeker Launcher": {**shuffled_item, "included_ammo": [5]},
        "Energy Tank": {**excluded_item, "num_shuffled_pickups": 14},
    }

    for item in ["Combat Visor", "Scan Visor", "Varia Suit", "Power Beam", "Charge Beam", "Morph Ball"]:
        default_items_state[item] = included_item
    for item in [
        "Dark Visor",
        "Echo Visor",
        "Morph Ball Bomb",
        "Boost Ball",
        "Spider Ball",
        "Space Jump Boots",
        "Gravity Boost",
        "Super Missile",
        "Sunburst",
        "Darkburst",
        "Sonic Boom",
        "Violet Translator",
        "Amber Translator",
        "Emerald Translator",
        "Cobalt Translator",
    ]:
        default_items_state[item] = shuffled_item

    major_items = preset["layout_configuration"]["major_items_configuration"]["items_state"]
    for item, state in default_items_state.items():
        if item not in major_items:
            major_items[item] = state

    preset["layout_configuration"]["major_items_configuration"].pop("progressive_suit")
    preset["layout_configuration"]["major_items_configuration"].pop("progressive_grapple")
    preset["layout_configuration"].pop("split_beam_ammo")

    specific_levels: dict[str, str] = preset["layout_configuration"]["trick_level"]["specific_levels"]
    tricks_to_remove = [trick_name for trick_name, level in specific_levels.items() if level == "no-tricks"]
    for trick in tricks_to_remove:
        specific_levels.pop(trick)

    preset["game"] = preset["layout_configuration"].pop("game")
    preset["configuration"] = preset.pop("layout_configuration")
    preset["configuration"].update(preset.pop("patcher_configuration"))
    preset["configuration"]["varia_suit_damage"] = max(preset["configuration"]["varia_suit_damage"], 0.1)


def _migrate_v6(preset: dict, game: RandovaniaGame) -> None:
    preset["configuration"]["dangerous_energy_tank"] = False


def _migrate_v7(preset: dict, game: RandovaniaGame) -> None:
    default_items = {}
    if game == RandovaniaGame.METROID_PRIME_ECHOES:
        default_items["visor"] = "Combat Visor"
        default_items["beam"] = "Power Beam"

    preset["configuration"]["major_items_configuration"]["default_items"] = default_items


def _migrate_v8(preset: dict, game: RandovaniaGame) -> None:
    migration = migration_data.get_raw_data(game)

    def _name_to_location(name: str) -> dict[str, int]:
        world_name, area_name = name.split("/", 1)
        return {
            "world_asset_id": migration["world_name_to_id"][world_name],
            "area_asset_id": migration["area_name_to_id"][world_name][area_name],
        }

    preset["configuration"]["multi_pickup_placement"] = False

    if "energy_per_tank" in preset["configuration"]:
        preset["configuration"]["energy_per_tank"] = int(preset["configuration"]["energy_per_tank"])

    preset["configuration"]["starting_location"] = [
        _name_to_location(location) for location in preset["configuration"]["starting_location"]
    ]

    excluded_teleporters = []
    if game == RandovaniaGame.METROID_PRIME_ECHOES:
        excluded_teleporters = [
            {"world_asset_id": 464164546, "area_asset_id": 3136899603, "instance_id": 204865660},
            {"world_asset_id": 2252328306, "area_asset_id": 2068511343, "instance_id": 589949},
            {"world_asset_id": 464164546, "area_asset_id": 1564082177, "instance_id": 4260106},
            {"world_asset_id": 1006255871, "area_asset_id": 2278776548, "instance_id": 136970379},
        ]

    preset["configuration"]["elevators"] = {
        "mode": preset["configuration"]["elevators"],
        "excluded_teleporters": excluded_teleporters,
        "excluded_targets": [],
        "skip_final_bosses": preset["configuration"].pop("skip_final_bosses", False),
        "allow_unvisited_room_names": True,
    }
    if preset["configuration"]["major_items_configuration"]["default_items"].get("visor") == "Dark Visor":
        preset["configuration"]["major_items_configuration"]["default_items"]["visor"] = "Combat Visor"
        preset["configuration"]["major_items_configuration"]["items_state"]["Scan Visor"] = {
            "num_included_in_starting_items": 1
        }


def _migrate_v9(preset: dict, game: RandovaniaGame) -> None:
    if preset.get("uuid") is None:
        preset["uuid"] = str(uuid.uuid4())

    _name_to_uuid = {
        "Corruption Preset": "5682c9ef-d447-4327-b473-ba1216d83439",
        "Darkszero's Deluxe": "ea1eced4-53b8-4bb3-a08f-27ac1afe6aab",
        "Fewest Changes": "bba48268-0710-4ac5-baae-dcd5fcd31d80",
        "Prime Preset": "e36f52b3-ccd9-4dd7-a18f-b57b25f6b079",
        "Starter Preset": "fcbe4e3f-b1fa-41cc-83cb-c86d84c10f0f",
    }

    base_preset_name = preset.pop("base_preset_name")
    preset["base_preset_uuid"] = _name_to_uuid.get(base_preset_name, str(uuid.uuid4()))

    if game != RandovaniaGame.METROID_PRIME_ECHOES:
        preset["configuration"].pop("dangerous_energy_tank")


def _migrate_v10(preset: dict, game: RandovaniaGame) -> None:
    if game == RandovaniaGame.METROID_PRIME:
        major = preset["configuration"].pop("qol_major_cutscenes")
        minor = preset["configuration"].pop("qol_minor_cutscenes")
        if major:
            cutscenes = "major"
        elif minor:
            cutscenes = "minor"
        else:
            cutscenes = "original"
        preset["configuration"]["qol_cutscenes"] = cutscenes

    elif game == RandovaniaGame.METROID_PRIME_ECHOES:
        preset["configuration"]["allow_jumping_on_dark_water"] = False
        fields = [
            "allow_vanilla_dark_beam",
            "allow_vanilla_light_beam",
            "allow_vanilla_seeker_launcher",
            "allow_vanilla_echo_visor",
            "allow_vanilla_dark_visor",
            "allow_vanilla_screw_attack",
            "allow_vanilla_gravity_boost",
            "allow_vanilla_boost_ball",
            "allow_vanilla_spider_ball",
        ]
        for f in fields:
            preset["configuration"][f] = True


def _migrate_v11(preset: dict, game: RandovaniaGame) -> None:
    if game == RandovaniaGame.METROID_PRIME:
        preset["configuration"]["warp_to_start"] = False


def _migrate_v12(preset: dict, game: RandovaniaGame) -> None:
    preset["configuration"]["logical_resource_action"] = "randomly"
    if game == RandovaniaGame.METROID_PRIME:
        preset["configuration"]["artifact_target"] = preset["configuration"].pop("artifacts")
        preset["configuration"]["artifact_minimum_progression"] = 0
        preset["configuration"]["qol_pickup_scans"] = False


def _migrate_v13(preset: dict, game: RandovaniaGame) -> None:
    for config in preset["configuration"]["major_items_configuration"]["items_state"].values():
        config.pop("allowed_as_random_starting_item", None)

    maximum_ammo = preset["configuration"]["ammo_configuration"].pop("maximum_ammo")
    ammo_ids = {
        RandovaniaGame.METROID_PRIME: {
            "Missile Expansion": ["4"],
            "Power Bomb Expansion": ["7"],
        },
        RandovaniaGame.METROID_PRIME_ECHOES: {
            "Missile Expansion": ["44"],
            "Power Bomb Expansion": ["43"],
            "Dark Ammo Expansion": ["45"],
            "Light Ammo Expansion": ["46"],
            "Beam Ammo Expansion": ["45", "46"],
        },
        RandovaniaGame.METROID_PRIME_CORRUPTION: {
            "Missile Expansion": ["4"],
            "Ship Missile Expansion": ["45"],
        },
        RandovaniaGame.SUPER_METROID: {
            "Missile Expansion": ["5"],
            "Super Missile Expansion": ["6"],
            "Power Bomb Expansion": ["7"],
        },
    }[game]
    main_items = {
        RandovaniaGame.METROID_PRIME: {
            "Missile Launcher": ["4"],
            "Power Bomb": ["7"],
        },
        RandovaniaGame.METROID_PRIME_ECHOES: {
            "Dark Beam": ["45"],
            "Light Beam": ["46"],
            "Annihilator Beam": ["45", "46"],
            "Missile Launcher": ["44"],
            "Seeker Launcher": ["44"],
            "Power Bomb": ["43"],
        },
        RandovaniaGame.METROID_PRIME_CORRUPTION: {
            "Missile Launcher": ["4"],
            "Ship Missile": ["45"],
        },
        RandovaniaGame.SUPER_METROID: {},
    }

    for item, ids in main_items[game].items():
        item_state = preset["configuration"]["major_items_configuration"]["items_state"][item]
        count = item_state.get("num_shuffled_pickups", 0) + item_state.get("num_included_in_starting_items", 0)
        if item_state.get("include_copy_in_original_location", False):
            count += 1

        for ammo_id, ammo in zip(ids, item_state["included_ammo"]):
            maximum_ammo[ammo_id] -= ammo * count

    for name, config in preset["configuration"]["ammo_configuration"]["items_state"].items():
        config["ammo_count"] = [
            math.ceil(max(maximum_ammo[ammo_id], 0) / max(config["pickup_count"], 1)) for ammo_id in ammo_ids[name]
        ]
        config.pop("variance")


def _migrate_v14(preset: dict, game: RandovaniaGame) -> None:
    def _migrate_area_location(old_loc: dict[str, int]) -> dict[str, str]:
        return migration_data.convert_area_loc_id_to_name(game, old_loc)

    preset["configuration"]["starting_location"] = [
        _migrate_area_location(old_loc) for old_loc in preset["configuration"]["starting_location"]
    ]

    if "elevators" in preset["configuration"]:
        elevators = preset["configuration"]["elevators"]

        elevators["excluded_teleporters"] = [
            _migrate_area_location(old_loc) for old_loc in elevators["excluded_teleporters"]
        ]
        elevators["excluded_targets"] = [_migrate_area_location(old_loc) for old_loc in elevators["excluded_targets"]]

        preset["configuration"]["elevators"] = elevators


def _migrate_v15(preset: dict, game: RandovaniaGame) -> None:
    gate_mapping = {
        "Temple Grounds/Hive Access Tunnel/Translator Gate": 0,
        "Temple Grounds/Meeting Grounds/Translator Gate": 1,
        "Temple Grounds/Hive Transport Area/Translator Gate": 2,
        "Temple Grounds/Industrial Site/Translator Gate": 3,
        "Temple Grounds/Path of Eyes/Translator Gate": 4,
        "Temple Grounds/Temple Assembly Site/Translator Gate": 5,
        "Temple Grounds/GFMC Compound/Translator Gate": 6,
        "Great Temple/Temple Sanctuary/Transport A Translator Gate": 9,
        "Great Temple/Temple Sanctuary/Transport B Translator Gate": 7,
        "Great Temple/Temple Sanctuary/Transport C Translator Gate": 8,
        "Agon Wastes/Mining Plaza/Translator Gate": 10,
        "Agon Wastes/Mining Station A/Translator Gate": 11,
        "Torvus Bog/Great Bridge/Translator Gate": 12,
        "Torvus Bog/Torvus Temple/Translator Gate": 13,
        "Torvus Bog/Torvus Temple/Elevator Translator Scan": 14,
        "Sanctuary Fortress/Reactor Core/Translator Gate": 15,
        "Sanctuary Fortress/Sanctuary Temple/Translator Gate": 16,
    }

    if game == RandovaniaGame.METROID_PRIME_ECHOES:
        translator_configuration = preset["configuration"]["translator_configuration"]
        old = translator_configuration["translator_requirement"]
        translator_configuration["translator_requirement"] = {
            identifier: old[str(gate_index)] for identifier, gate_index in gate_mapping.items()
        }


def _migrate_v16(preset: dict, game: RandovaniaGame) -> None:
    if game == RandovaniaGame.METROID_PRIME:
        art_hints = {"artifacts": "precise"}
        preset["configuration"]["hints"] = art_hints


def _migrate_v17(preset: dict, game: RandovaniaGame) -> None:
    if game == RandovaniaGame.METROID_PRIME:
        preset["configuration"]["elevators"]["excluded_teleporters"].append(
            {"world_name": "Impact Crater", "area_name": "Metroid Prime Lair", "node_name": "Teleporter to Credits"}
        )
        preset["configuration"]["elevators"]["excluded_teleporters"].append(
            {
                "world_name": "Frigate Orpheon",
                "area_name": "Exterior Docking Hangar",
                "node_name": "Teleport to Landing Site",
            }
        )


def _migrate_v18(preset: dict, game: RandovaniaGame) -> None:
    if game == RandovaniaGame.METROID_PRIME:
        preset["configuration"]["shuffle_item_pos"] = False
        preset["configuration"]["items_every_room"] = False


def _migrate_v19(preset: dict, game: RandovaniaGame) -> None:
    if game == RandovaniaGame.CAVE_STORY:
        itemconfig = preset["configuration"]["major_items_configuration"]["items_state"]
        ammoconfig = preset["configuration"]["ammo_configuration"]["items_state"]

        if itemconfig.get("Base Missiles") is not None:
            # handles presets which were hand-migrated before this func was written
            return

        itemconfig["Base Missiles"] = {
            "num_included_in_starting_items": 1,
            "included_ammo": [5],
        }

        itemconfig["Missile Launcher"].pop("included_ammo", None)
        itemconfig["Super Missile Launcher"].pop("included_ammo", None)
        itemconfig["Progressive Missile Launcher"].pop("included_ammo", None)

        itemconfig["Small Life Capsule"] = itemconfig.pop("3HP Life Capsule")
        itemconfig["Medium Life Capsule"] = itemconfig.pop("4HP Life Capsule")
        itemconfig["Large Life Capsule"] = itemconfig.pop("5HP Life Capsule")

        ammoconfig["Large Missile Expansion"] = ammoconfig.pop("Missile Expansion (24)")

        preset["configuration"]["major_items_configuration"]["items_state"] = itemconfig
        preset["configuration"]["ammo_configuration"]["items_state"] = ammoconfig


def _migrate_v20(preset: dict, game: RandovaniaGame) -> None:
    if game == RandovaniaGame.METROID_PRIME:
        preset["configuration"]["spring_ball"] = False


def _migrate_v21(preset: dict, game: RandovaniaGame) -> None:
    if game == RandovaniaGame.METROID_PRIME:
        preset["configuration"]["deterministic_idrone"] = True


def _migrate_v22(preset: dict, game: RandovaniaGame) -> None:
    if game == RandovaniaGame.METROID_DREAD:
        preset["configuration"].pop("disable_adam_convos")


def _migrate_v23(preset: dict, game: RandovaniaGame) -> None:
    preset["configuration"]["first_progression_must_be_local"] = False


def _migrate_v24(preset: dict, game: RandovaniaGame) -> None:
    if game == RandovaniaGame.METROID_PRIME:
        preset["configuration"]["deterministic_maze"] = True


def _migrate_v25(preset: dict, game: RandovaniaGame) -> None:
    if game == RandovaniaGame.METROID_PRIME:
        preset["configuration"]["random_boss_sizes"] = False
        preset["configuration"]["no_doors"] = False
        preset["configuration"]["superheated_probability"] = 0
        preset["configuration"]["submerged_probability"] = 0
        preset["configuration"]["room_rando"] = "None"
        preset["configuration"]["large_samus"] = False


def _migrate_v26(preset: dict, game: RandovaniaGame) -> None:
    preset["configuration"]["minimum_available_locations_for_hint_placement"] = 0
    preset["configuration"]["minimum_location_weight_for_hint_placement"] = 0.0
    if game == RandovaniaGame.METROID_DREAD:
        preset["configuration"]["immediate_energy_parts"] = True


def _migrate_v27(preset: dict, game: RandovaniaGame) -> None:
    if game == RandovaniaGame.METROID_PRIME and "phazon_suit" not in preset["configuration"]["hints"].keys():
        preset["configuration"]["hints"]["phazon_suit"] = "hide-area"


def _migrate_v28(preset: dict, game: RandovaniaGame) -> None:
    if game == RandovaniaGame.METROID_DREAD:
        for config in ["hanubia_shortcut_no_grapple", "hanubia_easier_path_to_itorash", "extra_pickups_for_bosses"]:
            preset["configuration"][config] = True


def _migrate_v29(preset: dict, game: RandovaniaGame) -> None:
    if game == RandovaniaGame.METROID_DREAD:
        preset["configuration"]["x_starts_released"] = False


def _migrate_v30(preset: dict, game: RandovaniaGame) -> None:
    if game == RandovaniaGame.METROID_DREAD:
        for item in ("Metroid Suit", "Hyper Beam", "Power Suit", "Power Beam"):
            preset["configuration"]["major_items_configuration"]["items_state"].pop(item)


def _migrate_v31(preset: dict, game: RandovaniaGame) -> None:
    preset["configuration"]["multi_pickup_new_weighting"] = False


def _update_default_dock_rando(preset: dict, game: RandovaniaGame) -> None:
    preset["configuration"]["dock_rando"] = {
        "mode": "vanilla",
        "types_state": copy.deepcopy(migration_data.get_default_dock_lock_settings(game)),
    }


def _migrate_v32(preset: dict, game: RandovaniaGame) -> None:
    _update_default_dock_rando(preset, game)


def _migrate_v33(preset: dict, game: RandovaniaGame) -> None:
    if game == RandovaniaGame.METROID_DREAD:
        preset["configuration"].pop("extra_pickups_for_bosses")
        preset["configuration"]["artifacts"] = {
            "prefer_emmi": True,
            "prefer_major_bosses": True,
            "required_artifacts": 0,
        }


def _migrate_v34(preset: dict, game: RandovaniaGame) -> None:
    preset["configuration"].pop("multi_pickup_placement")
    preset["configuration"].pop("multi_pickup_new_weighting")


def _migrate_v35(preset: dict, game: RandovaniaGame) -> None:
    if game == RandovaniaGame.METROID_DREAD:
        preset["configuration"]["linear_damage_runs"] = False
        preset["configuration"]["linear_dps"] = 20


def _migrate_v36(preset: dict, game: RandovaniaGame) -> None:
    if game == RandovaniaGame.METROID_PRIME:
        preset["configuration"]["enemy_attributes"] = None


def _migrate_v37(preset: dict, game: RandovaniaGame) -> None:
    if game == RandovaniaGame.METROID_DREAD:
        config = preset["configuration"]
        damage = config.pop("linear_dps")
        if not config.pop("linear_damage_runs"):
            damage = None
        config["constant_heat_damage"] = config["constant_cold_damage"] = config["constant_lava_damage"] = damage


def _migrate_v38(preset: dict, game: RandovaniaGame) -> None:
    # New version since we don't write the base_preset_uuid to the preset itself anymore
    # But leave it there to migrate easily to options
    return


def _migrate_v39(preset: dict, game: RandovaniaGame) -> None:
    if game == RandovaniaGame.METROID_DREAD:
        preset["configuration"]["allow_highly_dangerous_logic"] = False


def _migrate_v40(preset: dict, game: RandovaniaGame) -> None:
    if game == RandovaniaGame.METROID_PRIME:
        preset["configuration"]["blue_save_doors"] = False


def _migrate_v41(preset: dict, game: RandovaniaGame) -> None:
    if game == RandovaniaGame.METROID_PRIME_ECHOES:
        preset["configuration"]["use_new_patcher"] = False
        preset["configuration"]["inverted_mode"] = False


def _migrate_v42(preset: dict, game: RandovaniaGame) -> None:
    if game == RandovaniaGame.METROID_DREAD:
        _update_default_dock_rando(preset, game)


def _migrate_v43(preset: dict, game: RandovaniaGame) -> None:
    preset["configuration"]["single_set_for_pickups_that_solve"] = False
    preset["configuration"]["staggered_multi_pickup_placement"] = False


def _migrate_v44(preset: dict, game: RandovaniaGame) -> None:
    def add_node_name(location: dict) -> None:
        node_name = migration_data.get_node_name_for_area(game, location["world_name"], location["area_name"])
        location["node_name"] = node_name

    for loc in preset["configuration"]["starting_location"]:
        add_node_name(loc)

    if "elevators" in preset["configuration"]:
        result = []
        for loc in preset["configuration"]["elevators"]["excluded_teleporters"]:
            try:
                add_node_name(loc)
                result.append(loc)
            except KeyError:
                continue
        preset["configuration"]["elevators"]["excluded_teleporters"] = result

        for loc in preset["configuration"]["elevators"]["excluded_targets"]:
            add_node_name(loc)


def _migrate_v45(preset: dict, game: RandovaniaGame) -> None:
    if game == RandovaniaGame.METROID_PRIME_ECHOES:
        preset["configuration"]["portal_rando"] = False


def _migrate_v46(preset: dict, game: RandovaniaGame) -> None:
    if game == RandovaniaGame.METROID_DREAD:
        preset["configuration"]["april_fools_hints"] = False


def _migrate_v47(preset: dict, game: RandovaniaGame) -> None:
    if game == RandovaniaGame.METROID_PRIME:
        preset["configuration"].pop("deterministic_idrone")
        preset["configuration"].pop("deterministic_maze")
        preset["configuration"].pop("qol_game_breaking")
        preset["configuration"].pop("qol_pickup_scans")
        preset["configuration"].pop("heat_protection_only_varia")
        preset["configuration"]["legacy_mode"] = False


def _migrate_v48(preset: dict, game: RandovaniaGame) -> None:
    ammo_pickup_config = preset["configuration"].pop("ammo_configuration")
    ammo_pickup_config["pickups_state"] = ammo_pickup_config.pop("items_state")
    for state in ammo_pickup_config["pickups_state"].values():
        state["requires_main_item"] = state.pop("requires_major_item")
    preset["configuration"]["ammo_pickup_configuration"] = ammo_pickup_config

    std_pickup_config = preset["configuration"].pop("major_items_configuration")
    std_pickup_config["pickups_state"] = std_pickup_config.pop("items_state")
    for state in std_pickup_config["pickups_state"].values():
        if "num_included_in_starting_items" in state:
            state["num_included_in_starting_pickups"] = state.pop("num_included_in_starting_items")
    std_pickup_config["default_pickups"] = std_pickup_config.pop("default_items")
    std_pickup_config["minimum_random_starting_pickups"] = std_pickup_config.pop("minimum_random_starting_items")
    std_pickup_config["maximum_random_starting_pickups"] = std_pickup_config.pop("maximum_random_starting_items")
    preset["configuration"]["standard_pickup_configuration"] = std_pickup_config


def _migrate_v49(preset: dict, game: RandovaniaGame) -> None:
    if game == RandovaniaGame.METROID_DREAD:
        config = preset["configuration"]
        flash_shift_config: dict = config["standard_pickup_configuration"]["pickups_state"]["Flash Shift"]
        ammo_config: dict = config["ammo_pickup_configuration"]["pickups_state"]

        # check to make sure preset wasn't manually migrated
        if flash_shift_config.get("included_ammo") is None:
            # 2 is the vanilla chain limit; include this many upgrades by default
            flash_shift_config["included_ammo"] = [2]
            config["standard_pickup_configuration"]["pickups_state"]["Flash Shift"] = flash_shift_config

        if ammo_config.get("Flash Shift Upgrade") is None:
            ammo_config["Flash Shift Upgrade"] = {
                "ammo_count": [1],
                "pickup_count": 0,
                "requires_main_item": True,
            }
            preset["configuration"]["ammo_pickup_configuration"]["pickups_state"] = ammo_config


def _migrate_v50(preset: dict, game: RandovaniaGame) -> None:
    if game == RandovaniaGame.METROID_DREAD:
        preset["configuration"]["raven_beak_damage_table_handling"] = "consistent_low"


def _migrate_v51(preset: dict, game: RandovaniaGame) -> None:
    # and starting this version, `weaknesses` is also a valid value
    dock_rando = preset["configuration"]["dock_rando"]
    if dock_rando["mode"] in ("one-way", "two-way"):
        dock_rando["mode"] = "docks"


def _migrate_v52(preset: dict, game: RandovaniaGame) -> None:
    def _fix(target: dict) -> None:
        target["region"] = target.pop("world_name")
        target["area"] = target.pop("area_name")
        target["node"] = target.pop("node_name")

    config = preset["configuration"]

    for location in config["starting_location"]:
        _fix(location)

    if "elevators" in config:
        for location in config["elevators"]["excluded_teleporters"]:
            _fix(location)
        for location in config["elevators"]["excluded_targets"]:
            _fix(location)


def _migrate_v53(preset: dict, game: RandovaniaGame) -> None:
    if game == RandovaniaGame.METROID_PRIME_ECHOES:
        _update_default_dock_rando(preset, RandovaniaGame.METROID_PRIME_ECHOES)


def _migrate_v54(preset: dict, game: RandovaniaGame) -> None:
    if game == RandovaniaGame.METROID_PRIME_ECHOES:
        preset["configuration"]["blue_save_doors"] = False


def _migrate_v55(preset: dict, game: RandovaniaGame) -> None:
    if game in {RandovaniaGame.BLANK, RandovaniaGame.CAVE_STORY, RandovaniaGame.AM2R}:
        return
    preset["configuration"]["dock_rando"]["types_state"]["teleporter"] = {"can_change_from": [], "can_change_to": []}


def _migrate_v56(preset: dict, game: RandovaniaGame) -> None:
    if game in {
        RandovaniaGame.METROID_DREAD,
        RandovaniaGame.METROID_SAMUS_RETURNS,
        RandovaniaGame.METROID_PRIME_CORRUPTION,
    }:
        preset["configuration"].pop("elevators")


def _migrate_v57(preset: dict, game: RandovaniaGame) -> None:
    types_table = {
        RandovaniaGame.AM2R: ["tunnel", "teleporter", "other"],
        RandovaniaGame.BLANK: ["other"],
        RandovaniaGame.CAVE_STORY: ["door", "trigger", "entrance", "exit", "teleporter", "debug cat", "other"],
        RandovaniaGame.METROID_DREAD: ["tunnel", "other", "teleporter"],
        RandovaniaGame.METROID_PRIME: ["morph_ball", "other", "teleporter"],
        RandovaniaGame.METROID_PRIME_ECHOES: ["morph_ball", "other", "teleporter"],
        RandovaniaGame.METROID_PRIME_CORRUPTION: ["door", "morph_ball", "other", "teleporter"],
        RandovaniaGame.METROID_SAMUS_RETURNS: ["door", "tunnel", "other", "teleporter"],
        RandovaniaGame.SUPER_METROID: ["door", "morph_ball", "other", "teleporter"],
    }

    for type_name in types_table[game]:
        preset["configuration"]["dock_rando"]["types_state"].pop(type_name)


def _migrate_v58(preset: dict, game: RandovaniaGame) -> None:
    config = preset["configuration"]

    if game in {
        RandovaniaGame.METROID_PRIME,
        RandovaniaGame.METROID_PRIME_ECHOES,
        RandovaniaGame.METROID_PRIME_CORRUPTION,
    }:
        mapping = migration_data.get_raw_data(game)["rename_teleporter_nodes"]

        def replace_location(old_location: dict) -> None:
            identifier = f"{old_location['region']}/{old_location['area']}/{old_location['node']}"
            new_node_name = mapping.get(identifier, None)
            if new_node_name is not None:
                old_location["node"] = new_node_name

        for old_location in config["starting_location"]:
            replace_location(old_location)

        if game in {RandovaniaGame.METROID_PRIME, RandovaniaGame.METROID_PRIME_ECHOES}:
            elevators = config["elevators"]
            excluded_teleporters = elevators["excluded_teleporters"]
            for teleporter_obj in excluded_teleporters:
                replace_location(teleporter_obj)

            excluded_targets = elevators["excluded_targets"]
            for target_obj in excluded_targets:
                replace_location(target_obj)


def _migrate_v59(preset: dict, game: RandovaniaGame) -> None:
    if game != RandovaniaGame.METROID_PRIME:
        return

    configuration = preset["configuration"]

    dock_rando = configuration.get("dock_rando")
    if dock_rando is None:
        return

    types_state = dock_rando.get("types_state")
    if types_state is None:
        return

    door = types_state.get("door")
    if door is None:
        return

    can_change_to: list[str] = door.get("can_change_to")
    if can_change_to is None:
        return

    for i, x in enumerate(can_change_to):
        if x == "Charge Beam Door":
            can_change_to[i] = "Charge Beam Blast Shield"
        elif x == "Bomb Door":
            can_change_to[i] = "Bomb Blast Shield"


def _migrate_v60(preset: dict, game: RandovaniaGame) -> None:
    preset["configuration"]["check_if_beatable_after_base_patches"] = False


def _migrate_v61(preset: dict, game: RandovaniaGame) -> None:
    config = preset["configuration"]

    if game == RandovaniaGame.METROID_DREAD:
        config["elevators"] = {
            "mode": "vanilla",
            "excluded_teleporters": [],
            "excluded_targets": [],
        }


def _migrate_v62(preset: dict, game: RandovaniaGame) -> None:
    config = preset["configuration"]
    if "elevators" in config:
        if config["elevators"]["mode"] == "one-way-elevator":
            config["elevators"]["mode"] = "one-way-teleporter"
        elif config["elevators"]["mode"] == "one-way-elevator-replacement":
            config["elevators"]["mode"] = "one-way-teleporter-replacement"
        config["teleporters"] = config.pop("elevators")


def _migrate_v63(preset: dict, game: RandovaniaGame) -> None:
    if game == RandovaniaGame.METROID_PRIME:
        if preset["configuration"]["qol_cutscenes"] in ["original", "skippable"]:
            preset["configuration"]["qol_cutscenes"] = "skippable"
        else:
            preset["configuration"]["qol_cutscenes"] = "skippablecompetitive"


def _migrate_v64(preset: dict, game: RandovaniaGame) -> None:
    if game == RandovaniaGame.METROID_PRIME:
        x: str = preset["configuration"]["qol_cutscenes"]
        if x == "skippablecompetitive":
            x = "SkippableCompetitive"
        else:
            x = x.title()

        preset["configuration"]["qol_cutscenes"] = x


def _migrate_v65(preset: dict, game: RandovaniaGame) -> None:
    config = preset["configuration"]

    if game == RandovaniaGame.METROID_DREAD:
        config["nerf_power_bombs"] = False


def _migrate_v66(preset: dict, game: RandovaniaGame) -> None:
    if game == RandovaniaGame.CAVE_STORY:
        # Exclude the items in hell from having progression.
        # This could be very bad in multiworld
        excluded = set(preset["configuration"]["available_locations"]["excluded_indices"])
        excluded = excluded.union(
            (
                30,
                31,
            )
        )
        preset["configuration"]["available_locations"]["excluded_indices"] = sorted(excluded)


def _migrate_v67(preset: dict, game: RandovaniaGame) -> None:
    if game == RandovaniaGame.METROID_PRIME:
        preset["configuration"]["ingame_difficulty"] = "Normal"


def _migrate_v68(preset: dict, game: RandovaniaGame) -> None:
    preset["configuration"]["single_set_for_pickups_that_solve"] = True
    preset["configuration"]["staggered_multi_pickup_placement"] = True


def _migrate_v69(preset: dict, game: RandovaniaGame) -> None:
    if game == RandovaniaGame.AM2R:
        preset["configuration"]["artifacts"]["prefer_anywhere"] = False


def _migrate_v70(preset: dict, game: RandovaniaGame) -> None:
    if game == RandovaniaGame.AM2R:
        preset["configuration"]["blue_save_doors"] = False


def _migrate_v71(preset: dict, game: RandovaniaGame) -> None:
    if game == RandovaniaGame.AM2R:
        preset["configuration"]["force_blue_labs"] = False


def _migrate_v72(preset: dict, game: RandovaniaGame) -> None:
    if game == RandovaniaGame.METROID_PRIME:
        preset["configuration"]["artifact_required"] = preset["configuration"]["artifact_target"]


def _migrate_v73(preset: dict, game: RandovaniaGame) -> None:
    if game == RandovaniaGame.METROID_DREAD:
        preset["configuration"]["warp_to_start"] = True


def _migrate_v74(preset: dict, game: RandovaniaGame) -> None:
    if game == RandovaniaGame.METROID_DREAD:
        difficulty_levels = ["beginner", "intermediate", "advanced", "expert", "hypermode"]

        floor_clips = [
            difficulty_levels.index(v)
            for k, v in preset["configuration"]["trick_level"]["specific_levels"].items()
            if k in ["ADC", "SSC"]
        ]

        if floor_clips:
            preset["configuration"]["trick_level"]["specific_levels"]["FloorClip"] = difficulty_levels[min(floor_clips)]


def _migrate_v75(preset: dict, game: RandovaniaGame) -> None:
    if game == RandovaniaGame.AM2R:
        new_ammo_mapping = {
            "Missile Expansion": "Missile Tank",
            "Super Missile Expansion": "Super Missile Tank",
            "Power Bomb Expansion": "Power Bomb Tank",
        }
        pickups = preset["configuration"]["ammo_pickup_configuration"]["pickups_state"]
        for key in list(pickups):
            if key in new_ammo_mapping:
                pickups[new_ammo_mapping[key]] = pickups.pop(key)


def _migrate_v76(preset: dict, game: RandovaniaGame) -> None:
    if game == RandovaniaGame.METROID_SAMUS_RETURNS:
        _update_default_dock_rando(preset, game)


def _migrate_v77(preset: dict, game: RandovaniaGame) -> None:
    if game == RandovaniaGame.AM2R:
        preset["configuration"]["teleporters"] = {"mode": "vanilla", "excluded_teleporters": [], "excluded_targets": []}


def _migrate_v78(preset: dict, game: RandovaniaGame) -> None:
    if game == RandovaniaGame.METROID_SAMUS_RETURNS:
        preset["configuration"]["teleporters"] = {"mode": "vanilla", "excluded_teleporters": [], "excluded_targets": []}


def _migrate_v79(preset: dict, game: RandovaniaGame) -> None:
    if game == RandovaniaGame.AM2R:
        preset["configuration"]["artifacts"]["placed_artifacts"] = preset["configuration"]["artifacts"][
            "required_artifacts"
        ]


def _migrate_v80(preset: dict, game: RandovaniaGame) -> None:
    if game == RandovaniaGame.AM2R:
        items = ["Long Beam", "Infinite Bomb Propulsion", "Walljump Boots"]
        for i in items:
            preset["configuration"]["standard_pickup_configuration"]["pickups_state"][i] = {
                "num_included_in_starting_pickups": 1
            }


def _migrate_v81(preset: dict, game: RandovaniaGame) -> None:
    if game == RandovaniaGame.METROID_PRIME:
        progressive_damage_reduction = preset["configuration"].pop("progressive_damage_reduction", False)
        if progressive_damage_reduction:
            damage_reduction = "Progressive"
        else:
            damage_reduction = "Default"
        preset["configuration"]["damage_reduction"] = damage_reduction


def _migrate_v82(preset: dict, game: RandovaniaGame) -> None:
    if game == RandovaniaGame.AM2R:
        config = preset["configuration"]
        config["darkness_chance"] = 0
        config["darkness_min"] = 0
        config["darkness_max"] = 4
        config["submerged_water_chance"] = 0
        config["submerged_lava_chance"] = 0


def _migrate_v83(preset: dict, game: RandovaniaGame) -> None:
    if game == RandovaniaGame.METROID_SAMUS_RETURNS:
        config = preset["configuration"]
        config["constant_heat_damage"] = config["constant_lava_damage"] = 20


def _migrate_v84(preset: dict, game: RandovaniaGame) -> None:
    if game == RandovaniaGame.METROID_SAMUS_RETURNS:
        preset["configuration"]["hints"]["baby_metroid"] = "hide-area"


def _migrate_v85(preset: dict, game: RandovaniaGame) -> None:
    if game == RandovaniaGame.AM2R:
        config = preset["configuration"]
        config["first_suit_dr"] = 50
        config["second_suit_dr"] = 75


def _migrate_v86(preset: dict, game: RandovaniaGame) -> None:
    if game == RandovaniaGame.METROID_PRIME:
        state = preset["configuration"]["ammo_pickup_configuration"]["pickups_state"]
        item_list = [("Energy Refill", 20), ("Missile Refill", 5), ("Power Bomb Refill", 1)]
        for item_name, count in item_list:
            state[item_name] = {"ammo_count": [count], "pickup_count": 0, "requires_main_item": False}


def _migrate_v87(preset: dict, game: RandovaniaGame) -> None:
    if game == RandovaniaGame.AM2R:
        config = preset["configuration"]
        config["vertically_flip_gameplay"] = False
        config["horizontally_flip_gameplay"] = False


def _migrate_v88(preset: dict, game: RandovaniaGame) -> None:
    if game == RandovaniaGame.METROID_DREAD:
        config = preset["configuration"]
        config["freesink"] = False


def _migrate_v89(preset: dict, game: RandovaniaGame) -> None:
    if game == RandovaniaGame.METROID_SAMUS_RETURNS:
        artifacts = preset["configuration"]["artifacts"]
        artifacts["placed_artifacts"] = artifacts["required_artifacts"]


def _migrate_v90(preset: dict, game: RandovaniaGame) -> None:
    if game == RandovaniaGame.METROID_SAMUS_RETURNS:
        preset["configuration"]["final_boss"] = "Ridley"


def _migrate_v91(preset: dict, game: RandovaniaGame) -> None:
    preset["configuration"]["two_sided_door_lock_search"] = False


def _migrate_v92(preset: dict, game: RandovaniaGame) -> None:
    if game == RandovaniaGame.METROID_PRIME:
        preset["configuration"]["remove_bars_great_tree_hall"] = False


def _migrate_v93(preset: dict, game: RandovaniaGame) -> None:
    if game == RandovaniaGame.METROID_PRIME:
        preset["configuration"]["dock_rando"]["types_state"]["door"]["can_change_from"].remove("Missile Blast Shield")
        preset["configuration"]["dock_rando"]["types_state"]["door"]["can_change_from"].append(
            "Missile Blast Shield (randomprime)"
        )


def _migrate_v94(preset: dict, game: RandovaniaGame) -> None:
    preset["configuration"]["logical_pickup_placement"] = "minimal"


def _migrate_v95(preset: dict, game: RandovaniaGame) -> None:
    if game == RandovaniaGame.METROID_SAMUS_RETURNS:
        hints = preset["configuration"]["hints"]
        hints["final_boss_item"] = hints["baby_metroid"]
        hints.pop("baby_metroid")


def _migrate_v96(preset: dict, game: RandovaniaGame) -> None:
    if game == RandovaniaGame.METROID_DREAD:
        preset["configuration"]["disabled_lights"] = {
            "artaria": False,
            "burenia": False,
            "cataris": False,
            "dairon": False,
            "elun": False,
            "ferenia": False,
            "ghavoran": False,
            "hanubia": False,
            "itorash": False,
        }


def _migrate_v96(preset: dict) -> dict:
    if preset["game"] == "prime3":
        preset["configuration"]["teleporters"] = {
            "mode": "vanilla",
            "excluded_teleporters": [],
            "excluded_targets": [],
            "skip_final_bosses": False,
            "allow_unvisited_room_names": True,
        }
    return preset


_MIGRATIONS = [
    _migrate_v1,  # v1.1.1-247-gaf9e4a69
    _migrate_v2,  # v1.2.2-71-g0fbabe91
    _migrate_v3,  # v1.2.2-563-g50f4d07a
    _migrate_v4,  # v1.2.2-832-gec9b8004
    _migrate_v5,  # v2.0.2-15-g1096103d
    _migrate_v6,  # v2.1.2-61-g8bb33489
    _migrate_v7,  # v2.3.0-27-g6b4168b8
    _migrate_v8,  # v2.5.2-39-g3cf0b27d
    _migrate_v9,  # v2.6.1-33-gf0b8ec32
    _migrate_v10,  # v2.6.1-416-g358711ce
    _migrate_v11,  # v2.6.1-494-g086eb8cf
    _migrate_v12,  # v3.0.2-13-gdffb4b9a
    _migrate_v13,  # v3.1.3-122-g9f50c418
    _migrate_v14,  # v3.2.1-44-g11823eac
    _migrate_v15,  # v3.2.1-203-g6e303090
    _migrate_v16,  # v3.2.1-363-g3a93b533
    _migrate_v17,
    _migrate_v18,
    _migrate_v19,  # v3.3.0dev721
    _migrate_v20,
    _migrate_v21,
    _migrate_v22,
    _migrate_v23,
    _migrate_v24,
    _migrate_v25,
    _migrate_v26,
    _migrate_v27,
    _migrate_v28,
    _migrate_v29,
    _migrate_v30,
    _migrate_v31,
    _migrate_v32,
    _migrate_v33,
    _migrate_v34,
    _migrate_v35,
    _migrate_v36,
    _migrate_v37,
    _migrate_v38,
    _migrate_v39,
    _migrate_v40,
    _migrate_v41,
    _migrate_v42,
    _migrate_v43,
    _migrate_v44,
    _migrate_v45,
    _migrate_v46,
    _migrate_v47,
    _migrate_v48,
    _migrate_v49,
    _migrate_v50,
    _migrate_v51,
    _migrate_v52,
    _migrate_v53,
    _migrate_v54,
    _migrate_v55,
    _migrate_v56,
    _migrate_v57,
    _migrate_v58,
    _migrate_v59,
    _migrate_v60,
    _migrate_v61,
    _migrate_v62,
    _migrate_v63,
    _migrate_v64,
    _migrate_v65,
    _migrate_v66,
    _migrate_v67,
    _migrate_v68,
    _migrate_v69,
    _migrate_v70,
    _migrate_v71,
    _migrate_v72,
    _migrate_v73,
    _migrate_v74,
    _migrate_v75,
    _migrate_v76,  # msr door lock rando
    _migrate_v77,
    _migrate_v78,  # msr elevator rando
    _migrate_v79,
    _migrate_v80,
    _migrate_v81,
    _migrate_v82,
    _migrate_v83,
    _migrate_v84,
    _migrate_v85,  # am2r configurable DR
    _migrate_v86,
    _migrate_v87,
    _migrate_v88,  # dread freesink
    _migrate_v89,  # msr configurable required dna
    _migrate_v90,  # msr configurable final boss
    _migrate_v91,  # two sided door search
    _migrate_v92,  # remove bars great tree hall
    _migrate_v93,  # update default dock_rando in Prime 1 to use RP Blast Shield Change
    _migrate_v94,
    _migrate_v95,  # msr rename baby_metroid hint to final_boss_item hint
<<<<<<< HEAD
    _migrate_v96,  # prime 3 phaaze skip
=======
    _migrate_v96,  # dread disable lights per region
>>>>>>> 2e1c0882
]
CURRENT_VERSION = migration_lib.get_version(_MIGRATIONS)


def convert_to_current_version(preset: dict, game: RandovaniaGame) -> dict:
    return migration_lib.apply_migrations_with_game(
        preset,
        _MIGRATIONS,
        game,
        version_name="preset version",
    )<|MERGE_RESOLUTION|>--- conflicted
+++ resolved
@@ -1099,7 +1099,7 @@
         }
 
 
-def _migrate_v96(preset: dict) -> dict:
+def _migrate_v97(preset: dict) -> dict:
     if preset["game"] == "prime3":
         preset["configuration"]["teleporters"] = {
             "mode": "vanilla",
@@ -1207,11 +1207,8 @@
     _migrate_v93,  # update default dock_rando in Prime 1 to use RP Blast Shield Change
     _migrate_v94,
     _migrate_v95,  # msr rename baby_metroid hint to final_boss_item hint
-<<<<<<< HEAD
-    _migrate_v96,  # prime 3 phaaze skip
-=======
     _migrate_v96,  # dread disable lights per region
->>>>>>> 2e1c0882
+    _migrate_v97,  # prime 3 phaaze skip
 ]
 CURRENT_VERSION = migration_lib.get_version(_MIGRATIONS)
 
