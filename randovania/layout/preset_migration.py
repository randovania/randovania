--- conflicted
+++ resolved
@@ -1240,7 +1240,17 @@
 
 
 def _migrate_v95(preset: dict) -> dict:
-<<<<<<< HEAD
+
+    if preset["game"] == "samus_returns":
+        hints = preset["configuration"]["hints"]
+        hints["final_boss_item"] = hints["baby_metroid"]
+        hints.pop("baby_metroid")
+        
+    return preset
+
+  
+def _migrate_v96(preset: dict) -> dict:
+  
     if preset["game"] == "prime3":
         preset["configuration"]["teleporters"] = {
             "mode": "vanilla",
@@ -1249,16 +1259,9 @@
             "skip_final_bosses": False,
             "allow_unvisited_room_names": True,
         }
-=======
-    if preset["game"] == "samus_returns":
-        hints = preset["configuration"]["hints"]
-        hints["final_boss_item"] = hints["baby_metroid"]
-        hints.pop("baby_metroid")
-
->>>>>>> 943cc858
-    return preset
-
-
+    return preset
+
+  
 _MIGRATIONS = [
     _migrate_v1,  # v1.1.1-247-gaf9e4a69
     _migrate_v2,  # v1.2.2-71-g0fbabe91
@@ -1354,11 +1357,8 @@
     _migrate_v92,  # remove bars great tree hall
     _migrate_v93,  # update default dock_rando in Prime 1 to use RP Blast Shield Change
     _migrate_v94,
-<<<<<<< HEAD
-    _migrate_v95,  # prime 3 phaaze skip
-=======
     _migrate_v95,  # msr rename baby_metroid hint to final_boss_item hint
->>>>>>> 943cc858
+    _migrate_v96,  # prime 3 phaaze skip
 ]
 CURRENT_VERSION = migration_lib.get_version(_MIGRATIONS)
 
