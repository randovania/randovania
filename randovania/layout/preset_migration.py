--- conflicted
+++ resolved
@@ -1176,11 +1176,6 @@
 
 
 def _migrate_v104(preset: dict, game: RandovaniaGame) -> None:
-<<<<<<< HEAD
-    if game == RandovaniaGame.METROID_PRIME:
-        preset["configuration"]["pre_place_artifact"] = False
-        preset["configuration"]["pre_place_phazon"] = False
-=======
     if game == RandovaniaGame.AM2R:
         state = preset["configuration"]["standard_pickup_configuration"]["pickups_state"]
         item_list = ["Alpha Metroid Lure", "Gamma Metroid Lure", "Zeta Metroid Lure", "Omega Metroid Lure"]
@@ -1193,7 +1188,12 @@
         return
     pickups_state = preset["configuration"]["standard_pickup_configuration"]["pickups_state"]
     pickups_state["Arm Cannon"] = {"num_included_in_starting_pickups": 1}
->>>>>>> a2d0b4b8
+
+
+def _migrate_v106(preset: dict, game: RandovaniaGame) -> None:
+    if game == RandovaniaGame.METROID_PRIME:
+        preset["configuration"]["pre_place_artifact"] = False
+        preset["configuration"]["pre_place_phazon"] = False
 
 
 _MIGRATIONS = [
@@ -1300,12 +1300,9 @@
     _migrate_v101,
     _migrate_v102,  # removal of in_dark_aether
     _migrate_v103,  # prime1 blast-shield lockon
-<<<<<<< HEAD
-    _migrate_v104,  # add pre-placement to prime
-=======
     _migrate_v104,  # am2r add metroid lures
     _migrate_v105,  # am2r add arm cannon
->>>>>>> a2d0b4b8
+    _migrate_v106,  # add pre-placement to prime
 ]
 CURRENT_VERSION = migration_lib.get_version(_MIGRATIONS)
 
