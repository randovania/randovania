# mypy: disable-error-code="no-redef"
# we specifically abuse redefinition in this class to import game_module

from __future__ import annotations

import typing
from enum import Enum
from functools import cached_property

import randovania
from randovania.bitpacking.bitpacking import BitPackEnum

if typing.TYPE_CHECKING:
    from collections.abc import Iterable
    from pathlib import Path

    from randovania.exporter.game_exporter import GameExporter
    from randovania.exporter.patch_data_factory import PatchDataFactory
    from randovania.game.data import GameData
    from randovania.game.generator import GameGenerator
    from randovania.game.gui import GameGui
    from randovania.game.hints import GameHints
    from randovania.game_description.game_description import GameDescription
    from randovania.interface_common.options import PerGameOptions


class RandovaniaGame(BitPackEnum, Enum):
    BLANK = "blank"
    METROID_PRIME = "prime1"
    METROID_PRIME_ECHOES = "prime2"
    METROID_DREAD = "dread"
    METROID_SAMUS_RETURNS = "samus_returns"
    CAVE_STORY = "cave_story"
    AM2R = "am2r"
    FUSION = "fusion"
    FACTORIO = "factorio"
    METROID_PLANETS_ZEBETH = "planets_zebeth"
<<<<<<< HEAD
    PSEUDOREGALIA = "pseudoregalia"
=======
    METROID_PRIME_HUNTERS = "prime_hunters"
>>>>>>> ff3b0d0e

    @property
    def data(self) -> GameData:
        if self == RandovaniaGame.BLANK:
            import randovania.games.blank.game_data as game_module
        elif self == RandovaniaGame.METROID_PRIME:
            import randovania.games.prime1.game_data as game_module
        elif self == RandovaniaGame.METROID_PRIME_ECHOES:
            import randovania.games.prime2.game_data as game_module
        elif self == RandovaniaGame.METROID_DREAD:
            import randovania.games.dread.game_data as game_module
        elif self == RandovaniaGame.METROID_SAMUS_RETURNS:
            import randovania.games.samus_returns.game_data as game_module
        elif self == RandovaniaGame.CAVE_STORY:
            import randovania.games.cave_story.game_data as game_module
        elif self == RandovaniaGame.AM2R:
            import randovania.games.am2r.game_data as game_module
        elif self == RandovaniaGame.FUSION:
            import randovania.games.fusion.game_data as game_module
        elif self == RandovaniaGame.FACTORIO:
            import randovania.games.factorio.game_data as game_module
        elif self == RandovaniaGame.METROID_PLANETS_ZEBETH:
            import randovania.games.planets_zebeth.game_data as game_module
<<<<<<< HEAD
        elif self == RandovaniaGame.PSEUDOREGALIA:
            import randovania.games.pseudoregalia.game_data as game_module
=======
        elif self == RandovaniaGame.METROID_PRIME_HUNTERS:
            import randovania.games.prime_hunters.game_data as game_module
>>>>>>> ff3b0d0e
        else:
            raise ValueError(f"Missing import for game: {self.value}")
        return game_module.game_data

    @property
    def data_path(self) -> Path:
        return randovania.get_file_path().joinpath("games", self.value)

    @cached_property
    def hash_words(self) -> list[str]:
        return self.data.hash_words

    @property
    def short_name(self) -> str:
        return self.data.short_name

    @property
    def long_name(self) -> str:
        return self.data.long_name

    @classmethod
    def all_games(cls) -> Iterable[RandovaniaGame]:
        yield from cls

    @classmethod
    def sorted_all_games(cls) -> list[RandovaniaGame]:
        return sorted(cls.all_games(), key=lambda g: g.long_name)

    @cached_property
    def options(self) -> type[PerGameOptions]:
        return self.data.options()

    @cached_property
    def gui(self) -> GameGui:
        return self.data.gui()

    @cached_property
    def generator(self) -> GameGenerator:
        return self.data.generator()

    @cached_property
    def hints(self) -> GameHints:
        return self.data.hints()

    @cached_property
    def patch_data_factory(self) -> type[PatchDataFactory]:
        return self.data.patch_data_factory()

    @cached_property
    def exporter(self) -> GameExporter:
        return self.data.exporter()

    @cached_property
    def game_description(self) -> GameDescription:
        from randovania.game_description import default_database

        return default_database.game_description_for(self)<|MERGE_RESOLUTION|>--- conflicted
+++ resolved
@@ -35,11 +35,8 @@
     FUSION = "fusion"
     FACTORIO = "factorio"
     METROID_PLANETS_ZEBETH = "planets_zebeth"
-<<<<<<< HEAD
+    METROID_PRIME_HUNTERS = "prime_hunters"
     PSEUDOREGALIA = "pseudoregalia"
-=======
-    METROID_PRIME_HUNTERS = "prime_hunters"
->>>>>>> ff3b0d0e
 
     @property
     def data(self) -> GameData:
@@ -63,13 +60,10 @@
             import randovania.games.factorio.game_data as game_module
         elif self == RandovaniaGame.METROID_PLANETS_ZEBETH:
             import randovania.games.planets_zebeth.game_data as game_module
-<<<<<<< HEAD
+        elif self == RandovaniaGame.METROID_PRIME_HUNTERS:
+            import randovania.games.prime_hunters.game_data as game_module
         elif self == RandovaniaGame.PSEUDOREGALIA:
             import randovania.games.pseudoregalia.game_data as game_module
-=======
-        elif self == RandovaniaGame.METROID_PRIME_HUNTERS:
-            import randovania.games.prime_hunters.game_data as game_module
->>>>>>> ff3b0d0e
         else:
             raise ValueError(f"Missing import for game: {self.value}")
         return game_module.game_data
