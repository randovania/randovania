from __future__ import annotations

import itertools
import typing
from collections import defaultdict

from randovania.game_description.requirements import fast_as_set
from randovania.game_description.requirements.base import Requirement
from randovania.game_description.requirements.requirement_and import RequirementAnd
from randovania.game_description.requirements.resource_requirement import PositiveResourceRequirement
from randovania.game_description.resources.resource_type import ResourceType
from randovania.graph.world_graph import WorldGraphNode

if typing.TYPE_CHECKING:
    from collections.abc import Iterator, Sequence

    from randovania.game_description.db.node import Node, NodeContext
    from randovania.game_description.db.resource_node import ResourceNode
    from randovania.game_description.requirements.requirement_list import RequirementList, SatisfiableRequirements
    from randovania.graph.state import GraphOrClassicNode, State
    from randovania.resolver.damage_state import DamageState
    from randovania.resolver.logic import Logic


def _build_satisfiable_requirements(
    logic: Logic,
    all_nodes: Sequence[WorldGraphNode] | Sequence[Node],
    context: NodeContext,
    requirements_by_node: dict[int, list[Requirement]],
) -> SatisfiableRequirements:
    def _for_node(node_index: int, reqs: list[Requirement]) -> Iterator[RequirementList]:
        additional = logic.get_additional_requirements(all_nodes[node_index]).alternatives

        set_param = set()
        for req in set(reqs):
            set_param.update(fast_as_set.fast_as_alternatives(req, context))

        yield from (a.union(b) for a in set_param for b in additional)

    return frozenset(itertools.chain.from_iterable(_for_node(*it) for it in requirements_by_node.items()))


def _is_requirement_viable_as_additional(requirement: Requirement) -> bool:
    return not isinstance(requirement, PositiveResourceRequirement) or requirement.resource.resource_type not in (
        ResourceType.EVENT,
        ResourceType.NODE_IDENTIFIER,
    )


def _combine_leave(
    it: Iterator[tuple[Node, Requirement]], requirement_to_leave: Requirement
) -> list[tuple[Node, Requirement, Requirement]]:
    result = []
    for a, requirement in it:
        requirement_including_leaving = requirement
        if requirement_to_leave != Requirement.trivial():
            requirement_including_leaving = RequirementAnd([requirement, requirement_to_leave])
            if _is_requirement_viable_as_additional(requirement_to_leave):
                requirement = requirement_including_leaving

        result.append((a, requirement_including_leaving, requirement))

    return result


def _combine_damage_requirements(
    heal: bool, requirement: Requirement, satisfied_requirement: Requirement, context: NodeContext
) -> Requirement:
    """
    Helper function combining damage requirements from requirement and satisfied_requirement. Other requirements are
    considered either trivial or impossible. The heal argument can be used to ignore the damage requirements from the
    satisfied requirement, which is relevant when requirement comes from a connection out of a heal node.
    :param heal:
    :param requirement:
    :param satisfied_requirement:
    :param context:
    :return:
    """
    return (
        requirement
        if heal
        else RequirementAnd([requirement, satisfied_requirement]).isolate_damage_requirements(context).simplify()
    )


class ResolverReach:
    _node_indices: tuple[int, ...]
    _game_state_at_node: dict[int, DamageState]
    _path_to_node: dict[int, list[int]]
    _satisfiable_requirements_for_additionals: SatisfiableRequirements
    _logic: Logic

    @property
    def nodes(self) -> Iterator[GraphOrClassicNode]:
        all_nodes = self._logic.all_nodes
        for index in self._node_indices:
            yield all_nodes[index]

    def game_state_at_node(self, index: int) -> DamageState:
        return self._game_state_at_node[index]

    @property
    def satisfiable_requirements_for_additionals(self) -> SatisfiableRequirements:
        return self._satisfiable_requirements_for_additionals

    def path_to_node(self, node: GraphOrClassicNode) -> tuple[GraphOrClassicNode, ...]:
        all_nodes = self._logic.all_nodes
        return tuple(all_nodes[part] for part in self._path_to_node[node.node_index])

    def __init__(
        self,
        nodes: dict[int, DamageState],
        path_to_node: dict[int, list[int]],
        requirements_for_additionals: SatisfiableRequirements,
        logic: Logic,
    ):
        self._node_indices = tuple(nodes.keys())
        self._game_state_at_node = nodes
        self._logic = logic
        self._path_to_node = path_to_node
        self._satisfiable_requirements_for_additionals = requirements_for_additionals

    @classmethod
    def calculate_reach(cls, logic: Logic, initial_state: State) -> ResolverReach:
        # all_nodes is only accessed via indices that guarantee a non-None result
        all_nodes = logic.all_nodes
        checked_nodes: dict[int, DamageState] = {}
        context = initial_state.node_context()

        # Keys: nodes to check
        # Value: how much energy was available when visiting that node
        nodes_to_check: dict[int, DamageState] = {initial_state.node.node_index: initial_state.damage_state}

        reach_nodes: dict[int, DamageState] = {}
        requirements_excluding_leaving_by_node: dict[int, list[Requirement]] = defaultdict(list)

        path_to_node: dict[int, list[int]] = {
            initial_state.node.node_index: [],
        }
        satisfied_requirement_on_node: dict[int, Requirement] = {initial_state.node.node_index: Requirement.trivial()}

        while nodes_to_check:
            node_index = next(iter(nodes_to_check))
            node = all_nodes[node_index]
            game_state = nodes_to_check.pop(node_index)

            if node.heal:
                game_state = game_state.apply_node_heal(node, initial_state.resources)

            checked_nodes[node_index] = game_state
            if node_index != initial_state.node.node_index:
                reach_nodes[node_index] = game_state

            if logic.graph:
                assert isinstance(node, WorldGraphNode)
                node_connections = node.connections
            else:
                node = typing.cast("Node", node)
                node_connections = _combine_leave(
                    logic.game.region_list.potential_nodes_from(node, context), node.requirement_to_leave(context)
                )

            for target_node, requirement, requirement_without_leaving in node_connections:
                target_node_index = target_node.node_index

                # a >= b -> !(b > a)
                if not game_state.is_better_than(checked_nodes.get(target_node_index)) or not game_state.is_better_than(
                    nodes_to_check.get(target_node_index)
                ):
                    continue

                satisfied = True
                if logic.graph and typing.cast("WorldGraphNode", node).require_collected_to_leave:
                    satisfied = typing.cast("WorldGraphNode", node).has_all_resources(context)

                damage_health = game_state.health_for_damage_requirements()
                # Check if the normal requirements to reach that node is satisfied
                satisfied = satisfied and requirement.satisfied(context, damage_health)
                if satisfied:
                    # If it is, check if we additional requirements figured out by backtracking is satisfied
                    satisfied = logic.get_additional_requirements(node).satisfied(context, damage_health)

                if satisfied:
                    nodes_to_check[target_node_index] = game_state.apply_damage(requirement.damage(context))
                    path_to_node[target_node_index] = list(path_to_node[node_index])
                    path_to_node[target_node_index].append(node_index)
                    satisfied_requirement_on_node[target_node_index] = _combine_damage_requirements(
                        node.heal,
                        requirement,
                        satisfied_requirement_on_node[node.node_index],
                        context,
                    )

                elif target_node:
                    # If we can't go to this node, store the reason in order to build the satisfiable requirements.
                    # Note we ignore the 'additional requirements' here because it'll be added on the end.
                    if not requirement_without_leaving.satisfied(context, damage_health):
                        full_requirement_for_target = RequirementAnd(
                            [requirement_without_leaving, satisfied_requirement_on_node[node.node_index]]
                        ).simplify()
                        requirements_excluding_leaving_by_node[target_node_index].append(full_requirement_for_target)

        # Discard satisfiable requirements of nodes reachable by other means
        for node_index in set(reach_nodes.keys()).intersection(requirements_excluding_leaving_by_node.keys()):
            requirements_excluding_leaving_by_node.pop(node_index)

        if requirements_excluding_leaving_by_node:
            satisfiable_requirements_for_additionals = _build_satisfiable_requirements(
                logic, all_nodes, context, requirements_excluding_leaving_by_node
            )
        else:
            satisfiable_requirements_for_additionals = frozenset()

        return ResolverReach(reach_nodes, path_to_node, satisfiable_requirements_for_additionals, logic)

    def possible_actions(self, state: State) -> Iterator[tuple[WorldGraphNode | ResourceNode, DamageState]]:
        ctx = state.node_context()
        for node in self.collectable_resource_nodes(ctx):
            additional_requirements = self._logic.get_additional_requirements(node)
            game_state = self._game_state_at_node[node.node_index]
            if additional_requirements.satisfied(ctx, game_state.health_for_damage_requirements()):
                yield node, game_state
            else:
                self._satisfiable_requirements_for_additionals = self._satisfiable_requirements_for_additionals.union(
                    additional_requirements.alternatives
                )
<<<<<<< HEAD
                self._logic.log_skip_action_missing_requirement(node, state.patches)

    def collectable_resource_nodes(self, context: NodeContext) -> Iterator[WorldGraphNode | ResourceNode]:
        if self._logic.graph:
            for node in self.nodes:
                node = typing.cast("WorldGraphNode", node)
                if (
                    node.is_resource_node()
                    and node.should_collect(context)
                    and node.requirement_to_collect.satisfied(
                        context, self._game_state_at_node[node.node_index].health_for_damage_requirements()
                    )
                ):
                    yield node
        else:
            for node in self.nodes:
                node = typing.cast("ResourceNode", node)
                if not node.is_resource_node:
                    continue
                if node.should_collect(context) and node.requirement_to_collect.satisfied(
                    context, self._game_state_at_node[node.node_index].health_for_damage_requirements()
                ):
                    yield node
=======
                self._logic.logger.log_skip(node, state, self._logic)

    def collectable_resource_nodes(self, context: NodeContext) -> Iterator[ResourceNode]:
        for node in self.nodes:
            if not node.is_resource_node:
                continue
            node = typing.cast("ResourceNode", node)
            if node.should_collect(context) and node.requirement_to_collect().satisfied(
                context, self._game_state_at_node[node.node_index].health_for_damage_requirements()
            ):
                yield node
>>>>>>> e698408e
<|MERGE_RESOLUTION|>--- conflicted
+++ resolved
@@ -224,8 +224,7 @@
                 self._satisfiable_requirements_for_additionals = self._satisfiable_requirements_for_additionals.union(
                     additional_requirements.alternatives
                 )
-<<<<<<< HEAD
-                self._logic.log_skip_action_missing_requirement(node, state.patches)
+                self._logic.logger.log_skip(node, state, self._logic)
 
     def collectable_resource_nodes(self, context: NodeContext) -> Iterator[WorldGraphNode | ResourceNode]:
         if self._logic.graph:
@@ -247,17 +246,4 @@
                 if node.should_collect(context) and node.requirement_to_collect.satisfied(
                     context, self._game_state_at_node[node.node_index].health_for_damage_requirements()
                 ):
-                    yield node
-=======
-                self._logic.logger.log_skip(node, state, self._logic)
-
-    def collectable_resource_nodes(self, context: NodeContext) -> Iterator[ResourceNode]:
-        for node in self.nodes:
-            if not node.is_resource_node:
-                continue
-            node = typing.cast("ResourceNode", node)
-            if node.should_collect(context) and node.requirement_to_collect().satisfied(
-                context, self._game_state_at_node[node.node_index].health_for_damage_requirements()
-            ):
-                yield node
->>>>>>> e698408e
+                    yield node