from __future__ import annotations

import typing
from dataclasses import dataclass
from enum import Enum
from pathlib import Path
from random import Random
from typing import Callable, Iterable, Optional, Type

from randovania import get_file_path
from randovania.bitpacking.bitpacking import BitPackEnum

if typing.TYPE_CHECKING:
    from randovania.game_description.game_patches import GamePatches
    from randovania.game_description.resources.resource_database import ResourceDatabase
    from randovania.generator.base_patches_factory import BasePatchesFactory
    from randovania.generator.item_pool import PoolResults
    from randovania.gui.dialog.base_cosmetic_patches_dialog import BaseCosmeticPatchesDialog
    from randovania.gui.game_details.game_details_tab import GameDetailsTab
    from randovania.gui.lib.window_manager import WindowManager
    from randovania.gui.preset_settings.preset_tab import PresetTab
    from randovania.interface_common.preset_editor import PresetEditor
    from randovania.layout.base.base_configuration import BaseConfiguration
    from randovania.layout.base.cosmetic_patches import BaseCosmeticPatches
    from randovania.layout.base.major_items_configuration import MajorItemsConfiguration
    from randovania.patching.patcher import Patcher
    from randovania.resolver.bootstrap import Bootstrap


@dataclass(frozen=True)
class GamePresetDescriber:
    expected_items: set[str] = frozenset()
    """Items most presets will start with. Only displayed when shuffled."""

    unexpected_items: Callable[[MajorItemsConfiguration], set[str]] = lambda config: frozenset()
    """Items not expected to be shuffled.
    Includes `expected_items` as well as configurable items such as progressive items."""

    format_params: Optional[Callable[[BaseConfiguration], dict[str, list[str]]]] = None
    """Function providing any game-specific information to display in presets such as the goal."""


@dataclass(frozen=True)
class GameLayout:
    configuration: Type[BaseConfiguration]
    """Logic and gameplay settings such as elevator shuffling."""

    cosmetic_patches: Type[BaseCosmeticPatches]
    """Cosmetic settings such as item icons on maps."""

    preset_describer: GamePresetDescriber = GamePresetDescriber()
    """(Optional) Contains game-specific preset descriptions, used by the preset screen and Discord bot."""

    get_ingame_hash: Callable[[bytes], Optional[str]] = lambda h: None
    """(Optional) Takes a layout hash bytes and produces a string representing how the game will represent the hash in-game. Only override if the game cannot display arbitrary text on the title screen."""


@dataclass(frozen=True)
class GameGui:
    tab_provider: Callable[[PresetEditor, WindowManager], Iterable[PresetTab]]
    """Provides a set of tabs for configuring the game's logic and gameplay settings."""

    cosmetic_dialog: Type[BaseCosmeticPatchesDialog]
    """Dialog box for editing the game's cosmetic settings."""

    input_file_text: Optional[tuple[str, str, str]] = None
    """Three strings used to describe the input file for the game."""

    progressive_item_gui_tuples: Iterable[tuple[str, tuple[str, ...]]] = frozenset()
    """(Optional) A list of tuples mapping a progressive item's long name to a tuple of item long names replaced by the progressive item."""

    spoiler_visualizer: tuple[Type[GameDetailsTab], ...] = tuple()


@dataclass(frozen=True)
class GameGenerator:
    item_pool_creator: Callable[[PoolResults, BaseConfiguration, ResourceDatabase, GamePatches, Random], None]
    """Extends the base item pools with any specific item pools such as Artifacts."""

    bootstrap: Bootstrap
    """Modifies the resource database and starting resources before generation."""

    base_patches_factory: BasePatchesFactory
    """Creates base patches, such as elevator or configurable node assignments."""


@dataclass(frozen=True)
class GameData:
    """Contains all game-specific behavior as required by Randovania."""

    short_name: str
    """Short name, used throughout the GUI where space is limited."""

    long_name: str
    """Full name, used throughout the GUI where space is not an issue."""

    experimental: bool
    """Controls whether the "Experimental Games" setting must be enabled in order to see the game in Randovania.
    Default to True until given approval."""

    presets: Iterable[dict[str, str]]
    """List of at least one dict mapping the key "path" to a path to the given preset."""

    faq: Iterable[tuple[str, str]]
    """List of question to markdown-formatted response of FAQ entries."""

    layout: GameLayout
    """Contains game-specific settings available for presets."""

    gui: Callable[[], GameGui]
    """Contains game-specific GUI windows."""

    generator: GameGenerator
    """Contains game-specific generation data."""

    patcher: Optional[Patcher] = None
    """(Optional) The class responsible for patching a game and building a new .iso."""

    permalink_reference_preset: Optional[str] = None
    """(Optional) Name of the preset used as reference to encode permalinks of this game.
    If unset, the first of the list is used."""


class RandovaniaGame(BitPackEnum, Enum):
    METROID_PRIME = "prime1"
    METROID_PRIME_ECHOES = "prime2"
    METROID_PRIME_CORRUPTION = "prime3"
    SUPER_METROID = "super_metroid"
    METROID_DREAD = "dread"
    CAVE_STORY = "cave_story"
<<<<<<< HEAD
    DELTARUNE = "deltarune"
=======
    BLANK = "blank"
>>>>>>> f1100cd8

    @property
    def data(self) -> GameData:
        if self == RandovaniaGame.BLANK:
            import randovania.games.blank.game_data as game_module
        elif self == RandovaniaGame.METROID_PRIME:
            import randovania.games.prime1.game_data as game_module
        elif self == RandovaniaGame.METROID_PRIME_ECHOES:
            import randovania.games.prime2.game_data as game_module
        elif self == RandovaniaGame.METROID_PRIME_CORRUPTION:
            import randovania.games.prime3.game_data as game_module
        elif self == RandovaniaGame.SUPER_METROID:
            import randovania.games.super_metroid.game_data as game_module
        elif self == RandovaniaGame.METROID_DREAD:
            import randovania.games.dread.game_data as game_module
        elif self == RandovaniaGame.CAVE_STORY:
            import randovania.games.cave_story.game_data as game_module
        elif self == RandovaniaGame.DELTARUNE:
            import randovania.games.deltarune.game_data as game_module
        else:
            raise ValueError(f"Missing import for game: {self.value}")
        return game_module.game_data

    @property
    def data_path(self) -> Path:
        return get_file_path().joinpath("games", self.value)

    @property
    def short_name(self) -> str:
        return self.data.short_name

    @property
    def long_name(self) -> str:
        return self.data.long_name<|MERGE_RESOLUTION|>--- conflicted
+++ resolved
@@ -128,11 +128,7 @@
     SUPER_METROID = "super_metroid"
     METROID_DREAD = "dread"
     CAVE_STORY = "cave_story"
-<<<<<<< HEAD
-    DELTARUNE = "deltarune"
-=======
     BLANK = "blank"
->>>>>>> f1100cd8
 
     @property
     def data(self) -> GameData:
@@ -150,8 +146,6 @@
             import randovania.games.dread.game_data as game_module
         elif self == RandovaniaGame.CAVE_STORY:
             import randovania.games.cave_story.game_data as game_module
-        elif self == RandovaniaGame.DELTARUNE:
-            import randovania.games.deltarune.game_data as game_module
         else:
             raise ValueError(f"Missing import for game: {self.value}")
         return game_module.game_data
