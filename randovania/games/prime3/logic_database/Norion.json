{
    "name": "Norion",
    "extra": {
        "asset_id": 8050447300094575427
    },
    "areas": {
        "Docking Hub Alpha": {
            "default_node": "Samus Ship",
            "hint_features": [],
            "extra": {
                "asset_id": 1594033074927626820
            },
            "nodes": {
                "Door to Hub Access": {
                    "node_type": "dock",
                    "heal": false,
                    "coordinates": {
                        "x": -12.96,
                        "y": 117.06,
                        "z": 0.0
                    },
                    "description": "",
                    "layers": [
                        "default"
                    ],
                    "extra": {
                        "dock_index": 0
                    },
                    "valid_starting_location": false,
                    "dock_type": "door",
                    "default_connection": {
                        "region": "Norion",
                        "area": "Hub Access",
                        "node": "Door to Docking Hub Alpha"
                    },
                    "default_dock_weakness": "Normal Door",
                    "exclude_from_dock_rando": false,
                    "incompatible_dock_weaknesses": [],
                    "override_default_open_requirement": null,
                    "override_default_lock_requirement": null,
                    "ui_custom_name": null,
                    "connections": {
                        "Pickup (Grapple Lasso)": {
                            "type": "and",
                            "data": {
                                "comment": null,
                                "items": []
                            }
                        },
                        "Samus Ship": {
                            "type": "resource",
                            "data": {
                                "type": "events",
                                "name": "Event141",
                                "amount": 1,
                                "negate": false
                            }
                        },
                        "Event - Gate Opened": {
                            "type": "and",
                            "data": {
                                "comment": null,
                                "items": [
                                    {
                                        "type": "template",
                                        "data": "Enter Hypermode"
                                    },
                                    {
                                        "type": "resource",
                                        "data": {
                                            "type": "items",
                                            "name": "MorphBall",
                                            "amount": 1,
                                            "negate": false
                                        }
                                    },
                                    {
                                        "type": "resource",
                                        "data": {
                                            "type": "items",
                                            "name": "HyperModeBall",
                                            "amount": 1,
                                            "negate": false
                                        }
                                    },
                                    {
                                        "type": "resource",
                                        "data": {
                                            "type": "tricks",
                                            "name": "OpenBarriers",
                                            "amount": 1,
                                            "negate": false
                                        }
                                    }
                                ]
                            }
                        }
                    }
                },
                "Pickup (Missile Expansion)": {
                    "node_type": "pickup",
                    "heal": false,
                    "coordinates": {
                        "x": -13.26,
                        "y": 116.03,
                        "z": 0.0
                    },
                    "description": "",
                    "layers": [
                        "default"
                    ],
                    "extra": {},
                    "valid_starting_location": false,
                    "pickup_index": 3,
                    "location_category": "minor",
                    "hint_features": [],
                    "connections": {
                        "Samus Ship": {
                            "type": "or",
                            "data": {
                                "comment": null,
                                "items": [
                                    {
                                        "type": "resource",
                                        "data": {
                                            "type": "items",
                                            "name": "GrappleBeamSwing",
                                            "amount": 1,
                                            "negate": false
                                        }
                                    },
                                    {
                                        "type": "template",
                                        "data": "Use Screw Attack (Space Jump)"
                                    },
                                    {
                                        "type": "and",
                                        "data": {
                                            "comment": null,
                                            "items": [
                                                {
                                                    "type": "resource",
                                                    "data": {
                                                        "type": "items",
                                                        "name": "DoubleJump",
                                                        "amount": 1,
                                                        "negate": false
                                                    }
                                                },
                                                {
                                                    "type": "resource",
                                                    "data": {
                                                        "type": "items",
                                                        "name": "MorphBall",
                                                        "amount": 1,
                                                        "negate": false
                                                    }
                                                },
                                                {
                                                    "type": "or",
                                                    "data": {
                                                        "comment": null,
                                                        "items": [
                                                            {
                                                                "type": "and",
                                                                "data": {
                                                                    "comment": null,
                                                                    "items": [
                                                                        {
                                                                            "type": "resource",
                                                                            "data": {
                                                                                "type": "items",
                                                                                "name": "BoostBall",
                                                                                "amount": 1,
                                                                                "negate": false
                                                                            }
                                                                        },
                                                                        {
                                                                            "type": "resource",
                                                                            "data": {
                                                                                "type": "tricks",
                                                                                "name": "BSJ",
                                                                                "amount": 2,
                                                                                "negate": false
                                                                            }
                                                                        }
                                                                    ]
                                                                }
                                                            },
                                                            {
                                                                "type": "resource",
                                                                "data": {
                                                                    "type": "tricks",
                                                                    "name": "BSJ",
                                                                    "amount": 3,
                                                                    "negate": false
                                                                }
                                                            }
                                                        ]
                                                    }
                                                }
                                            ]
                                        }
                                    },
                                    {
                                        "type": "and",
                                        "data": {
                                            "comment": null,
                                            "items": [
                                                {
                                                    "type": "resource",
                                                    "data": {
                                                        "type": "items",
                                                        "name": "BoostBall",
                                                        "amount": 1,
                                                        "negate": false
                                                    }
                                                },
                                                {
                                                    "type": "resource",
                                                    "data": {
                                                        "type": "tricks",
                                                        "name": "BSJ",
                                                        "amount": 5,
                                                        "negate": false
                                                    }
                                                }
                                            ]
                                        }
                                    }
                                ]
                            }
                        }
                    }
                },
                "Pickup (Grapple Lasso)": {
                    "node_type": "pickup",
                    "heal": false,
                    "coordinates": {
                        "x": -13.25,
                        "y": 116.89,
                        "z": 0.0
                    },
                    "description": "",
                    "layers": [
                        "default"
                    ],
                    "extra": {},
                    "valid_starting_location": false,
                    "pickup_index": 4,
                    "location_category": "major",
                    "hint_features": [],
                    "connections": {
                        "Door to Hub Access": {
                            "type": "and",
                            "data": {
                                "comment": null,
                                "items": []
                            }
                        },
                        "Samus Ship": {
                            "type": "resource",
                            "data": {
                                "type": "events",
                                "name": "Event141",
                                "amount": 1,
                                "negate": false
                            }
                        }
                    }
                },
                "Samus Ship": {
                    "node_type": "teleporter_network",
                    "heal": true,
                    "coordinates": {
                        "x": -13.26,
                        "y": 116.32,
                        "z": 0.0
                    },
                    "description": "",
                    "layers": [
                        "default"
                    ],
                    "extra": {},
                    "valid_starting_location": true,
                    "is_unlocked": {
                        "type": "and",
                        "data": {
                            "comment": null,
                            "items": []
                        }
                    },
                    "network": "default",
                    "requirement_to_activate": {
                        "type": "and",
                        "data": {
                            "comment": null,
                            "items": [
                                {
                                    "type": "resource",
                                    "data": {
                                        "type": "items",
                                        "name": "CommandVisor",
                                        "amount": 1,
                                        "negate": false
                                    }
                                }
                            ]
                        }
                    },
                    "connections": {
                        "Door to Hub Access": {
                            "type": "resource",
                            "data": {
                                "type": "events",
                                "name": "Event141",
                                "amount": 1,
                                "negate": false
                            }
                        },
                        "Pickup (Missile Expansion)": {
                            "type": "or",
                            "data": {
                                "comment": null,
                                "items": [
                                    {
                                        "type": "template",
                                        "data": "Use Screw Attack (Space Jump)"
                                    },
                                    {
                                        "type": "resource",
                                        "data": {
                                            "type": "items",
                                            "name": "GrappleBeamSwing",
                                            "amount": 1,
                                            "negate": false
                                        }
                                    },
                                    {
                                        "type": "and",
                                        "data": {
                                            "comment": null,
                                            "items": [
                                                {
                                                    "type": "resource",
                                                    "data": {
                                                        "type": "items",
                                                        "name": "DoubleJump",
                                                        "amount": 1,
                                                        "negate": false
                                                    }
                                                },
                                                {
                                                    "type": "resource",
                                                    "data": {
                                                        "type": "items",
                                                        "name": "MorphBall",
                                                        "amount": 1,
                                                        "negate": false
                                                    }
                                                },
                                                {
                                                    "type": "or",
                                                    "data": {
                                                        "comment": null,
                                                        "items": [
                                                            {
                                                                "type": "and",
                                                                "data": {
                                                                    "comment": null,
                                                                    "items": [
                                                                        {
                                                                            "type": "resource",
                                                                            "data": {
                                                                                "type": "items",
                                                                                "name": "BoostBall",
                                                                                "amount": 1,
                                                                                "negate": false
                                                                            }
                                                                        },
                                                                        {
                                                                            "type": "resource",
                                                                            "data": {
                                                                                "type": "tricks",
                                                                                "name": "BSJ",
                                                                                "amount": 2,
                                                                                "negate": false
                                                                            }
                                                                        }
                                                                    ]
                                                                }
                                                            },
                                                            {
                                                                "type": "resource",
                                                                "data": {
                                                                    "type": "tricks",
                                                                    "name": "BSJ",
                                                                    "amount": 3,
                                                                    "negate": false
                                                                }
                                                            }
                                                        ]
                                                    }
                                                }
                                            ]
                                        }
                                    },
                                    {
                                        "type": "and",
                                        "data": {
                                            "comment": "https://youtu.be/4HiiNO0oxD8",
                                            "items": [
                                                {
                                                    "type": "resource",
                                                    "data": {
                                                        "type": "items",
                                                        "name": "BoostBall",
                                                        "amount": 1,
                                                        "negate": false
                                                    }
                                                },
                                                {
                                                    "type": "resource",
                                                    "data": {
                                                        "type": "tricks",
                                                        "name": "BSJ",
                                                        "amount": 4,
                                                        "negate": false
                                                    }
                                                }
                                            ]
                                        }
                                    }
                                ]
                            }
                        },
                        "Pickup (Grapple Lasso)": {
                            "type": "resource",
                            "data": {
                                "type": "events",
                                "name": "Event141",
                                "amount": 1,
                                "negate": false
                            }
                        },
                        "Event - Gate Opened": {
                            "type": "and",
                            "data": {
                                "comment": null,
                                "items": []
                            }
                        }
                    }
                },
                "Event - Gate Opened": {
                    "node_type": "event",
                    "heal": false,
                    "coordinates": {
                        "x": -13.18468080442764,
                        "y": 116.70847927740333,
                        "z": 0.0
                    },
                    "description": "",
                    "layers": [
                        "default"
                    ],
                    "extra": {},
                    "valid_starting_location": false,
                    "event_name": "Event141",
                    "connections": {
                        "Samus Ship": {
                            "type": "and",
                            "data": {
                                "comment": null,
                                "items": []
                            }
                        }
                    }
                }
            }
        },
        "Generator A Access": {
            "default_node": "Door to Cargo Dock A",
            "hint_features": [],
            "extra": {
                "asset_id": 6925347865352032548
            },
            "nodes": {
                "Door to Cargo Dock A": {
                    "node_type": "dock",
                    "heal": false,
                    "coordinates": {
                        "x": -34.5,
                        "y": 0.0,
                        "z": 2.5
                    },
                    "description": "",
                    "layers": [
                        "default"
                    ],
                    "extra": {
                        "dock_index": 0
                    },
                    "valid_starting_location": true,
                    "dock_type": "door",
                    "default_connection": {
                        "region": "Norion",
                        "area": "Cargo Dock A",
                        "node": "Door to Generator A Access"
                    },
                    "default_dock_weakness": "Normal Door",
                    "exclude_from_dock_rando": false,
                    "incompatible_dock_weaknesses": [],
                    "override_default_open_requirement": null,
                    "override_default_lock_requirement": null,
                    "ui_custom_name": null,
                    "connections": {
                        "Door to Generator A": {
                            "type": "and",
                            "data": {
                                "comment": null,
                                "items": [
                                    {
                                        "type": "resource",
                                        "data": {
                                            "type": "events",
                                            "name": "Event92",
                                            "amount": 1,
                                            "negate": false
                                        }
                                    },
                                    {
                                        "type": "or",
                                        "data": {
                                            "comment": null,
                                            "items": [
                                                {
                                                    "type": "resource",
                                                    "data": {
                                                        "type": "items",
                                                        "name": "DoubleJump",
                                                        "amount": 1,
                                                        "negate": false
                                                    }
                                                },
                                                {
                                                    "type": "template",
                                                    "data": "Bomb Jump/Spring Space Jump (Beginner)"
                                                }
                                            ]
                                        }
                                    }
                                ]
                            }
                        },
                        "Event - Lasso Lock Removed": {
                            "type": "and",
                            "data": {
                                "comment": null,
                                "items": [
                                    {
                                        "type": "resource",
                                        "data": {
                                            "type": "items",
                                            "name": "GrappleBeamPull",
                                            "amount": 1,
                                            "negate": false
                                        }
                                    },
                                    {
                                        "type": "or",
                                        "data": {
                                            "comment": null,
                                            "items": [
                                                {
                                                    "type": "resource",
                                                    "data": {
                                                        "type": "items",
                                                        "name": "DoubleJump",
                                                        "amount": 1,
                                                        "negate": false
                                                    }
                                                },
                                                {
                                                    "type": "template",
                                                    "data": "Bomb Jump/Spring Space Jump (Beginner)"
                                                }
                                            ]
                                        }
                                    }
                                ]
                            }
                        }
                    }
                },
                "Door to Generator A": {
                    "node_type": "dock",
                    "heal": false,
                    "coordinates": {
                        "x": 34.5,
                        "y": 0.0,
                        "z": 2.5
                    },
                    "description": "",
                    "layers": [
                        "default"
                    ],
                    "extra": {
                        "dock_index": 1
                    },
                    "valid_starting_location": false,
                    "dock_type": "door",
                    "default_connection": {
                        "region": "Norion",
                        "area": "Generator A",
                        "node": "Door to Generator A Access"
                    },
                    "default_dock_weakness": "Normal Door",
                    "exclude_from_dock_rando": false,
                    "incompatible_dock_weaknesses": [],
                    "override_default_open_requirement": null,
                    "override_default_lock_requirement": null,
                    "ui_custom_name": null,
                    "connections": {
                        "Door to Cargo Dock A": {
                            "type": "and",
                            "data": {
                                "comment": null,
                                "items": [
                                    {
                                        "type": "resource",
                                        "data": {
                                            "type": "events",
                                            "name": "Event92",
                                            "amount": 1,
                                            "negate": false
                                        }
                                    },
                                    {
                                        "type": "or",
                                        "data": {
                                            "comment": null,
                                            "items": [
                                                {
                                                    "type": "resource",
                                                    "data": {
                                                        "type": "items",
                                                        "name": "DoubleJump",
                                                        "amount": 1,
                                                        "negate": false
                                                    }
                                                },
                                                {
                                                    "type": "template",
                                                    "data": "Bomb Jump/Spring Space Jump (Beginner)"
                                                }
                                            ]
                                        }
                                    }
                                ]
                            }
                        }
                    }
                },
                "Event - Lasso Lock Removed": {
                    "node_type": "event",
                    "heal": false,
                    "coordinates": {
                        "x": 26.892664872139974,
                        "y": 9.445706594885594,
                        "z": 0.0
                    },
                    "description": "",
                    "layers": [
                        "default"
                    ],
                    "extra": {},
                    "valid_starting_location": false,
                    "event_name": "Event92",
                    "connections": {
                        "Door to Generator A": {
                            "type": "and",
                            "data": {
                                "comment": null,
                                "items": []
                            }
                        }
                    }
                }
            }
        },
        "Maintenance Station": {
            "default_node": "Door to Cargo Hub",
            "hint_features": [],
            "extra": {
                "asset_id": 10152623521318090708
            },
            "nodes": {
                "Door to Cargo Hub": {
                    "node_type": "dock",
                    "heal": false,
                    "coordinates": {
                        "x": 0.0,
                        "y": 34.5,
                        "z": 2.5
                    },
                    "description": "",
                    "layers": [
                        "default"
                    ],
                    "extra": {
                        "dock_index": 0
                    },
                    "valid_starting_location": true,
                    "dock_type": "door",
                    "default_connection": {
                        "region": "Norion",
                        "area": "Cargo Hub",
                        "node": "Door to Maintenance Station"
                    },
                    "default_dock_weakness": "Normal Door",
                    "exclude_from_dock_rando": false,
                    "incompatible_dock_weaknesses": [],
                    "override_default_open_requirement": null,
                    "override_default_lock_requirement": null,
                    "ui_custom_name": null,
                    "connections": {
                        "Door to Conduit C": {
                            "type": "and",
                            "data": {
                                "comment": null,
                                "items": []
                            }
                        },
                        "Pickup (Missile Expansion)": {
                            "type": "and",
                            "data": {
                                "comment": null,
                                "items": [
                                    {
                                        "type": "resource",
                                        "data": {
                                            "type": "items",
                                            "name": "Missile",
                                            "amount": 1,
                                            "negate": false
                                        }
                                    },
                                    {
                                        "type": "resource",
                                        "data": {
                                            "type": "items",
                                            "name": "IceMissile",
                                            "amount": 1,
                                            "negate": false
                                        }
                                    }
                                ]
                            }
                        }
                    }
                },
                "Door to Conduit C": {
                    "node_type": "dock",
                    "heal": false,
                    "coordinates": {
                        "x": -0.0,
                        "y": -34.5,
                        "z": 2.5
                    },
                    "description": "",
                    "layers": [
                        "default"
                    ],
                    "extra": {
                        "dock_index": 1
                    },
                    "valid_starting_location": false,
                    "dock_type": "door",
                    "default_connection": {
                        "region": "Norion",
                        "area": "Conduit C",
                        "node": "Door to Maintenance Station"
                    },
                    "default_dock_weakness": "Normal Door",
                    "exclude_from_dock_rando": false,
                    "incompatible_dock_weaknesses": [],
                    "override_default_open_requirement": null,
                    "override_default_lock_requirement": null,
                    "ui_custom_name": null,
                    "connections": {
                        "Door to Cargo Hub": {
                            "type": "and",
                            "data": {
                                "comment": null,
                                "items": []
                            }
                        }
                    }
                },
                "Pickup (Missile Expansion)": {
                    "node_type": "pickup",
                    "heal": false,
                    "coordinates": {
                        "x": 19.172476089266738,
                        "y": -1.5785511866808406,
                        "z": 0.0
                    },
                    "description": "",
                    "layers": [
                        "default"
                    ],
                    "extra": {},
                    "valid_starting_location": false,
                    "pickup_index": 5,
                    "location_category": "minor",
                    "hint_features": [],
                    "connections": {
                        "Door to Cargo Hub": {
                            "type": "and",
                            "data": {
                                "comment": null,
                                "items": []
                            }
                        }
                    }
                }
            }
        },
        "Generator B Access": {
            "default_node": "Door to Cargo Dock B",
            "hint_features": [],
            "extra": {
                "asset_id": 4637236059703335555
            },
            "nodes": {
                "Door to Cargo Dock B": {
                    "node_type": "dock",
                    "heal": false,
                    "coordinates": {
                        "x": 34.5,
                        "y": -0.0,
                        "z": 2.5
                    },
                    "description": "",
                    "layers": [
                        "default"
                    ],
                    "extra": {
                        "dock_index": 0
                    },
                    "valid_starting_location": true,
                    "dock_type": "door",
                    "default_connection": {
                        "region": "Norion",
                        "area": "Cargo Dock B",
                        "node": "Door to Generator B Access"
                    },
                    "default_dock_weakness": "Normal Door",
                    "exclude_from_dock_rando": false,
                    "incompatible_dock_weaknesses": [],
                    "override_default_open_requirement": null,
                    "override_default_lock_requirement": null,
                    "ui_custom_name": null,
                    "connections": {
                        "Door to Generator B": {
                            "type": "resource",
                            "data": {
                                "type": "items",
                                "name": "MorphBall",
                                "amount": 1,
                                "negate": false
                            }
                        }
                    }
                },
                "Door to Generator B": {
                    "node_type": "dock",
                    "heal": false,
                    "coordinates": {
                        "x": -34.5,
                        "y": 0.0,
                        "z": 2.5
                    },
                    "description": "",
                    "layers": [
                        "default"
                    ],
                    "extra": {
                        "dock_index": 1
                    },
                    "valid_starting_location": false,
                    "dock_type": "door",
                    "default_connection": {
                        "region": "Norion",
                        "area": "Generator B",
                        "node": "Door to Generator B Access"
                    },
                    "default_dock_weakness": "Normal Door",
                    "exclude_from_dock_rando": false,
                    "incompatible_dock_weaknesses": [],
                    "override_default_open_requirement": null,
                    "override_default_lock_requirement": null,
                    "ui_custom_name": null,
                    "connections": {
                        "Door to Cargo Dock B": {
                            "type": "resource",
                            "data": {
                                "type": "items",
                                "name": "MorphBall",
                                "amount": 1,
                                "negate": false
                            }
                        }
                    }
                }
            }
        },
        "Generator C Access": {
            "default_node": "Save Station",
            "hint_features": [],
            "extra": {
                "asset_id": 1937326665165249525
            },
            "nodes": {
                "Door to Cargo Dock C": {
                    "node_type": "dock",
                    "heal": false,
                    "coordinates": {
                        "x": 0.0,
                        "y": 34.5,
                        "z": 2.5
                    },
                    "description": "",
                    "layers": [
                        "default"
                    ],
                    "extra": {
                        "dock_index": 0
                    },
                    "valid_starting_location": false,
                    "dock_type": "door",
                    "default_connection": {
                        "region": "Norion",
                        "area": "Cargo Dock C",
                        "node": "Door to Generator C Access"
                    },
                    "default_dock_weakness": "Normal Door",
                    "exclude_from_dock_rando": false,
                    "incompatible_dock_weaknesses": [],
                    "override_default_open_requirement": null,
                    "override_default_lock_requirement": null,
                    "ui_custom_name": null,
                    "connections": {
                        "Save Station": {
                            "type": "and",
                            "data": {
                                "comment": null,
                                "items": []
                            }
                        }
                    }
                },
                "Door to Generator C": {
                    "node_type": "dock",
                    "heal": false,
                    "coordinates": {
                        "x": 0.0,
                        "y": -51.11,
                        "z": 2.5
                    },
                    "description": "",
                    "layers": [
                        "default"
                    ],
                    "extra": {
                        "dock_index": 1
                    },
                    "valid_starting_location": false,
                    "dock_type": "door",
                    "default_connection": {
                        "region": "Norion",
                        "area": "Generator C",
                        "node": "Door to Generator C Access"
                    },
                    "default_dock_weakness": "Grapple Lasso Blast Shield",
                    "exclude_from_dock_rando": false,
                    "incompatible_dock_weaknesses": [],
                    "override_default_open_requirement": null,
                    "override_default_lock_requirement": null,
                    "ui_custom_name": null,
                    "connections": {
                        "Save Station": {
                            "type": "or",
                            "data": {
                                "comment": null,
                                "items": [
                                    {
                                        "type": "resource",
                                        "data": {
                                            "type": "items",
                                            "name": "DoubleJump",
                                            "amount": 1,
                                            "negate": false
                                        }
                                    },
                                    {
                                        "type": "template",
                                        "data": "Bomb Jump/Spring Space Jump (Beginner)"
                                    }
                                ]
                            }
                        }
                    }
                },
                "Save Station": {
                    "node_type": "generic",
                    "heal": true,
                    "coordinates": {
                        "x": -14.14,
                        "y": -3.0,
                        "z": 0.0
                    },
                    "description": "",
                    "layers": [
                        "default"
                    ],
                    "extra": {},
                    "valid_starting_location": false,
                    "connections": {
                        "Door to Cargo Dock C": {
                            "type": "and",
                            "data": {
                                "comment": null,
                                "items": []
                            }
                        },
                        "Door to Generator C": {
                            "type": "or",
                            "data": {
                                "comment": null,
                                "items": [
                                    {
                                        "type": "resource",
                                        "data": {
                                            "type": "items",
                                            "name": "DoubleJump",
                                            "amount": 1,
                                            "negate": false
                                        }
                                    },
                                    {
                                        "type": "template",
                                        "data": "Bomb Jump/Spring Space Jump (Beginner)"
                                    }
                                ]
                            }
                        }
                    }
                }
            }
        },
        "Substation East": {
            "default_node": "Door to Cargo Hub",
            "hint_features": [],
            "extra": {
                "asset_id": 2833670306022051974
            },
            "nodes": {
                "Door to Conduit A": {
                    "node_type": "dock",
                    "heal": false,
                    "coordinates": {
                        "x": 15.5,
                        "y": -43.5,
                        "z": 2.5
                    },
                    "description": "",
                    "layers": [
                        "default"
                    ],
                    "extra": {
                        "dock_index": 0
                    },
                    "valid_starting_location": false,
                    "dock_type": "door",
                    "default_connection": {
                        "region": "Norion",
                        "area": "Conduit A",
                        "node": "Door to Substation East"
                    },
                    "default_dock_weakness": "Normal Door",
                    "exclude_from_dock_rando": false,
                    "incompatible_dock_weaknesses": [],
                    "override_default_open_requirement": null,
                    "override_default_lock_requirement": null,
                    "ui_custom_name": null,
                    "connections": {
                        "Door to Cargo Hub": {
                            "type": "resource",
                            "data": {
                                "type": "items",
                                "name": "MorphBall",
                                "amount": 1,
                                "negate": false
                            }
                        }
                    }
                },
                "Door to Cargo Hub": {
                    "node_type": "dock",
                    "heal": false,
                    "coordinates": {
                        "x": 5.0,
                        "y": 0.0,
                        "z": 2.5
                    },
                    "description": "",
                    "layers": [
                        "default"
                    ],
                    "extra": {
                        "dock_index": 1
                    },
                    "valid_starting_location": true,
                    "dock_type": "door",
                    "default_connection": {
                        "region": "Norion",
                        "area": "Cargo Hub",
                        "node": "Door to Substation East"
                    },
                    "default_dock_weakness": "Normal Door",
                    "exclude_from_dock_rando": false,
                    "incompatible_dock_weaknesses": [],
                    "override_default_open_requirement": null,
                    "override_default_lock_requirement": null,
                    "ui_custom_name": null,
                    "connections": {
                        "Door to Conduit A": {
                            "type": "resource",
                            "data": {
                                "type": "items",
                                "name": "MorphBall",
                                "amount": 1,
                                "negate": false
                            }
                        },
                        "Pickup (Energy Tank)": {
                            "type": "resource",
                            "data": {
                                "type": "items",
                                "name": "MorphBall",
                                "amount": 1,
                                "negate": false
                            }
                        }
                    }
                },
                "Pickup (Energy Tank)": {
                    "node_type": "pickup",
                    "heal": false,
                    "coordinates": {
                        "x": 0.56,
                        "y": -5.81,
                        "z": 0.0
                    },
                    "description": "",
                    "layers": [
                        "default"
                    ],
                    "extra": {},
                    "valid_starting_location": false,
                    "pickup_index": 6,
                    "location_category": "major",
                    "hint_features": [],
                    "connections": {
                        "Door to Cargo Hub": {
                            "type": "and",
                            "data": {
                                "comment": null,
                                "items": []
                            }
                        }
                    }
                }
            }
        },
        "Hub Access": {
            "default_node": "Door to Docking Hub Alpha",
            "hint_features": [],
            "extra": {
                "asset_id": 2999231136728408916
            },
            "nodes": {
                "Door to Docking Hub Alpha": {
                    "node_type": "dock",
                    "heal": false,
                    "coordinates": {
                        "x": 16.0,
                        "y": 40.0,
                        "z": 2.5
                    },
                    "description": "",
                    "layers": [
                        "default"
                    ],
                    "extra": {
                        "dock_index": 0
                    },
                    "valid_starting_location": true,
                    "dock_type": "door",
                    "default_connection": {
                        "region": "Norion",
                        "area": "Docking Hub Alpha",
                        "node": "Door to Hub Access"
                    },
                    "default_dock_weakness": "Normal Door",
                    "exclude_from_dock_rando": false,
                    "incompatible_dock_weaknesses": [],
                    "override_default_open_requirement": null,
                    "override_default_lock_requirement": null,
                    "ui_custom_name": null,
                    "connections": {
                        "Door to Cargo Hub": {
                            "type": "resource",
                            "data": {
                                "type": "events",
                                "name": "Event65",
                                "amount": 1,
                                "negate": false
                            }
                        },
                        "Event - Lasso Lock Removed": {
                            "type": "resource",
                            "data": {
                                "type": "items",
                                "name": "GrappleBeamPull",
                                "amount": 1,
                                "negate": false
                            }
                        }
                    }
                },
                "Door to Cargo Hub": {
                    "node_type": "dock",
                    "heal": false,
                    "coordinates": {
                        "x": -16.0,
                        "y": -40.0,
                        "z": 7.5
                    },
                    "description": "",
                    "layers": [
                        "default"
                    ],
                    "extra": {
                        "dock_index": 1
                    },
                    "valid_starting_location": false,
                    "dock_type": "door",
                    "default_connection": {
                        "region": "Norion",
                        "area": "Cargo Hub",
                        "node": "Door to Hub Access"
                    },
                    "default_dock_weakness": "Normal Door",
                    "exclude_from_dock_rando": false,
                    "incompatible_dock_weaknesses": [],
                    "override_default_open_requirement": null,
                    "override_default_lock_requirement": null,
                    "ui_custom_name": null,
                    "connections": {
                        "Door to Docking Hub Alpha": {
                            "type": "resource",
                            "data": {
                                "type": "events",
                                "name": "Event65",
                                "amount": 1,
                                "negate": false
                            }
                        }
                    }
                },
                "Event - Lasso Lock Removed": {
                    "node_type": "event",
                    "heal": false,
                    "coordinates": {
                        "x": 10.55,
                        "y": -4.96,
                        "z": 0.0
                    },
                    "description": "",
                    "layers": [
                        "default"
                    ],
                    "extra": {},
                    "valid_starting_location": false,
                    "event_name": "Event65",
                    "connections": {
                        "Door to Docking Hub Alpha": {
                            "type": "and",
                            "data": {
                                "comment": null,
                                "items": []
                            }
                        }
                    }
                }
            }
        },
        "Conduit A": {
            "default_node": "Door to Substation East",
            "hint_features": [],
            "extra": {
                "asset_id": 8077796705327002140
            },
            "nodes": {
                "Door to Munitions Storage": {
                    "node_type": "dock",
                    "heal": false,
                    "coordinates": {
                        "x": -5.89,
                        "y": -25.09,
                        "z": -0.5
                    },
                    "description": "",
                    "layers": [
                        "default"
                    ],
                    "extra": {
                        "dock_index": 0
                    },
                    "valid_starting_location": false,
                    "dock_type": "door",
                    "default_connection": {
                        "region": "Norion",
                        "area": "Munitions Storage",
                        "node": "Door to Conduit A"
                    },
                    "default_dock_weakness": "Normal Door",
                    "exclude_from_dock_rando": false,
                    "incompatible_dock_weaknesses": [],
                    "override_default_open_requirement": null,
                    "override_default_lock_requirement": null,
                    "ui_custom_name": null,
                    "connections": {
                        "Door to Substation East": {
                            "type": "and",
                            "data": {
                                "comment": null,
                                "items": []
                            }
                        }
                    }
                },
                "Door to Substation East": {
                    "node_type": "dock",
                    "heal": false,
                    "coordinates": {
                        "x": -51.59,
                        "y": 35.34,
                        "z": 4.5
                    },
                    "description": "",
                    "layers": [
                        "default"
                    ],
                    "extra": {
                        "dock_index": 1
                    },
                    "valid_starting_location": true,
                    "dock_type": "door",
                    "default_connection": {
                        "region": "Norion",
                        "area": "Substation East",
                        "node": "Door to Conduit A"
                    },
                    "default_dock_weakness": "Normal Door",
                    "exclude_from_dock_rando": false,
                    "incompatible_dock_weaknesses": [],
                    "override_default_open_requirement": null,
                    "override_default_lock_requirement": null,
                    "ui_custom_name": null,
                    "connections": {
                        "Door to Munitions Storage": {
                            "type": "and",
                            "data": {
                                "comment": null,
                                "items": []
                            }
                        },
                        "Door to Cargo Dock A": {
                            "type": "and",
                            "data": {
                                "comment": null,
                                "items": []
                            }
                        }
                    }
                },
                "Door to Cargo Dock A": {
                    "node_type": "dock",
                    "heal": false,
                    "coordinates": {
                        "x": 51.59,
                        "y": -35.34,
                        "z": -17.5
                    },
                    "description": "",
                    "layers": [
                        "default"
                    ],
                    "extra": {
                        "dock_index": 2
                    },
                    "valid_starting_location": false,
                    "dock_type": "door",
                    "default_connection": {
                        "region": "Norion",
                        "area": "Cargo Dock A",
                        "node": "Door to Conduit A"
                    },
                    "default_dock_weakness": "Missile Blast Shield",
                    "exclude_from_dock_rando": false,
                    "incompatible_dock_weaknesses": [],
                    "override_default_open_requirement": null,
                    "override_default_lock_requirement": null,
                    "ui_custom_name": null,
                    "connections": {
                        "Door to Substation East": {
                            "type": "and",
                            "data": {
                                "comment": null,
                                "items": []
                            }
                        }
                    }
                }
            }
        },
        "Substation West": {
            "default_node": "Door to Cargo Hub",
            "hint_features": [],
            "extra": {
                "asset_id": 14723609494777816936
            },
            "nodes": {
                "Door to Conduit B": {
                    "node_type": "dock",
                    "heal": false,
                    "coordinates": {
                        "x": -10.5,
                        "y": -43.5,
                        "z": 2.5
                    },
                    "description": "",
                    "layers": [
                        "default"
                    ],
                    "extra": {
                        "dock_index": 0
                    },
                    "valid_starting_location": false,
                    "dock_type": "door",
                    "default_connection": {
                        "region": "Norion",
                        "area": "Conduit B",
                        "node": "Door to Substation West"
                    },
                    "default_dock_weakness": "Normal Door",
                    "exclude_from_dock_rando": false,
                    "incompatible_dock_weaknesses": [],
                    "override_default_open_requirement": null,
                    "override_default_lock_requirement": null,
                    "ui_custom_name": null,
                    "connections": {
                        "Door to Cargo Hub": {
                            "type": "and",
                            "data": {
                                "comment": null,
                                "items": []
                            }
                        }
                    }
                },
                "Door to Cargo Hub": {
                    "node_type": "dock",
                    "heal": false,
                    "coordinates": {
                        "x": 0.0,
                        "y": 0.0,
                        "z": 2.5
                    },
                    "description": "",
                    "layers": [
                        "default"
                    ],
                    "extra": {
                        "dock_index": 1
                    },
                    "valid_starting_location": true,
                    "dock_type": "door",
                    "default_connection": {
                        "region": "Norion",
                        "area": "Cargo Hub",
                        "node": "Door to Substation West"
                    },
                    "default_dock_weakness": "Normal Door",
                    "exclude_from_dock_rando": false,
                    "incompatible_dock_weaknesses": [],
                    "override_default_open_requirement": null,
                    "override_default_lock_requirement": null,
                    "ui_custom_name": null,
                    "connections": {
                        "Door to Conduit B": {
                            "type": "and",
                            "data": {
                                "comment": null,
                                "items": []
                            }
                        },
                        "Pickup (Missile Expansion)": {
                            "type": "resource",
                            "data": {
                                "type": "items",
                                "name": "MorphBall",
                                "amount": 1,
                                "negate": false
                            }
                        }
                    }
                },
                "Pickup (Missile Expansion)": {
                    "node_type": "pickup",
                    "heal": false,
                    "coordinates": {
                        "x": -3.82,
                        "y": -39.26,
                        "z": 0.0
                    },
                    "description": "",
                    "layers": [
                        "default"
                    ],
                    "extra": {},
                    "valid_starting_location": false,
                    "pickup_index": 7,
                    "location_category": "minor",
                    "hint_features": [],
                    "connections": {
                        "Door to Conduit B": {
                            "type": "and",
                            "data": {
                                "comment": null,
                                "items": []
                            }
                        }
                    }
                }
            }
        },
        "Conduit B": {
            "default_node": "Door to Substation West",
            "hint_features": [],
            "extra": {
                "asset_id": 12525204153859996508
            },
            "nodes": {
                "Door to Substation West": {
                    "node_type": "dock",
                    "heal": false,
                    "coordinates": {
                        "x": 51.59,
                        "y": 35.34,
                        "z": 4.5
                    },
                    "description": "",
                    "layers": [
                        "default"
                    ],
                    "extra": {
                        "dock_index": 0
                    },
                    "valid_starting_location": true,
                    "dock_type": "door",
                    "default_connection": {
                        "region": "Norion",
                        "area": "Substation West",
                        "node": "Door to Conduit B"
                    },
                    "default_dock_weakness": "Normal Door",
                    "exclude_from_dock_rando": false,
                    "incompatible_dock_weaknesses": [],
                    "override_default_open_requirement": null,
                    "override_default_lock_requirement": null,
                    "ui_custom_name": null,
                    "connections": {
                        "Door to Cargo Dock B": {
                            "type": "and",
                            "data": {
                                "comment": null,
                                "items": []
                            }
                        },
                        "Door to Data Storage": {
                            "type": "and",
                            "data": {
                                "comment": null,
                                "items": []
                            }
                        }
                    }
                },
                "Door to Cargo Dock B": {
                    "node_type": "dock",
                    "heal": false,
                    "coordinates": {
                        "x": -51.59,
                        "y": -35.34,
                        "z": -17.5
                    },
                    "description": "",
                    "layers": [
                        "default"
                    ],
                    "extra": {
                        "dock_index": 1
                    },
                    "valid_starting_location": false,
                    "dock_type": "door",
                    "default_connection": {
                        "region": "Norion",
                        "area": "Cargo Dock B",
                        "node": "Door to Conduit B"
                    },
                    "default_dock_weakness": "Normal Door",
                    "exclude_from_dock_rando": false,
                    "incompatible_dock_weaknesses": [],
                    "override_default_open_requirement": null,
                    "override_default_lock_requirement": null,
                    "ui_custom_name": null,
                    "connections": {
                        "Door to Substation West": {
                            "type": "and",
                            "data": {
                                "comment": null,
                                "items": []
                            }
                        }
                    }
                },
                "Door to Data Storage": {
                    "node_type": "dock",
                    "heal": false,
                    "coordinates": {
                        "x": 25.26,
                        "y": -5.62,
                        "z": -12.5
                    },
                    "description": "",
                    "layers": [
                        "default"
                    ],
                    "extra": {
                        "dock_index": 2
                    },
                    "valid_starting_location": false,
                    "dock_type": "door",
                    "default_connection": {
                        "region": "Norion",
                        "area": "Data Storage",
                        "node": "Door to Conduit B"
                    },
                    "default_dock_weakness": "Ice Missile Blast Shield",
                    "exclude_from_dock_rando": false,
                    "incompatible_dock_weaknesses": [],
                    "override_default_open_requirement": null,
                    "override_default_lock_requirement": null,
                    "ui_custom_name": null,
                    "connections": {
                        "Door to Substation West": {
                            "type": "and",
                            "data": {
                                "comment": null,
                                "items": []
                            }
                        }
                    }
                }
            }
        },
        "Generator A": {
            "default_node": "Door to Generator A Access",
            "hint_features": [],
            "extra": {
                "asset_id": 15200271536650763937
            },
            "nodes": {
                "Door to Generator A Access": {
                    "node_type": "dock",
                    "heal": false,
                    "coordinates": {
                        "x": -52.0,
                        "y": -0.0,
                        "z": 162.5
                    },
                    "description": "",
                    "layers": [
                        "default"
                    ],
                    "extra": {
                        "dock_index": 0
                    },
                    "valid_starting_location": true,
                    "dock_type": "door",
                    "default_connection": {
                        "region": "Norion",
                        "area": "Generator A Access",
                        "node": "Door to Generator A"
                    },
                    "default_dock_weakness": "Normal Door",
                    "exclude_from_dock_rando": false,
                    "incompatible_dock_weaknesses": [],
                    "override_default_open_requirement": null,
                    "override_default_lock_requirement": null,
                    "ui_custom_name": null,
                    "connections": {}
                }
            }
        },
        "Cargo Dock A": {
            "default_node": "Samus Ship",
            "hint_features": [],
            "extra": {
                "asset_id": 6692819360230093549
            },
            "nodes": {
                "Door to Conduit A": {
                    "node_type": "dock",
                    "heal": false,
                    "coordinates": {
                        "x": -5.0,
                        "y": 0.0,
                        "z": -7.5
                    },
                    "description": "",
                    "layers": [
                        "default"
                    ],
                    "extra": {
                        "dock_index": 0
                    },
                    "valid_starting_location": false,
                    "dock_type": "door",
                    "default_connection": {
                        "region": "Norion",
                        "area": "Conduit A",
                        "node": "Door to Cargo Dock A"
                    },
                    "default_dock_weakness": "Normal Door",
                    "exclude_from_dock_rando": false,
                    "incompatible_dock_weaknesses": [],
                    "override_default_open_requirement": null,
                    "override_default_lock_requirement": null,
                    "ui_custom_name": null,
                    "connections": {
                        "Door to Generator A Access": {
                            "type": "and",
                            "data": {
                                "comment": null,
                                "items": []
                            }
                        },
                        "Pickup (Missile Expansion)": {
                            "type": "and",
                            "data": {
                                "comment": null,
                                "items": [
                                    {
                                        "type": "resource",
                                        "data": {
                                            "type": "items",
                                            "name": "MorphBall",
                                            "amount": 1,
                                            "negate": false
                                        }
                                    },
                                    {
                                        "type": "resource",
                                        "data": {
                                            "type": "items",
                                            "name": "SpiderBall",
                                            "amount": 1,
                                            "negate": false
                                        }
                                    }
                                ]
                            }
                        },
                        "Samus Ship": {
                            "type": "resource",
                            "data": {
                                "type": "events",
                                "name": "Event149",
                                "amount": 1,
                                "negate": false
                            }
                        },
                        "Event - Cargo Dock A Visited": {
                            "type": "and",
                            "data": {
                                "comment": null,
                                "items": []
                            }
                        }
                    }
                },
                "Door to Generator A Access": {
                    "node_type": "dock",
                    "heal": false,
                    "coordinates": {
                        "x": 107.36,
                        "y": 0.0,
                        "z": -17.5
                    },
                    "description": "",
                    "layers": [
                        "default"
                    ],
                    "extra": {
                        "dock_index": 1
                    },
                    "valid_starting_location": false,
                    "dock_type": "door",
                    "default_connection": {
                        "region": "Norion",
                        "area": "Generator A Access",
                        "node": "Door to Cargo Dock A"
                    },
                    "default_dock_weakness": "Normal Door",
                    "exclude_from_dock_rando": false,
                    "incompatible_dock_weaknesses": [],
                    "override_default_open_requirement": null,
                    "override_default_lock_requirement": null,
                    "ui_custom_name": null,
                    "connections": {
                        "Door to Conduit A": {
                            "type": "and",
                            "data": {
                                "comment": null,
                                "items": []
                            }
                        }
                    }
                },
                "Pickup (Missile Expansion)": {
                    "node_type": "pickup",
                    "heal": false,
                    "coordinates": {
                        "x": 80.16,
                        "y": -21.44,
                        "z": 0.0
                    },
                    "description": "",
                    "layers": [
                        "default"
                    ],
                    "extra": {},
                    "valid_starting_location": false,
                    "pickup_index": 8,
                    "location_category": "minor",
                    "hint_features": [],
                    "connections": {
                        "Door to Conduit A": {
                            "type": "and",
                            "data": {
                                "comment": null,
                                "items": []
                            }
                        }
                    }
                },
                "Samus Ship": {
                    "node_type": "teleporter_network",
                    "heal": true,
                    "coordinates": {
                        "x": 45.39,
                        "y": 10.43,
                        "z": 0.0
                    },
                    "description": "",
                    "layers": [
                        "default"
                    ],
                    "extra": {},
                    "valid_starting_location": true,
                    "is_unlocked": {
                        "type": "resource",
                        "data": {
                            "type": "events",
                            "name": "Event149",
                            "amount": 1,
                            "negate": false
                        }
                    },
                    "network": "default",
                    "requirement_to_activate": {
                        "type": "and",
                        "data": {
                            "comment": null,
                            "items": [
                                {
                                    "type": "resource",
                                    "data": {
                                        "type": "items",
                                        "name": "CommandVisor",
                                        "amount": 1,
                                        "negate": false
                                    }
                                }
                            ]
                        }
                    },
                    "connections": {
                        "Door to Conduit A": {
                            "type": "and",
                            "data": {
                                "comment": null,
                                "items": []
                            }
                        }
                    }
                },
                "Event - Cargo Dock A Visited": {
                    "node_type": "event",
                    "heal": false,
                    "coordinates": {
                        "x": 19.31,
                        "y": 25.71,
                        "z": 0.0
                    },
                    "description": "",
                    "layers": [
                        "default"
                    ],
                    "extra": {},
                    "valid_starting_location": false,
                    "event_name": "Event149",
                    "connections": {
                        "Door to Conduit A": {
                            "type": "and",
                            "data": {
                                "comment": null,
                                "items": []
                            }
                        }
                    }
                }
            }
        },
        "Conduit C": {
            "default_node": "Door to Maintenance Station",
            "hint_features": [],
            "extra": {
                "asset_id": 4303576798079005251
            },
            "nodes": {
                "Door to Cargo Dock C": {
                    "node_type": "dock",
                    "heal": false,
                    "coordinates": {
                        "x": -0.01,
                        "y": -139.0,
                        "z": -17.5
                    },
                    "description": "",
                    "layers": [
                        "default"
                    ],
                    "extra": {
                        "dock_index": 0
                    },
                    "valid_starting_location": false,
                    "dock_type": "door",
                    "default_connection": {
                        "region": "Norion",
                        "area": "Cargo Dock C",
                        "node": "Door to Conduit C"
                    },
                    "default_dock_weakness": "Normal Door",
                    "exclude_from_dock_rando": false,
                    "incompatible_dock_weaknesses": [],
                    "override_default_open_requirement": null,
                    "override_default_lock_requirement": null,
                    "ui_custom_name": null,
                    "connections": {
                        "Door to Maintenance Station": {
                            "type": "and",
                            "data": {
                                "comment": null,
                                "items": []
                            }
                        }
                    }
                },
                "Door to Maintenance Station": {
                    "node_type": "dock",
                    "heal": false,
                    "coordinates": {
                        "x": -0.0,
                        "y": 0.0,
                        "z": 4.5
                    },
                    "description": "",
                    "layers": [
                        "default"
                    ],
                    "extra": {
                        "dock_index": 1
                    },
                    "valid_starting_location": true,
                    "dock_type": "door",
                    "default_connection": {
                        "region": "Norion",
                        "area": "Maintenance Station",
                        "node": "Door to Conduit C"
                    },
                    "default_dock_weakness": "Normal Door",
                    "exclude_from_dock_rando": false,
                    "incompatible_dock_weaknesses": [],
                    "override_default_open_requirement": null,
                    "override_default_lock_requirement": null,
                    "ui_custom_name": null,
                    "connections": {
                        "Door to Cargo Dock C": {
                            "type": "and",
                            "data": {
                                "comment": null,
                                "items": []
                            }
                        }
                    }
                }
            }
        },
        "Generator B": {
            "default_node": "Door to Generator B Access",
            "hint_features": [],
            "extra": {
                "asset_id": 12849086301409571765
            },
            "nodes": {
                "Door to Generator B Access": {
                    "node_type": "dock",
                    "heal": false,
                    "coordinates": {
                        "x": 52.39,
                        "y": -0.33,
                        "z": 0.0
                    },
                    "description": "",
                    "layers": [
                        "default"
                    ],
                    "extra": {
                        "dock_index": 0
                    },
                    "valid_starting_location": true,
                    "dock_type": "door",
                    "default_connection": {
                        "region": "Norion",
                        "area": "Generator B Access",
                        "node": "Door to Generator B"
                    },
                    "default_dock_weakness": "Normal Door",
                    "exclude_from_dock_rando": false,
                    "incompatible_dock_weaknesses": [],
                    "override_default_open_requirement": null,
                    "override_default_lock_requirement": null,
                    "ui_custom_name": null,
                    "connections": {
                        "Event - Metroid Hatcher": {
                            "type": "or",
                            "data": {
                                "comment": null,
                                "items": [
                                    {
                                        "type": "resource",
                                        "data": {
                                            "type": "items",
                                            "name": "GrappleBeamPull",
                                            "amount": 1,
                                            "negate": false
                                        }
                                    },
                                    {
                                        "type": "and",
                                        "data": {
                                            "comment": null,
                                            "items": [
                                                {
                                                    "type": "resource",
                                                    "data": {
                                                        "type": "items",
                                                        "name": "NovaBeam",
                                                        "amount": 1,
                                                        "negate": false
                                                    }
                                                },
                                                {
                                                    "type": "or",
                                                    "data": {
                                                        "comment": null,
                                                        "items": [
                                                            {
                                                                "type": "resource",
                                                                "data": {
                                                                    "type": "items",
                                                                    "name": "XRayVisor",
                                                                    "amount": 1,
                                                                    "negate": false
                                                                }
                                                            },
                                                            {
                                                                "type": "resource",
                                                                "data": {
                                                                    "type": "tricks",
                                                                    "name": "InvisibleObjects",
                                                                    "amount": 2,
                                                                    "negate": false
                                                                }
                                                            }
                                                        ]
                                                    }
                                                }
                                            ]
                                        }
                                    }
                                ]
                            }
                        }
                    }
                },
                "Pickup (Energy Cell)": {
                    "node_type": "pickup",
                    "heal": false,
                    "coordinates": {
                        "x": 52.42,
                        "y": 0.33,
                        "z": 0.0
                    },
                    "description": "",
                    "layers": [
                        "default"
                    ],
                    "extra": {},
                    "valid_starting_location": false,
                    "pickup_index": 9,
                    "location_category": "major",
                    "hint_features": [],
                    "connections": {
                        "Door to Generator B Access": {
                            "type": "and",
                            "data": {
                                "comment": null,
                                "items": []
                            }
                        }
                    }
                },
                "Event - Metroid Hatcher": {
                    "node_type": "event",
                    "heal": false,
                    "coordinates": {
                        "x": 52.26,
                        "y": 0.01,
                        "z": 0.0
                    },
                    "description": "",
                    "layers": [
                        "default"
                    ],
                    "extra": {},
                    "valid_starting_location": false,
                    "event_name": "Event16",
                    "connections": {
                        "Pickup (Energy Cell)": {
                            "type": "resource",
                            "data": {
                                "type": "items",
                                "name": "MorphBall",
                                "amount": 1,
                                "negate": false
                            }
                        }
                    }
                }
            }
        },
        "Cargo Dock B": {
            "default_node": "Samus Ship",
            "hint_features": [],
            "extra": {
                "asset_id": 12327360187860907075
            },
            "nodes": {
                "Door to Conduit B": {
                    "node_type": "dock",
                    "heal": false,
                    "coordinates": {
                        "x": 57.54,
                        "y": -0.02,
                        "z": 12.17
                    },
                    "description": "",
                    "layers": [
                        "default"
                    ],
                    "extra": {
                        "dock_index": 0
                    },
                    "valid_starting_location": false,
                    "dock_type": "door",
                    "default_connection": {
                        "region": "Norion",
                        "area": "Conduit B",
                        "node": "Door to Cargo Dock B"
                    },
                    "default_dock_weakness": "Normal Door",
                    "exclude_from_dock_rando": false,
                    "incompatible_dock_weaknesses": [],
                    "override_default_open_requirement": null,
                    "override_default_lock_requirement": null,
                    "ui_custom_name": null,
                    "connections": {
                        "Room Center": {
                            "type": "and",
                            "data": {
                                "comment": null,
                                "items": []
                            }
                        }
                    }
                },
                "Door to Generator B Access": {
                    "node_type": "dock",
                    "heal": false,
                    "coordinates": {
                        "x": -52.46,
                        "y": -0.02,
                        "z": 2.17
                    },
                    "description": "",
                    "layers": [
                        "default"
                    ],
                    "extra": {
                        "dock_index": 1
                    },
                    "valid_starting_location": false,
                    "dock_type": "door",
                    "default_connection": {
                        "region": "Norion",
                        "area": "Generator B Access",
                        "node": "Door to Cargo Dock B"
                    },
                    "default_dock_weakness": "Seeker Missiles Blast Shield",
                    "exclude_from_dock_rando": false,
                    "incompatible_dock_weaknesses": [],
                    "override_default_open_requirement": null,
                    "override_default_lock_requirement": null,
                    "ui_custom_name": null,
                    "connections": {
                        "Room Center": {
                            "type": "resource",
                            "data": {
                                "type": "events",
                                "name": "Event136",
                                "amount": 1,
                                "negate": false
                            }
                        }
                    }
                },
                "Samus Ship": {
                    "node_type": "teleporter_network",
                    "heal": true,
                    "coordinates": {
                        "x": -2.87,
                        "y": 16.37,
                        "z": 0.0
                    },
                    "description": "",
                    "layers": [
                        "default"
                    ],
                    "extra": {},
                    "valid_starting_location": false,
                    "is_unlocked": {
                        "type": "resource",
                        "data": {
                            "type": "events",
                            "name": "Event136",
                            "amount": 1,
                            "negate": false
                        }
                    },
                    "network": "default",
                    "requirement_to_activate": {
                        "type": "and",
                        "data": {
                            "comment": null,
                            "items": [
                                {
                                    "type": "resource",
                                    "data": {
                                        "type": "items",
                                        "name": "CommandVisor",
                                        "amount": 1,
                                        "negate": false
                                    }
                                }
                            ]
                        }
                    },
                    "connections": {
                        "Room Center": {
                            "type": "resource",
                            "data": {
                                "type": "events",
                                "name": "Event136",
                                "amount": 1,
                                "negate": false
                            }
                        }
                    }
                },
                "Event - Cargo Dock B Unlocked": {
                    "node_type": "event",
                    "heal": false,
                    "coordinates": {
                        "x": -2.62,
                        "y": -14.06,
                        "z": 0.0
                    },
                    "description": "",
                    "layers": [
                        "default"
                    ],
                    "extra": {},
                    "valid_starting_location": false,
                    "event_name": "Event136",
                    "connections": {
                        "Room Center": {
                            "type": "and",
                            "data": {
                                "comment": null,
                                "items": []
                            }
                        }
                    }
                },
                "Room Center": {
                    "node_type": "generic",
                    "heal": false,
                    "coordinates": {
                        "x": -2.36,
                        "y": -0.13,
                        "z": 0.0
                    },
                    "description": "",
                    "layers": [
                        "default"
                    ],
                    "extra": {},
                    "valid_starting_location": false,
                    "connections": {
                        "Door to Conduit B": {
                            "type": "resource",
                            "data": {
                                "type": "events",
                                "name": "Event136",
                                "amount": 1,
                                "negate": false
                            }
                        },
                        "Door to Generator B Access": {
                            "type": "resource",
                            "data": {
                                "type": "events",
                                "name": "Event136",
                                "amount": 1,
                                "negate": false
                            }
                        },
                        "Samus Ship": {
                            "type": "resource",
                            "data": {
                                "type": "events",
                                "name": "Event136",
                                "amount": 1,
                                "negate": false
                            }
                        },
                        "Event - Cargo Dock B Unlocked": {
                            "type": "and",
                            "data": {
                                "comment": null,
                                "items": []
                            }
                        }
                    }
                }
            }
        },
        "Cargo Hub": {
            "default_node": "Door to Hub Access",
            "hint_features": [],
            "extra": {
                "asset_id": 3044064450317642212
            },
            "nodes": {
                "Door to Substation East": {
                    "node_type": "dock",
                    "heal": false,
                    "coordinates": {
                        "x": 44.25,
                        "y": -7.38,
                        "z": 2.5
                    },
                    "description": "",
                    "layers": [
                        "default"
                    ],
                    "extra": {
                        "dock_index": 0
                    },
                    "valid_starting_location": false,
                    "dock_type": "door",
                    "default_connection": {
                        "region": "Norion",
                        "area": "Substation East",
                        "node": "Door to Cargo Hub"
                    },
                    "default_dock_weakness": "Normal Door",
                    "exclude_from_dock_rando": false,
                    "incompatible_dock_weaknesses": [],
                    "override_default_open_requirement": null,
                    "override_default_lock_requirement": null,
                    "ui_custom_name": null,
                    "connections": {
                        "Door to Hub Access": {
                            "type": "and",
                            "data": {
                                "comment": null,
                                "items": [
                                    {
                                        "type": "resource",
                                        "data": {
                                            "type": "items",
                                            "name": "MorphBall",
                                            "amount": 1,
                                            "negate": false
                                        }
                                    },
                                    {
                                        "type": "resource",
                                        "data": {
                                            "type": "events",
                                            "name": "Event140",
                                            "amount": 1,
                                            "negate": false
                                        }
                                    }
                                ]
                            }
                        },
                        "Door from Tower Elevator": {
                            "type": "and",
                            "data": {
                                "comment": null,
                                "items": []
                            }
                        }
                    }
                },
                "Door to Substation West": {
                    "node_type": "dock",
                    "heal": false,
                    "coordinates": {
                        "x": -44.25,
                        "y": -7.38,
                        "z": 2.5
                    },
                    "description": "",
                    "layers": [
                        "default"
                    ],
                    "extra": {
                        "dock_index": 1
                    },
                    "valid_starting_location": false,
                    "dock_type": "door",
                    "default_connection": {
                        "region": "Norion",
                        "area": "Substation West",
                        "node": "Door to Cargo Hub"
                    },
                    "default_dock_weakness": "Normal Door",
                    "exclude_from_dock_rando": false,
                    "incompatible_dock_weaknesses": [],
                    "override_default_open_requirement": null,
                    "override_default_lock_requirement": null,
                    "ui_custom_name": null,
                    "connections": {
                        "Door to Hub Access": {
                            "type": "and",
                            "data": {
                                "comment": null,
                                "items": []
                            }
                        }
                    }
                },
                "Door to Hub Access": {
                    "node_type": "dock",
                    "heal": false,
                    "coordinates": {
                        "x": -28.79,
                        "y": 45.17,
                        "z": 0.0
                    },
                    "description": "",
                    "layers": [
                        "default"
                    ],
                    "extra": {
                        "dock_index": 2
                    },
                    "valid_starting_location": true,
                    "dock_type": "door",
                    "default_connection": {
                        "region": "Norion",
                        "area": "Hub Access",
                        "node": "Door to Cargo Hub"
                    },
                    "default_dock_weakness": "Normal Door",
                    "exclude_from_dock_rando": false,
                    "incompatible_dock_weaknesses": [],
                    "override_default_open_requirement": null,
                    "override_default_lock_requirement": null,
                    "ui_custom_name": null,
                    "connections": {
                        "Door to Substation East": {
                            "type": "and",
                            "data": {
                                "comment": null,
                                "items": [
                                    {
                                        "type": "resource",
                                        "data": {
                                            "type": "items",
                                            "name": "MorphBall",
                                            "amount": 1,
                                            "negate": false
                                        }
                                    },
                                    {
                                        "type": "resource",
                                        "data": {
                                            "type": "events",
                                            "name": "Event140",
                                            "amount": 1,
                                            "negate": false
                                        }
                                    }
                                ]
                            }
                        },
                        "Door to Substation West": {
                            "type": "resource",
                            "data": {
                                "type": "items",
                                "name": "PlasmaBeam",
                                "amount": 1,
                                "negate": false
                            }
                        },
                        "Door to Maintenance Station": {
                            "type": "resource",
                            "data": {
                                "type": "events",
                                "name": "Event67",
                                "amount": 1,
                                "negate": false
                            }
                        },
                        "Pickup (Missile Expansion)": {
                            "type": "and",
                            "data": {
                                "comment": null,
                                "items": [
                                    {
                                        "type": "resource",
                                        "data": {
                                            "type": "items",
                                            "name": "MorphBall",
                                            "amount": 1,
                                            "negate": false
                                        }
                                    },
                                    {
                                        "type": "resource",
                                        "data": {
                                            "type": "items",
                                            "name": "GrappleBeamPull",
                                            "amount": 1,
                                            "negate": false
                                        }
                                    },
                                    {
                                        "type": "or",
                                        "data": {
                                            "comment": null,
                                            "items": [
                                                {
                                                    "type": "resource",
                                                    "data": {
                                                        "type": "items",
                                                        "name": "Bomb",
                                                        "amount": 1,
                                                        "negate": false
                                                    }
                                                },
                                                {
                                                    "type": "and",
                                                    "data": {
                                                        "comment": null,
                                                        "items": [
                                                            {
                                                                "type": "resource",
                                                                "data": {
                                                                    "type": "tricks",
                                                                    "name": "Knowledge",
                                                                    "amount": 1,
                                                                    "negate": false
                                                                }
                                                            },
                                                            {
                                                                "type": "resource",
                                                                "data": {
                                                                    "type": "items",
                                                                    "name": "BoostBall",
                                                                    "amount": 1,
                                                                    "negate": false
                                                                }
                                                            }
                                                        ]
                                                    }
                                                }
                                            ]
                                        }
                                    }
                                ]
                            }
                        },
                        "Event - Lasso Rubble Removed": {
                            "type": "resource",
                            "data": {
                                "type": "items",
                                "name": "GrappleBeamPull",
                                "amount": 1,
                                "negate": false
                            }
                        },
                        "Event - Lasso Lock Removed": {
                            "type": "resource",
                            "data": {
                                "type": "items",
                                "name": "GrappleBeamPull",
                                "amount": 1,
                                "negate": false
                            }
                        }
                    }
                },
                "Door to Maintenance Station": {
                    "node_type": "dock",
                    "heal": false,
                    "coordinates": {
                        "x": 0.0,
                        "y": -52.0,
                        "z": 2.5
                    },
                    "description": "",
                    "layers": [
                        "default"
                    ],
                    "extra": {
                        "dock_index": 3
                    },
                    "valid_starting_location": false,
                    "dock_type": "door",
                    "default_connection": {
                        "region": "Norion",
                        "area": "Maintenance Station",
                        "node": "Door to Cargo Hub"
                    },
                    "default_dock_weakness": "Normal Door",
                    "exclude_from_dock_rando": false,
                    "incompatible_dock_weaknesses": [],
                    "override_default_open_requirement": null,
                    "override_default_lock_requirement": null,
                    "ui_custom_name": null,
                    "connections": {
                        "Door to Hub Access": {
                            "type": "resource",
                            "data": {
                                "type": "events",
                                "name": "Event67",
                                "amount": 1,
                                "negate": false
                            }
                        }
                    }
                },
                "Door from Tower Elevator": {
                    "node_type": "dock",
                    "heal": false,
                    "coordinates": {
                        "x": 32.5,
                        "y": 45.62,
                        "z": 2.5
                    },
                    "description": "",
                    "layers": [
                        "default"
                    ],
                    "extra": {
                        "dock_index": 4
                    },
                    "valid_starting_location": false,
                    "dock_type": "door",
                    "default_connection": {
                        "region": "Norion",
                        "area": "Tower Elevator",
                        "node": "Door to Cargo Hub"
                    },
                    "default_dock_weakness": "Permanently Locked",
                    "exclude_from_dock_rando": false,
                    "incompatible_dock_weaknesses": [],
                    "override_default_open_requirement": null,
                    "override_default_lock_requirement": null,
                    "ui_custom_name": null,
                    "connections": {
                        "Door to Substation East": {
                            "type": "and",
                            "data": {
                                "comment": null,
                                "items": []
                            }
                        }
                    }
                },
                "Pickup (Missile Expansion)": {
                    "node_type": "pickup",
                    "heal": false,
                    "coordinates": {
                        "x": -47.72,
                        "y": 31.69,
                        "z": 0.0
                    },
                    "description": "",
                    "layers": [
                        "default"
                    ],
                    "extra": {},
                    "valid_starting_location": false,
                    "pickup_index": 10,
                    "location_category": "minor",
                    "hint_features": [],
                    "connections": {
                        "Door to Hub Access": {
                            "type": "and",
                            "data": {
                                "comment": null,
                                "items": []
                            }
                        }
                    }
                },
                "Event - Lasso Rubble Removed": {
                    "node_type": "event",
                    "heal": false,
                    "coordinates": {
                        "x": 18.93,
                        "y": -23.81,
                        "z": 0.0
                    },
                    "description": "",
                    "layers": [
                        "default"
                    ],
                    "extra": {},
                    "valid_starting_location": false,
                    "event_name": "Event140",
                    "connections": {
                        "Door to Hub Access": {
                            "type": "and",
                            "data": {
                                "comment": null,
                                "items": []
                            }
                        }
                    }
                },
                "Event - Lasso Lock Removed": {
                    "node_type": "event",
                    "heal": false,
                    "coordinates": {
                        "x": -17.63,
                        "y": -36.25,
                        "z": 0.0
                    },
                    "description": "",
                    "layers": [
                        "default"
                    ],
                    "extra": {},
                    "valid_starting_location": false,
                    "event_name": "Event67",
                    "connections": {
                        "Door to Hub Access": {
                            "type": "and",
                            "data": {
                                "comment": null,
                                "items": []
                            }
                        }
                    }
                }
            }
        },
        "Generator C": {
            "default_node": "Door to Generator C Access",
            "hint_features": [],
            "extra": {
                "asset_id": 8948533108801763587
            },
            "nodes": {
                "Door to Generator C Access": {
                    "node_type": "dock",
                    "heal": false,
                    "coordinates": {
                        "x": 0.0,
                        "y": 52.0,
                        "z": 162.5
                    },
                    "description": "",
                    "layers": [
                        "default"
                    ],
                    "extra": {
                        "dock_index": 0
                    },
                    "valid_starting_location": false,
                    "dock_type": "door",
                    "default_connection": {
                        "region": "Norion",
                        "area": "Generator C Access",
                        "node": "Door to Generator C"
                    },
                    "default_dock_weakness": "Normal Door",
                    "exclude_from_dock_rando": false,
                    "incompatible_dock_weaknesses": [],
                    "override_default_open_requirement": null,
                    "override_default_lock_requirement": null,
                    "ui_custom_name": null,
                    "connections": {
                        "Dock to Generator Shaft": {
                            "type": "and",
                            "data": {
                                "comment": null,
                                "items": [
                                    {
                                        "type": "resource",
                                        "data": {
                                            "type": "items",
                                            "name": "MorphBall",
                                            "amount": 1,
                                            "negate": false
                                        }
                                    },
                                    {
                                        "type": "resource",
                                        "data": {
                                            "type": "items",
                                            "name": "Bomb",
                                            "amount": 1,
                                            "negate": false
                                        }
                                    }
                                ]
                            }
                        }
                    }
                },
                "Dock to Generator Shaft": {
                    "node_type": "dock",
                    "heal": false,
                    "coordinates": {
                        "x": 0.0,
                        "y": 0.0,
                        "z": -13.36
                    },
                    "description": "",
                    "layers": [
                        "default"
                    ],
                    "extra": {
                        "dock_index": 1
                    },
                    "valid_starting_location": false,
                    "dock_type": "other",
                    "default_connection": {
                        "region": "Norion",
                        "area": "Generator Shaft",
                        "node": "Dock to Generator C"
                    },
                    "default_dock_weakness": "Open Passage",
                    "exclude_from_dock_rando": false,
                    "incompatible_dock_weaknesses": [],
                    "override_default_open_requirement": null,
                    "override_default_lock_requirement": null,
                    "ui_custom_name": null,
                    "connections": {
                        "Door to Generator C Access": {
                            "type": "and",
                            "data": {
                                "comment": null,
                                "items": []
                            }
                        }
                    }
                }
            }
        },
        "Cargo Dock C": {
            "default_node": "Door to Conduit C",
            "hint_features": [],
            "extra": {
                "asset_id": 4520873215787484216
            },
            "nodes": {
                "Door to Generator C Access": {
                    "node_type": "dock",
                    "heal": false,
                    "coordinates": {
                        "x": 0.0,
                        "y": -107.02,
                        "z": -17.5
                    },
                    "description": "",
                    "layers": [
                        "default"
                    ],
                    "extra": {
                        "dock_index": 0
                    },
                    "valid_starting_location": false,
                    "dock_type": "door",
                    "default_connection": {
                        "region": "Norion",
                        "area": "Generator C Access",
                        "node": "Door to Cargo Dock C"
                    },
                    "default_dock_weakness": "Normal Door",
                    "exclude_from_dock_rando": false,
                    "incompatible_dock_weaknesses": [],
                    "override_default_open_requirement": null,
                    "override_default_lock_requirement": null,
                    "ui_custom_name": null,
                    "connections": {
                        "Door to Conduit C": {
                            "type": "and",
                            "data": {
                                "comment": null,
                                "items": [
                                    {
                                        "type": "resource",
                                        "data": {
                                            "type": "items",
                                            "name": "MorphBall",
                                            "amount": 1,
                                            "negate": false
                                        }
                                    },
                                    {
                                        "type": "resource",
                                        "data": {
                                            "type": "items",
                                            "name": "Bomb",
                                            "amount": 1,
                                            "negate": false
                                        }
                                    },
                                    {
                                        "type": "resource",
                                        "data": {
                                            "type": "events",
                                            "name": "Event2",
                                            "amount": 1,
                                            "negate": false
                                        }
                                    }
                                ]
                            }
                        }
                    }
                },
                "Door to Conduit C": {
                    "node_type": "dock",
                    "heal": false,
                    "coordinates": {
                        "x": 0.0,
                        "y": 5.0,
                        "z": -7.5
                    },
                    "description": "",
                    "layers": [
                        "default"
                    ],
                    "extra": {
                        "dock_index": 1
                    },
                    "valid_starting_location": false,
                    "dock_type": "door",
                    "default_connection": {
                        "region": "Norion",
                        "area": "Conduit C",
                        "node": "Door to Cargo Dock C"
                    },
                    "default_dock_weakness": "Normal Door",
                    "exclude_from_dock_rando": false,
                    "incompatible_dock_weaknesses": [],
                    "override_default_open_requirement": null,
                    "override_default_lock_requirement": null,
                    "ui_custom_name": null,
                    "connections": {
                        "Door to Generator C Access": {
                            "type": "and",
                            "data": {
                                "comment": null,
                                "items": [
                                    {
                                        "type": "resource",
                                        "data": {
                                            "type": "items",
                                            "name": "MorphBall",
                                            "amount": 1,
                                            "negate": false
                                        }
                                    },
                                    {
                                        "type": "resource",
                                        "data": {
                                            "type": "items",
                                            "name": "Bomb",
                                            "amount": 1,
                                            "negate": false
                                        }
                                    }
                                ]
                            }
                        }
                    }
                }
            }
        },
        "Munitions Storage": {
            "default_node": "Door to Conduit A",
            "hint_features": [],
            "extra": {
                "asset_id": 12238001536709546537
            },
            "nodes": {
                "Door to Conduit A": {
                    "node_type": "dock",
                    "heal": false,
                    "coordinates": {
                        "x": 0.0,
                        "y": 0.0,
                        "z": 2.5
                    },
                    "description": "",
                    "layers": [
                        "default"
                    ],
                    "extra": {
                        "dock_index": 0
                    },
                    "valid_starting_location": true,
                    "dock_type": "door",
                    "default_connection": {
                        "region": "Norion",
                        "area": "Conduit A",
                        "node": "Door to Munitions Storage"
                    },
                    "default_dock_weakness": "Normal Door",
                    "exclude_from_dock_rando": false,
                    "incompatible_dock_weaknesses": [],
                    "override_default_open_requirement": null,
                    "override_default_lock_requirement": null,
                    "ui_custom_name": null,
                    "connections": {
                        "Map Station": {
                            "type": "and",
                            "data": {
                                "comment": null,
                                "items": []
                            }
                        }
                    }
                },
                "Map Station": {
                    "node_type": "generic",
                    "heal": false,
                    "coordinates": {
                        "x": 0.58,
                        "y": -0.0,
                        "z": 0.0
                    },
                    "description": "",
                    "layers": [
                        "default"
                    ],
                    "extra": {},
                    "valid_starting_location": false,
                    "connections": {
                        "Door to Conduit A": {
                            "type": "and",
                            "data": {
                                "comment": null,
                                "items": []
                            }
                        }
                    }
                }
            }
        },
        "Data Storage": {
            "default_node": "Door to Conduit B",
            "hint_features": [],
            "extra": {
                "asset_id": 17529742819100867999
            },
            "nodes": {
                "Door to Conduit B": {
                    "node_type": "dock",
                    "heal": false,
                    "coordinates": {
                        "x": -19.24,
                        "y": 0.0,
                        "z": 1.69
                    },
                    "description": "",
                    "layers": [
                        "default"
                    ],
                    "extra": {
                        "dock_index": 0
                    },
                    "valid_starting_location": true,
                    "dock_type": "door",
                    "default_connection": {
                        "region": "Norion",
                        "area": "Conduit B",
                        "node": "Door to Data Storage"
                    },
                    "default_dock_weakness": "Normal Door",
                    "exclude_from_dock_rando": false,
                    "incompatible_dock_weaknesses": [],
                    "override_default_open_requirement": null,
                    "override_default_lock_requirement": null,
                    "ui_custom_name": null,
                    "connections": {}
                }
            }
        },
        "Generator Shaft": {
<<<<<<< HEAD
            "default_node": "Door to Generator C",
            "hint_features": [],
=======
            "default_node": "Dock to Generator C",
>>>>>>> f9b989b5
            "extra": {
                "asset_id": 2389417385720268120
            },
            "nodes": {
                "Dock to Generator C": {
                    "node_type": "dock",
                    "heal": false,
                    "coordinates": {
                        "x": 0.0,
                        "y": -2.5,
                        "z": -2.5
                    },
                    "description": "",
                    "layers": [
                        "default"
                    ],
                    "extra": {
                        "dock_index": 0
                    },
                    "valid_starting_location": false,
                    "dock_type": "other",
                    "default_connection": {
                        "region": "Norion",
                        "area": "Generator C",
                        "node": "Dock to Generator Shaft"
                    },
                    "default_dock_weakness": "Open Passage",
                    "exclude_from_dock_rando": false,
                    "incompatible_dock_weaknesses": [],
                    "override_default_open_requirement": null,
                    "override_default_lock_requirement": null,
                    "ui_custom_name": null,
                    "connections": {
                        "Event - Meta Ridley": {
                            "type": "and",
                            "data": {
                                "comment": null,
                                "items": []
                            }
                        }
                    }
                },
                "Event - Meta Ridley": {
                    "node_type": "event",
                    "heal": false,
                    "coordinates": {
                        "x": 0.55,
                        "y": -2.51,
                        "z": 0.0
                    },
                    "description": "",
                    "layers": [
                        "default"
                    ],
                    "extra": {},
                    "valid_starting_location": false,
                    "event_name": "Event2",
                    "connections": {
                        "Dock to Generator C": {
                            "type": "and",
                            "data": {
                                "comment": null,
                                "items": []
                            }
                        }
                    }
                }
            }
        },
        "Tower Elevator": {
            "default_node": "Door to Cargo Hub",
            "hint_features": [],
            "extra": {
                "asset_id": 130975251460127249
            },
            "nodes": {
                "Door to Cargo Hub": {
                    "node_type": "dock",
                    "heal": false,
                    "coordinates": {
                        "x": 0.0,
                        "y": -27.0,
                        "z": 2.5
                    },
                    "description": "",
                    "layers": [
                        "default"
                    ],
                    "extra": {
                        "dock_index": 0
                    },
                    "valid_starting_location": false,
                    "dock_type": "door",
                    "default_connection": {
                        "region": "Norion",
                        "area": "Cargo Hub",
                        "node": "Door from Tower Elevator"
                    },
                    "default_dock_weakness": "Normal Door",
                    "exclude_from_dock_rando": false,
                    "incompatible_dock_weaknesses": [],
                    "override_default_open_requirement": null,
                    "override_default_lock_requirement": null,
                    "ui_custom_name": null,
                    "connections": {
                        "Door to Control Tower": {
                            "type": "and",
                            "data": {
                                "comment": null,
                                "items": []
                            }
                        }
                    }
                },
                "Door to Control Tower": {
                    "node_type": "dock",
                    "heal": false,
                    "coordinates": {
                        "x": 0.0,
                        "y": -25.74,
                        "z": 203.91
                    },
                    "description": "",
                    "layers": [
                        "default"
                    ],
                    "extra": {
                        "dock_index": 1
                    },
                    "valid_starting_location": false,
                    "dock_type": "door",
                    "default_connection": {
                        "region": "Norion",
                        "area": "Control Tower",
                        "node": "Door to Tower Elevator"
                    },
                    "default_dock_weakness": "Normal Door",
                    "exclude_from_dock_rando": false,
                    "incompatible_dock_weaknesses": [],
                    "override_default_open_requirement": null,
                    "override_default_lock_requirement": null,
                    "ui_custom_name": null,
                    "connections": {
                        "Door to Cargo Hub": {
                            "type": "and",
                            "data": {
                                "comment": null,
                                "items": []
                            }
                        }
                    }
                }
            }
        },
        "Control Tower": {
            "default_node": "Door to Tower Elevator",
            "hint_features": [],
            "extra": {
                "asset_id": 1413887626178850213
            },
            "nodes": {
                "Door to Tower Elevator": {
                    "node_type": "dock",
                    "heal": false,
                    "coordinates": {
                        "x": 29.41,
                        "y": 3.68,
                        "z": -8.44
                    },
                    "description": "",
                    "layers": [
                        "default"
                    ],
                    "extra": {
                        "dock_index": 0
                    },
                    "valid_starting_location": false,
                    "dock_type": "door",
                    "default_connection": {
                        "region": "Norion",
                        "area": "Tower Elevator",
                        "node": "Door to Control Tower"
                    },
                    "default_dock_weakness": "Normal Door",
                    "exclude_from_dock_rando": false,
                    "incompatible_dock_weaknesses": [],
                    "override_default_open_requirement": null,
                    "override_default_lock_requirement": null,
                    "ui_custom_name": null,
                    "connections": {
                        "Event - Activate Cannon": {
                            "type": "and",
                            "data": {
                                "comment": null,
                                "items": []
                            }
                        }
                    }
                },
                "Event - Activate Cannon": {
                    "node_type": "event",
                    "heal": false,
                    "coordinates": {
                        "x": 30.05,
                        "y": 3.65,
                        "z": 0.0
                    },
                    "description": "",
                    "layers": [
                        "default"
                    ],
                    "extra": {
                        "different_strongly_connected_component": true
                    },
                    "valid_starting_location": false,
                    "event_name": "Event147",
                    "connections": {
                        "Door to Tower Elevator": {
                            "type": "and",
                            "data": {
                                "comment": null,
                                "items": []
                            }
                        }
                    }
                }
            }
        }
    }
}<|MERGE_RESOLUTION|>--- conflicted
+++ resolved
@@ -3188,12 +3188,8 @@
             }
         },
         "Generator Shaft": {
-<<<<<<< HEAD
-            "default_node": "Door to Generator C",
+            "default_node": "Dock to Generator C",
             "hint_features": [],
-=======
-            "default_node": "Dock to Generator C",
->>>>>>> f9b989b5
             "extra": {
                 "asset_id": 2389417385720268120
             },
