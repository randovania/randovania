import dataclasses
from pathlib import Path
from typing import Optional

from randovania.exporter.game_exporter import GameExportParams
from randovania.games.game import RandovaniaGame
from randovania.games.prime1.exporter.game_exporter import PrimeGameExportParams
<<<<<<< HEAD
from randovania.games.prime2.gui.dialog.game_export_dialog import (
    has_internal_copy, delete_internal_copy, check_extracted_game, echoes_input_validator
)
=======
from randovania.games.prime1.exporter.options import PrimePerGameOptions
>>>>>>> e6e5ad05
from randovania.gui.dialog.game_export_dialog import (
    GameExportDialog, prompt_for_output_file, prompt_for_input_file,
    spoiler_path_for, add_field_validation, output_file_validator,
)
from randovania.gui.generated.prime_game_export_dialog_ui import Ui_PrimeGameExportDialog
from randovania.gui.lib.multi_format_output_mixin import MultiFormatOutputMixin
from randovania.interface_common.options import Options


class PrimeGameExportDialog(GameExportDialog, MultiFormatOutputMixin, Ui_PrimeGameExportDialog):
    _prompt_input_file_echoes = False
    _echoes_contents_path: Path
    _use_echoes_models: bool

    @property
    def _game(self):
        return RandovaniaGame.METROID_PRIME

    def __init__(self, options: Options, patch_data: dict, word_hash: str, spoiler: bool, games: list[RandovaniaGame]):
        super().__init__(options, patch_data, word_hash, spoiler, games)

        self._base_output_name = f"Prime Randomizer - {word_hash}"
        per_game = options.options_for_game(self._game)
        assert isinstance(per_game, PrimePerGameOptions)

        # Input
        self.input_file_button.clicked.connect(self._on_input_file_button)

        # Output
        self.output_file_button.clicked.connect(self._on_output_file_button)

        # Output format
        self.setup_multi_format(per_game.output_format)

        # Echoes input
        self.echoes_file_button.clicked.connect(self._on_echoes_file_button)

        # Echoes ISO input
        if RandovaniaGame.METROID_PRIME_ECHOES in games:
            self._use_echoes_models = True
            self.echoes_models_check.setChecked(True)
            self.echoes_models_check.clicked.connect(self._on_echoes_models_check)
            self._echoes_contents_path = options.internal_copies_path.joinpath("prime2", "contents")
            self._prompt_input_file_echoes = check_extracted_game(self.echoes_file_edit, self.echoes_file_button,
                                                                  self._echoes_contents_path)
            echoes_options = options.options_for_game(RandovaniaGame.METROID_PRIME_ECHOES)
            if self._prompt_input_file_echoes and echoes_options.input_path is not None:
                self.echoes_file_edit.setText(str(echoes_options.input_path))
        else:
            self._use_echoes_models = False
            self._echoes_contents_path = None
            self.echoes_models_check.hide()
            self.echoes_file_edit.hide()
            self.echoes_file_label.hide()
            self.echoes_file_button.hide()

        if per_game.input_path is not None:
            self.input_file_edit.setText(str(per_game.input_path))

        if per_game.output_directory is not None:
            output_path = per_game.output_directory.joinpath(self.default_output_name)
            self.output_file_edit.setText(str(output_path))

        add_field_validation(
            accept_button=self.accept_button,
            fields={
                self.input_file_edit: lambda: not self.input_file.is_file(),
                self.output_file_edit: lambda: output_file_validator(self.output_file),
                self.echoes_file_edit: lambda: (self._use_echoes_models
                                                and echoes_input_validator(self.echoes_file,
                                                                           self._prompt_input_file_echoes,
                                                                           self.echoes_file_edit)),
            }
        )

    @property
    def valid_input_file_types(self) -> list[str]:
        return ["iso"]

    @property
    def valid_output_file_types(self) -> list[str]:
        return ["iso", "ciso", "gcz"]

    def save_options(self):
        with self._options as options:
            if self._has_spoiler:
                options.auto_save_spoiler = self.auto_save_spoiler

            per_game = options.options_for_game(self._game)
<<<<<<< HEAD
            per_game_changes = {
                "input_path": self.input_file,
                "output_directory": self.output_file.parent,
                "output_format": self._selected_output_format,
            }

            if self._prompt_input_file_echoes:
                echoes_options = options.options_for_game(RandovaniaGame.METROID_PRIME_ECHOES)
                echoes_changes = {
                    "input_path": self.echoes_file
                }
                options.set_options_for_game(self._game, dataclasses.replace(echoes_options, **echoes_changes))

            options.set_options_for_game(self._game, dataclasses.replace(per_game, **per_game_changes))
=======
            assert isinstance(per_game, PrimePerGameOptions)
            options.set_options_for_game(self._game, dataclasses.replace(
                per_game,
                input_path=self.input_file,
                output_directory=self.output_file.parent,
                output_format=self._selected_output_format,
            ))
>>>>>>> e6e5ad05

    # Getters
    @property
    def input_file(self) -> Path:
        return Path(self.input_file_edit.text())

    @property
    def output_file(self) -> Path:
        return Path(self.output_file_edit.text())

    @property
    def echoes_file(self) -> Optional[Path]:
        if self._prompt_input_file_echoes:
            return Path(self.echoes_file_edit.text())

    @property
    def auto_save_spoiler(self) -> bool:
        return self.auto_save_spoiler_check.isChecked()

    # Input file
    def _on_input_file_button(self):
        input_file = prompt_for_input_file(self, self.input_file_edit, self.valid_input_file_types)
        if input_file is not None:
            self.input_file_edit.setText(str(input_file.absolute()))

    # Output File
    def _on_output_file_button(self):
        output_file = prompt_for_output_file(self, self.valid_output_file_types, self.default_output_name,
                                             self.output_file_edit)
        if output_file is not None:
            self.output_file_edit.setText(str(output_file))

    # Echoes input
    def _on_echoes_models_check(self):
        use_echoes_models = self.echoes_models_check.isChecked()
        self._use_echoes_models = use_echoes_models
        if self._prompt_input_file_echoes:
            self.echoes_file_edit.setEnabled(use_echoes_models)
        self.echoes_file_label.setEnabled(use_echoes_models)
        self.echoes_file_button.setEnabled(use_echoes_models)

    def _on_echoes_file_button(self):
        if self._prompt_input_file_echoes:
            input_file = prompt_for_input_file(self, self.input_file_edit, ["iso"])
            if input_file is not None:
                self.echoes_file_edit.setText(str(input_file.absolute()))
        else:
            delete_internal_copy(self._options.internal_copies_path)
            self.echoes_file_edit.setText("")
            self._prompt_input_file_echoes = check_extracted_game(self.echoes_file_edit, self.echoes_file_button,
                                                                  self._echoes_contents_path)

    def get_game_export_params(self) -> GameExportParams:
        spoiler_output = spoiler_path_for(self.auto_save_spoiler, self.output_file)
        asset_cache_path = self._options.internal_copies_path.joinpath("prime1", "prime2_models")

        if self._use_echoes_models:
            backup_files_path = self._options.internal_copies_path.joinpath("prime2", "vanilla")
        else:
            backup_files_path = None

        return PrimeGameExportParams(
            spoiler_output=spoiler_output,
            input_path=self.input_file,
            output_path=self.output_file,
            echoes_input_path=self.echoes_file,
            echoes_contents_path=self._echoes_contents_path,
            echoes_backup_path=backup_files_path,
            asset_cache_path=asset_cache_path,
            use_echoes_models=self._use_echoes_models,
        )<|MERGE_RESOLUTION|>--- conflicted
+++ resolved
@@ -5,13 +5,10 @@
 from randovania.exporter.game_exporter import GameExportParams
 from randovania.games.game import RandovaniaGame
 from randovania.games.prime1.exporter.game_exporter import PrimeGameExportParams
-<<<<<<< HEAD
+from randovania.games.prime1.exporter.options import PrimePerGameOptions
 from randovania.games.prime2.gui.dialog.game_export_dialog import (
     has_internal_copy, delete_internal_copy, check_extracted_game, echoes_input_validator
 )
-=======
-from randovania.games.prime1.exporter.options import PrimePerGameOptions
->>>>>>> e6e5ad05
 from randovania.gui.dialog.game_export_dialog import (
     GameExportDialog, prompt_for_output_file, prompt_for_input_file,
     spoiler_path_for, add_field_validation, output_file_validator,
@@ -101,22 +98,6 @@
                 options.auto_save_spoiler = self.auto_save_spoiler
 
             per_game = options.options_for_game(self._game)
-<<<<<<< HEAD
-            per_game_changes = {
-                "input_path": self.input_file,
-                "output_directory": self.output_file.parent,
-                "output_format": self._selected_output_format,
-            }
-
-            if self._prompt_input_file_echoes:
-                echoes_options = options.options_for_game(RandovaniaGame.METROID_PRIME_ECHOES)
-                echoes_changes = {
-                    "input_path": self.echoes_file
-                }
-                options.set_options_for_game(self._game, dataclasses.replace(echoes_options, **echoes_changes))
-
-            options.set_options_for_game(self._game, dataclasses.replace(per_game, **per_game_changes))
-=======
             assert isinstance(per_game, PrimePerGameOptions)
             options.set_options_for_game(self._game, dataclasses.replace(
                 per_game,
@@ -124,7 +105,14 @@
                 output_directory=self.output_file.parent,
                 output_format=self._selected_output_format,
             ))
->>>>>>> e6e5ad05
+            if self._prompt_input_file_echoes:
+                from randovania.games.prime2.exporter.options import EchoesPerGameOptions
+                echoes_options = options.options_for_game(RandovaniaGame.METROID_PRIME_ECHOES)
+                assert isinstance(echoes_options, EchoesPerGameOptions)
+                options.set_options_for_game(RandovaniaGame.METROID_PRIME_ECHOES, dataclasses.replace(
+                    echoes_options,
+                    input_path=self.echoes_file,
+                ))
 
     # Getters
     @property
