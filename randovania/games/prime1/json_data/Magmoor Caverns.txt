--- conflicted
+++ resolved
@@ -1389,12 +1389,8 @@
                           Heat Runs (Intermediate) and Heated Rooms Damage ≥ 135
                           Heat Runs (Advanced) and Heated Rooms Damage ≥ 85
                   All of the following:
-<<<<<<< HEAD
                       # https://youtu.be/Ue9T-9SY0o4
-                      Combat/Scan Dash (Expert)
-=======
                       Combat/Scan Dash (Expert) and Standable Terrain (Advanced)
->>>>>>> 68c3dcb5
                       Any of the following:
                           Heat-Resisting Suit
                           Heat Runs (Advanced) and Heated Rooms Damage ≥ 145
