--- conflicted
+++ resolved
@@ -671,21 +671,15 @@
               Gravity Suit
               Any of the following:
                   Space Jump Boots
-<<<<<<< HEAD
                   All of the following:
                       Morph Ball
                       Any of the following:
                           Morph Ball Bomb and Bomb Jump (Beginner)
                           Boost Ball and Wall Boost (Expert)
-          Space Jump Boots and Slope Jump (Intermediate)
-          No Gravity Suit and Slope Jump (Advanced) and Enabled Allow Dangerous Gravity Suit Logic
-=======
-                  Morph Ball Bomb and Morph Ball and Bomb Jump (Beginner)
           All of the following:
               # https://youtu.be/B56Q854PHwc
               Space Jump Boots and Slope Jump (Intermediate) and Gravityless Underwater Movement (Beginner)
           No Gravity Suit and Slope Jump (Advanced) and Gravityless Underwater Movement (Intermediate) and Enabled Allow Dangerous Gravity Suit Logic
->>>>>>> fb9c7757
   > Pickup (Wavebuster)
       Any of the following:
           All of the following:
