--- conflicted
+++ resolved
@@ -664,23 +664,12 @@
               Morph Ball and Spider Ball
               Space Jump Boots and Slope Jump (Advanced)
   > Door to South Quarantine Tunnel
-<<<<<<< HEAD
       Any of the following:
           Morph Ball and Spider Ball
           All of the following:
               Grapple Beam
               Space Jump Boots or Movement (Advanced)
-  > Door to Quarantine Monitor
-=======
-      All of the following:
-          After Thardus
-          Any of the following:
-              Morph Ball and Spider Ball
-              All of the following:
-                  Grapple Beam
-                  Space Jump Boots or Movement (Advanced)
   > Morph Ball Door to Quarantine Monitor
->>>>>>> b242047d
       All of the following:
           Morph Ball
           Any of the following:
