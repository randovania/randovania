--- conflicted
+++ resolved
@@ -21,12 +21,12 @@
 class PrimeGameExportParams(GameExportParams):
     input_path: Path
     output_path: Path
-<<<<<<< HEAD
     echoes_input_path: Path
     echoes_contents_path: Path
     echoes_backup_path: Path
     asset_cache_path: Path
     use_echoes_models: bool
+    cache_path: Path
 
 
 def adjust_model_names(patch_data: dict, assets_meta: dict, use_external_assets: bool):
@@ -53,9 +53,6 @@
                     converted_model_name = _MODEL_MAPPING.get((model.game, model.name), "Nothing")
 
                 pickup['model'] = converted_model_name
-=======
-    cache_path: Path
->>>>>>> e632112c
 
 
 class PrimeGameExporter(GameExporter):
