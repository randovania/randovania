--- conflicted
+++ resolved
@@ -93,7 +93,8 @@
 
             # add edges which were not shuffled
             disabled_doors = set()
-            world = default_database.game_description_for(RandovaniaGame.METROID_PRIME).world_list.world_with_name(world_name)
+            world_list = default_database.game_description_for(RandovaniaGame.METROID_PRIME).world_list
+            world = world_list.world_with_name(world_name)
             for area in world.areas:
                 for node in area.nodes:
                     if not isinstance(node, DockNode):
@@ -124,21 +125,6 @@
                     dst_room_name = room["doors"][dock_num]["destination"]["roomName"]
                     room_connections.append((wrap_text(room_name), wrap_text(dst_room_name)))
 
-<<<<<<< HEAD
-            # add edges which were not shuffled
-            world_list = default_database.game_description_for(RandovaniaGame.METROID_PRIME).world_list
-            world = world_list.world_with_name(world_name)
-            for area in world.areas:
-                for node in area.nodes:
-                    if not isinstance(node, DockNode):
-                        continue
-                    if node.extra["nonstandard"]:
-                        src_name = area.name
-                        dst_name = node.default_connection.area_identifier.area_name
-                        room_connections.append((wrap_text(src_name), wrap_text(dst_name)))
-            
-=======
->>>>>>> a6cec435
             # model this world's connections as a graph
             graph = networkx.DiGraph()
             graph.add_edges_from(room_connections)
