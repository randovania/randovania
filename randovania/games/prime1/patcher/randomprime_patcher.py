--- conflicted
+++ resolved
@@ -391,13 +391,9 @@
                 "suitColors": suit_colors
             },
             "gameConfig": {
-<<<<<<< HEAD
                 "shufflePickupPosition": configuration.shuffle_item_pos,
                 "shufflePickupPosAllRooms": configuration.items_every_room,
-                "startingRoom": _name_for_location(db.world_list, patches.starting_location),
-=======
                 "startingRoom": starting_room,
->>>>>>> f882f54e
                 "startingMemo": starting_memo,
                 "warpToStart": configuration.warp_to_start,
 
