--- conflicted
+++ resolved
@@ -115,10 +115,10 @@
         pb_text = get_locked_ammo_text("Power Bomb Expansion")
 
         game_patches = {
-<<<<<<< HEAD
             "septogg_helpers": config.septogg_helpers,
             "respawn_bomb_blocks": config.respawn_bomb_blocks,
             "skip_cutscenes": config.skip_cutscenes,
+            "skip_save_cutscene": config.skip_save_cutscene,
             "skip_item_cutscenes": config.skip_item_cutscenes,
             "energy_per_tank": config.energy_per_tank,
             "grave_grotto_blocks": config.grave_grotto_blocks,
@@ -128,21 +128,6 @@
             "softlock_prevention_blocks": config.softlock_prevention_blocks,
             "a3_entrance_blocks": config.a3_entrance_blocks,
             "screw_blocks": config.screw_blocks,
-=======
-            "septogg_helpers": self.patches.configuration.septogg_helpers,
-            "respawn_bomb_blocks": self.patches.configuration.respawn_bomb_blocks,
-            "skip_cutscenes": self.patches.configuration.skip_cutscenes,
-            "skip_save_cutscene": self.patches.configuration.skip_save_cutscene,
-            "skip_item_cutscenes": self.patches.configuration.skip_item_cutscenes,
-            "energy_per_tank": self.patches.configuration.energy_per_tank,
-            "grave_grotto_blocks": self.patches.configuration.grave_grotto_blocks,
-            "fusion_mode": self.patches.configuration.fusion_mode,
-            "supers_on_missile_doors": self.patches.configuration.supers_on_missile_doors,
-            "nest_pipes": self.patches.configuration.nest_pipes,
-            "softlock_prevention_blocks": self.patches.configuration.softlock_prevention_blocks,
-            "a3_entrance_blocks": self.patches.configuration.a3_entrance_blocks,
-            "screw_blocks": self.patches.configuration.screw_blocks,
->>>>>>> a59f9499
             "sabre_designed_skippy": rng.randint(0, self._EASTER_EGG_SHINY) == 0,
             "locked_missile_text": {
                 "header": item_info["Locked Missile Expansion"]["text_header"],
