--- conflicted
+++ resolved
@@ -33,11 +33,7 @@
         return EnergyTankDamageState(
             99,
             100,
-<<<<<<< HEAD
-            game.resource_database.energy_tank_item,
-=======
             game.get_resource_database_view().get_item("EnergyTank"),
->>>>>>> 8b3fa4a5
         )
 
     def assign_pool_results(
