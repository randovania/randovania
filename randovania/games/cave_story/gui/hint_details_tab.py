--- conflicted
+++ resolved
@@ -3,10 +3,6 @@
 
 from PySide6 import QtWidgets
 
-<<<<<<< HEAD
-from randovania.layout import default_database
-=======
->>>>>>> 2c96060b
 from randovania.game_description.game_patches import GamePatches
 from randovania.games.cave_story.exporter.patch_data_factory import get_hints
 from randovania.games.game import RandovaniaGame
@@ -34,11 +30,7 @@
         self.tree_widget.setColumnCount(3)
         self.tree_widget.setHeaderLabels(["Hint", "Pickup", "In-Game Text"])
 
-<<<<<<< HEAD
-        game = default_database.game_description_for_layout(configuration)
-=======
         game = filtered_database.game_description_for_layout(configuration)
->>>>>>> 2c96060b
         world_list = game.world_list
         patches = all_patches[players.player_index]
 
