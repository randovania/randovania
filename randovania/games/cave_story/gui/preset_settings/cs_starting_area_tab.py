--- conflicted
+++ resolved
@@ -5,15 +5,11 @@
 
 
 class PresetCSStartingArea(PresetStartingArea):
-<<<<<<< HEAD
-    def create_quick_fill_buttons(self) -> None:
-=======
     @classmethod
     def header_name(cls) -> str | None:
         return cls.GAME_MODIFICATIONS_HEADER
 
-    def create_quick_fill_buttons(self):
->>>>>>> 90488cf7
+    def create_quick_fill_buttons(self) -> None:
         super().create_quick_fill_buttons()
 
         self.starting_area_quick_fill_classic = self._quick_fill_button(
