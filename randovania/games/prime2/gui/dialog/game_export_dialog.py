import dataclasses
import shutil
from pathlib import Path
from typing import Optional

from PySide2.QtWidgets import QLineEdit, QPushButton

from randovania.exporter.game_exporter import GameExportParams
from randovania.games.game import RandovaniaGame
from randovania.games.prime2.exporter.game_exporter import EchoesGameExportParams
from randovania.games.prime2.exporter.options import EchoesPerGameOptions
from randovania.gui.dialog.game_export_dialog import (
    GameExportDialog, prompt_for_output_file, prompt_for_input_file,
    add_field_validation, output_file_validator, spoiler_path_for
)
from randovania.gui.generated.echoes_game_export_dialog_ui import Ui_EchoesGameExportDialog
from randovania.interface_common import game_workdir
from randovania.interface_common.options import Options

_VALID_GAME_TEXT = "(internal game copy)"


def has_internal_copy(contents_file_path: Path) -> bool:
    result = game_workdir.discover_game(contents_file_path)
    if result is not None:
        game_id, _ = result
        if game_id.startswith("G2M"):
            return True
    return False


def delete_internal_copy(internal_copies_path: Path):
    internal_copies_path = internal_copies_path.joinpath("prime2")
    if internal_copies_path.exists():
        shutil.rmtree(internal_copies_path)


def check_extracted_game(input_file_edit: QLineEdit, input_file_button: QPushButton, contents_file_path: Path) -> bool:
    prompt_input_file = not has_internal_copy(contents_file_path)
    input_file_edit.setEnabled(prompt_input_file)

    if prompt_input_file:
        input_file_button.setText("Select File")
    else:
        input_file_button.setText("Delete internal copy")
        input_file_edit.setText(_VALID_GAME_TEXT)

    return prompt_input_file


def echoes_input_validator(input_file: Path, prompt_input_file: bool, input_file_edit: QLineEdit) -> bool:
    return not input_file.is_file() if prompt_input_file else input_file_edit.text() != _VALID_GAME_TEXT


class EchoesGameExportDialog(GameExportDialog, Ui_EchoesGameExportDialog):
    _prompt_input_file: bool
    _use_prime_models: bool

    @property
    def _game(self):
        return RandovaniaGame.METROID_PRIME_ECHOES

    def __init__(self, options: Options, patch_data: dict, word_hash: str, spoiler: bool, games: list[RandovaniaGame]):
        super().__init__(options, patch_data, word_hash, spoiler, games)

        self.default_output_name = f"Echoes Randomizer - {word_hash}"
        self._prompt_input_file = check_extracted_game(self.input_file_edit, self.input_file_button,
                                                       self._contents_file_path)

        per_game = options.options_for_game(self._game)
        assert isinstance(per_game, EchoesPerGameOptions)

        # Input
        self.input_file_button.clicked.connect(self._on_input_file_button)

        # Output
        self.output_file_button.clicked.connect(self._on_output_file_button)

        # Prime input
        self.prime_file_button.clicked.connect(self._on_prime_file_button)

        if RandovaniaGame.METROID_PRIME in games:
            self._use_prime_models = True
            self.prime_models_check.setChecked(True)
            self.prime_models_check.clicked.connect(self._on_prime_models_check)
            prime_options = options.options_for_game(RandovaniaGame.METROID_PRIME)
            if prime_options.input_path is not None:
                self.prime_file_edit.setText(str(prime_options.input_path))

        else:
            self._use_prime_models = False
            self.prime_models_check.hide()
            self.prime_file_edit.hide()
            self.prime_file_label.hide()
            self.prime_file_button.hide()

        if self._prompt_input_file and per_game.input_path is not None:
            self.input_file_edit.setText(str(per_game.input_path))

        if per_game.output_directory is not None:
            output_path = per_game.output_directory.joinpath(f"{self.default_output_name}.iso")
            self.output_file_edit.setText(str(output_path))

        add_field_validation(
            accept_button=self.accept_button,
            fields={
                self.input_file_edit: lambda: echoes_input_validator(self.input_file, self._prompt_input_file,
                                                                     self.input_file_edit),
                self.output_file_edit: lambda: output_file_validator(self.output_file),
                self.prime_file_edit: lambda: self._use_prime_models and not self.prime_file.is_file(),
            }
        )

    def save_options(self):
        with self._options as options:
            if self._has_spoiler:
                options.auto_save_spoiler = self.auto_save_spoiler

            per_game = options.options_for_game(self._game)
            assert isinstance(per_game, EchoesPerGameOptions)

            per_game_changes = {}
            if self._prompt_input_file:
                per_game_changes["input_path"] = self.input_file

<<<<<<< HEAD
            if self._use_prime_models:
                prime_options = options.options_for_game(RandovaniaGame.METROID_PRIME)
                prime_changes = {
                    "input_path": self.prime_file
                }
                options.set_options_for_game(RandovaniaGame.METROID_PRIME, dataclasses.replace(prime_options, **prime_changes))

            options.set_options_for_game(self._game, dataclasses.replace(per_game, **per_game_changes))
=======
            options.set_options_for_game(self._game, dataclasses.replace(
                per_game,
                output_directory=self.output_file.parent,
                **per_game_changes,
            ))
>>>>>>> e6e5ad05

    # Getters
    @property
    def input_file(self) -> Optional[Path]:
        if self._prompt_input_file:
            return Path(self.input_file_edit.text())

    @property
    def output_file(self) -> Path:
        return Path(self.output_file_edit.text())

    @property
    def prime_file(self) -> Path:
        return Path(self.prime_file_edit.text()) if self.prime_file_edit.text() else None

    @property
    def auto_save_spoiler(self) -> bool:
        return self.auto_save_spoiler_check.isChecked()

    # Checks

    # Input file
    def _on_input_file_button(self):
        if self._prompt_input_file:
            input_file = prompt_for_input_file(self, self.input_file_edit, ["iso"])
            if input_file is not None:
                self.input_file_edit.setText(str(input_file.absolute()))
        else:
            delete_internal_copy(self._options.internal_copies_path)
            self.input_file_edit.setText("")
            self._prompt_input_file = check_extracted_game(self.input_file_edit, self.input_file_button,
                                                           self._contents_file_path)

    # Output File
    def _on_output_file_button(self):
        output_file = prompt_for_output_file(self, [".iso"], f"{self.default_output_name}.iso", self.output_file_edit)
        if output_file is not None:
            self.output_file_edit.setText(str(output_file))

    # Prime input
    def _on_prime_file_button(self):
        prime_file = prompt_for_input_file(self, self.prime_file, self.prime_file_edit, ["iso"])
        if prime_file is not None:
            self.prime_file_edit.setText(str(prime_file.absolute()))

    def _on_prime_models_check(self):
        use_prime_models = self.prime_models_check.isChecked()
        self._use_prime_models = use_prime_models
        self.prime_file_edit.setEnabled(use_prime_models)
        self.prime_file_label.setEnabled(use_prime_models)
        self.prime_file_button.setEnabled(use_prime_models)

    @property
    def _contents_file_path(self):
        return self._options.internal_copies_path.joinpath("prime2", "contents")

    def get_game_export_params(self) -> GameExportParams:
        spoiler_output = spoiler_path_for(self.auto_save_spoiler, self.output_file)
        backup_files_path = self._options.internal_copies_path.joinpath("prime2", "vanilla")
        asset_cache_path = self._options.internal_copies_path.joinpath("prime2", "prime1_models")

        return EchoesGameExportParams(
            spoiler_output=spoiler_output,
            input_path=self.input_file,
            output_path=self.output_file,
            contents_files_path=self._contents_file_path,
            backup_files_path=backup_files_path,
            asset_cache_path=asset_cache_path,
            prime_path=self.prime_file,
            use_prime_models=self._use_prime_models,
        )<|MERGE_RESOLUTION|>--- conflicted
+++ resolved
@@ -123,22 +123,20 @@
             if self._prompt_input_file:
                 per_game_changes["input_path"] = self.input_file
 
-<<<<<<< HEAD
-            if self._use_prime_models:
-                prime_options = options.options_for_game(RandovaniaGame.METROID_PRIME)
-                prime_changes = {
-                    "input_path": self.prime_file
-                }
-                options.set_options_for_game(RandovaniaGame.METROID_PRIME, dataclasses.replace(prime_options, **prime_changes))
-
-            options.set_options_for_game(self._game, dataclasses.replace(per_game, **per_game_changes))
-=======
             options.set_options_for_game(self._game, dataclasses.replace(
                 per_game,
                 output_directory=self.output_file.parent,
                 **per_game_changes,
             ))
->>>>>>> e6e5ad05
+
+            if self._use_prime_models:
+                from randovania.games.prime1.exporter.options import PrimePerGameOptions
+                prime_options = options.options_for_game(RandovaniaGame.METROID_PRIME)
+                assert isinstance(prime_options, PrimePerGameOptions)
+                options.set_options_for_game(RandovaniaGame.METROID_PRIME, dataclasses.replace(
+                    prime_options,
+                    input_file=self.prime_file,
+                ))
 
     # Getters
     @property
