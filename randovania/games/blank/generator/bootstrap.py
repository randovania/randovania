from __future__ import annotations

from typing import TYPE_CHECKING

from randovania.games.blank.layout import BlankConfiguration
from randovania.resolver.bootstrap import Bootstrap
from randovania.resolver.energy_tank_damage_state import EnergyTankDamageState

if TYPE_CHECKING:
    from randovania.game_description.game_database_view import GameDatabaseView
    from randovania.resolver.damage_state import DamageState


class BlankBootstrap(Bootstrap[BlankConfiguration]):
<<<<<<< HEAD
    def create_damage_state(self, game: GameDescription, configuration: BlankConfiguration) -> DamageState:
        return EnergyTankDamageState(
            100,
            100,
            game.resource_database.energy_tank_item,
        )
=======
    def create_damage_state(self, game: GameDatabaseView, configuration: BlankConfiguration) -> DamageState:
        return EnergyTankDamageState(100, 100, game.get_resource_database_view().get_item("Health"))
>>>>>>> 8b3fa4a5
<|MERGE_RESOLUTION|>--- conflicted
+++ resolved
@@ -12,14 +12,5 @@
 
 
 class BlankBootstrap(Bootstrap[BlankConfiguration]):
-<<<<<<< HEAD
-    def create_damage_state(self, game: GameDescription, configuration: BlankConfiguration) -> DamageState:
-        return EnergyTankDamageState(
-            100,
-            100,
-            game.resource_database.energy_tank_item,
-        )
-=======
     def create_damage_state(self, game: GameDatabaseView, configuration: BlankConfiguration) -> DamageState:
-        return EnergyTankDamageState(100, 100, game.get_resource_database_view().get_item("Health"))
->>>>>>> 8b3fa4a5
+        return EnergyTankDamageState(100, 100, game.get_resource_database_view().get_item("Health"))