--- conflicted
+++ resolved
@@ -20,13 +20,10 @@
       Trivial
   > Door to Heated Room
       Trivial
-<<<<<<< HEAD
   > Door to Ledge Room
       Trivial
-=======
   > Event - Post Weapon
       Collected Intro/Starting Area/Pickup (Weapon)
->>>>>>> de9faf4e
 
 > Pickup (Weapon); Heals? False
   * Layers: default
@@ -81,15 +78,15 @@
   > Spawn Point
       Trivial
 
-<<<<<<< HEAD
 > Door to Ledge Room; Heals? False
   * Layers: default
   * Normal Door to Ledge Room/Door to Starting Area
-=======
+  > Spawn Point
+      Trivial
+
 > Event - Post Weapon; Heals? False
   * Layers: default
   * Event Post Weapon
->>>>>>> de9faf4e
   > Spawn Point
       Trivial
 
