from __future__ import annotations

from typing import TYPE_CHECKING

if TYPE_CHECKING:
    from randovania.gui.lib.window_manager import WindowManager
    from randovania.gui.preset_settings.preset_tab import PresetTab
    from randovania.interface_common.preset_editor import PresetEditor


def msr_preset_tabs(editor: PresetEditor, window_manager: WindowManager) -> list[type[PresetTab]]:
    from randovania.games.samus_returns.gui.preset_settings.msr_aeion_tab import PresetMSRAeion
    from randovania.games.samus_returns.gui.preset_settings.msr_goal_tab import PresetMSRGoal
    from randovania.games.samus_returns.gui.preset_settings.msr_hints_tab import PresetMSRHints
    from randovania.games.samus_returns.gui.preset_settings.msr_patches_tab import PresetMSRPatches
    from randovania.games.samus_returns.gui.preset_settings.msr_reserves_tab import PresetMSRReserves
<<<<<<< HEAD
    from randovania.games.samus_returns.gui.preset_settings.msr_teleporters_tab import PresetTeleportersMSR
=======
    from randovania.gui.preset_settings.dock_rando_tab import PresetDockRando
>>>>>>> ff38b289
    from randovania.gui.preset_settings.generation_tab import PresetGeneration
    from randovania.gui.preset_settings.location_pool_tab import PresetLocationPool
    from randovania.gui.preset_settings.metroid_item_pool_tab import MetroidPresetItemPool
    from randovania.gui.preset_settings.starting_area_tab import PresetMetroidStartingArea
    from randovania.gui.preset_settings.trick_level_tab import PresetTrickLevel

    return [
        PresetTrickLevel,
        PresetGeneration,
        PresetMSRGoal,
        PresetMSRHints,
<<<<<<< HEAD
=======
        PresetMetroidStartingArea,
        PresetDockRando,
>>>>>>> ff38b289
        PresetLocationPool,
        MetroidPresetItemPool,
        PresetMetroidStartingArea,
        PresetTeleportersMSR,
        PresetMSRAeion,
        PresetMSRReserves,
        PresetMSRPatches,
    ]<|MERGE_RESOLUTION|>--- conflicted
+++ resolved
@@ -14,11 +14,8 @@
     from randovania.games.samus_returns.gui.preset_settings.msr_hints_tab import PresetMSRHints
     from randovania.games.samus_returns.gui.preset_settings.msr_patches_tab import PresetMSRPatches
     from randovania.games.samus_returns.gui.preset_settings.msr_reserves_tab import PresetMSRReserves
-<<<<<<< HEAD
     from randovania.games.samus_returns.gui.preset_settings.msr_teleporters_tab import PresetTeleportersMSR
-=======
     from randovania.gui.preset_settings.dock_rando_tab import PresetDockRando
->>>>>>> ff38b289
     from randovania.gui.preset_settings.generation_tab import PresetGeneration
     from randovania.gui.preset_settings.location_pool_tab import PresetLocationPool
     from randovania.gui.preset_settings.metroid_item_pool_tab import MetroidPresetItemPool
@@ -30,15 +27,11 @@
         PresetGeneration,
         PresetMSRGoal,
         PresetMSRHints,
-<<<<<<< HEAD
-=======
-        PresetMetroidStartingArea,
-        PresetDockRando,
->>>>>>> ff38b289
         PresetLocationPool,
         MetroidPresetItemPool,
         PresetMetroidStartingArea,
         PresetTeleportersMSR,
+        PresetDockRando,
         PresetMSRAeion,
         PresetMSRReserves,
         PresetMSRPatches,
