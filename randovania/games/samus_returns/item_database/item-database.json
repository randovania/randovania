{
    "schema_version": 4,
    "item_categories": {
        "beam": {
            "long_name": "Beams",
            "hint_details": [
                "a ",
                "beam"
            ],
            "hinted_as_major": true
        },
        "morph_ball": {
            "long_name": "Morph Ball",
            "hint_details": [
                "a ",
                "morph ball system"
            ],
            "hinted_as_major": true
        },
        "movement": {
            "long_name": "Movement",
            "hint_details": [
                "a ",
                "movement system"
            ],
            "hinted_as_major": true
        },
        "misc": {
            "long_name": "Miscellaneous",
            "hint_details": [
                "a ",
                "miscellaneous system"
            ],
            "hinted_as_major": true
        },
        "missile": {
            "long_name": "Missile",
            "hint_details": [
                "a ",
                "missile system"
            ],
            "hinted_as_major": true
        },
        "aeion": {
            "long_name": "Aeion",
            "hint_details": [
                "an ",
                "Aeion system"
            ],
            "hinted_as_major": true
        },
        "suit": {
            "long_name": "Suit",
            "hint_details": [
                "a ",
                "Suit"
            ],
            "hinted_as_major": true
        },
        "energy_tank": {
            "long_name": "Energy Tanks",
            "hint_details": [
                "an ",
                "Energy Tank"
            ],
            "hinted_as_major": true
        },
        "missile_related": {
            "long_name": "Missile Related",
            "hint_details": [
                "a ",
                "missile-related upgrade"
            ],
            "hinted_as_major": false
        },
        "morph_ball_related": {
            "long_name": "Morph Ball Related",
            "hint_details": [
                "a ",
                "morph ball-related upgrade"
            ],
            "hinted_as_major": false
        },
        "beam_related": {
            "long_name": "Beam Related",
            "hint_details": [
                "a ",
                "beam-related upgrade"
            ],
            "hinted_as_major": false
        },
        "life_support": {
            "long_name": "Life Support",
            "hint_details": [
                "a ",
                "life support system"
            ],
            "hinted_as_major": false
        }
    },
    "items": {
        "Wave Beam": {
            "item_category": "beam",
            "broad_category": "beam_related",
            "model_name": "powerup_wavebeam",
            "progression": [
                "Wave"
            ],
            "default_shuffled_count": 0,
            "default_starting_count": 0,
            "ammo": [],
            "unlocks_ammo": false,
            "hide_from_gui": false,
            "must_be_starting": false,
            "probability_offset": 0,
            "probability_multiplier": 1,
            "preferred_location_category": "major",
            "extra": {}
        },
        "Spazer Beam": {
            "item_category": "beam",
            "broad_category": "beam_related",
            "model_name": "powerup_spazerbeam",
            "progression": [
                "Spazer"
            ],
            "default_shuffled_count": 0,
            "default_starting_count": 0,
            "ammo": [],
            "unlocks_ammo": false,
            "hide_from_gui": false,
            "must_be_starting": false,
            "probability_offset": 0,
            "probability_multiplier": 1,
            "preferred_location_category": "major",
            "extra": {},
            "warning": "Spazer Beam automatically gives you Wave Beam.\nIt's recommended to use Progressive Beam instead."
        },
        "Plasma Beam": {
            "item_category": "beam",
            "broad_category": "beam_related",
            "model_name": "powerup_plasmabeam",
            "progression": [
                "Plasma"
            ],
            "default_shuffled_count": 0,
            "default_starting_count": 0,
            "ammo": [],
            "unlocks_ammo": false,
            "hide_from_gui": false,
            "must_be_starting": false,
            "probability_offset": 0,
            "probability_multiplier": 1,
            "preferred_location_category": "major",
            "extra": {},
            "original_index": 125,
            "warning": "Plasma Beam automatically gives you both Wave and Spazer Beam.\nIt's recommended to use Progressive Beam instead."
        },
        "Progressive Beam": {
            "item_category": "beam",
            "broad_category": "beam_related",
            "model_name": "PROGRESSIVE_BEAM",
            "progression": [
                "Wave",
                "Spazer",
                "Plasma"
            ],
            "default_shuffled_count": 3,
            "default_starting_count": 0,
            "ammo": [],
            "unlocks_ammo": false,
            "hide_from_gui": false,
            "must_be_starting": false,
            "probability_offset": 0,
            "probability_multiplier": 1,
            "preferred_location_category": "major",
            "extra": {}
        },
        "Charge Beam": {
            "item_category": "beam",
            "broad_category": "beam_related",
            "model_name": "powerup_chargebeam",
            "progression": [
                "Charge"
            ],
<<<<<<< HEAD
            "default_shuffled_count": 1,
            "default_starting_count": 0,
=======
            "default_shuffled_count": 0,
            "default_starting_count": 1,
>>>>>>> 7a34eff9
            "ammo": [],
            "unlocks_ammo": false,
            "hide_from_gui": false,
            "must_be_starting": false,
            "probability_offset": 0,
            "probability_multiplier": 1,
            "preferred_location_category": "major",
            "extra": {}
        },
        "Ice Beam": {
            "item_category": "beam",
            "broad_category": "beam_related",
            "model_name": "powerup_icebeam",
            "progression": [
                "Ice"
            ],
            "default_shuffled_count": 1,
            "default_starting_count": 0,
            "ammo": [],
            "unlocks_ammo": false,
            "hide_from_gui": false,
            "must_be_starting": false,
            "probability_offset": 0,
            "probability_multiplier": 1,
            "preferred_location_category": "major",
            "extra": {}
        },
        "Grapple Beam": {
            "item_category": "beam",
            "broad_category": "beam_related",
            "model_name": "powerup_grapplebeam",
            "progression": [
                "Grapple"
            ],
            "default_shuffled_count": 1,
            "default_starting_count": 0,
            "ammo": [],
            "unlocks_ammo": false,
            "hide_from_gui": false,
            "must_be_starting": false,
            "probability_offset": 0,
            "probability_multiplier": 1,
            "preferred_location_category": "major",
            "extra": {}
        },
        "Missile": {
            "item_category": "missile",
            "broad_category": "missile_related",
            "model_name": "itemsphere",
            "progression": [
                "MissileLauncher"
            ],
            "default_shuffled_count": 0,
            "default_starting_count": 1,
            "ammo": [
                "MissileAmmo"
            ],
            "unlocks_ammo": true,
            "hide_from_gui": false,
            "must_be_starting": true,
            "probability_offset": 0,
            "probability_multiplier": 1,
            "preferred_location_category": "major",
            "extra": {}
        },
        "Super Missile": {
            "item_category": "missile",
            "broad_category": "missile_related",
            "model_name": "powerup_supermissile",
            "progression": [
                "Supers"
            ],
            "default_shuffled_count": 1,
            "default_starting_count": 0,
            "ammo": [
                "SMAmmo"
            ],
            "unlocks_ammo": true,
            "hide_from_gui": false,
            "must_be_starting": false,
            "probability_offset": 0,
            "probability_multiplier": 1,
            "preferred_location_category": "major",
            "extra": {},
            "original_index": 100
        },
        "Scan Pulse": {
            "item_category": "aeion",
            "broad_category": "aeion",
            "model_name": "powerup_scanningpulse",
            "progression": [
                "Pulse"
            ],
            "default_shuffled_count": 1,
            "default_starting_count": 0,
            "ammo": [
                "Aeion"
            ],
            "unlocks_ammo": true,
            "hide_from_gui": false,
            "must_be_starting": false,
            "probability_offset": 0,
            "probability_multiplier": 1,
            "preferred_location_category": "major",
            "extra": {},
            "original_index": 13
        },
        "Lightning Armor": {
            "item_category": "aeion",
            "broad_category": "aeion",
            "model_name": "powerup_energyshield",
            "progression": [
                "Armor"
            ],
            "default_shuffled_count": 1,
            "default_starting_count": 0,
            "ammo": [
                "Aeion"
            ],
            "unlocks_ammo": true,
            "hide_from_gui": false,
            "must_be_starting": false,
            "probability_offset": 0,
            "probability_multiplier": 1,
            "preferred_location_category": "major",
            "extra": {}
        },
        "Beam Burst": {
            "item_category": "aeion",
            "broad_category": "aeion",
            "model_name": "powerup_energywave",
            "progression": [
                "Burst"
            ],
            "default_shuffled_count": 1,
            "default_starting_count": 0,
            "ammo": [
                "Aeion"
            ],
            "unlocks_ammo": true,
            "hide_from_gui": false,
            "must_be_starting": false,
            "probability_offset": 0,
            "probability_multiplier": 1,
            "preferred_location_category": "major",
            "extra": {}
        },
        "Phase Drift": {
            "item_category": "aeion",
            "broad_category": "aeion",
            "model_name": "powerup_phasedisplacement",
            "progression": [
                "Phase"
            ],
            "default_shuffled_count": 1,
            "default_starting_count": 0,
            "ammo": [
                "Aeion"
            ],
            "unlocks_ammo": true,
            "hide_from_gui": false,
            "must_be_starting": false,
            "probability_offset": 0,
            "probability_multiplier": 1,
            "preferred_location_category": "major",
            "extra": {}
        },
        "Varia Suit": {
            "item_category": "suit",
            "broad_category": "life_support",
            "model_name": "powerup_variasuit",
            "progression": [
                "Varia"
            ],
            "default_shuffled_count": 1,
            "default_starting_count": 0,
            "ammo": [],
            "unlocks_ammo": false,
            "hide_from_gui": false,
            "must_be_starting": false,
            "probability_offset": 0,
            "probability_multiplier": 1,
            "preferred_location_category": "major",
            "extra": {}
        },
        "Gravity Suit": {
            "item_category": "suit",
            "broad_category": "life_support",
            "model_name": "powerup_gravitysuit",
            "progression": [
                "Gravity"
            ],
            "default_shuffled_count": 1,
            "default_starting_count": 0,
            "ammo": [],
            "unlocks_ammo": false,
            "hide_from_gui": false,
            "must_be_starting": false,
            "probability_offset": 0,
            "probability_multiplier": 1,
            "preferred_location_category": "major",
            "extra": {},
            "warning": "Gravity Suit automatically gives you Varia Suit.\nIt's recommended to use Progressive Suit instead."
        },
        "Progressive Suit": {
            "item_category": "suit",
            "broad_category": "life_support",
            "model_name": "PROGRESSIVE_SUIT",
            "progression": [
                "Varia",
                "Gravity"
            ],
            "default_shuffled_count": 2,
            "default_starting_count": 0,
            "ammo": [],
            "unlocks_ammo": false,
            "hide_from_gui": false,
            "must_be_starting": false,
            "probability_offset": 0,
            "probability_multiplier": 1,
            "preferred_location_category": "major",
            "extra": {}
        },
        "Morph Ball": {
            "item_category": "morph_ball",
            "broad_category": "morph_ball_related",
            "model_name": "powerup_morphball",
            "progression": [
                "Morph"
            ],
            "default_shuffled_count": 1,
            "default_starting_count": 0,
            "ammo": [],
            "unlocks_ammo": false,
            "hide_from_gui": false,
            "must_be_starting": false,
            "probability_offset": 0,
            "probability_multiplier": 1,
            "preferred_location_category": "major",
            "extra": {},
            "original_index": 144
        },
        "Spider Ball": {
            "item_category": "morph_ball",
            "broad_category": "morph_ball_related",
            "model_name": "powerup_spiderball",
            "progression": [
                "Spider"
            ],
            "default_shuffled_count": 1,
            "default_starting_count": 0,
            "ammo": [],
            "unlocks_ammo": false,
            "hide_from_gui": false,
            "must_be_starting": false,
            "probability_offset": 0,
            "probability_multiplier": 1,
            "preferred_location_category": "major",
            "extra": {}
        },
        "Bomb": {
            "item_category": "morph_ball",
            "broad_category": "morph_ball_related",
            "model_name": "powerup_bomb",
            "progression": [
                "Bomb"
            ],
            "default_shuffled_count": 1,
            "default_starting_count": 0,
            "ammo": [],
            "unlocks_ammo": false,
            "hide_from_gui": false,
            "must_be_starting": false,
            "probability_offset": 0,
            "probability_multiplier": 1,
            "preferred_location_category": "major",
            "extra": {}
        },
        "Spring Ball": {
            "item_category": "morph_ball",
            "broad_category": "morph_ball_related",
            "model_name": "powerup_springball",
            "progression": [
                "Spring"
            ],
            "default_shuffled_count": 1,
            "default_starting_count": 0,
            "ammo": [],
            "unlocks_ammo": false,
            "hide_from_gui": false,
            "must_be_starting": false,
            "probability_offset": 0,
            "probability_multiplier": 1,
            "preferred_location_category": "major",
            "extra": {}
        },
        "Power Bomb": {
            "item_category": "morph_ball",
            "broad_category": "morph_ball_related",
            "model_name": "powerup_powerbomb",
            "progression": [
                "MainPB"
            ],
            "default_shuffled_count": 1,
            "default_starting_count": 0,
            "ammo": [
                "PBAmmo"
            ],
            "unlocks_ammo": true,
            "hide_from_gui": false,
            "must_be_starting": false,
            "probability_offset": 0,
            "probability_multiplier": 1,
            "preferred_location_category": "major",
            "extra": {}
        },
        "High Jump Boots": {
            "item_category": "movement",
            "broad_category": "movement",
            "model_name": "powerup_highjumpboots",
            "progression": [
                "Boots"
            ],
            "default_shuffled_count": 1,
            "default_starting_count": 0,
            "ammo": [],
            "unlocks_ammo": false,
            "hide_from_gui": false,
            "must_be_starting": false,
            "probability_offset": 0,
            "probability_multiplier": 1,
            "preferred_location_category": "major",
            "extra": {}
        },
        "Space Jump": {
            "item_category": "movement",
            "broad_category": "movement",
            "model_name": "powerup_spacejump",
            "progression": [
                "Space"
            ],
            "default_shuffled_count": 1,
            "default_starting_count": 0,
            "ammo": [],
            "unlocks_ammo": false,
            "hide_from_gui": false,
            "must_be_starting": false,
            "probability_offset": 0,
            "probability_multiplier": 1,
            "preferred_location_category": "major",
            "extra": {}
        },
        "Screw Attack": {
            "item_category": "misc",
            "broad_category": "misc",
            "model_name": "powerup_screwattack",
            "progression": [
                "Screw"
            ],
            "default_shuffled_count": 1,
            "default_starting_count": 0,
            "ammo": [],
            "unlocks_ammo": false,
            "hide_from_gui": false,
            "must_be_starting": false,
            "probability_offset": 0,
            "probability_multiplier": 1,
            "preferred_location_category": "major",
            "extra": {}
        },
        "Energy Tank": {
            "item_category": "energy_tank",
            "broad_category": "life_support",
            "model_name": "item_energytank",
            "progression": [
                "ETank"
            ],
            "default_shuffled_count": 10,
            "default_starting_count": 0,
            "ammo": [],
            "unlocks_ammo": false,
            "hide_from_gui": false,
            "must_be_starting": false,
            "probability_offset": 0,
            "probability_multiplier": 1,
            "preferred_location_category": "major",
            "extra": {}
        },
        "Baby Metroid": {
            "item_category": "misc",
            "broad_category": "misc",
            "model_name": "item_energytank",
            "progression": [
                "Baby"
            ],
            "default_shuffled_count": 1,
            "default_starting_count": 0,
            "ammo": [],
            "unlocks_ammo": false,
            "hide_from_gui": false,
            "must_be_starting": false,
            "probability_offset": 0,
            "probability_multiplier": 1,
            "preferred_location_category": "major",
            "extra": {}
        }
    },
    "ammo": {
        "Missile Tank": {
            "model_name": "item_missiletank",
            "items": [
                "MissileAmmo"
            ],
            "preferred_location_category": "minor",
            "broad_category": "missile_related",
            "extra": {}
        },
        "Super Missile Tank": {
            "model_name": "item_supermissiletank",
            "items": [
                "SMAmmo"
            ],
            "preferred_location_category": "minor",
            "broad_category": "missile_related",
            "extra": {},
            "temporary": "SMAmmo",
            "unlocked_by": "Supers"
        },
        "Power Bomb Tank": {
            "model_name": "item_powerbombtank",
            "items": [
                "PBAmmo"
            ],
            "preferred_location_category": "minor",
            "broad_category": "morph_ball_related",
            "extra": {},
            "temporary": "PBAmmo",
            "unlocked_by": "MainPB"
        },
        "Aeion Tank": {
            "model_name": "item_senergytank",
            "items": [
                "Aeion"
            ],
            "preferred_location_category": "minor",
            "broad_category": "aeion",
            "extra": {}
        }
    },
    "default_items": {}
}<|MERGE_RESOLUTION|>--- conflicted
+++ resolved
@@ -183,13 +183,8 @@
             "progression": [
                 "Charge"
             ],
-<<<<<<< HEAD
-            "default_shuffled_count": 1,
-            "default_starting_count": 0,
-=======
-            "default_shuffled_count": 0,
-            "default_starting_count": 1,
->>>>>>> 7a34eff9
+            "default_shuffled_count": 1,
+            "default_starting_count": 0,
             "ammo": [],
             "unlocks_ammo": false,
             "hide_from_gui": false,
