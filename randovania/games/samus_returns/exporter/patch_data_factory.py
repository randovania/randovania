--- conflicted
+++ resolved
@@ -410,7 +410,6 @@
 
         return cosmetic_patches
 
-<<<<<<< HEAD
     def _build_elevator_dict(self) -> dict[str, dict[str, dict[str, str]]]:
         # generate a 2D dictionary of source (scenario, actor) => target (scenario, actor)
         elevator_dict: dict = {}
@@ -427,7 +426,7 @@
             elevator_dict[scenario][actor_name] = self._start_point_ref_for(connection)
 
         return elevator_dict
-=======
+
     def _door_patches(self) -> list[dict[str, str]]:
         wl = self.game.region_list
 
@@ -459,7 +458,6 @@
             used_actors[actor_idef] = door_type
 
         return result
->>>>>>> ff38b289
 
     def create_game_specific_data(self) -> dict:
         starting_location = self._start_point_ref_for(self._node_for(self.patches.starting_location))
