--- conflicted
+++ resolved
@@ -1172,19 +1172,11 @@
 
 > Door to Spazer Room; Heals? False
   * Layers: default
-<<<<<<< HEAD
   * Super Missile Door to Spazer Room/Door to Below Spazer
   > Door to Bat Room
-      All of the following:
-          Morph Ball
-          Morph Ball Bombs or Power Bombs
-=======
-  * Super Missile Door to Spazer Room/Door to Red Brinstar Below Spazer
-  > Door to Red Brinstar Bat Room
       Any of the following:
           Can Lay Any Bombs
           Morph Ball and Enabled Pre Spazer Tweaks
->>>>>>> 6663434d
 
 ----------------
 Spazer Room
