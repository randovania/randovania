from randovania.game_description.item.major_item import MajorItem
from randovania.games.dread.layout.dread_configuration import DreadConfiguration
from randovania.layout.base.base_configuration import BaseConfiguration
from randovania.layout.preset_describer import (
    GamePresetDescriber,
    fill_template_strings_from_tree, message_for_required_mains, handle_progressive_expected_counts, has_shuffled_item,
)


class DreadPresetDescriber(GamePresetDescriber):
    def format_params(self, configuration: BaseConfiguration) -> dict[str, list[str]]:
        assert isinstance(configuration, DreadConfiguration)

        major_items = configuration.major_items_configuration
        template_strings = super().format_params(configuration)

        if configuration.energy_per_tank != 100:
            template_strings["Difficulty"].append(f"Energy Tank: {configuration.energy_per_tank} energy")
        
        if configuration.linear_dps > 0 and configuration.linear_damage_runs:
            template_strings["Difficulty"].append(f"Damage Rooms: {configuration.linear_dps} damage per second")
        elif configuration.linear_dps <= 0 and configuration.linear_damage_runs:
            template_strings["Difficulty"].append(f"Damage Rooms: Off")

        extra_message_tree = {
            "Difficulty": [
                {
                    "Immediate Energy Part": configuration.immediate_energy_parts,
                }
            ],
            "Item Pool": [
                {
                    "Progressive Beam": has_shuffled_item(major_items, "Progressive Beam"),
                    "Progressive Charge Beam": has_shuffled_item(major_items, "Progressive Charge Beam"),
                    "Progressive Missile": has_shuffled_item(major_items, "Progressive Missile"),
                    "Progressive Bomb": has_shuffled_item(major_items, "Progressive Bomb"),
                    "Progressive Suit": has_shuffled_item(major_items, "Progressive Suit"),
                    "Progressive Spin": has_shuffled_item(major_items, "Progressive Spin")
                }
            ],
            "Gameplay": [
                {f"Elevators/Shuttles: {configuration.elevators.description()}": not configuration.elevators.is_vanilla}
            ],
            "Game Changes": [
                message_for_required_mains(
                    configuration.ammo_configuration,
                    {
                        "Power Bomb needs Main": "Power Bomb Expansion",
                    }
                ),
                {
                    "Open Hanubia Shortcut": configuration.hanubia_shortcut_no_grapple,
                    "Easier Path to Itorash in Hanubia": configuration.hanubia_easier_path_to_itorash
                },
                {
                    "X Starts Released": configuration.x_starts_released,
                },
                {
<<<<<<< HEAD
                    "Linear Damage Run Scaling": configuration.linear_damage_runs
=======
                    f"Requires {configuration.artifacts.required_artifacts} Metroid DNA": True,
                    "Prefer E.M.M.I. for DNA": configuration.artifacts.prefer_emmi,
                    "Prefer major bosses for DNA": configuration.artifacts.prefer_major_bosses,
>>>>>>> e8c252f4
                }
            ]
        }
        fill_template_strings_from_tree(template_strings, extra_message_tree)

        return template_strings

    def expected_shuffled_item_count(self, configuration: BaseConfiguration) -> dict[MajorItem, int]:
        count = super().expected_shuffled_item_count(configuration)
        majors = configuration.major_items_configuration

        from randovania.games.dread.item_database import progressive_items
        for (progressive_item_name, non_progressive_items) in progressive_items.tuples():
            handle_progressive_expected_counts(count, majors, progressive_item_name, non_progressive_items)

        return count<|MERGE_RESOLUTION|>--- conflicted
+++ resolved
@@ -56,13 +56,12 @@
                     "X Starts Released": configuration.x_starts_released,
                 },
                 {
-<<<<<<< HEAD
-                    "Linear Damage Run Scaling": configuration.linear_damage_runs
-=======
                     f"Requires {configuration.artifacts.required_artifacts} Metroid DNA": True,
                     "Prefer E.M.M.I. for DNA": configuration.artifacts.prefer_emmi,
                     "Prefer major bosses for DNA": configuration.artifacts.prefer_major_bosses,
->>>>>>> e8c252f4
+                },
+                {
+                    "Linear Damage Run Scaling": configuration.linear_damage_runs
                 }
             ]
         }
