from __future__ import annotations

from typing import TYPE_CHECKING

from randovania.games.dread.layout.dread_configuration import DreadConfiguration
from randovania.games.dread.layout.dread_damage_state import DreadDamageState
from randovania.resolver.bootstrap import Bootstrap

if TYPE_CHECKING:
    from random import Random

    from randovania.game_description.db.pickup_node import PickupNode
    from randovania.game_description.game_database_view import GameDatabaseView, ResourceDatabaseView
    from randovania.game_description.game_patches import GamePatches
    from randovania.game_description.resources.resource_info import ResourceGain
    from randovania.generator.pickup_pool import PoolResults
    from randovania.resolver.damage_state import DamageState


def is_dna_node(node: PickupNode, config: DreadConfiguration) -> bool:
    artifact_config = config.artifacts
    return (
        # must be a boss
        "boss_hint_name" in node.extra
        and (
            # must be an emmi with emmi option
            node.extra["pickup_type"] == "emmi"
            and artifact_config.prefer_emmi
            or
            # or not an emmi but with major boss option
            not node.extra["pickup_type"] == "emmi"
            and artifact_config.prefer_major_bosses
        )
    )


class DreadBootstrap(Bootstrap[DreadConfiguration]):
<<<<<<< HEAD
    def create_damage_state(self, game: GameDescription, configuration: DreadConfiguration) -> DamageState:
        return DreadDamageState(
            configuration.energy_per_tank - 1,
            configuration.energy_per_tank,
            game.resource_database.energy_tank,
            configuration.immediate_energy_parts,
            game.resource_database.get_item_by_name("Energy Part"),
=======
    def create_damage_state(self, game: GameDatabaseView, configuration: DreadConfiguration) -> DamageState:
        return EnergyTankDamageState(
            configuration.energy_per_tank - 1,
            configuration.energy_per_tank,
            game.get_resource_database_view().get_item("ETank"),
>>>>>>> 8b3fa4a5
        )

    def _get_enabled_misc_resources(
        self, configuration: DreadConfiguration, resource_database: ResourceDatabaseView
    ) -> set[str]:
        enabled_resources = {"SeparateBeams", "SeparateMissiles"}

        logical_patches = {
            "allow_highly_dangerous_logic": "HighDanger",
            "nerf_power_bombs": "NerfPowerBombs",
        }
        for name, index in logical_patches.items():
            if getattr(configuration, name):
                enabled_resources.add(index)

        if configuration.dock_rando.is_enabled():
            enabled_resources.add("DoorLocks")

        if not configuration.teleporters.is_vanilla:
            enabled_resources.add("Teleporters")

        return enabled_resources

    def event_resources_for_configuration(
        self,
        configuration: DreadConfiguration,
        resource_database: ResourceDatabaseView,
    ) -> ResourceGain:
        if configuration.hanubia_shortcut_no_grapple:
            for name in ["s080_shipyard:default:grapplepulloff1x2_000", "s080_shipyard:default:grapplepulloff1x2"]:
                yield resource_database.get_event(name), 1

        if configuration.hanubia_easier_path_to_itorash:
            yield resource_database.get_event("s080_shipyard:default:grapplepulloff1x2_001"), 1

        if configuration.x_starts_released:
            yield resource_database.get_event("ElunReleaseX"), 1

    def assign_pool_results(
        self, rng: Random, configuration: DreadConfiguration, patches: GamePatches, pool_results: PoolResults
    ) -> GamePatches:
        pickups_to_preplace = [pickup for pickup in list(pool_results.to_place) if pickup.gui_category.name == "dna"]
        locations = self.all_preplaced_pickup_locations(patches.game, configuration, is_dna_node)
        self.pre_place_pickups(rng, pickups_to_preplace, locations, pool_results, patches.game.game)
        return super().assign_pool_results(rng, configuration, patches, pool_results)<|MERGE_RESOLUTION|>--- conflicted
+++ resolved
@@ -35,21 +35,13 @@
 
 
 class DreadBootstrap(Bootstrap[DreadConfiguration]):
-<<<<<<< HEAD
-    def create_damage_state(self, game: GameDescription, configuration: DreadConfiguration) -> DamageState:
+    def create_damage_state(self, game: GameDatabaseView, configuration: DreadConfiguration) -> DamageState:
         return DreadDamageState(
             configuration.energy_per_tank - 1,
             configuration.energy_per_tank,
-            game.resource_database.energy_tank,
+            game.get_resource_database_view().get_item("ETank"),
             configuration.immediate_energy_parts,
-            game.resource_database.get_item_by_name("Energy Part"),
-=======
-    def create_damage_state(self, game: GameDatabaseView, configuration: DreadConfiguration) -> DamageState:
-        return EnergyTankDamageState(
-            configuration.energy_per_tank - 1,
-            configuration.energy_per_tank,
-            game.get_resource_database_view().get_item("ETank"),
->>>>>>> 8b3fa4a5
+            game.get_resource_database_view().get_item("EFragment"),
         )
 
     def _get_enabled_misc_resources(
