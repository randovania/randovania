--- conflicted
+++ resolved
@@ -930,13 +930,12 @@
                 "long_name": "Burenia - Early Gravity Energy Part",
                 "extra": {}
             },
-<<<<<<< HEAD
+            "ArtariaThermalItemDoor": {
+                "long_name": "Artaria - Open Thermal Device Item Door",
+                "extra": {}
+            },
             "GhavoranRobotFight": {
                 "long_name": "Ghavoran - Gold Robot Fight",
-=======
-            "ArtariaThermalItemDoor": {
-                "long_name": "Artaria - Open Thermal Device Item Door",
->>>>>>> fe96639a
                 "extra": {}
             }
         },
