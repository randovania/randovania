{
    "schema_version": 11,
    "game": "dread",
    "resource_database": {
        "items": {
            "Nothing": {
                "long_name": "Nothing",
                "max_capacity": 1,
                "extra": {
                    "item_id": "ITEM_NONE"
                }
            },
            "Power": {
                "long_name": "Power Beam",
                "max_capacity": 1,
                "extra": {}
            },
            "Wide": {
                "long_name": "Wide Beam",
                "max_capacity": 1,
                "extra": {
                    "item_id": "ITEM_WEAPON_WIDE_BEAM"
                }
            },
            "Plasma": {
                "long_name": "Plasma Beam",
                "max_capacity": 1,
                "extra": {
                    "item_id": "ITEM_WEAPON_PLASMA_BEAM"
                }
            },
            "Wave": {
                "long_name": "Wave Beam",
                "max_capacity": 1,
                "extra": {
                    "item_id": "ITEM_WEAPON_WAVE_BEAM"
                }
            },
            "Hyper": {
                "long_name": "Hyper Beam",
                "max_capacity": 1,
                "extra": {
                    "item_id": "ITEM_WEAPON_HYPER_BEAM"
                }
            },
            "Charge": {
                "long_name": "Charge Beam",
                "max_capacity": 1,
                "extra": {
                    "item_id": "ITEM_WEAPON_CHARGE_BEAM"
                }
            },
            "Diffusion": {
                "long_name": "Diffusion Beam",
                "max_capacity": 1,
                "extra": {
                    "item_id": "ITEM_WEAPON_DIFFUSION_BEAM"
                }
            },
            "Grapple": {
                "long_name": "Grapple Beam",
                "max_capacity": 1,
                "extra": {
                    "item_id": "ITEM_WEAPON_GRAPPLE_BEAM"
                }
            },
            "MissileLauncher": {
                "long_name": "Missile Launcher",
                "max_capacity": 1,
                "extra": {}
            },
            "Supers": {
                "long_name": "Super Missile",
                "max_capacity": 1,
                "extra": {
                    "item_id": "ITEM_WEAPON_SUPER_MISSILE"
                }
            },
            "Ice": {
                "long_name": "Ice Missile",
                "max_capacity": 1,
                "extra": {
                    "item_id": "ITEM_WEAPON_ICE_MISSILE"
                }
            },
            "Storm": {
                "long_name": "Storm Missile",
                "max_capacity": 1,
                "extra": {
                    "item_id": "ITEM_MULTILOCKON"
                }
            },
            "Cloak": {
                "long_name": "Phantom Cloak",
                "max_capacity": 1,
                "extra": {
                    "item_id": "ITEM_OPTIC_CAMOUFLAGE"
                }
            },
            "Flash": {
                "long_name": "Flash Shift",
                "max_capacity": 1,
                "extra": {
                    "item_id": "ITEM_GHOST_AURA"
                }
            },
            "Pulse": {
                "long_name": "Pulse Radar",
                "max_capacity": 1,
                "extra": {
                    "item_id": "ITEM_SONAR"
                }
            },
            "PowerSuit": {
                "long_name": "Power Suit",
                "max_capacity": 1,
                "extra": {}
            },
            "Varia": {
                "long_name": "Varia Suit",
                "max_capacity": 1,
                "extra": {
                    "item_id": "ITEM_VARIA_SUIT"
                }
            },
            "Gravity": {
                "long_name": "Gravity Suit",
                "max_capacity": 1,
                "extra": {
                    "item_id": "ITEM_GRAVITY_SUIT"
                }
            },
            "HyperSuit": {
                "long_name": "Metroid Suit",
                "max_capacity": 1,
                "extra": {
                    "item_id": "ITEM_HYPER_SUIT"
                }
            },
            "Morph": {
                "long_name": "Morph Ball",
                "max_capacity": 1,
                "extra": {
                    "item_id": "ITEM_MORPH_BALL"
                }
            },
            "Bomb": {
                "long_name": "Bomb",
                "max_capacity": 1,
                "extra": {
                    "item_id": "ITEM_WEAPON_BOMB"
                }
            },
            "Cross": {
                "long_name": "Cross Bomb",
                "max_capacity": 1,
                "extra": {
                    "item_id": "ITEM_WEAPON_LINE_BOMB"
                }
            },
            "MainPB": {
                "long_name": "Main Power Bomb",
                "max_capacity": 1,
                "extra": {
                    "item_id": "ITEM_WEAPON_POWER_BOMB"
                }
            },
            "Magnet": {
                "long_name": "Spider Magnet",
                "max_capacity": 1,
                "extra": {
                    "item_id": "ITEM_MAGNET_GLOVE"
                }
            },
            "Speed": {
                "long_name": "Speed Booster",
                "max_capacity": 1,
                "extra": {
                    "item_id": "ITEM_SPEED_BOOSTER"
                }
            },
            "Spin": {
                "long_name": "Spin Boost",
                "max_capacity": 1,
                "extra": {
                    "item_id": "ITEM_DOUBLE_JUMP"
                }
            },
            "Space": {
                "long_name": "Space Jump",
                "max_capacity": 1,
                "extra": {
                    "item_id": "ITEM_SPACE_JUMP"
                }
            },
            "Screw": {
                "long_name": "Screw Attack",
                "max_capacity": 1,
                "extra": {
                    "item_id": "ITEM_SCREW_ATTACK"
                }
            },
            "ETank": {
                "long_name": "Energy Tank",
                "max_capacity": 16,
                "extra": {
                    "item_id": "ITEM_ENERGY_TANKS"
                }
            },
            "EFragment": {
                "long_name": "Energy Part",
                "max_capacity": 64,
                "extra": {
                    "item_id": "ITEM_LIFE_SHARDS"
                }
            },
            "MissileAmmo": {
                "long_name": "Missiles",
                "max_capacity": 999,
                "extra": {
                    "item_id": "ITEM_WEAPON_MISSILE_CURRENT",
                    "item_capacity_id": "ITEM_WEAPON_MISSILE_MAX"
                }
            },
            "PBAmmo": {
                "long_name": "Power Bombs",
                "max_capacity": 99,
                "extra": {
                    "item_id": "ITEM_WEAPON_POWER_BOMB_CURRENT",
                    "item_capacity_id": "ITEM_WEAPON_POWER_BOMB_MAX"
                }
            },
            "Slide": {
                "long_name": "Slide",
                "max_capacity": 1,
                "extra": {
                    "item_id": "ITEM_FLOOR_SLIDE"
                }
            },
            "Metroidnization": {
                "long_name": "Metroidnization",
                "max_capacity": 1,
                "extra": {
                    "item_id": "ITEM_METROIDNIZATION"
                }
            },
            "Artifact1": {
                "long_name": "Metroid DNA 1",
                "max_capacity": 1,
                "extra": {
                    "item_id": "ITEM_RANDO_ARTIFACT_1"
                }
            },
            "Artifact2": {
                "long_name": "Metroid DNA 2",
                "max_capacity": 1,
                "extra": {
                    "item_id": "ITEM_RANDO_ARTIFACT_2"
                }
            },
            "Artifact3": {
                "long_name": "Metroid DNA 3",
                "max_capacity": 1,
                "extra": {
                    "item_id": "ITEM_RANDO_ARTIFACT_3"
                }
            },
            "Artifact4": {
                "long_name": "Metroid DNA 4",
                "max_capacity": 1,
                "extra": {
                    "item_id": "ITEM_RANDO_ARTIFACT_4"
                }
            },
            "Artifact5": {
                "long_name": "Metroid DNA 5",
                "max_capacity": 1,
                "extra": {
                    "item_id": "ITEM_RANDO_ARTIFACT_5"
                }
            },
            "Artifact6": {
                "long_name": "Metroid DNA 6",
                "max_capacity": 1,
                "extra": {
                    "item_id": "ITEM_RANDO_ARTIFACT_6"
                }
            },
            "Artifact7": {
                "long_name": "Metroid DNA 7",
                "max_capacity": 1,
                "extra": {
                    "item_id": "ITEM_RANDO_ARTIFACT_7"
                }
            },
            "Artifact8": {
                "long_name": "Metroid DNA 8",
                "max_capacity": 1,
                "extra": {
                    "item_id": "ITEM_RANDO_ARTIFACT_8"
                }
            },
            "Artifact9": {
                "long_name": "Metroid DNA 9",
                "max_capacity": 1,
                "extra": {
                    "item_id": "ITEM_RANDO_ARTIFACT_9"
                }
            },
            "Artifact10": {
                "long_name": "Metroid DNA 10",
                "max_capacity": 1,
                "extra": {
                    "item_id": "ITEM_RANDO_ARTIFACT_10"
                }
            },
            "Artifact11": {
                "long_name": "Metroid DNA 11",
                "max_capacity": 1,
                "extra": {
                    "item_id": "ITEM_RANDO_ARTIFACT_11"
                }
            },
            "Artifact12": {
                "long_name": "Metroid DNA 12",
                "max_capacity": 1,
                "extra": {
                    "item_id": "ITEM_RANDO_ARTIFACT_12"
                }
            }
        },
        "events": {
            "s010_cave:default:breakablecave019": {
                "long_name": "Artaria - Screw Attack Water Blob",
                "extra": {}
            },
            "s010_cave:default:PRP_DB_CV_008": {
                "long_name": "Artaria - Water Reservoir Blob",
                "extra": {}
            },
            "s010_cave:default:PRP_DB_CV_002": {
                "long_name": "Artaria - First Chase Blob",
                "extra": {}
            },
            "s010_cave:default:PRP_DB_CV_003": {
                "long_name": "Artaria - Water Introduction Blob",
                "extra": {}
            },
            "s010_cave:default:PRP_DB_CV_007": {
                "long_name": "Artaria - Thermal Device East Blob",
                "extra": {}
            },
            "s010_cave:default:PRP_DB_CV_006": {
                "long_name": "Artaria - First Tutorial Blob",
                "extra": {}
            },
            "s010_cave:default:PRP_DB_CV_010": {
                "long_name": "Artaria - Charge Beam Access Blob",
                "extra": {}
            },
            "s010_cave:default:PRP_CV_PlatformCaveWater_B": {
                "long_name": "Artaria - EMMI Zone Water Device",
                "extra": {}
            },
            "s010_cave:default:PRP_CV_ThermalDevice": {
                "long_name": "Artaria - Thermal Device",
                "extra": {}
            },
            "s010_cave:default:PRP_DB_CV_014": {
                "long_name": "Artaria - Proto EMMI Blob",
                "extra": {}
            },
            "s010_cave:default:db_reg_cv_021": {
                "long_name": "Artaria - Thermal Device West Blob",
                "extra": {}
            },
            "s010_cave:default:breakablecave017": {
                "long_name": "Artaria - ArbEnky Blob West",
                "extra": {}
            },
            "s010_cave:default:breakablecave016": {
                "long_name": "Artaria - ArbEnky Blob East",
                "extra": {}
            },
            "s010_cave:default:PRP_DB_CV_020": {
                "long_name": "Artaria - Early Cloak Blob",
                "extra": {}
            },
            "s010_cave:default:PRP_DB_CV_000": {
                "long_name": "Artaria - Slide Alternative Blob",
                "extra": {}
            },
            "s010_cave:default:ev_chainreaction_deviceheat": {
                "long_name": "Artaria - Chain Reaction Device",
                "extra": {}
            },
            "s010_cave:default:db_dif_cv_002": {
                "long_name": "Artaria - Waterfall Rotatable",
                "extra": {}
            },
            "s010_cave:default:db_reg_cv_022": {
                "long_name": "Artaria - Post Chain Reaction Debris",
                "extra": {}
            },
            "s010_cave:default:db_reg_cv_023": {
                "long_name": "Artaria - Early SA Shortcut Blob",
                "extra": {}
            },
            "s020_magma:default:deviceheat": {
                "long_name": "Cataris - First Thermal Device",
                "extra": {}
            },
            "s020_magma:default:deviceheat_001": {
                "long_name": "Cataris - Hallway Thermal Device",
                "extra": {}
            },
            "s020_magma:default:deviceheat_002": {
                "long_name": "Cataris - deviceheat_002",
                "extra": {}
            },
            "s020_magma:default:breakablemag001": {
                "long_name": "Cataris - breakablemag001",
                "extra": {}
            },
            "s020_magma:default:breakablemag002": {
                "long_name": "Cataris - breakablemag002",
                "extra": {}
            },
            "s020_magma:default:breakablemag003": {
                "long_name": "Cataris - breakablemag003",
                "extra": {}
            },
            "s020_magma:default:breakablemag004": {
                "long_name": "Cataris - breakablemag004",
                "extra": {}
            },
            "s020_magma:default:breakablemag005": {
                "long_name": "Cataris - breakablemag005",
                "extra": {}
            },
            "s020_magma:default:breakablemag007": {
                "long_name": "Cataris - breakablemag007",
                "extra": {}
            },
            "s020_magma:default:breakablemag008": {
                "long_name": "Cataris - breakablemag008",
                "extra": {}
            },
            "s020_magma:default:breakablemag009": {
                "long_name": "Cataris - breakablemag009",
                "extra": {}
            },
            "s020_magma:default:breakablemag010": {
                "long_name": "Cataris - breakablemag010",
                "extra": {}
            },
            "s020_magma:default:breakablemag012": {
                "long_name": "Cataris - breakablemag012",
                "extra": {}
            },
            "s020_magma:default:db_hdoor_mg_002": {
                "long_name": "Cataris - Ghavoran Teleporter Upper-right Tunnel Blob",
                "extra": {}
            },
            "s020_magma:default:db_dside_mg_003": {
                "long_name": "Cataris - Ghavoran Teleporter Lower-left Tunnel Blob",
                "extra": {}
            },
            "s020_magma:default:db_dside_mg_002": {
                "long_name": "Cataris - db_dside_mg_002",
                "extra": {}
            },
            "s020_magma:default:db_hdoor_mg_001": {
                "long_name": "Cataris - db_hdoor_mg_001",
                "extra": {}
            },
            "s020_magma:default:breakablemag014": {
                "long_name": "Cataris - breakablemag014",
                "extra": {}
            },
            "s020_magma:default:breakablemag013": {
                "long_name": "Cataris - breakablemag013",
                "extra": {}
            },
            "s020_magma:default:db_dif_mg_002": {
                "long_name": "Cataris - db_dif_mg_002",
                "extra": {}
            },
            "s020_magma:default:db_dif_mg_001": {
                "long_name": "Cataris - db_dif_mg_001",
                "extra": {}
            },
            "s020_magma:default:deviceheat_camerafar_000": {
                "long_name": "Cataris - deviceheat_camerafar_000",
                "extra": {}
            },
            "s020_magma:default:db_reg_mg_017": {
                "long_name": "Cataris - db_reg_mg_017",
                "extra": {}
            },
            "s020_magma:default:db_reg_mg_019": {
                "long_name": "Cataris - db_reg_mg_019",
                "extra": {}
            },
            "s020_magma:default:db_dside_mg_004": {
                "long_name": "Cataris - db_dside_mg_004",
                "extra": {}
            },
            "s020_magma:default:db_reg_mg_021": {
                "long_name": "Cataris - db_reg_mg_021",
                "extra": {}
            },
            "s020_magma:default:db_reg_mg_020": {
                "long_name": "Cataris - db_reg_mg_020",
                "extra": {}
            },
            "s030_baselab:default:powergenerator_002": {
                "long_name": "Dairon - powergenerator_002",
                "extra": {}
            },
            "s030_baselab:default:powergenerator_001": {
                "long_name": "Dairon - powergenerator_001",
                "extra": {}
            },
            "s030_baselab:default:db_hdoor_b1_001": {
                "long_name": "Dairon - Early Grapple Blob",
                "extra": {}
            },
            "s030_baselab:default:db_dif_b1_001": {
                "long_name": "Dairon - db_dif_b1_001",
                "extra": {}
            },
            "s030_baselab:default:db_dif_b1_002": {
                "long_name": "Dairon - EMMI Zone Exit North Blob",
                "extra": {}
            },
            "s030_baselab:default:db_reg_b1_001": {
                "long_name": "Dairon - Freezer Hidden Left Blob",
                "extra": {}
            },
            "s030_baselab:default:db_reg_b1_002": {
                "long_name": "Dairon - db_reg_b1_002",
                "extra": {}
            },
            "s030_baselab:default:db_reg_b1_003": {
                "long_name": "Dairon - Power Switch 2 Blob",
                "extra": {}
            },
            "s030_baselab:default:db_reg_b1_005": {
                "long_name": "Dairon - db_reg_b1_005",
                "extra": {}
            },
            "s040_aqua:default:db_reg_aq_009": {
                "long_name": "Burenia - Ferenia Teleport Blob",
                "extra": {}
            },
            "s040_aqua:default:db_reg_aq_001": {
                "long_name": "Burenia - Dairon Hub Water Blob Right",
                "extra": {}
            },
            "s040_aqua:default:db_reg_aq_002": {
                "long_name": "Burenia - Dairon Hub Water Blob Left",
                "extra": {}
            },
            "s040_aqua:default:db_reg_aq_003": {
                "long_name": "Burenia - db_reg_aq_003",
                "extra": {}
            },
            "s040_aqua:default:db_reg_aq_004": {
                "long_name": "Burenia - db_reg_aq_004",
                "extra": {}
            },
            "s040_aqua:default:ev_demolition_db_001": {
                "long_name": "Burenia - ev_demolition_db_001",
                "extra": {}
            },
            "s040_aqua:default:ev_demolition_db_002": {
                "long_name": "Burenia - ev_demolition_db_002",
                "extra": {}
            },
            "s040_aqua:default:ev_demolition_db_003": {
                "long_name": "Burenia - ev_demolition_db_003",
                "extra": {}
            },
            "s040_aqua:default:db_reg_aq_005": {
                "long_name": "Burenia - db_reg_aq_005",
                "extra": {}
            },
            "s040_aqua:default:db_reg_aq_007": {
                "long_name": "Burenia - Dairon Hub Transport Blob",
                "extra": {}
            },
            "s040_aqua:default:db_reg_aq_008": {
                "long_name": "Burenia - Elevator Blob",
                "extra": {}
            },
            "s040_aqua:default:db_reg_aq_011": {
                "long_name": "Burenia - Recharge Blob",
                "extra": {}
            },
            "s040_aqua:default:db_reg_aq_012": {
                "long_name": "Burenia - Ghavoran Teleport Blob",
                "extra": {}
            },
            "s070_basesanc:default:db_reg_b2_003": {
                "long_name": "Ferenia - db_reg_b2_003",
                "extra": {}
            },
            "s070_basesanc:default:db_reg_b2_001": {
                "long_name": "Ferenia - db_reg_b2_001",
                "extra": {}
            },
            "s070_basesanc:default:db_reg_b2_004": {
                "long_name": "Ferenia - db_reg_b2_004",
                "extra": {}
            },
            "s070_basesanc:default:db_reg_b2_005": {
                "long_name": "Ferenia - db_reg_b2_005",
                "extra": {}
            },
            "s070_basesanc:default:db_reg_b2_006": {
                "long_name": "Ferenia - db_reg_b2_006",
                "extra": {}
            },
            "s080_shipyard:default:block_pbtube": {
                "long_name": "Hanubia - block_pbtube",
                "extra": {}
            },
            "s080_shipyard:default:block_pbtube_2": {
                "long_name": "Hanubia - block_pbtube_2",
                "extra": {}
            },
            "s090_skybase:default:block_pbcolumn_000": {
                "long_name": "Itorash - block_pbcolumn_000",
                "extra": {}
            },
            "s060_quarantine:default:db_reg_qt_001": {
                "long_name": "Elun - Ammo Recharge Room Blob",
                "extra": {}
            },
            "s010_cave:default:grapplepulloff1x2_002": {
                "long_name": "Artaria - Chain Reaction Grapple Block",
                "extra": {}
            },
            "s010_cave:default:grapplepulloff1x2_001": {
                "long_name": "Artaria - Screw Attack Grapple Block",
                "extra": {}
            },
            "s020_magma:default:grapplepulloff1x2": {
                "long_name": "Cataris - grapplepulloff1x2",
                "extra": {}
            },
            "s020_magma:default:grapplepulloff1x2_000": {
                "long_name": "Cataris - grapplepulloff1x2_000",
                "extra": {}
            },
            "s020_magma:default:grapplepulloff1x2_001": {
                "long_name": "Cataris - Green Teleport Grapple Block",
                "extra": {}
            },
            "s030_baselab:default:grapplepulloff1x2_007": {
                "long_name": "Dairon - grapplepulloff1x2_007",
                "extra": {}
            },
            "s030_baselab:default:grapplepulloff1x2_000": {
                "long_name": "Dairon - Early Grapple Grapple Block Left",
                "extra": {}
            },
            "s030_baselab:default:grapplepulloff1x2_001": {
                "long_name": "Dairon - Early Grapple Grapple Block Right",
                "extra": {}
            },
            "s030_baselab:default:grapplepulloff1x2_002": {
                "long_name": "Dairon - Cross Bomb Puzzle Grapple Block",
                "extra": {}
            },
            "s030_baselab:default:grapplepulloff1x2_003": {
                "long_name": "Dairon - Lake Puzzle Grapple Block",
                "extra": {}
            },
            "s030_baselab:default:grapplepulloff1x2_005": {
                "long_name": "Dairon - Hidden Shortcut Grapple Block",
                "extra": {}
            },
            "s030_baselab:default:grapplepulloff1x2_006": {
                "long_name": "Dairon - grapplepulloff1x2_006",
                "extra": {}
            },
            "s030_baselab:default:grapplepulloff1x2": {
                "long_name": "Dairon - Test Chamber Grapple Block",
                "extra": {}
            },
            "s040_aqua:default:grapplepulloff1x2_004": {
                "long_name": "Burenia - Ghavoran Transport Grapple Block",
                "extra": {}
            },
            "s040_aqua:default:grapplepulloff1x2_003": {
                "long_name": "Burenia - grapplepulloff1x2_003",
                "extra": {}
            },
            "s040_aqua:default:grapplepulloff1x2_000": {
                "long_name": "Burenia - Dairon Hub Grapple Block",
                "extra": {}
            },
            "s040_aqua:default:grapplepulloff1x2_001": {
                "long_name": "Burenia - Ferenia Teleport Grapple Block",
                "extra": {}
            },
            "s040_aqua:default:grapplepulloff1x2_006": {
                "long_name": "Burenia - Drogyga Access Grapple Block",
                "extra": {}
            },
            "s040_aqua:default:grapplepulloff1x2_005": {
                "long_name": "Burenia - Main Hub Middle Grapple Block",
                "extra": {}
            },
            "s050_forest:default:grapplepulloff1x2_000": {
                "long_name": "Ghavoran - grapplepulloff1x2_000",
                "extra": {}
            },
            "s050_forest:default:grapplepulloff1x2_002": {
                "long_name": "Ghavoran - grapplepulloff1x2_002",
                "extra": {}
            },
            "s060_quarantine:default:grapplepulloff1x2_000": {
                "long_name": "Elun - Grapple Pull Off",
                "extra": {}
            },
            "s070_basesanc:default:grapplepulloff1x2_000": {
                "long_name": "Ferenia - grapplepulloff1x2_000",
                "extra": {}
            },
            "s070_basesanc:default:grapplepulloff1x2_003": {
                "long_name": "Ferenia - grapplepulloff1x2_003",
                "extra": {}
            },
            "s070_basesanc:default:grapplepulloff1x2_002": {
                "long_name": "Ferenia - grapplepulloff1x2_002",
                "extra": {}
            },
            "s080_shipyard:default:grapplepulloff1x2_001": {
                "long_name": "Hanubia - grapplepulloff1x2_001",
                "extra": {}
            },
            "s080_shipyard:default:grapplepulloff1x2_000": {
                "long_name": "Hanubia - grapplepulloff1x2_000",
                "extra": {}
            },
            "Escape": {
                "long_name": "Escape Sequence",
                "extra": {}
            },
            "HanubiaRedChozo": {
                "long_name": "Hanubia Red Chozo Fight",
                "extra": {}
            },
            "Ship": {
                "long_name": "Ship",
                "extra": {}
            },
            "s080_shipyard:default:grapplepulloff1x2": {
                "long_name": "Hanubia - grapplepulloff1x2",
                "extra": {}
            },
            "Corpius": {
                "long_name": "Corpius",
                "extra": {}
            },
            "ArtariaEmmiMagnetDoorLock": {
                "long_name": "Artaria - EMMI Magnet Door Lock",
                "extra": {}
            },
            "ArtariaCU": {
                "long_name": "Artaria - Central Unit",
                "extra": {}
            },
            "ArtariaEmmiMagnetPlatformLowered": {
                "long_name": "Artaria - EMMI Magnet Platform Lowered",
                "extra": {}
            },
            "ArtariaEmmiSpinnerRotated": {
                "long_name": "Artaria - EMMI Spinner Rotated",
                "extra": {}
            },
            "ArtariaEmmiWideBeamBlock": {
                "long_name": "Artaria - EMMI Wide Beam Block",
                "extra": {}
            },
            "ArtariaSARotatable": {
                "long_name": "Artaria - Screw Attack Rotatable",
                "extra": {}
            },
            "ArtariaEmmiSingleUseSlide": {
                "long_name": "Artaria - EMMI Single Use Slide",
                "extra": {}
            },
            "ArtariaProtoCU": {
                "long_name": "Artaria - Proto Central Unit",
                "extra": {}
            },
            "CatarisThermalMagnetPlatformLowered": {
                "long_name": "Cataris - Thermal Magnet Platform Lowered",
                "extra": {}
            },
            "CatarisThermalLowerLava": {
                "long_name": "Cataris - Lower Lava Button",
                "extra": {}
            },
            "CatarisMoveMagnetWallsButton": {
                "long_name": "Cataris - Move Magnet Walls Button",
                "extra": {}
            },
            "CatarisTransportDaironWideBeamBlock": {
                "long_name": "Cataris - Dairon Transport Wide Beam Block",
                "extra": {}
            },
            "CatarisHeatedWideBeamBlock": {
                "long_name": "Cataris - Heated Wide Beam Block",
                "extra": {}
            },
            "CatarisLowerPowerBombTankCeiling": {
                "long_name": "Cataris - Lower Power Bomb Tank Ceiling",
                "extra": {}
            },
            "ElunSoldier": {
                "long_name": "Elun Chozo Soldier Fight",
                "extra": {}
            },
            "FereniaStormMissileGateTutorial": {
                "long_name": "Ferenia - Storm Missile Gate Tutorial",
                "extra": {}
            },
            "FereniaStormMissileGateSJ": {
                "long_name": "Ferenia - Storm Missile Gate for SJ",
                "extra": {}
            },
            "FereniaStormMissileGateCold": {
                "long_name": "Ferenia - Storm Missile Gate Cold",
                "extra": {}
            },
            "FereniaStormMissileGateRobotFight": {
                "long_name": "Ferenia - Storm Missile Gate by Robot Fight",
                "extra": {}
            },
            "Escue": {
                "long_name": "Escue",
                "extra": {}
            },
            "FereniaCU": {
                "long_name": "Ferenia - Central Unit",
                "extra": {}
            },
            "Kraid": {
                "long_name": "Kraid",
                "extra": {}
            },
            "CatarisKraidRubble": {
                "long_name": "Cataris - Rubble Before Kraid",
                "extra": {}
            },
            "CatarisCU": {
                "long_name": "Cataris - Central Unit",
                "extra": {}
            },
            "Golzuna": {
                "long_name": "Golzuna",
                "extra": {}
            },
            "GhavoranCU": {
                "long_name": "Ghavoran - Central Unit",
                "extra": {}
            },
            "GhavoranStormMissileGate": {
                "long_name": "Ghavoran - Storm Missile Gate",
                "extra": {}
            },
            "GhavoranSupersRotatable": {
                "long_name": "Ghavoran - Super Missile Rotatable",
                "extra": {}
            },
            "GhavoraSupersMagnetPlatformLowered": {
                "long_name": "Ghavoran - Super Missile Magnet Platform Lowered",
                "extra": {}
            },
            "GhavoranPulseRadarEnky": {
                "long_name": "Ghavoran - Pulse Radar Enky",
                "extra": {}
            },
            "GhavoranAmmoRechargeEnkyAbove": {
                "long_name": "Ghavoran - Ammo Recharge Enky Above",
                "extra": {}
            },
            "GhavoranAmmoRechargeEnkyBelow": {
                "long_name": "Ghavoran - Ammo Recharge Enky Below",
                "extra": {}
            },
            "GhavoranBureniaTransportGrappleBox": {
                "long_name": "Ghavoran - Burenia Transport Grapple Box",
                "extra": {}
            },
            "GhavoranFereniaTransportEnkyLeft": {
                "long_name": "Ghavoran - Ferenia Transport Enky Left",
                "extra": {}
            },
            "GhavoranFereniaTransportEnkyRight": {
                "long_name": "Ghavoran - Ferenia Transport Enky Right",
                "extra": {}
            },
            "GhavoranFereniaTransportGrappleBox": {
                "long_name": "Ghavoran - Ferenia Transport Grapple Box",
                "extra": {}
            },
            "GhavoranSuperRotatableEnky": {
                "long_name": "Ghavoran - Super Missile Rotatable Enky",
                "extra": {}
            },
            "BureniaGhavoranTeleportEnky": {
                "long_name": "Burenia - Ghavoran Teleport Enky",
                "extra": {}
            },
            "BureniaStormMissileGateTeleport": {
                "long_name": "Burenia - Storm Missile Gate for Teleport",
                "extra": {}
            },
            "BureniaStormMissileGateEtank": {
                "long_name": "Burenia - Storm Missile Gate for Etank",
                "extra": {}
            },
            "BureniaHubMagnetPlatform": {
                "long_name": "Burenia - Hub Magnet Wall",
                "extra": {}
            },
            "BureniaDestroyGravitySuitFloor": {
                "long_name": "Burenia - Destroy Gravity Suit Floor",
                "extra": {}
            },
            "Quiet Robe": {
                "long_name": "Quiet Robe",
                "extra": {}
            },
            "DaironCU": {
                "long_name": "Dairon - Central Unit",
                "extra": {}
            },
            "DaironStormMissileGate": {
                "long_name": "Dairon - Storm Missile Gate",
                "extra": {}
            },
            "DaironWideBeamBlockFerenia": {
                "long_name": "Dairon - Wide Beam Block Ferenia Elevator",
                "extra": {}
            },
            "DaironWideBeamBlockCataris": {
                "long_name": "Dairon - Wide Beam Block Cataris Transport",
                "extra": {}
            },
            "DaironWideBeamBlockSave": {
                "long_name": "Dairon - Wide Beam Block by Save Room",
                "extra": {}
            },
            "DaironWideBeamBlockHub": {
                "long_name": "Dairon - Wide Beam Block Hub",
                "extra": {}
            },
            "DaironGrappleBlockElevatorFerenia": {
                "long_name": "Dairon - Pull Grapple Block below Ferenia Elevator",
                "extra": {}
            },
            "ElunReleaseX": {
                "long_name": "Elun - Release X Parasites",
                "extra": {}
            },
            "DaironTeleportToArtariaSpeedBlocksDestroyed": {
                "long_name": "Dairon - Teleport To Artaria Speed Blocks Destroyed",
                "extra": {}
            },
            "ArtariaThermalItemDoor": {
                "long_name": "Artaria - Open Thermal Device Item Door",
                "extra": {}
            },
            "GhavoranRobotFight": {
                "long_name": "Ghavoran - Gold Robot Fight",
                "extra": {}
            },
            "HanubiaTankSpeed": {
                "long_name": "Hanubia - Prepare Speedboost in Tank Room",
                "extra": {}
            },
            "DaironStormSpeedBlocks": {
                "long_name": "Dairon - Storm Gate Speed Blocks Destroyed",
                "extra": {}
            },
            "DaironFereniaTransportSpeedBlocks": {
                "long_name": "Dairon - Ferenia Transport Speed Blocks Destroyed",
                "extra": {}
            },
            "Drogyga": {
                "long_name": "Drogyga",
                "extra": {}
            },
<<<<<<< HEAD
            "BureniaDaironSpeedBlocks": {
                "long_name": "Burenia - Dairon Hub Speed Blocks Destroyed",
                "extra": {}
            },
            "BureniaGreenSpeedBlocks": {
                "long_name": "Burenia - Ghavoran Teleoport Speed Blocks Destroyed",
                "extra": {}
            },
            "BureniaEarlyGravSpeedBlocks": {
                "long_name": "Burenia - Early Gravity Speed Blocks Destroyed",
=======
            "FereniaRobots": {
                "long_name": " Ferenia - Twin Robot Fight",
>>>>>>> 4ba0ded9
                "extra": {}
            }
        },
        "tricks": {
            "Knowledge": {
                "long_name": "Knowledge",
                "description": "Some destructible objects have vulnerabilities other than those which the player is informed of. For example, Power Bomb can be used to destroy Enkys or open charge beam doors. Enabling this trick may require players to apply this knowledge in order to progress.",
                "extra": {}
            },
            "Movement": {
                "long_name": "Movement",
                "description": "A broad category for non-obvious movement which can't easily be classified using other tricks. Players may be expected to perform precise jumps and other niche movement optimizations.",
                "extra": {}
            },
            "Combat": {
                "long_name": "Combat",
                "description": "If this trick is enabled, the player may be expected to defeat enemies and bosses with fewer items and less health.",
                "extra": {}
            },
            "Pseudo": {
                "long_name": "Pseudo-Wave Beam",
                "description": "It\u00b4s possible to fire through solid walls without obtaining wave beam.",
                "extra": {}
            },
            "IBJ": {
                "long_name": "Infinite Bomb Jump",
                "description": "By chaining and timing bomb jumps it`s possible to reach the top of a room.",
                "extra": {}
            },
            "WBJ": {
                "long_name": "Water Bomb Jump",
                "description": "Performing a WBJ will make higher bomb jumps underwater possible. To setup a WBJ you need to bomb jump under water and demorph midair. If you now perform a bomb jump midair without touching the ground as morphball you\u00b4ll be blasted higher than normal.",
                "extra": {}
            },
            "WSJ": {
                "long_name": "Water Space Jump",
                "description": "Used to gain height underwater in certain places without Gravity Suit.",
                "extra": {}
            },
            "SWJ": {
                "long_name": "Single-wall Wall Jump",
                "description": "With this technique it is possible to jump up a single wall all the way up. You need morphball to execute it",
                "extra": {}
            },
            "Slide": {
                "long_name": "Slide Jump",
                "description": "By sliding off a cliff and jumping right before you fall you\u00b4ll jump further.",
                "extra": {}
            },
            "Speedbooster": {
                "long_name": "Speedbooster Conservation",
                "description": "Maintaining and chaining speedbooster through complex and otherwise unintended situations will be necessary",
                "extra": {}
            },
            "Walljump": {
                "long_name": "Walljump",
                "description": "Basic movement ability which can be abused in unintended ways.",
                "extra": {}
            },
            "SSC": {
                "long_name": "Shinesink Clip",
                "description": "Shinesparking and firing the grapple beam in certain locations allows you to clip through floors.",
                "extra": {}
            },
            "Suitless": {
                "long_name": "Heat/Cold Runs",
                "description": "You can run through heat and cold rooms without a suit. It depends on your health how long you can stay in these rooms.",
                "extra": {
                    "hide_from_ui": true
                }
            },
            "RGrapple": {
                "long_name": "Reverse Grapple Block",
                "description": "Opening up grapple blocks from the \"wrong\" side is possible.",
                "extra": {}
            },
            "DBoost": {
                "long_name": "Damage Boost",
                "description": "Most enemies will knock you away when Samus gets damaged. This can be used to get momentum over ledges.",
                "extra": {}
            },
            "FrozenEnemy": {
                "long_name": "Stand on Frozen Enemy",
                "description": "After you receive the ice missiles you\u00b4ll be able to freeze some enemies in place allowing you to reach certain spots.",
                "extra": {}
            },
            "GrappleMovement": {
                "long_name": "Grapple Movement",
                "description": "A category of movement that captures the usages of Grapple Beam for using magnets without Spider Magnet or jumping from the tether, or Grapple Boost.",
                "extra": {}
            },
            "CrossSkip": {
                "long_name": "Cross Bomb Skip",
                "description": "There are sets of crumble blocks that you must use Cross Bomb to roll across. All of these can be skipped with the right tools.",
                "extra": {}
            },
            "TunnelSlope": {
                "long_name": "Climb Sloped Tunnels",
                "description": "There are various tunnels that contain slopes in the game, many of which can also be ascended with bombs or good movement.",
                "extra": {}
            }
        },
        "damage": {
            "Damage": {
                "long_name": "Normal Damage",
                "extra": {}
            },
            "Heat": {
                "long_name": "Heat Damage",
                "extra": {}
            },
            "Lava": {
                "long_name": "Lava Damage",
                "extra": {}
            },
            "Cold": {
                "long_name": "Cold Damage",
                "extra": {}
            },
            "OOB": {
                "long_name": "Out of Bounds Damage",
                "extra": {}
            }
        },
        "versions": {
            "1.0.0": {
                "long_name": "1.0.0",
                "extra": {}
            },
            "1.0.1": {
                "long_name": "1.0.1",
                "extra": {}
            }
        },
        "misc": {
            "SeparateBeams": {
                "long_name": "Separate Beam Behaviors",
                "extra": {}
            },
            "DoorLocks": {
                "long_name": "Door Lock Randomizer",
                "extra": {}
            }
        },
        "requirement_template": {
            "Shoot Beam": {
                "type": "and",
                "data": {
                    "comment": null,
                    "items": []
                }
            },
            "Shoot Wide Beam": {
                "type": "or",
                "data": {
                    "comment": null,
                    "items": [
                        {
                            "type": "resource",
                            "data": {
                                "type": "items",
                                "name": "Wide",
                                "amount": 1,
                                "negate": false
                            }
                        },
                        {
                            "type": "and",
                            "data": {
                                "comment": null,
                                "items": [
                                    {
                                        "type": "resource",
                                        "data": {
                                            "type": "misc",
                                            "name": "SeparateBeams",
                                            "amount": 1,
                                            "negate": true
                                        }
                                    },
                                    {
                                        "type": "or",
                                        "data": {
                                            "comment": null,
                                            "items": [
                                                {
                                                    "type": "resource",
                                                    "data": {
                                                        "type": "items",
                                                        "name": "Plasma",
                                                        "amount": 1,
                                                        "negate": false
                                                    }
                                                },
                                                {
                                                    "type": "resource",
                                                    "data": {
                                                        "type": "items",
                                                        "name": "Wave",
                                                        "amount": 1,
                                                        "negate": false
                                                    }
                                                }
                                            ]
                                        }
                                    }
                                ]
                            }
                        }
                    ]
                }
            },
            "Shoot Plasma Beam": {
                "type": "or",
                "data": {
                    "comment": null,
                    "items": [
                        {
                            "type": "resource",
                            "data": {
                                "type": "items",
                                "name": "Plasma",
                                "amount": 1,
                                "negate": false
                            }
                        },
                        {
                            "type": "and",
                            "data": {
                                "comment": null,
                                "items": [
                                    {
                                        "type": "resource",
                                        "data": {
                                            "type": "misc",
                                            "name": "SeparateBeams",
                                            "amount": 1,
                                            "negate": true
                                        }
                                    },
                                    {
                                        "type": "resource",
                                        "data": {
                                            "type": "items",
                                            "name": "Wave",
                                            "amount": 1,
                                            "negate": false
                                        }
                                    }
                                ]
                            }
                        }
                    ]
                }
            },
            "Shoot Charge Beam": {
                "type": "and",
                "data": {
                    "comment": null,
                    "items": [
                        {
                            "type": "template",
                            "data": "Shoot Beam"
                        },
                        {
                            "type": "resource",
                            "data": {
                                "type": "items",
                                "name": "Charge",
                                "amount": 1,
                                "negate": false
                            }
                        }
                    ]
                }
            },
            "Shoot Diffusion Beam": {
                "type": "and",
                "data": {
                    "comment": null,
                    "items": [
                        {
                            "type": "template",
                            "data": "Shoot Charge Beam"
                        },
                        {
                            "type": "resource",
                            "data": {
                                "type": "items",
                                "name": "Diffusion",
                                "amount": 1,
                                "negate": false
                            }
                        }
                    ]
                }
            },
            "Shoot Super Missile": {
                "type": "and",
                "data": {
                    "comment": null,
                    "items": [
                        {
                            "type": "template",
                            "data": "Shoot Missile"
                        },
                        {
                            "type": "or",
                            "data": {
                                "comment": null,
                                "items": [
                                    {
                                        "type": "resource",
                                        "data": {
                                            "type": "items",
                                            "name": "Supers",
                                            "amount": 1,
                                            "negate": false
                                        }
                                    },
                                    {
                                        "type": "resource",
                                        "data": {
                                            "type": "items",
                                            "name": "Ice",
                                            "amount": 1,
                                            "negate": false
                                        }
                                    }
                                ]
                            }
                        }
                    ]
                }
            },
            "Shoot Ice Missile": {
                "type": "and",
                "data": {
                    "comment": null,
                    "items": [
                        {
                            "type": "template",
                            "data": "Shoot Missile"
                        },
                        {
                            "type": "resource",
                            "data": {
                                "type": "items",
                                "name": "Ice",
                                "amount": 1,
                                "negate": false
                            }
                        }
                    ]
                }
            },
            "Push Wide Beam Block": {
                "type": "and",
                "data": {
                    "comment": null,
                    "items": [
                        {
                            "type": "template",
                            "data": "Shoot Charge Beam"
                        },
                        {
                            "type": "template",
                            "data": "Shoot Wide Beam"
                        }
                    ]
                }
            },
            "Activate Storm Missile Locks": {
                "type": "and",
                "data": {
                    "comment": null,
                    "items": [
                        {
                            "type": "resource",
                            "data": {
                                "type": "items",
                                "name": "MissileAmmo",
                                "amount": 15,
                                "negate": false
                            }
                        },
                        {
                            "type": "resource",
                            "data": {
                                "type": "items",
                                "name": "Storm",
                                "amount": 1,
                                "negate": false
                            }
                        }
                    ]
                }
            },
            "Lay Bomb": {
                "type": "and",
                "data": {
                    "comment": null,
                    "items": [
                        {
                            "type": "resource",
                            "data": {
                                "type": "items",
                                "name": "Morph",
                                "amount": 1,
                                "negate": false
                            }
                        },
                        {
                            "type": "or",
                            "data": {
                                "comment": null,
                                "items": [
                                    {
                                        "type": "resource",
                                        "data": {
                                            "type": "items",
                                            "name": "Bomb",
                                            "amount": 1,
                                            "negate": false
                                        }
                                    },
                                    {
                                        "type": "resource",
                                        "data": {
                                            "type": "items",
                                            "name": "Cross",
                                            "amount": 1,
                                            "negate": false
                                        }
                                    }
                                ]
                            }
                        }
                    ]
                }
            },
            "Use Spin Boost": {
                "type": "or",
                "data": {
                    "comment": null,
                    "items": [
                        {
                            "type": "resource",
                            "data": {
                                "type": "items",
                                "name": "Spin",
                                "amount": 1,
                                "negate": false
                            }
                        },
                        {
                            "type": "resource",
                            "data": {
                                "type": "items",
                                "name": "Space",
                                "amount": 1,
                                "negate": false
                            }
                        }
                    ]
                }
            },
            "Lay Power Bomb": {
                "type": "and",
                "data": {
                    "comment": null,
                    "items": [
                        {
                            "type": "resource",
                            "data": {
                                "type": "items",
                                "name": "Morph",
                                "amount": 1,
                                "negate": false
                            }
                        },
                        {
                            "type": "resource",
                            "data": {
                                "type": "items",
                                "name": "MainPB",
                                "amount": 1,
                                "negate": false
                            }
                        },
                        {
                            "type": "resource",
                            "data": {
                                "type": "items",
                                "name": "PBAmmo",
                                "amount": 1,
                                "negate": false
                            }
                        }
                    ]
                }
            },
            "Can Slide": {
                "type": "or",
                "data": {
                    "comment": null,
                    "items": [
                        {
                            "type": "resource",
                            "data": {
                                "type": "items",
                                "name": "Morph",
                                "amount": 1,
                                "negate": false
                            }
                        },
                        {
                            "type": "resource",
                            "data": {
                                "type": "items",
                                "name": "Slide",
                                "amount": 1,
                                "negate": false
                            }
                        }
                    ]
                }
            },
            "Can Slide Underwater": {
                "type": "or",
                "data": {
                    "comment": null,
                    "items": [
                        {
                            "type": "and",
                            "data": {
                                "comment": null,
                                "items": [
                                    {
                                        "type": "resource",
                                        "data": {
                                            "type": "items",
                                            "name": "Slide",
                                            "amount": 1,
                                            "negate": false
                                        }
                                    },
                                    {
                                        "type": "resource",
                                        "data": {
                                            "type": "items",
                                            "name": "Gravity",
                                            "amount": 1,
                                            "negate": false
                                        }
                                    }
                                ]
                            }
                        },
                        {
                            "type": "resource",
                            "data": {
                                "type": "items",
                                "name": "Morph",
                                "amount": 1,
                                "negate": false
                            }
                        }
                    ]
                }
            },
            "Lay Cross Comb": {
                "type": "and",
                "data": {
                    "comment": null,
                    "items": [
                        {
                            "type": "resource",
                            "data": {
                                "type": "items",
                                "name": "Morph",
                                "amount": 1,
                                "negate": false
                            }
                        },
                        {
                            "type": "resource",
                            "data": {
                                "type": "items",
                                "name": "Cross",
                                "amount": 1,
                                "negate": false
                            }
                        }
                    ]
                }
            },
            "Simple IBJ": {
                "type": "and",
                "data": {
                    "comment": null,
                    "items": [
                        {
                            "type": "resource",
                            "data": {
                                "type": "items",
                                "name": "Morph",
                                "amount": 1,
                                "negate": false
                            }
                        },
                        {
                            "type": "or",
                            "data": {
                                "comment": null,
                                "items": [
                                    {
                                        "type": "resource",
                                        "data": {
                                            "type": "items",
                                            "name": "Cross",
                                            "amount": 1,
                                            "negate": false
                                        }
                                    },
                                    {
                                        "type": "and",
                                        "data": {
                                            "comment": null,
                                            "items": [
                                                {
                                                    "type": "resource",
                                                    "data": {
                                                        "type": "items",
                                                        "name": "Bomb",
                                                        "amount": 1,
                                                        "negate": false
                                                    }
                                                },
                                                {
                                                    "type": "resource",
                                                    "data": {
                                                        "type": "tricks",
                                                        "name": "IBJ",
                                                        "amount": 1,
                                                        "negate": false
                                                    }
                                                }
                                            ]
                                        }
                                    }
                                ]
                            }
                        }
                    ]
                }
            },
            "Shoot Diffusion or Wave": {
                "type": "or",
                "data": {
                    "comment": null,
                    "items": [
                        {
                            "type": "template",
                            "data": "Shoot Diffusion Beam"
                        },
                        {
                            "type": "resource",
                            "data": {
                                "type": "items",
                                "name": "Wave",
                                "amount": 1,
                                "negate": false
                            }
                        }
                    ]
                }
            },
            "Ballspark": {
                "type": "and",
                "data": {
                    "comment": null,
                    "items": [
                        {
                            "type": "resource",
                            "data": {
                                "type": "items",
                                "name": "Morph",
                                "amount": 1,
                                "negate": false
                            }
                        },
                        {
                            "type": "resource",
                            "data": {
                                "type": "items",
                                "name": "Speed",
                                "amount": 1,
                                "negate": false
                            }
                        }
                    ]
                }
            },
            "Destroy Enky": {
                "type": "or",
                "data": {
                    "comment": null,
                    "items": [
                        {
                            "type": "template",
                            "data": "Shoot Ice Missile"
                        },
                        {
                            "type": "and",
                            "data": {
                                "comment": null,
                                "items": [
                                    {
                                        "type": "resource",
                                        "data": {
                                            "type": "tricks",
                                            "name": "Knowledge",
                                            "amount": 1,
                                            "negate": false
                                        }
                                    },
                                    {
                                        "type": "template",
                                        "data": "Lay Power Bomb"
                                    }
                                ]
                            }
                        }
                    ]
                }
            },
            "Horizontal Water Movement": {
                "type": "and",
                "data": {
                    "comment": null,
                    "items": [
                        {
                            "type": "resource",
                            "data": {
                                "type": "items",
                                "name": "Space",
                                "amount": 1,
                                "negate": false
                            }
                        },
                        {
                            "type": "and",
                            "data": {
                                "comment": null,
                                "items": [
                                    {
                                        "type": "resource",
                                        "data": {
                                            "type": "items",
                                            "name": "Gravity",
                                            "amount": 1,
                                            "negate": false
                                        }
                                    },
                                    {
                                        "type": "resource",
                                        "data": {
                                            "type": "items",
                                            "name": "Flash",
                                            "amount": 1,
                                            "negate": false
                                        }
                                    }
                                ]
                            }
                        }
                    ]
                }
            },
            "Destroy Central Unit": {
                "type": "and",
                "data": {
                    "comment": "TODO: Not enough space for speedbooster without short charges - account for this",
                    "items": [
                        {
                            "type": "or",
                            "data": {
                                "comment": "Requirement for destroying the shell",
                                "items": [
                                    {
                                        "type": "template",
                                        "data": "Shoot Charge Beam"
                                    },
                                    {
                                        "type": "resource",
                                        "data": {
                                            "type": "items",
                                            "name": "MissileAmmo",
                                            "amount": 1,
                                            "negate": false
                                        }
                                    }
                                ]
                            }
                        },
                        {
                            "type": "or",
                            "data": {
                                "comment": "Requirement for destroying the core",
                                "items": [
                                    {
                                        "type": "template",
                                        "data": "Shoot Beam"
                                    },
                                    {
                                        "type": "and",
                                        "data": {
                                            "comment": null,
                                            "items": [
                                                {
                                                    "type": "resource",
                                                    "data": {
                                                        "type": "items",
                                                        "name": "Screw",
                                                        "amount": 1,
                                                        "negate": false
                                                    }
                                                },
                                                {
                                                    "type": "or",
                                                    "data": {
                                                        "comment": null,
                                                        "items": [
                                                            {
                                                                "type": "template",
                                                                "data": "Use Spin Boost"
                                                            },
                                                            {
                                                                "type": "template",
                                                                "data": "Simple IBJ"
                                                            }
                                                        ]
                                                    }
                                                }
                                            ]
                                        }
                                    }
                                ]
                            }
                        }
                    ]
                }
            },
            "Shoot Missile": {
                "type": "and",
                "data": {
                    "comment": null,
                    "items": [
                        {
                            "type": "resource",
                            "data": {
                                "type": "items",
                                "name": "MissileLauncher",
                                "amount": 1,
                                "negate": false
                            }
                        },
                        {
                            "type": "resource",
                            "data": {
                                "type": "items",
                                "name": "MissileAmmo",
                                "amount": 1,
                                "negate": false
                            }
                        }
                    ]
                }
            },
            "Can SSC": {
                "type": "and",
                "data": {
                    "comment": null,
                    "items": [
                        {
                            "type": "resource",
                            "data": {
                                "type": "items",
                                "name": "Speed",
                                "amount": 1,
                                "negate": false
                            }
                        },
                        {
                            "type": "resource",
                            "data": {
                                "type": "items",
                                "name": "Grapple",
                                "amount": 1,
                                "negate": false
                            }
                        },
                        {
                            "type": "resource",
                            "data": {
                                "type": "items",
                                "name": "Flash",
                                "amount": 1,
                                "negate": false
                            }
                        },
                        {
                            "type": "resource",
                            "data": {
                                "type": "items",
                                "name": "Slide",
                                "amount": 1,
                                "negate": false
                            }
                        }
                    ]
                }
            },
            "Break/Move Grapple Block from Behind": {
                "type": "and",
                "data": {
                    "comment": null,
                    "items": [
                        {
                            "type": "resource",
                            "data": {
                                "type": "items",
                                "name": "Grapple",
                                "amount": 1,
                                "negate": false
                            }
                        },
                        {
                            "type": "resource",
                            "data": {
                                "type": "items",
                                "name": "Slide",
                                "amount": 1,
                                "negate": false
                            }
                        },
                        {
                            "type": "resource",
                            "data": {
                                "type": "tricks",
                                "name": "RGrapple",
                                "amount": 1,
                                "negate": false
                            }
                        }
                    ]
                }
            },
            "Perform WBJ": {
                "type": "and",
                "data": {
                    "comment": "Gain a little extra height in water without Gravity Suit by using a Bomb or Cross Bomb",
                    "items": [
                        {
                            "type": "resource",
                            "data": {
                                "type": "items",
                                "name": "Morph",
                                "amount": 1,
                                "negate": false
                            }
                        },
                        {
                            "type": "resource",
                            "data": {
                                "type": "items",
                                "name": "Gravity",
                                "amount": 1,
                                "negate": true
                            }
                        },
                        {
                            "type": "or",
                            "data": {
                                "comment": null,
                                "items": [
                                    {
                                        "type": "and",
                                        "data": {
                                            "comment": null,
                                            "items": [
                                                {
                                                    "type": "resource",
                                                    "data": {
                                                        "type": "items",
                                                        "name": "Bomb",
                                                        "amount": 1,
                                                        "negate": false
                                                    }
                                                },
                                                {
                                                    "type": "resource",
                                                    "data": {
                                                        "type": "tricks",
                                                        "name": "WBJ",
                                                        "amount": 1,
                                                        "negate": false
                                                    }
                                                }
                                            ]
                                        }
                                    },
                                    {
                                        "type": "and",
                                        "data": {
                                            "comment": null,
                                            "items": [
                                                {
                                                    "type": "resource",
                                                    "data": {
                                                        "type": "items",
                                                        "name": "Cross",
                                                        "amount": 1,
                                                        "negate": false
                                                    }
                                                },
                                                {
                                                    "type": "resource",
                                                    "data": {
                                                        "type": "tricks",
                                                        "name": "WBJ",
                                                        "amount": 2,
                                                        "negate": false
                                                    }
                                                }
                                            ]
                                        }
                                    }
                                ]
                            }
                        }
                    ]
                }
            },
            "Open Charge Door": {
                "type": "or",
                "data": {
                    "comment": null,
                    "items": [
                        {
                            "type": "template",
                            "data": "Shoot Charge Beam"
                        },
                        {
                            "type": "and",
                            "data": {
                                "comment": null,
                                "items": [
                                    {
                                        "type": "template",
                                        "data": "Lay Power Bomb"
                                    },
                                    {
                                        "type": "resource",
                                        "data": {
                                            "type": "tricks",
                                            "name": "Knowledge",
                                            "amount": 1,
                                            "negate": false
                                        }
                                    }
                                ]
                            }
                        }
                    ]
                }
            },
            "Fight Silver Robot": {
                "type": "or",
                "data": {
                    "comment": null,
                    "items": [
                        {
                            "type": "and",
                            "data": {
                                "comment": null,
                                "items": [
                                    {
                                        "type": "template",
                                        "data": "Lay Power Bomb"
                                    },
                                    {
                                        "type": "resource",
                                        "data": {
                                            "type": "tricks",
                                            "name": "Knowledge",
                                            "amount": 1,
                                            "negate": false
                                        }
                                    },
                                    {
                                        "type": "resource",
                                        "data": {
                                            "type": "tricks",
                                            "name": "Combat",
                                            "amount": 1,
                                            "negate": false
                                        }
                                    }
                                ]
                            }
                        },
                        {
                            "type": "and",
                            "data": {
                                "comment": null,
                                "items": [
                                    {
                                        "type": "or",
                                        "data": {
                                            "comment": "Methods of dodging",
                                            "items": [
                                                {
                                                    "type": "resource",
                                                    "data": {
                                                        "type": "items",
                                                        "name": "Flash",
                                                        "amount": 1,
                                                        "negate": false
                                                    }
                                                },
                                                {
                                                    "type": "resource",
                                                    "data": {
                                                        "type": "tricks",
                                                        "name": "Combat",
                                                        "amount": 1,
                                                        "negate": false
                                                    }
                                                }
                                            ]
                                        }
                                    },
                                    {
                                        "type": "or",
                                        "data": {
                                            "comment": "Methods of fighting",
                                            "items": [
                                                {
                                                    "type": "template",
                                                    "data": "Shoot Plasma Beam"
                                                },
                                                {
                                                    "type": "and",
                                                    "data": {
                                                        "comment": null,
                                                        "items": [
                                                            {
                                                                "type": "template",
                                                                "data": "Shoot Charge Beam"
                                                            },
                                                            {
                                                                "type": "resource",
                                                                "data": {
                                                                    "type": "tricks",
                                                                    "name": "Combat",
                                                                    "amount": 2,
                                                                    "negate": false
                                                                }
                                                            }
                                                        ]
                                                    }
                                                },
                                                {
                                                    "type": "and",
                                                    "data": {
                                                        "comment": "47 Missiles are required, 1.5x leeway for trickless",
                                                        "items": [
                                                            {
                                                                "type": "template",
                                                                "data": "Shoot Missile"
                                                            },
                                                            {
                                                                "type": "or",
                                                                "data": {
                                                                    "comment": null,
                                                                    "items": [
                                                                        {
                                                                            "type": "resource",
                                                                            "data": {
                                                                                "type": "items",
                                                                                "name": "MissileAmmo",
                                                                                "amount": 61,
                                                                                "negate": false
                                                                            }
                                                                        },
                                                                        {
                                                                            "type": "and",
                                                                            "data": {
                                                                                "comment": null,
                                                                                "items": [
                                                                                    {
                                                                                        "type": "resource",
                                                                                        "data": {
                                                                                            "type": "items",
                                                                                            "name": "MissileAmmo",
                                                                                            "amount": 47,
                                                                                            "negate": false
                                                                                        }
                                                                                    },
                                                                                    {
                                                                                        "type": "resource",
                                                                                        "data": {
                                                                                            "type": "tricks",
                                                                                            "name": "Combat",
                                                                                            "amount": 2,
                                                                                            "negate": false
                                                                                        }
                                                                                    }
                                                                                ]
                                                                            }
                                                                        },
                                                                        {
                                                                            "type": "or",
                                                                            "data": {
                                                                                "comment": "Counter the robot for more ammo",
                                                                                "items": [
                                                                                    {
                                                                                        "type": "resource",
                                                                                        "data": {
                                                                                            "type": "tricks",
                                                                                            "name": "Combat",
                                                                                            "amount": 5,
                                                                                            "negate": false
                                                                                        }
                                                                                    },
                                                                                    {
                                                                                        "type": "and",
                                                                                        "data": {
                                                                                            "comment": null,
                                                                                            "items": [
                                                                                                {
                                                                                                    "type": "resource",
                                                                                                    "data": {
                                                                                                        "type": "items",
                                                                                                        "name": "MissileAmmo",
                                                                                                        "amount": 15,
                                                                                                        "negate": false
                                                                                                    }
                                                                                                },
                                                                                                {
                                                                                                    "type": "resource",
                                                                                                    "data": {
                                                                                                        "type": "tricks",
                                                                                                        "name": "Combat",
                                                                                                        "amount": 4,
                                                                                                        "negate": false
                                                                                                    }
                                                                                                }
                                                                                            ]
                                                                                        }
                                                                                    }
                                                                                ]
                                                                            }
                                                                        }
                                                                    ]
                                                                }
                                                            }
                                                        ]
                                                    }
                                                },
                                                {
                                                    "type": "and",
                                                    "data": {
                                                        "comment": "28 Super Missiles are required, 1.5x leeway for trickless",
                                                        "items": [
                                                            {
                                                                "type": "template",
                                                                "data": "Shoot Super Missile"
                                                            },
                                                            {
                                                                "type": "or",
                                                                "data": {
                                                                    "comment": null,
                                                                    "items": [
                                                                        {
                                                                            "type": "resource",
                                                                            "data": {
                                                                                "type": "items",
                                                                                "name": "MissileAmmo",
                                                                                "amount": 42,
                                                                                "negate": false
                                                                            }
                                                                        },
                                                                        {
                                                                            "type": "and",
                                                                            "data": {
                                                                                "comment": null,
                                                                                "items": [
                                                                                    {
                                                                                        "type": "resource",
                                                                                        "data": {
                                                                                            "type": "items",
                                                                                            "name": "MissileAmmo",
                                                                                            "amount": 28,
                                                                                            "negate": false
                                                                                        }
                                                                                    },
                                                                                    {
                                                                                        "type": "resource",
                                                                                        "data": {
                                                                                            "type": "tricks",
                                                                                            "name": "Combat",
                                                                                            "amount": 2,
                                                                                            "negate": false
                                                                                        }
                                                                                    }
                                                                                ]
                                                                            }
                                                                        },
                                                                        {
                                                                            "type": "or",
                                                                            "data": {
                                                                                "comment": "Counter the robot for more ammo",
                                                                                "items": [
                                                                                    {
                                                                                        "type": "resource",
                                                                                        "data": {
                                                                                            "type": "tricks",
                                                                                            "name": "Combat",
                                                                                            "amount": 5,
                                                                                            "negate": false
                                                                                        }
                                                                                    },
                                                                                    {
                                                                                        "type": "and",
                                                                                        "data": {
                                                                                            "comment": null,
                                                                                            "items": [
                                                                                                {
                                                                                                    "type": "resource",
                                                                                                    "data": {
                                                                                                        "type": "items",
                                                                                                        "name": "MissileAmmo",
                                                                                                        "amount": 15,
                                                                                                        "negate": false
                                                                                                    }
                                                                                                },
                                                                                                {
                                                                                                    "type": "resource",
                                                                                                    "data": {
                                                                                                        "type": "tricks",
                                                                                                        "name": "Combat",
                                                                                                        "amount": 3,
                                                                                                        "negate": false
                                                                                                    }
                                                                                                }
                                                                                            ]
                                                                                        }
                                                                                    }
                                                                                ]
                                                                            }
                                                                        }
                                                                    ]
                                                                }
                                                            }
                                                        ]
                                                    }
                                                },
                                                {
                                                    "type": "and",
                                                    "data": {
                                                        "comment": "5 Storm Missile targets are required, 1.5x leeway for trickless",
                                                        "items": [
                                                            {
                                                                "type": "template",
                                                                "data": "Shoot Missile"
                                                            },
                                                            {
                                                                "type": "resource",
                                                                "data": {
                                                                    "type": "items",
                                                                    "name": "Storm",
                                                                    "amount": 1,
                                                                    "negate": false
                                                                }
                                                            },
                                                            {
                                                                "type": "or",
                                                                "data": {
                                                                    "comment": null,
                                                                    "items": [
                                                                        {
                                                                            "type": "resource",
                                                                            "data": {
                                                                                "type": "items",
                                                                                "name": "MissileAmmo",
                                                                                "amount": 23,
                                                                                "negate": false
                                                                            }
                                                                        },
                                                                        {
                                                                            "type": "and",
                                                                            "data": {
                                                                                "comment": null,
                                                                                "items": [
                                                                                    {
                                                                                        "type": "resource",
                                                                                        "data": {
                                                                                            "type": "items",
                                                                                            "name": "MissileAmmo",
                                                                                            "amount": 15,
                                                                                            "negate": false
                                                                                        }
                                                                                    },
                                                                                    {
                                                                                        "type": "resource",
                                                                                        "data": {
                                                                                            "type": "tricks",
                                                                                            "name": "Combat",
                                                                                            "amount": 2,
                                                                                            "negate": false
                                                                                        }
                                                                                    }
                                                                                ]
                                                                            }
                                                                        },
                                                                        {
                                                                            "type": "and",
                                                                            "data": {
                                                                                "comment": "Counter the robot for more ammo",
                                                                                "items": [
                                                                                    {
                                                                                        "type": "resource",
                                                                                        "data": {
                                                                                            "type": "items",
                                                                                            "name": "MissileAmmo",
                                                                                            "amount": 3,
                                                                                            "negate": false
                                                                                        }
                                                                                    },
                                                                                    {
                                                                                        "type": "resource",
                                                                                        "data": {
                                                                                            "type": "tricks",
                                                                                            "name": "Combat",
                                                                                            "amount": 3,
                                                                                            "negate": false
                                                                                        }
                                                                                    }
                                                                                ]
                                                                            }
                                                                        }
                                                                    ]
                                                                }
                                                            }
                                                        ]
                                                    }
                                                }
                                            ]
                                        }
                                    }
                                ]
                            }
                        },
                        {
                            "type": "and",
                            "data": {
                                "comment": null,
                                "items": [
                                    {
                                        "type": "resource",
                                        "data": {
                                            "type": "items",
                                            "name": "Screw",
                                            "amount": 1,
                                            "negate": false
                                        }
                                    },
                                    {
                                        "type": "or",
                                        "data": {
                                            "comment": null,
                                            "items": [
                                                {
                                                    "type": "and",
                                                    "data": {
                                                        "comment": "One bonk per Screw Attack",
                                                        "items": [
                                                            {
                                                                "type": "resource",
                                                                "data": {
                                                                    "type": "tricks",
                                                                    "name": "Combat",
                                                                    "amount": 2,
                                                                    "negate": false
                                                                }
                                                            },
                                                            {
                                                                "type": "resource",
                                                                "data": {
                                                                    "type": "damage",
                                                                    "name": "Damage",
                                                                    "amount": 325,
                                                                    "negate": false
                                                                }
                                                            }
                                                        ]
                                                    }
                                                },
                                                {
                                                    "type": "and",
                                                    "data": {
                                                        "comment": "Two bonks per Screw Attack",
                                                        "items": [
                                                            {
                                                                "type": "resource",
                                                                "data": {
                                                                    "type": "tricks",
                                                                    "name": "Combat",
                                                                    "amount": 3,
                                                                    "negate": false
                                                                }
                                                            },
                                                            {
                                                                "type": "resource",
                                                                "data": {
                                                                    "type": "damage",
                                                                    "name": "Damage",
                                                                    "amount": 175,
                                                                    "negate": false
                                                                }
                                                            }
                                                        ]
                                                    }
                                                },
                                                {
                                                    "type": "and",
                                                    "data": {
                                                        "comment": "Counter to restore health, damage required to survive one hit",
                                                        "items": [
                                                            {
                                                                "type": "resource",
                                                                "data": {
                                                                    "type": "tricks",
                                                                    "name": "Combat",
                                                                    "amount": 4,
                                                                    "negate": false
                                                                }
                                                            },
                                                            {
                                                                "type": "resource",
                                                                "data": {
                                                                    "type": "damage",
                                                                    "name": "Damage",
                                                                    "amount": 55,
                                                                    "negate": false
                                                                }
                                                            }
                                                        ]
                                                    }
                                                }
                                            ]
                                        }
                                    }
                                ]
                            }
                        }
                    ]
                }
            },
            "Fight Gold Robot": {
                "type": "or",
                "data": {
                    "comment": null,
                    "items": [
                        {
                            "type": "and",
                            "data": {
                                "comment": null,
                                "items": [
                                    {
                                        "type": "template",
                                        "data": "Lay Power Bomb"
                                    },
                                    {
                                        "type": "resource",
                                        "data": {
                                            "type": "tricks",
                                            "name": "Knowledge",
                                            "amount": 1,
                                            "negate": false
                                        }
                                    },
                                    {
                                        "type": "resource",
                                        "data": {
                                            "type": "tricks",
                                            "name": "Combat",
                                            "amount": 1,
                                            "negate": false
                                        }
                                    }
                                ]
                            }
                        },
                        {
                            "type": "and",
                            "data": {
                                "comment": null,
                                "items": [
                                    {
                                        "type": "or",
                                        "data": {
                                            "comment": "Methods to dodge attacks",
                                            "items": [
                                                {
                                                    "type": "resource",
                                                    "data": {
                                                        "type": "items",
                                                        "name": "Flash",
                                                        "amount": 1,
                                                        "negate": false
                                                    }
                                                },
                                                {
                                                    "type": "resource",
                                                    "data": {
                                                        "type": "tricks",
                                                        "name": "Combat",
                                                        "amount": 1,
                                                        "negate": false
                                                    }
                                                }
                                            ]
                                        }
                                    },
                                    {
                                        "type": "or",
                                        "data": {
                                            "comment": "Methods of fighting",
                                            "items": [
                                                {
                                                    "type": "template",
                                                    "data": "Shoot Plasma Beam"
                                                },
                                                {
                                                    "type": "and",
                                                    "data": {
                                                        "comment": null,
                                                        "items": [
                                                            {
                                                                "type": "template",
                                                                "data": "Shoot Charge Beam"
                                                            },
                                                            {
                                                                "type": "resource",
                                                                "data": {
                                                                    "type": "tricks",
                                                                    "name": "Combat",
                                                                    "amount": 2,
                                                                    "negate": false
                                                                }
                                                            }
                                                        ]
                                                    }
                                                },
                                                {
                                                    "type": "and",
                                                    "data": {
                                                        "comment": "54 Missiles are required, 1.5x leeway for trickless",
                                                        "items": [
                                                            {
                                                                "type": "template",
                                                                "data": "Shoot Missile"
                                                            },
                                                            {
                                                                "type": "or",
                                                                "data": {
                                                                    "comment": null,
                                                                    "items": [
                                                                        {
                                                                            "type": "resource",
                                                                            "data": {
                                                                                "type": "items",
                                                                                "name": "MissileAmmo",
                                                                                "amount": 81,
                                                                                "negate": false
                                                                            }
                                                                        },
                                                                        {
                                                                            "type": "and",
                                                                            "data": {
                                                                                "comment": null,
                                                                                "items": [
                                                                                    {
                                                                                        "type": "resource",
                                                                                        "data": {
                                                                                            "type": "items",
                                                                                            "name": "MissileAmmo",
                                                                                            "amount": 54,
                                                                                            "negate": false
                                                                                        }
                                                                                    },
                                                                                    {
                                                                                        "type": "resource",
                                                                                        "data": {
                                                                                            "type": "tricks",
                                                                                            "name": "Combat",
                                                                                            "amount": 2,
                                                                                            "negate": false
                                                                                        }
                                                                                    }
                                                                                ]
                                                                            }
                                                                        },
                                                                        {
                                                                            "type": "or",
                                                                            "data": {
                                                                                "comment": "Counter the robot for more ammo",
                                                                                "items": [
                                                                                    {
                                                                                        "type": "resource",
                                                                                        "data": {
                                                                                            "type": "tricks",
                                                                                            "name": "Combat",
                                                                                            "amount": 5,
                                                                                            "negate": false
                                                                                        }
                                                                                    },
                                                                                    {
                                                                                        "type": "and",
                                                                                        "data": {
                                                                                            "comment": null,
                                                                                            "items": [
                                                                                                {
                                                                                                    "type": "resource",
                                                                                                    "data": {
                                                                                                        "type": "items",
                                                                                                        "name": "MissileAmmo",
                                                                                                        "amount": 15,
                                                                                                        "negate": false
                                                                                                    }
                                                                                                },
                                                                                                {
                                                                                                    "type": "resource",
                                                                                                    "data": {
                                                                                                        "type": "tricks",
                                                                                                        "name": "Combat",
                                                                                                        "amount": 4,
                                                                                                        "negate": false
                                                                                                    }
                                                                                                }
                                                                                            ]
                                                                                        }
                                                                                    }
                                                                                ]
                                                                            }
                                                                        }
                                                                    ]
                                                                }
                                                            }
                                                        ]
                                                    }
                                                },
                                                {
                                                    "type": "and",
                                                    "data": {
                                                        "comment": "34 Super Missiles are required, 1.5x leeway for trickless",
                                                        "items": [
                                                            {
                                                                "type": "template",
                                                                "data": "Shoot Super Missile"
                                                            },
                                                            {
                                                                "type": "or",
                                                                "data": {
                                                                    "comment": null,
                                                                    "items": [
                                                                        {
                                                                            "type": "resource",
                                                                            "data": {
                                                                                "type": "items",
                                                                                "name": "MissileAmmo",
                                                                                "amount": 51,
                                                                                "negate": false
                                                                            }
                                                                        },
                                                                        {
                                                                            "type": "and",
                                                                            "data": {
                                                                                "comment": null,
                                                                                "items": [
                                                                                    {
                                                                                        "type": "resource",
                                                                                        "data": {
                                                                                            "type": "items",
                                                                                            "name": "MissileAmmo",
                                                                                            "amount": 34,
                                                                                            "negate": false
                                                                                        }
                                                                                    },
                                                                                    {
                                                                                        "type": "resource",
                                                                                        "data": {
                                                                                            "type": "tricks",
                                                                                            "name": "Combat",
                                                                                            "amount": 2,
                                                                                            "negate": false
                                                                                        }
                                                                                    }
                                                                                ]
                                                                            }
                                                                        },
                                                                        {
                                                                            "type": "or",
                                                                            "data": {
                                                                                "comment": "Counter the robot for more ammo",
                                                                                "items": [
                                                                                    {
                                                                                        "type": "resource",
                                                                                        "data": {
                                                                                            "type": "tricks",
                                                                                            "name": "Combat",
                                                                                            "amount": 5,
                                                                                            "negate": false
                                                                                        }
                                                                                    },
                                                                                    {
                                                                                        "type": "and",
                                                                                        "data": {
                                                                                            "comment": null,
                                                                                            "items": [
                                                                                                {
                                                                                                    "type": "resource",
                                                                                                    "data": {
                                                                                                        "type": "items",
                                                                                                        "name": "MissileAmmo",
                                                                                                        "amount": 15,
                                                                                                        "negate": false
                                                                                                    }
                                                                                                },
                                                                                                {
                                                                                                    "type": "resource",
                                                                                                    "data": {
                                                                                                        "type": "tricks",
                                                                                                        "name": "Combat",
                                                                                                        "amount": 3,
                                                                                                        "negate": false
                                                                                                    }
                                                                                                }
                                                                                            ]
                                                                                        }
                                                                                    }
                                                                                ]
                                                                            }
                                                                        }
                                                                    ]
                                                                }
                                                            }
                                                        ]
                                                    }
                                                },
                                                {
                                                    "type": "and",
                                                    "data": {
                                                        "comment": "11 Storm Missile targets are required, 1.5x leeway for trickless",
                                                        "items": [
                                                            {
                                                                "type": "template",
                                                                "data": "Shoot Missile"
                                                            },
                                                            {
                                                                "type": "resource",
                                                                "data": {
                                                                    "type": "items",
                                                                    "name": "Storm",
                                                                    "amount": 1,
                                                                    "negate": false
                                                                }
                                                            },
                                                            {
                                                                "type": "or",
                                                                "data": {
                                                                    "comment": null,
                                                                    "items": [
                                                                        {
                                                                            "type": "resource",
                                                                            "data": {
                                                                                "type": "items",
                                                                                "name": "MissileAmmo",
                                                                                "amount": 47,
                                                                                "negate": false
                                                                            }
                                                                        },
                                                                        {
                                                                            "type": "and",
                                                                            "data": {
                                                                                "comment": null,
                                                                                "items": [
                                                                                    {
                                                                                        "type": "resource",
                                                                                        "data": {
                                                                                            "type": "items",
                                                                                            "name": "MissileAmmo",
                                                                                            "amount": 31,
                                                                                            "negate": false
                                                                                        }
                                                                                    },
                                                                                    {
                                                                                        "type": "resource",
                                                                                        "data": {
                                                                                            "type": "tricks",
                                                                                            "name": "Combat",
                                                                                            "amount": 2,
                                                                                            "negate": false
                                                                                        }
                                                                                    }
                                                                                ]
                                                                            }
                                                                        },
                                                                        {
                                                                            "type": "or",
                                                                            "data": {
                                                                                "comment": "Counter the robot for more ammo",
                                                                                "items": [
                                                                                    {
                                                                                        "type": "and",
                                                                                        "data": {
                                                                                            "comment": null,
                                                                                            "items": [
                                                                                                {
                                                                                                    "type": "resource",
                                                                                                    "data": {
                                                                                                        "type": "items",
                                                                                                        "name": "MissileAmmo",
                                                                                                        "amount": 15,
                                                                                                        "negate": false
                                                                                                    }
                                                                                                },
                                                                                                {
                                                                                                    "type": "resource",
                                                                                                    "data": {
                                                                                                        "type": "tricks",
                                                                                                        "name": "Combat",
                                                                                                        "amount": 3,
                                                                                                        "negate": false
                                                                                                    }
                                                                                                }
                                                                                            ]
                                                                                        }
                                                                                    },
                                                                                    {
                                                                                        "type": "and",
                                                                                        "data": {
                                                                                            "comment": null,
                                                                                            "items": [
                                                                                                {
                                                                                                    "type": "resource",
                                                                                                    "data": {
                                                                                                        "type": "items",
                                                                                                        "name": "MissileAmmo",
                                                                                                        "amount": 3,
                                                                                                        "negate": false
                                                                                                    }
                                                                                                },
                                                                                                {
                                                                                                    "type": "resource",
                                                                                                    "data": {
                                                                                                        "type": "tricks",
                                                                                                        "name": "Combat",
                                                                                                        "amount": 5,
                                                                                                        "negate": false
                                                                                                    }
                                                                                                }
                                                                                            ]
                                                                                        }
                                                                                    }
                                                                                ]
                                                                            }
                                                                        }
                                                                    ]
                                                                }
                                                            }
                                                        ]
                                                    }
                                                }
                                            ]
                                        }
                                    }
                                ]
                            }
                        },
                        {
                            "type": "and",
                            "data": {
                                "comment": null,
                                "items": [
                                    {
                                        "type": "resource",
                                        "data": {
                                            "type": "items",
                                            "name": "Screw",
                                            "amount": 1,
                                            "negate": false
                                        }
                                    },
                                    {
                                        "type": "or",
                                        "data": {
                                            "comment": null,
                                            "items": [
                                                {
                                                    "type": "and",
                                                    "data": {
                                                        "comment": "One bonk per Screw Attack",
                                                        "items": [
                                                            {
                                                                "type": "resource",
                                                                "data": {
                                                                    "type": "tricks",
                                                                    "name": "Combat",
                                                                    "amount": 2,
                                                                    "negate": false
                                                                }
                                                            },
                                                            {
                                                                "type": "resource",
                                                                "data": {
                                                                    "type": "damage",
                                                                    "name": "Damage",
                                                                    "amount": 825,
                                                                    "negate": false
                                                                }
                                                            }
                                                        ]
                                                    }
                                                },
                                                {
                                                    "type": "and",
                                                    "data": {
                                                        "comment": "Two bonks per Screw Attack",
                                                        "items": [
                                                            {
                                                                "type": "resource",
                                                                "data": {
                                                                    "type": "tricks",
                                                                    "name": "Combat",
                                                                    "amount": 3,
                                                                    "negate": false
                                                                }
                                                            },
                                                            {
                                                                "type": "resource",
                                                                "data": {
                                                                    "type": "damage",
                                                                    "name": "Damage",
                                                                    "amount": 425,
                                                                    "negate": false
                                                                }
                                                            }
                                                        ]
                                                    }
                                                },
                                                {
                                                    "type": "and",
                                                    "data": {
                                                        "comment": "Counter to restore health, damage required to survive one hit",
                                                        "items": [
                                                            {
                                                                "type": "resource",
                                                                "data": {
                                                                    "type": "damage",
                                                                    "name": "Damage",
                                                                    "amount": 82,
                                                                    "negate": false
                                                                }
                                                            },
                                                            {
                                                                "type": "resource",
                                                                "data": {
                                                                    "type": "tricks",
                                                                    "name": "Combat",
                                                                    "amount": 4,
                                                                    "negate": false
                                                                }
                                                            }
                                                        ]
                                                    }
                                                }
                                            ]
                                        }
                                    }
                                ]
                            }
                        }
                    ]
                }
            },
            "Fight Twin Robots": {
                "type": "or",
                "data": {
                    "comment": null,
                    "items": [
                        {
                            "type": "and",
                            "data": {
                                "comment": null,
                                "items": [
                                    {
                                        "type": "template",
                                        "data": "Lay Power Bomb"
                                    },
                                    {
                                        "type": "resource",
                                        "data": {
                                            "type": "tricks",
                                            "name": "Knowledge",
                                            "amount": 1,
                                            "negate": false
                                        }
                                    },
                                    {
                                        "type": "resource",
                                        "data": {
                                            "type": "tricks",
                                            "name": "Combat",
                                            "amount": 1,
                                            "negate": false
                                        }
                                    }
                                ]
                            }
                        },
                        {
                            "type": "and",
                            "data": {
                                "comment": null,
                                "items": [
                                    {
                                        "type": "or",
                                        "data": {
                                            "comment": "Methods of dodging",
                                            "items": [
                                                {
                                                    "type": "resource",
                                                    "data": {
                                                        "type": "items",
                                                        "name": "Flash",
                                                        "amount": 1,
                                                        "negate": false
                                                    }
                                                },
                                                {
                                                    "type": "resource",
                                                    "data": {
                                                        "type": "tricks",
                                                        "name": "Combat",
                                                        "amount": 1,
                                                        "negate": false
                                                    }
                                                }
                                            ]
                                        }
                                    },
                                    {
                                        "type": "or",
                                        "data": {
                                            "comment": "Methods of fighting",
                                            "items": [
                                                {
                                                    "type": "template",
                                                    "data": "Shoot Plasma Beam"
                                                },
                                                {
                                                    "type": "and",
                                                    "data": {
                                                        "comment": null,
                                                        "items": [
                                                            {
                                                                "type": "template",
                                                                "data": "Shoot Charge Beam"
                                                            },
                                                            {
                                                                "type": "resource",
                                                                "data": {
                                                                    "type": "tricks",
                                                                    "name": "Combat",
                                                                    "amount": 2,
                                                                    "negate": false
                                                                }
                                                            }
                                                        ]
                                                    }
                                                },
                                                {
                                                    "type": "and",
                                                    "data": {
                                                        "comment": "101 Missiles are required, 1.5x leeway for trickless",
                                                        "items": [
                                                            {
                                                                "type": "resource",
                                                                "data": {
                                                                    "type": "items",
                                                                    "name": "MissileAmmo",
                                                                    "amount": 153,
                                                                    "negate": false
                                                                }
                                                            },
                                                            {
                                                                "type": "and",
                                                                "data": {
                                                                    "comment": null,
                                                                    "items": [
                                                                        {
                                                                            "type": "resource",
                                                                            "data": {
                                                                                "type": "items",
                                                                                "name": "MissileAmmo",
                                                                                "amount": 101,
                                                                                "negate": false
                                                                            }
                                                                        },
                                                                        {
                                                                            "type": "resource",
                                                                            "data": {
                                                                                "type": "tricks",
                                                                                "name": "Combat",
                                                                                "amount": 2,
                                                                                "negate": false
                                                                            }
                                                                        }
                                                                    ]
                                                                }
                                                            },
                                                            {
                                                                "type": "or",
                                                                "data": {
                                                                    "comment": "Counter the robots for more ammo",
                                                                    "items": [
                                                                        {
                                                                            "type": "resource",
                                                                            "data": {
                                                                                "type": "tricks",
                                                                                "name": "Combat",
                                                                                "amount": 5,
                                                                                "negate": false
                                                                            }
                                                                        },
                                                                        {
                                                                            "type": "and",
                                                                            "data": {
                                                                                "comment": null,
                                                                                "items": [
                                                                                    {
                                                                                        "type": "resource",
                                                                                        "data": {
                                                                                            "type": "items",
                                                                                            "name": "MissileAmmo",
                                                                                            "amount": 30,
                                                                                            "negate": false
                                                                                        }
                                                                                    },
                                                                                    {
                                                                                        "type": "resource",
                                                                                        "data": {
                                                                                            "type": "tricks",
                                                                                            "name": "Combat",
                                                                                            "amount": 4,
                                                                                            "negate": false
                                                                                        }
                                                                                    }
                                                                                ]
                                                                            }
                                                                        }
                                                                    ]
                                                                }
                                                            }
                                                        ]
                                                    }
                                                },
                                                {
                                                    "type": "and",
                                                    "data": {
                                                        "comment": "62 Super Missiles are required, 1.5x leeway for trickless",
                                                        "items": [
                                                            {
                                                                "type": "template",
                                                                "data": "Shoot Super Missile"
                                                            },
                                                            {
                                                                "type": "or",
                                                                "data": {
                                                                    "comment": null,
                                                                    "items": [
                                                                        {
                                                                            "type": "resource",
                                                                            "data": {
                                                                                "type": "items",
                                                                                "name": "MissileAmmo",
                                                                                "amount": 93,
                                                                                "negate": false
                                                                            }
                                                                        },
                                                                        {
                                                                            "type": "and",
                                                                            "data": {
                                                                                "comment": null,
                                                                                "items": [
                                                                                    {
                                                                                        "type": "resource",
                                                                                        "data": {
                                                                                            "type": "items",
                                                                                            "name": "MissileAmmo",
                                                                                            "amount": 62,
                                                                                            "negate": false
                                                                                        }
                                                                                    },
                                                                                    {
                                                                                        "type": "resource",
                                                                                        "data": {
                                                                                            "type": "tricks",
                                                                                            "name": "Combat",
                                                                                            "amount": 2,
                                                                                            "negate": false
                                                                                        }
                                                                                    }
                                                                                ]
                                                                            }
                                                                        },
                                                                        {
                                                                            "type": "or",
                                                                            "data": {
                                                                                "comment": "Counter the robots for more ammo",
                                                                                "items": [
                                                                                    {
                                                                                        "type": "resource",
                                                                                        "data": {
                                                                                            "type": "tricks",
                                                                                            "name": "Combat",
                                                                                            "amount": 5,
                                                                                            "negate": false
                                                                                        }
                                                                                    },
                                                                                    {
                                                                                        "type": "and",
                                                                                        "data": {
                                                                                            "comment": null,
                                                                                            "items": [
                                                                                                {
                                                                                                    "type": "resource",
                                                                                                    "data": {
                                                                                                        "type": "items",
                                                                                                        "name": "MissileAmmo",
                                                                                                        "amount": 30,
                                                                                                        "negate": false
                                                                                                    }
                                                                                                },
                                                                                                {
                                                                                                    "type": "resource",
                                                                                                    "data": {
                                                                                                        "type": "tricks",
                                                                                                        "name": "Combat",
                                                                                                        "amount": 3,
                                                                                                        "negate": false
                                                                                                    }
                                                                                                }
                                                                                            ]
                                                                                        }
                                                                                    }
                                                                                ]
                                                                            }
                                                                        }
                                                                    ]
                                                                }
                                                            }
                                                        ]
                                                    }
                                                },
                                                {
                                                    "type": "and",
                                                    "data": {
                                                        "comment": "16 Storm Missile targets are required, 1.5x leeway for trickless",
                                                        "items": [
                                                            {
                                                                "type": "template",
                                                                "data": "Shoot Missile"
                                                            },
                                                            {
                                                                "type": "resource",
                                                                "data": {
                                                                    "type": "items",
                                                                    "name": "Storm",
                                                                    "amount": 1,
                                                                    "negate": false
                                                                }
                                                            },
                                                            {
                                                                "type": "or",
                                                                "data": {
                                                                    "comment": null,
                                                                    "items": [
                                                                        {
                                                                            "type": "resource",
                                                                            "data": {
                                                                                "type": "items",
                                                                                "name": "MissileAmmo",
                                                                                "amount": 69,
                                                                                "negate": false
                                                                            }
                                                                        },
                                                                        {
                                                                            "type": "and",
                                                                            "data": {
                                                                                "comment": null,
                                                                                "items": [
                                                                                    {
                                                                                        "type": "resource",
                                                                                        "data": {
                                                                                            "type": "items",
                                                                                            "name": "MissileAmmo",
                                                                                            "amount": 46,
                                                                                            "negate": false
                                                                                        }
                                                                                    },
                                                                                    {
                                                                                        "type": "resource",
                                                                                        "data": {
                                                                                            "type": "tricks",
                                                                                            "name": "Combat",
                                                                                            "amount": 2,
                                                                                            "negate": false
                                                                                        }
                                                                                    }
                                                                                ]
                                                                            }
                                                                        },
                                                                        {
                                                                            "type": "or",
                                                                            "data": {
                                                                                "comment": "Counter the robots for more ammo",
                                                                                "items": [
                                                                                    {
                                                                                        "type": "and",
                                                                                        "data": {
                                                                                            "comment": null,
                                                                                            "items": [
                                                                                                {
                                                                                                    "type": "resource",
                                                                                                    "data": {
                                                                                                        "type": "items",
                                                                                                        "name": "MissileAmmo",
                                                                                                        "amount": 3,
                                                                                                        "negate": false
                                                                                                    }
                                                                                                },
                                                                                                {
                                                                                                    "type": "resource",
                                                                                                    "data": {
                                                                                                        "type": "tricks",
                                                                                                        "name": "Combat",
                                                                                                        "amount": 5,
                                                                                                        "negate": false
                                                                                                    }
                                                                                                }
                                                                                            ]
                                                                                        }
                                                                                    },
                                                                                    {
                                                                                        "type": "and",
                                                                                        "data": {
                                                                                            "comment": null,
                                                                                            "items": [
                                                                                                {
                                                                                                    "type": "resource",
                                                                                                    "data": {
                                                                                                        "type": "items",
                                                                                                        "name": "MissileAmmo",
                                                                                                        "amount": 30,
                                                                                                        "negate": false
                                                                                                    }
                                                                                                },
                                                                                                {
                                                                                                    "type": "resource",
                                                                                                    "data": {
                                                                                                        "type": "tricks",
                                                                                                        "name": "Combat",
                                                                                                        "amount": 3,
                                                                                                        "negate": false
                                                                                                    }
                                                                                                }
                                                                                            ]
                                                                                        }
                                                                                    }
                                                                                ]
                                                                            }
                                                                        }
                                                                    ]
                                                                }
                                                            }
                                                        ]
                                                    }
                                                }
                                            ]
                                        }
                                    }
                                ]
                            }
                        },
                        {
                            "type": "and",
                            "data": {
                                "comment": null,
                                "items": [
                                    {
                                        "type": "resource",
                                        "data": {
                                            "type": "items",
                                            "name": "Screw",
                                            "amount": 1,
                                            "negate": false
                                        }
                                    },
                                    {
                                        "type": "or",
                                        "data": {
                                            "comment": null,
                                            "items": [
                                                {
                                                    "type": "and",
                                                    "data": {
                                                        "comment": "One bonk per Screw Attack, does not account for refill on defeating one",
                                                        "items": [
                                                            {
                                                                "type": "resource",
                                                                "data": {
                                                                    "type": "tricks",
                                                                    "name": "Combat",
                                                                    "amount": 2,
                                                                    "negate": false
                                                                }
                                                            },
                                                            {
                                                                "type": "resource",
                                                                "data": {
                                                                    "type": "damage",
                                                                    "name": "Damage",
                                                                    "amount": 1150,
                                                                    "negate": false
                                                                }
                                                            }
                                                        ]
                                                    }
                                                },
                                                {
                                                    "type": "and",
                                                    "data": {
                                                        "comment": "Two bonks per Screw Attack, does not account for refill on defeating one",
                                                        "items": [
                                                            {
                                                                "type": "resource",
                                                                "data": {
                                                                    "type": "tricks",
                                                                    "name": "Combat",
                                                                    "amount": 3,
                                                                    "negate": false
                                                                }
                                                            },
                                                            {
                                                                "type": "resource",
                                                                "data": {
                                                                    "type": "damage",
                                                                    "name": "Damage",
                                                                    "amount": 600,
                                                                    "negate": false
                                                                }
                                                            }
                                                        ]
                                                    }
                                                },
                                                {
                                                    "type": "and",
                                                    "data": {
                                                        "comment": "Counter to restore health, damage required to survive one hit from the gold",
                                                        "items": [
                                                            {
                                                                "type": "resource",
                                                                "data": {
                                                                    "type": "tricks",
                                                                    "name": "Combat",
                                                                    "amount": 4,
                                                                    "negate": false
                                                                }
                                                            },
                                                            {
                                                                "type": "resource",
                                                                "data": {
                                                                    "type": "damage",
                                                                    "name": "Damage",
                                                                    "amount": 82,
                                                                    "negate": false
                                                                }
                                                            }
                                                        ]
                                                    }
                                                }
                                            ]
                                        }
                                    }
                                ]
                            }
                        }
                    ]
                }
            },
            "Fight Chozo-X": {
                "type": "or",
                "data": {
                    "comment": null,
                    "items": [
                        {
                            "type": "and",
                            "data": {
                                "comment": null,
                                "items": [
                                    {
                                        "type": "template",
                                        "data": "Lay Power Bomb"
                                    },
                                    {
                                        "type": "resource",
                                        "data": {
                                            "type": "tricks",
                                            "name": "Knowledge",
                                            "amount": 1,
                                            "negate": false
                                        }
                                    },
                                    {
                                        "type": "resource",
                                        "data": {
                                            "type": "items",
                                            "name": "PBAmmo",
                                            "amount": 2,
                                            "negate": false
                                        }
                                    },
                                    {
                                        "type": "resource",
                                        "data": {
                                            "type": "tricks",
                                            "name": "Combat",
                                            "amount": 1,
                                            "negate": false
                                        }
                                    }
                                ]
                            }
                        },
                        {
                            "type": "and",
                            "data": {
                                "comment": null,
                                "items": [
                                    {
                                        "type": "or",
                                        "data": {
                                            "comment": "Methods of dodging",
                                            "items": [
                                                {
                                                    "type": "resource",
                                                    "data": {
                                                        "type": "items",
                                                        "name": "Flash",
                                                        "amount": 1,
                                                        "negate": false
                                                    }
                                                },
                                                {
                                                    "type": "resource",
                                                    "data": {
                                                        "type": "tricks",
                                                        "name": "Combat",
                                                        "amount": 1,
                                                        "negate": false
                                                    }
                                                }
                                            ]
                                        }
                                    },
                                    {
                                        "type": "or",
                                        "data": {
                                            "comment": "Methods of fighting",
                                            "items": [
                                                {
                                                    "type": "template",
                                                    "data": "Shoot Plasma Beam"
                                                },
                                                {
                                                    "type": "and",
                                                    "data": {
                                                        "comment": "50 Ice Missiles are required, 1.5x leeway for trickless. Ice do less damage than Supers on this fight",
                                                        "items": [
                                                            {
                                                                "type": "template",
                                                                "data": "Shoot Super Missile"
                                                            },
                                                            {
                                                                "type": "or",
                                                                "data": {
                                                                    "comment": null,
                                                                    "items": [
                                                                        {
                                                                            "type": "resource",
                                                                            "data": {
                                                                                "type": "items",
                                                                                "name": "MissileAmmo",
                                                                                "amount": 75,
                                                                                "negate": false
                                                                            }
                                                                        },
                                                                        {
                                                                            "type": "and",
                                                                            "data": {
                                                                                "comment": null,
                                                                                "items": [
                                                                                    {
                                                                                        "type": "resource",
                                                                                        "data": {
                                                                                            "type": "items",
                                                                                            "name": "MissileAmmo",
                                                                                            "amount": 50,
                                                                                            "negate": false
                                                                                        }
                                                                                    },
                                                                                    {
                                                                                        "type": "resource",
                                                                                        "data": {
                                                                                            "type": "tricks",
                                                                                            "name": "Combat",
                                                                                            "amount": 2,
                                                                                            "negate": false
                                                                                        }
                                                                                    }
                                                                                ]
                                                                            }
                                                                        }
                                                                    ]
                                                                }
                                                            }
                                                        ]
                                                    }
                                                },
                                                {
                                                    "type": "and",
                                                    "data": {
                                                        "comment": "14 Storm Missile targets required, 1.5x leeway for trickless",
                                                        "items": [
                                                            {
                                                                "type": "template",
                                                                "data": "Shoot Missile"
                                                            },
                                                            {
                                                                "type": "resource",
                                                                "data": {
                                                                    "type": "items",
                                                                    "name": "Storm",
                                                                    "amount": 1,
                                                                    "negate": false
                                                                }
                                                            },
                                                            {
                                                                "type": "or",
                                                                "data": {
                                                                    "comment": null,
                                                                    "items": [
                                                                        {
                                                                            "type": "resource",
                                                                            "data": {
                                                                                "type": "items",
                                                                                "name": "MissileAmmo",
                                                                                "amount": 60,
                                                                                "negate": false
                                                                            }
                                                                        },
                                                                        {
                                                                            "type": "and",
                                                                            "data": {
                                                                                "comment": null,
                                                                                "items": [
                                                                                    {
                                                                                        "type": "resource",
                                                                                        "data": {
                                                                                            "type": "items",
                                                                                            "name": "MissileAmmo",
                                                                                            "amount": 140,
                                                                                            "negate": false
                                                                                        }
                                                                                    },
                                                                                    {
                                                                                        "type": "resource",
                                                                                        "data": {
                                                                                            "type": "tricks",
                                                                                            "name": "Combat",
                                                                                            "amount": 2,
                                                                                            "negate": false
                                                                                        }
                                                                                    }
                                                                                ]
                                                                            }
                                                                        }
                                                                    ]
                                                                }
                                                            }
                                                        ]
                                                    }
                                                },
                                                {
                                                    "type": "and",
                                                    "data": {
                                                        "comment": null,
                                                        "items": [
                                                            {
                                                                "type": "template",
                                                                "data": "Shoot Beam"
                                                            },
                                                            {
                                                                "type": "resource",
                                                                "data": {
                                                                    "type": "tricks",
                                                                    "name": "Combat",
                                                                    "amount": 3,
                                                                    "negate": false
                                                                }
                                                            }
                                                        ]
                                                    }
                                                },
                                                {
                                                    "type": "and",
                                                    "data": {
                                                        "comment": null,
                                                        "items": [
                                                            {
                                                                "type": "template",
                                                                "data": "Shoot Wide Beam"
                                                            },
                                                            {
                                                                "type": "resource",
                                                                "data": {
                                                                    "type": "tricks",
                                                                    "name": "Combat",
                                                                    "amount": 2,
                                                                    "negate": false
                                                                }
                                                            }
                                                        ]
                                                    }
                                                }
                                            ]
                                        }
                                    }
                                ]
                            }
                        }
                    ]
                }
            },
            "Fight Red Chozo-X": {
                "type": "or",
                "data": {
                    "comment": null,
                    "items": [
                        {
                            "type": "and",
                            "data": {
                                "comment": null,
                                "items": [
                                    {
                                        "type": "template",
                                        "data": "Lay Power Bomb"
                                    },
                                    {
                                        "type": "resource",
                                        "data": {
                                            "type": "items",
                                            "name": "PBAmmo",
                                            "amount": 2,
                                            "negate": false
                                        }
                                    },
                                    {
                                        "type": "resource",
                                        "data": {
                                            "type": "tricks",
                                            "name": "Knowledge",
                                            "amount": 1,
                                            "negate": false
                                        }
                                    },
                                    {
                                        "type": "resource",
                                        "data": {
                                            "type": "tricks",
                                            "name": "Combat",
                                            "amount": 1,
                                            "negate": false
                                        }
                                    }
                                ]
                            }
                        },
                        {
                            "type": "and",
                            "data": {
                                "comment": null,
                                "items": [
                                    {
                                        "type": "or",
                                        "data": {
                                            "comment": "Methods of dodging",
                                            "items": [
                                                {
                                                    "type": "resource",
                                                    "data": {
                                                        "type": "items",
                                                        "name": "Flash",
                                                        "amount": 1,
                                                        "negate": false
                                                    }
                                                },
                                                {
                                                    "type": "resource",
                                                    "data": {
                                                        "type": "tricks",
                                                        "name": "Combat",
                                                        "amount": 1,
                                                        "negate": false
                                                    }
                                                }
                                            ]
                                        }
                                    },
                                    {
                                        "type": "or",
                                        "data": {
                                            "comment": "Methods of fighting",
                                            "items": [
                                                {
                                                    "type": "and",
                                                    "data": {
                                                        "comment": "54 Super Missiles are required, 1.5x leeway for trickless",
                                                        "items": [
                                                            {
                                                                "type": "template",
                                                                "data": "Shoot Super Missile"
                                                            },
                                                            {
                                                                "type": "or",
                                                                "data": {
                                                                    "comment": null,
                                                                    "items": [
                                                                        {
                                                                            "type": "resource",
                                                                            "data": {
                                                                                "type": "items",
                                                                                "name": "MissileAmmo",
                                                                                "amount": 81,
                                                                                "negate": false
                                                                            }
                                                                        },
                                                                        {
                                                                            "type": "and",
                                                                            "data": {
                                                                                "comment": null,
                                                                                "items": [
                                                                                    {
                                                                                        "type": "resource",
                                                                                        "data": {
                                                                                            "type": "items",
                                                                                            "name": "MissileAmmo",
                                                                                            "amount": 54,
                                                                                            "negate": false
                                                                                        }
                                                                                    },
                                                                                    {
                                                                                        "type": "resource",
                                                                                        "data": {
                                                                                            "type": "tricks",
                                                                                            "name": "Combat",
                                                                                            "amount": 2,
                                                                                            "negate": false
                                                                                        }
                                                                                    }
                                                                                ]
                                                                            }
                                                                        }
                                                                    ]
                                                                }
                                                            }
                                                        ]
                                                    }
                                                },
                                                {
                                                    "type": "and",
                                                    "data": {
                                                        "comment": "40 Ice Missiles are required, 1.5x leeway for trickless",
                                                        "items": [
                                                            {
                                                                "type": "template",
                                                                "data": "Shoot Ice Missile"
                                                            },
                                                            {
                                                                "type": "or",
                                                                "data": {
                                                                    "comment": null,
                                                                    "items": [
                                                                        {
                                                                            "type": "resource",
                                                                            "data": {
                                                                                "type": "items",
                                                                                "name": "MissileAmmo",
                                                                                "amount": 60,
                                                                                "negate": false
                                                                            }
                                                                        },
                                                                        {
                                                                            "type": "and",
                                                                            "data": {
                                                                                "comment": null,
                                                                                "items": [
                                                                                    {
                                                                                        "type": "resource",
                                                                                        "data": {
                                                                                            "type": "items",
                                                                                            "name": "MissileAmmo",
                                                                                            "amount": 40,
                                                                                            "negate": false
                                                                                        }
                                                                                    },
                                                                                    {
                                                                                        "type": "resource",
                                                                                        "data": {
                                                                                            "type": "tricks",
                                                                                            "name": "Combat",
                                                                                            "amount": 2,
                                                                                            "negate": false
                                                                                        }
                                                                                    }
                                                                                ]
                                                                            }
                                                                        }
                                                                    ]
                                                                }
                                                            }
                                                        ]
                                                    }
                                                },
                                                {
                                                    "type": "and",
                                                    "data": {
                                                        "comment": "17 Storm Missile targets required, 1.5x leeway for trickless",
                                                        "items": [
                                                            {
                                                                "type": "template",
                                                                "data": "Shoot Missile"
                                                            },
                                                            {
                                                                "type": "resource",
                                                                "data": {
                                                                    "type": "items",
                                                                    "name": "Storm",
                                                                    "amount": 1,
                                                                    "negate": false
                                                                }
                                                            },
                                                            {
                                                                "type": "or",
                                                                "data": {
                                                                    "comment": null,
                                                                    "items": [
                                                                        {
                                                                            "type": "resource",
                                                                            "data": {
                                                                                "type": "items",
                                                                                "name": "MissileAmmo",
                                                                                "amount": 75,
                                                                                "negate": false
                                                                            }
                                                                        },
                                                                        {
                                                                            "type": "and",
                                                                            "data": {
                                                                                "comment": null,
                                                                                "items": [
                                                                                    {
                                                                                        "type": "resource",
                                                                                        "data": {
                                                                                            "type": "items",
                                                                                            "name": "MissileAmmo",
                                                                                            "amount": 50,
                                                                                            "negate": false
                                                                                        }
                                                                                    },
                                                                                    {
                                                                                        "type": "resource",
                                                                                        "data": {
                                                                                            "type": "tricks",
                                                                                            "name": "Combat",
                                                                                            "amount": 2,
                                                                                            "negate": false
                                                                                        }
                                                                                    }
                                                                                ]
                                                                            }
                                                                        }
                                                                    ]
                                                                }
                                                            }
                                                        ]
                                                    }
                                                },
                                                {
                                                    "type": "and",
                                                    "data": {
                                                        "comment": null,
                                                        "items": [
                                                            {
                                                                "type": "template",
                                                                "data": "Shoot Wide Beam"
                                                            },
                                                            {
                                                                "type": "resource",
                                                                "data": {
                                                                    "type": "tricks",
                                                                    "name": "Combat",
                                                                    "amount": 2,
                                                                    "negate": false
                                                                }
                                                            }
                                                        ]
                                                    }
                                                },
                                                {
                                                    "type": "and",
                                                    "data": {
                                                        "comment": null,
                                                        "items": [
                                                            {
                                                                "type": "template",
                                                                "data": "Shoot Beam"
                                                            },
                                                            {
                                                                "type": "resource",
                                                                "data": {
                                                                    "type": "tricks",
                                                                    "name": "Combat",
                                                                    "amount": 3,
                                                                    "negate": false
                                                                }
                                                            }
                                                        ]
                                                    }
                                                },
                                                {
                                                    "type": "template",
                                                    "data": "Shoot Plasma Beam"
                                                }
                                            ]
                                        }
                                    }
                                ]
                            }
                        }
                    ]
                }
            },
            "Fight Gold Chozo-X": {
                "type": "or",
                "data": {
                    "comment": null,
                    "items": [
                        {
                            "type": "and",
                            "data": {
                                "comment": null,
                                "items": [
                                    {
                                        "type": "or",
                                        "data": {
                                            "comment": "Methods of dodging",
                                            "items": [
                                                {
                                                    "type": "resource",
                                                    "data": {
                                                        "type": "items",
                                                        "name": "Flash",
                                                        "amount": 1,
                                                        "negate": false
                                                    }
                                                },
                                                {
                                                    "type": "resource",
                                                    "data": {
                                                        "type": "tricks",
                                                        "name": "Combat",
                                                        "amount": 1,
                                                        "negate": false
                                                    }
                                                }
                                            ]
                                        }
                                    },
                                    {
                                        "type": "or",
                                        "data": {
                                            "comment": "Break Shield",
                                            "items": [
                                                {
                                                    "type": "resource",
                                                    "data": {
                                                        "type": "items",
                                                        "name": "Grapple",
                                                        "amount": 1,
                                                        "negate": false
                                                    }
                                                },
                                                {
                                                    "type": "resource",
                                                    "data": {
                                                        "type": "tricks",
                                                        "name": "Combat",
                                                        "amount": 1,
                                                        "negate": false
                                                    }
                                                }
                                            ]
                                        }
                                    },
                                    {
                                        "type": "or",
                                        "data": {
                                            "comment": "Methods of fighting",
                                            "items": [
                                                {
                                                    "type": "and",
                                                    "data": {
                                                        "comment": "135 Super Missiles are required, 1.5x leeway for trickless",
                                                        "items": [
                                                            {
                                                                "type": "template",
                                                                "data": "Shoot Super Missile"
                                                            },
                                                            {
                                                                "type": "or",
                                                                "data": {
                                                                    "comment": null,
                                                                    "items": [
                                                                        {
                                                                            "type": "resource",
                                                                            "data": {
                                                                                "type": "items",
                                                                                "name": "MissileAmmo",
                                                                                "amount": 203,
                                                                                "negate": false
                                                                            }
                                                                        },
                                                                        {
                                                                            "type": "and",
                                                                            "data": {
                                                                                "comment": null,
                                                                                "items": [
                                                                                    {
                                                                                        "type": "resource",
                                                                                        "data": {
                                                                                            "type": "items",
                                                                                            "name": "MissileAmmo",
                                                                                            "amount": 135,
                                                                                            "negate": false
                                                                                        }
                                                                                    },
                                                                                    {
                                                                                        "type": "resource",
                                                                                        "data": {
                                                                                            "type": "tricks",
                                                                                            "name": "Combat",
                                                                                            "amount": 2,
                                                                                            "negate": false
                                                                                        }
                                                                                    }
                                                                                ]
                                                                            }
                                                                        }
                                                                    ]
                                                                }
                                                            }
                                                        ]
                                                    }
                                                },
                                                {
                                                    "type": "and",
                                                    "data": {
                                                        "comment": "58 Ice Missiles are required, 1.5x leeway for trickless",
                                                        "items": [
                                                            {
                                                                "type": "template",
                                                                "data": "Shoot Ice Missile"
                                                            },
                                                            {
                                                                "type": "or",
                                                                "data": {
                                                                    "comment": null,
                                                                    "items": [
                                                                        {
                                                                            "type": "resource",
                                                                            "data": {
                                                                                "type": "items",
                                                                                "name": "MissileAmmo",
                                                                                "amount": 87,
                                                                                "negate": false
                                                                            }
                                                                        },
                                                                        {
                                                                            "type": "and",
                                                                            "data": {
                                                                                "comment": null,
                                                                                "items": [
                                                                                    {
                                                                                        "type": "resource",
                                                                                        "data": {
                                                                                            "type": "items",
                                                                                            "name": "MissileAmmo",
                                                                                            "amount": 58,
                                                                                            "negate": false
                                                                                        }
                                                                                    },
                                                                                    {
                                                                                        "type": "resource",
                                                                                        "data": {
                                                                                            "type": "tricks",
                                                                                            "name": "Combat",
                                                                                            "amount": 2,
                                                                                            "negate": false
                                                                                        }
                                                                                    }
                                                                                ]
                                                                            }
                                                                        }
                                                                    ]
                                                                }
                                                            }
                                                        ]
                                                    }
                                                },
                                                {
                                                    "type": "and",
                                                    "data": {
                                                        "comment": "25 Storm Missile targets required, 1.5x leeway for trickless",
                                                        "items": [
                                                            {
                                                                "type": "template",
                                                                "data": "Shoot Missile"
                                                            },
                                                            {
                                                                "type": "resource",
                                                                "data": {
                                                                    "type": "items",
                                                                    "name": "Storm",
                                                                    "amount": 1,
                                                                    "negate": false
                                                                }
                                                            },
                                                            {
                                                                "type": "or",
                                                                "data": {
                                                                    "comment": null,
                                                                    "items": [
                                                                        {
                                                                            "type": "resource",
                                                                            "data": {
                                                                                "type": "items",
                                                                                "name": "MissileAmmo",
                                                                                "amount": 113,
                                                                                "negate": false
                                                                            }
                                                                        },
                                                                        {
                                                                            "type": "and",
                                                                            "data": {
                                                                                "comment": null,
                                                                                "items": [
                                                                                    {
                                                                                        "type": "resource",
                                                                                        "data": {
                                                                                            "type": "items",
                                                                                            "name": "MissileAmmo",
                                                                                            "amount": 75,
                                                                                            "negate": false
                                                                                        }
                                                                                    },
                                                                                    {
                                                                                        "type": "resource",
                                                                                        "data": {
                                                                                            "type": "tricks",
                                                                                            "name": "Combat",
                                                                                            "amount": 2,
                                                                                            "negate": false
                                                                                        }
                                                                                    }
                                                                                ]
                                                                            }
                                                                        }
                                                                    ]
                                                                }
                                                            }
                                                        ]
                                                    }
                                                },
                                                {
                                                    "type": "and",
                                                    "data": {
                                                        "comment": null,
                                                        "items": [
                                                            {
                                                                "type": "template",
                                                                "data": "Shoot Wide Beam"
                                                            },
                                                            {
                                                                "type": "resource",
                                                                "data": {
                                                                    "type": "tricks",
                                                                    "name": "Combat",
                                                                    "amount": 2,
                                                                    "negate": false
                                                                }
                                                            }
                                                        ]
                                                    }
                                                },
                                                {
                                                    "type": "and",
                                                    "data": {
                                                        "comment": null,
                                                        "items": [
                                                            {
                                                                "type": "template",
                                                                "data": "Shoot Beam"
                                                            },
                                                            {
                                                                "type": "resource",
                                                                "data": {
                                                                    "type": "tricks",
                                                                    "name": "Combat",
                                                                    "amount": 3,
                                                                    "negate": false
                                                                }
                                                            }
                                                        ]
                                                    }
                                                },
                                                {
                                                    "type": "resource",
                                                    "data": {
                                                        "type": "items",
                                                        "name": "Wave",
                                                        "amount": 1,
                                                        "negate": false
                                                    }
                                                },
                                                {
                                                    "type": "and",
                                                    "data": {
                                                        "comment": null,
                                                        "items": [
                                                            {
                                                                "type": "template",
                                                                "data": "Shoot Plasma Beam"
                                                            },
                                                            {
                                                                "type": "resource",
                                                                "data": {
                                                                    "type": "tricks",
                                                                    "name": "Combat",
                                                                    "amount": 1,
                                                                    "negate": false
                                                                }
                                                            }
                                                        ]
                                                    }
                                                }
                                            ]
                                        }
                                    }
                                ]
                            }
                        }
                    ]
                }
            }
        },
        "damage_reductions": [
            {
                "name": "Damage",
                "reductions": [
                    {
                        "name": "Varia",
                        "multiplier": 0.75
                    },
                    {
                        "name": "Gravity",
                        "multiplier": 0.5
                    }
                ]
            },
            {
                "name": "Heat",
                "reductions": [
                    {
                        "name": "Varia",
                        "multiplier": 0.0
                    },
                    {
                        "name": "Gravity",
                        "multiplier": 0.0
                    }
                ]
            },
            {
                "name": "Lava",
                "reductions": [
                    {
                        "name": "Varia",
                        "multiplier": 0.75
                    },
                    {
                        "name": "Gravity",
                        "multiplier": 0.0
                    }
                ]
            },
            {
                "name": "Cold",
                "reductions": [
                    {
                        "name": "Varia",
                        "multiplier": 0.75
                    },
                    {
                        "name": "Gravity",
                        "multiplier": 0.0
                    }
                ]
            }
        ],
        "energy_tank_item_index": "ETank",
        "item_percentage_index": null,
        "multiworld_magic_item_index": null
    },
    "layers": [
        "default"
    ],
    "starting_location": {
        "world_name": "Artaria",
        "area_name": "Intro Room"
    },
    "initial_states": {},
    "minimal_logic": null,
    "victory_condition": {
        "type": "resource",
        "data": {
            "type": "events",
            "name": "Ship",
            "amount": 1,
            "negate": false
        }
    },
    "dock_weakness_database": {
        "types": {
            "door": {
                "name": "Door",
                "extra": {},
                "items": {
                    "Access Open": {
                        "extra": {
                            "type": "frame"
                        },
                        "requirement": {
                            "type": "and",
                            "data": {
                                "comment": null,
                                "items": []
                            }
                        },
                        "lock": null
                    },
                    "Access Closed": {
                        "extra": {},
                        "requirement": {
                            "type": "or",
                            "data": {
                                "comment": null,
                                "items": []
                            }
                        },
                        "lock": null
                    },
                    "Access Locked": {
                        "extra": {},
                        "requirement": {
                            "type": "and",
                            "data": {
                                "comment": null,
                                "items": []
                            }
                        },
                        "lock": {
                            "lock_type": "front-blast-back-free-unlock",
                            "requirement": {
                                "type": "or",
                                "data": {
                                    "comment": null,
                                    "items": []
                                }
                            }
                        }
                    },
                    "Power Beam Door": {
                        "extra": {
                            "type": "power_beam"
                        },
                        "requirement": {
                            "type": "template",
                            "data": "Shoot Beam"
                        },
                        "lock": null
                    },
                    "Charge Beam Door": {
                        "extra": {
                            "type": "charge_beam"
                        },
                        "requirement": {
                            "type": "and",
                            "data": {
                                "comment": null,
                                "items": []
                            }
                        },
                        "lock": {
                            "lock_type": "front-blast-back-if-matching",
                            "requirement": {
                                "type": "or",
                                "data": {
                                    "comment": null,
                                    "items": [
                                        {
                                            "type": "template",
                                            "data": "Shoot Charge Beam"
                                        },
                                        {
                                            "type": "and",
                                            "data": {
                                                "comment": null,
                                                "items": [
                                                    {
                                                        "type": "resource",
                                                        "data": {
                                                            "type": "tricks",
                                                            "name": "Knowledge",
                                                            "amount": 1,
                                                            "negate": false
                                                        }
                                                    },
                                                    {
                                                        "type": "template",
                                                        "data": "Lay Power Bomb"
                                                    }
                                                ]
                                            }
                                        }
                                    ]
                                }
                            }
                        }
                    },
                    "Wide Beam Door": {
                        "extra": {
                            "type": "wide_beam"
                        },
                        "requirement": {
                            "type": "and",
                            "data": {
                                "comment": null,
                                "items": []
                            }
                        },
                        "lock": {
                            "lock_type": "front-blast-back-if-matching",
                            "requirement": {
                                "type": "template",
                                "data": "Shoot Wide Beam"
                            }
                        }
                    },
                    "Plasma Beam Door": {
                        "extra": {
                            "type": "plasma_beam"
                        },
                        "requirement": {
                            "type": "and",
                            "data": {
                                "comment": null,
                                "items": []
                            }
                        },
                        "lock": {
                            "lock_type": "front-blast-back-if-matching",
                            "requirement": {
                                "type": "template",
                                "data": "Shoot Plasma Beam"
                            }
                        }
                    },
                    "Wave Beam Door": {
                        "extra": {
                            "type": "wave_beam"
                        },
                        "requirement": {
                            "type": "and",
                            "data": {
                                "comment": null,
                                "items": []
                            }
                        },
                        "lock": {
                            "lock_type": "front-blast-back-if-matching",
                            "requirement": {
                                "type": "resource",
                                "data": {
                                    "type": "items",
                                    "name": "Wave",
                                    "amount": 1,
                                    "negate": false
                                }
                            }
                        }
                    },
                    "Missile Door": {
                        "extra": {
                            "type": "missile"
                        },
                        "requirement": {
                            "type": "and",
                            "data": {
                                "comment": null,
                                "items": []
                            }
                        },
                        "lock": {
                            "lock_type": "front-blast-back-if-matching",
                            "requirement": {
                                "type": "resource",
                                "data": {
                                    "type": "items",
                                    "name": "MissileAmmo",
                                    "amount": 1,
                                    "negate": false
                                }
                            }
                        }
                    },
                    "Super Missile Door": {
                        "extra": {
                            "type": "super_missile"
                        },
                        "requirement": {
                            "type": "and",
                            "data": {
                                "comment": null,
                                "items": []
                            }
                        },
                        "lock": {
                            "lock_type": "front-blast-back-if-matching",
                            "requirement": {
                                "type": "template",
                                "data": "Shoot Super Missile"
                            }
                        }
                    },
                    "Sensor Lock Door": {
                        "extra": {
                            "type": "phantom_cloak"
                        },
                        "requirement": {
                            "type": "resource",
                            "data": {
                                "type": "items",
                                "name": "Cloak",
                                "amount": 1,
                                "negate": false
                            }
                        },
                        "lock": null
                    },
                    "Grapple Beam Door": {
                        "extra": {
                            "type": "grapple_beam"
                        },
                        "requirement": {
                            "type": "resource",
                            "data": {
                                "type": "items",
                                "name": "Grapple",
                                "amount": 1,
                                "negate": false
                            }
                        },
                        "lock": null
                    },
                    "Phase Shift Door": {
                        "extra": {
                            "type": "phase_shift"
                        },
                        "requirement": {
                            "type": "resource",
                            "data": {
                                "type": "items",
                                "name": "Flash",
                                "amount": 1,
                                "negate": false
                            }
                        },
                        "lock": null
                    },
                    "Artaria Thermal Door": {
                        "extra": {},
                        "requirement": {
                            "type": "resource",
                            "data": {
                                "type": "events",
                                "name": "s010_cave:default:PRP_CV_ThermalDevice",
                                "amount": 1,
                                "negate": false
                            }
                        },
                        "lock": null
                    },
                    "Cataris Thermal Door": {
                        "extra": {},
                        "requirement": {
                            "type": "resource",
                            "data": {
                                "type": "events",
                                "name": "s020_magma:default:deviceheat_002",
                                "amount": 1,
                                "negate": false
                            }
                        },
                        "lock": null
                    }
                },
                "dock_rando": {
                    "unlocked": null,
                    "locked": null,
                    "change_from": [],
                    "change_to": []
                }
            },
            "tunnel": {
                "name": "Tunnel",
                "extra": {},
                "items": {
                    "Slide Tunnel": {
                        "extra": {},
                        "requirement": {
                            "type": "template",
                            "data": "Can Slide"
                        },
                        "lock": null
                    },
                    "Morph Ball Tunnel": {
                        "extra": {},
                        "requirement": {
                            "type": "resource",
                            "data": {
                                "type": "items",
                                "name": "Morph",
                                "amount": 1,
                                "negate": false
                            }
                        },
                        "lock": null
                    },
                    "Morph Ball Launcher": {
                        "extra": {},
                        "requirement": {
                            "type": "template",
                            "data": "Lay Bomb"
                        },
                        "lock": null
                    },
                    "Cataris EMMI Tunnel": {
                        "extra": {},
                        "requirement": {
                            "type": "and",
                            "data": {
                                "comment": null,
                                "items": [
                                    {
                                        "type": "resource",
                                        "data": {
                                            "type": "items",
                                            "name": "Morph",
                                            "amount": 1,
                                            "negate": false
                                        }
                                    },
                                    {
                                        "type": "resource",
                                        "data": {
                                            "type": "events",
                                            "name": "CatarisCU",
                                            "amount": 1,
                                            "negate": false
                                        }
                                    }
                                ]
                            }
                        },
                        "lock": null
                    },
                    "Dairon EMMI Tunnel": {
                        "extra": {},
                        "requirement": {
                            "type": "and",
                            "data": {
                                "comment": null,
                                "items": [
                                    {
                                        "type": "resource",
                                        "data": {
                                            "type": "items",
                                            "name": "Morph",
                                            "amount": 1,
                                            "negate": false
                                        }
                                    },
                                    {
                                        "type": "resource",
                                        "data": {
                                            "type": "events",
                                            "name": "DaironCU",
                                            "amount": 1,
                                            "negate": false
                                        }
                                    }
                                ]
                            }
                        },
                        "lock": null
                    },
                    "Ferenia EMMI Tunnel": {
                        "extra": {},
                        "requirement": {
                            "type": "and",
                            "data": {
                                "comment": null,
                                "items": [
                                    {
                                        "type": "resource",
                                        "data": {
                                            "type": "items",
                                            "name": "Morph",
                                            "amount": 1,
                                            "negate": false
                                        }
                                    },
                                    {
                                        "type": "resource",
                                        "data": {
                                            "type": "events",
                                            "name": "FereniaCU",
                                            "amount": 1,
                                            "negate": false
                                        }
                                    }
                                ]
                            }
                        },
                        "lock": null
                    },
                    "Ghavoran EMMI Tunnel": {
                        "extra": {},
                        "requirement": {
                            "type": "and",
                            "data": {
                                "comment": null,
                                "items": [
                                    {
                                        "type": "resource",
                                        "data": {
                                            "type": "items",
                                            "name": "Morph",
                                            "amount": 1,
                                            "negate": false
                                        }
                                    },
                                    {
                                        "type": "resource",
                                        "data": {
                                            "type": "events",
                                            "name": "GhavoranCU",
                                            "amount": 1,
                                            "negate": false
                                        }
                                    }
                                ]
                            }
                        },
                        "lock": null
                    }
                },
                "dock_rando": {
                    "unlocked": null,
                    "locked": null,
                    "change_from": [],
                    "change_to": []
                }
            },
            "other": {
                "name": "Dock",
                "extra": {},
                "items": {
                    "Open Passage": {
                        "extra": {},
                        "requirement": {
                            "type": "and",
                            "data": {
                                "comment": null,
                                "items": []
                            }
                        },
                        "lock": null
                    },
                    "Not Determined": {
                        "extra": {},
                        "requirement": {
                            "type": "or",
                            "data": {
                                "comment": null,
                                "items": []
                            }
                        },
                        "lock": null
                    },
                    "Blocked Passage": {
                        "extra": {},
                        "requirement": {
                            "type": "or",
                            "data": {
                                "comment": null,
                                "items": []
                            }
                        },
                        "lock": null
                    },
                    "EMMI Door": {
                        "extra": {},
                        "requirement": {
                            "type": "and",
                            "data": {
                                "comment": null,
                                "items": []
                            }
                        },
                        "lock": null
                    }
                },
                "dock_rando": {
                    "unlocked": null,
                    "locked": null,
                    "change_from": [],
                    "change_to": []
                }
            }
        },
        "default_weakness": {
            "type": "other",
            "name": "Not Determined"
        }
    },
    "worlds": [
        "Artaria.json",
        "Cataris.json",
        "Dairon.json",
        "Burenia.json",
        "Ferenia.json",
        "Ghavoran.json",
        "Elun.json",
        "Hanubia.json",
        "Itorash.json"
    ]
}<|MERGE_RESOLUTION|>--- conflicted
+++ resolved
@@ -998,7 +998,6 @@
                 "long_name": "Drogyga",
                 "extra": {}
             },
-<<<<<<< HEAD
             "BureniaDaironSpeedBlocks": {
                 "long_name": "Burenia - Dairon Hub Speed Blocks Destroyed",
                 "extra": {}
@@ -1009,10 +1008,10 @@
             },
             "BureniaEarlyGravSpeedBlocks": {
                 "long_name": "Burenia - Early Gravity Speed Blocks Destroyed",
-=======
+                "extra": {}
+            },
             "FereniaRobots": {
                 "long_name": " Ferenia - Twin Robot Fight",
->>>>>>> 4ba0ded9
                 "extra": {}
             }
         },
