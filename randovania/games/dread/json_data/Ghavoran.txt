----------------
Transport to Burenia
Extra - total_boundings: {'x1': -11000.0, 'x2': -7900.0, 'y1': -5800.0, 'y2': -4642.0}
Extra - polygon: [[-7900.0, -4642.0], [-11000.0, -4642.0], [-11000.0, -5800.0], [-7900.0, -5800.0]]
Extra - asset_id: collision_camera_000
> Door to Left Entrance; Heals? False
  * Layers: default
  * Plasma Beam Door to Left Entrance/Door to Transport to Burenia
  * Extra - actor_name: doorpowerpower_018
  * Extra - actor_def: actordef:actors/props/doorpowerpower/charclasses/doorpowerpower.bmsad
  * Extra - left_shield_entity: Root:pScenario:rEntitiesLayer:dctSublayers:default:dctActors:door_shield_plasma_000
  * Extra - left_shield_def: actordef:actors/props/door_shield_plasma/charclasses/door_shield_plasma.bmsad
  * Extra - right_shield_entity: Root:pScenario:rEntitiesLayer:dctSublayers:default:dctActors:door_shield_plasma_002
  * Extra - right_shield_def: actordef:actors/props/door_shield_plasma/charclasses/door_shield_plasma.bmsad
  > Door to Right Entrance
      Trivial

> Door to Right Entrance; Heals? False
  * Layers: default
  * Grapple Beam Door to Right Entrance/Door to Transport to Burenia
  * Extra - actor_name: doorgrapplegrapple_001
  * Extra - actor_def: actordef:actors/props/doorgrapplegrapple/charclasses/doorgrapplegrapple.bmsad
  * Extra - left_shield_entity: {EMPTY}
  * Extra - left_shield_def: None
  * Extra - right_shield_entity: {EMPTY}
  * Extra - right_shield_def: None
  > Door to Left Entrance
      Trivial
  > Elevator to Burenia
      Trivial

> Elevator to Burenia; Heals? False; Default Node
  * Layers: default
  * Elevator to Transport to Ghavoran/Elevator to Ghavoran
  * Extra - actor_name: elevator_aqua_000
  * Extra - actor_def: actordef:actors/props/elevator/charclasses/elevator.bmsad
  * Extra - elevator_component: CElevatorUsableComponent
  * Extra - target_spawn_point: elevator_forest_000_platform
  * Extra - start_point_actor_name: elevator_aqua_000_platform
  * Extra - start_point_actor_def: actordef:actors/props/weightactivatedplatform_elevator/charclasses/weightactivatedplatform_elevator.bmsad
  * Extra - transporter_name: Ghavoran - Robot
  > Door to Right Entrance
      Trivial

----------------
Right Entrance
Extra - total_boundings: {'x1': -8000.0, 'x2': -4900.0, 'y1': -6500.0, 'y2': -3000.0}
Extra - polygon: [[-4900.0, -3000.0], [-7600.0, -3000.0], [-7600.0, -4400.0], [-8000.0, -5029.77978515625], [-8000.0, -6500.0], [-4900.0, -6500.0]]
Extra - asset_id: collision_camera_001
> Door to Robot Fight Arena; Heals? False
  * Layers: default
  * Power Beam Door to Robot Fight Arena/Door to Right Entrance
  * Extra - actor_name: doorpowerpower_000
  * Extra - actor_def: actordef:actors/props/doorpowerpower/charclasses/doorpowerpower.bmsad
  * Extra - left_shield_entity: {EMPTY}
  * Extra - left_shield_def: None
  * Extra - right_shield_entity: {EMPTY}
  * Extra - right_shield_def: None
  > Door to Spider Magnet Elevator
      Trivial

> Door to Spider Magnet Elevator; Heals? False
  * Layers: default
  * Super Missile Door to Spider Magnet Elevator/Door to Right Entrance
  * Extra - actor_name: doorpowerclosed_000
  * Extra - actor_def: actordef:actors/props/doorpowerclosed/charclasses/doorpowerclosed.bmsad
  * Extra - left_shield_entity: Root:pScenario:rEntitiesLayer:dctSublayers:default:dctActors:doorshieldsupermissile_000
  * Extra - left_shield_def: actordef:actors/props/doorshieldsupermissile/charclasses/doorshieldsupermissile.bmsad
  * Extra - right_shield_entity: {EMPTY}
  * Extra - right_shield_def: None
  > Door to Robot Fight Arena
      Trivial
  > Grapple Block Alcove
      After Ghavoran - Burenia Transport Grapple Box and Can Slide

> Door to Super Missile Room; Heals? False
  * Layers: default
  * Power Beam Door to Super Missile Room/Door to Right Entrance
  * Extra - actor_name: doorpowerpower_012
  * Extra - actor_def: actordef:actors/props/doorpowerpower/charclasses/doorpowerpower.bmsad
  * Extra - left_shield_entity: {EMPTY}
  * Extra - left_shield_def: None
  * Extra - right_shield_entity: {EMPTY}
  * Extra - right_shield_def: None
  > Total Recharge
      Trivial
  > Grapple Block Alcove
      All of the following:
          Morph Ball and After Ghavoran - Burenia Transport Grapple Box
          Any of the following:
              Spider Magnet or Speed Booster or Simple IBJ or Use Spin Boost
              Grapple Beam and Grapple Movement (Beginner)

> Pickup (Missile Tank); Heals? False
  * Layers: default
  * Pickup 97; Category? Minor
  * Extra - actor_name: item_missiletank_000
  * Extra - actor_def: actordef:actors/items/item_missiletank/charclasses/item_missiletank.bmsad
  > Door to Transport to Burenia
      Trivial

> Door to Transport to Burenia; Heals? False
  * Layers: default
  * Grapple Beam Door to Transport to Burenia/Door to Right Entrance
  * Extra - actor_name: doorgrapplegrapple_001
  * Extra - actor_def: actordef:actors/props/doorgrapplegrapple/charclasses/doorgrapplegrapple.bmsad
  * Extra - left_shield_entity: {EMPTY}
  * Extra - left_shield_def: None
  * Extra - right_shield_entity: {EMPTY}
  * Extra - right_shield_def: None
  > Pickup (Missile Tank)
      All of the following:
          Morph Ball and Shoot Missile
          Any of the following:
              Gravity Suit or Perform WBJ or Use Spin Boost
              Speed Booster and Disabled Door Lock Randomizer
  > Grapple Block Alcove
      All of the following:
          Morph Ball and Before Ghavoran - Burenia Transport Grapple Box
          Any of the following:
              Spider Magnet or Space Jump
              Spin Boost and Movement (Beginner)
              All of the following:
                  Grapple Beam
                  Any of the following:
                      Grapple Movement (Intermediate)
                      Speed Booster and Speed Booster Conservation (Beginner) and Disabled Door Lock Randomizer

> Total Recharge; Heals? True
  * Layers: default
  * Extra - actor_name: totalrechargestation_001
  * Extra - actor_def: actordef:actors/props/totalrechargestation/charclasses/totalrechargestation.bmsad
  * Extra - start_point_actor_name: weightactivatedplatform_total_001
  * Extra - start_point_actor_def: actordef:actors/props/weightactivatedplatform_total/charclasses/weightactivatedplatform_total.bmsad
  > Door to Super Missile Room
      Trivial

> Start Point; Heals? False; Default Node
  * Layers: default
  * Extra - start_point_actor_name: SP_Checkpoint_ChozoRobotForest
  * Extra - start_point_actor_def: actordef:actors/logic/startpoint/charclasses/startpoint.bmsad
  > Door to Robot Fight Arena
      Trivial

> Grapple Block Alcove; Heals? False
  * Layers: default
  > Door to Spider Magnet Elevator
      Morph Ball and After Ghavoran - Burenia Transport Grapple Box
  > Door to Super Missile Room
      After Ghavoran - Burenia Transport Grapple Box and Can Slide
  > Door to Transport to Burenia
      Before Ghavoran - Burenia Transport Grapple Box and Can Slide
  > Event - Burenia Transport Grapple Box
      Grapple Beam

> Event - Burenia Transport Grapple Box; Heals? False
  * Layers: default
  * Event Ghavoran - Burenia Transport Grapple Box
  > Grapple Block Alcove
      Trivial

----------------
Robot Fight Arena
Extra - total_boundings: {'x1': -11000.0, 'x2': -7500.0, 'y1': -4600.0, 'y2': -3000.0}
Extra - polygon: [[-7500.0, -3000.0], [-11000.0, -3000.0], [-11000.0, -4600.0], [-7500.0, -4600.0]]
Extra - asset_id: collision_camera_002
> Door to Right Entrance; Heals? False
  * Layers: default
  * Power Beam Door to Right Entrance/Door to Robot Fight Arena
  * Extra - actor_name: doorpowerpower_000
  * Extra - actor_def: actordef:actors/props/doorpowerpower/charclasses/doorpowerpower.bmsad
  * Extra - left_shield_entity: {EMPTY}
  * Extra - left_shield_def: None
  * Extra - right_shield_entity: {EMPTY}
  * Extra - right_shield_def: None
  > Door to Left Entrance
      After Ghavoran - Gold Robot Fight
  > Event - Gold Robot Fight
      Any of the following:
          After Elun - Release X Parasites
          Before Elun - Release X Parasites and Fight Gold Robot

> Door to Left Entrance; Heals? False
  * Layers: default
  * Power Beam Door to Left Entrance/Door to Robot Fight Arena
  * Extra - actor_name: doorpowerpower_017
  * Extra - actor_def: actordef:actors/props/doorpowerpower/charclasses/doorpowerpower.bmsad
  * Extra - left_shield_entity: {EMPTY}
  * Extra - left_shield_def: None
  * Extra - right_shield_entity: {EMPTY}
  * Extra - right_shield_def: None
  > Door to Right Entrance
      After Ghavoran - Gold Robot Fight
  > Event - Gold Robot Fight
      Any of the following:
          After Elun - Release X Parasites
          Before Elun - Release X Parasites and Fight Gold Robot

> Start Point; Heals? False; Default Node
  * Layers: default
  * Extra - start_point_actor_name: SP_Checkpoint_Dead_ChozoRobotSoldier
  * Extra - start_point_actor_def: actordef:actors/logic/startpoint/charclasses/startpoint.bmsad
  > Door to Left Entrance
      Trivial

> Event - Gold Robot Fight; Heals? False
  * Layers: default
  * Event Ghavoran - Gold Robot Fight
  > Door to Right Entrance
      Trivial
  > Door to Left Entrance
      Trivial

----------------
Left Entrance
Extra - total_boundings: {'x1': -15400.0, 'x2': -10900.0, 'y1': -6000.0, 'y2': -700.0}
Extra - polygon: [[-10900.0, -700.0], [-13000.0, -700.0], [-13000.0, -3700.0], [-15400.0, -3700.0], [-15400.0, -6000.0], [-10900.0, -6000.0]]
Extra - asset_id: collision_camera_003
> Dock to Blue EMMI Introduction; Heals? False
  * Layers: default
  * EMMI Door to Blue EMMI Introduction/Dock to Left Entrance
  * Extra - actor_name: dooremmy_000
  * Extra - actor_def: actordef:actors/props/dooremmy/charclasses/dooremmy.bmsad
  > Floating Platform
      Trivial

> Door to Transport to Burenia; Heals? False
  * Layers: default
  * Plasma Beam Door to Transport to Burenia/Door to Left Entrance
  * Extra - actor_name: doorpowerpower_018
  * Extra - actor_def: actordef:actors/props/doorpowerpower/charclasses/doorpowerpower.bmsad
  * Extra - left_shield_entity: Root:pScenario:rEntitiesLayer:dctSublayers:default:dctActors:door_shield_plasma_000
  * Extra - left_shield_def: actordef:actors/props/door_shield_plasma/charclasses/door_shield_plasma.bmsad
  * Extra - right_shield_entity: Root:pScenario:rEntitiesLayer:dctSublayers:default:dctActors:door_shield_plasma_002
  * Extra - right_shield_def: actordef:actors/props/door_shield_plasma/charclasses/door_shield_plasma.bmsad
  > Ledge Grab
      Any of the following:
          Grapple Beam or Space Jump or Speed Booster or Simple IBJ
          All of the following:
              Spider Magnet
              Flash Shift or Use Spin Boost

> Door to Robot Fight Arena; Heals? False
  * Layers: default
  * Power Beam Door to Robot Fight Arena/Door to Left Entrance
  * Extra - actor_name: doorpowerpower_017
  * Extra - actor_def: actordef:actors/props/doorpowerpower/charclasses/doorpowerpower.bmsad
  * Extra - left_shield_entity: {EMPTY}
  * Extra - left_shield_def: None
  * Extra - right_shield_entity: {EMPTY}
  * Extra - right_shield_def: None
  > Dock to Blue EMMI Introduction
      Speed Booster and After Ghavoran - Gold Robot Fight and Disabled Door Lock Randomizer
  > Floating Platform
      Grapple Beam or Simple IBJ or Use Spin Boost
  > Alcove
      Can Slide

> Pickup (Missile Tank); Heals? False
  * Layers: default
  * Pickup 108; Category? Minor
  * Extra - actor_name: item_missiletank_003
  * Extra - actor_def: actordef:actors/items/item_missiletank/charclasses/item_missiletank.bmsad
  > Door to Transport to Burenia
      Trivial
  > Ledge Grab
      Flash Shift

> Ledge Grab; Heals? False
  * Layers: default
  > Door to Transport to Burenia
      Trivial
  > Pickup (Missile Tank)
      All of the following:
          Morph Ball
          Any of the following:
              Flash Shift or Grapple Beam or Space Jump or Speed Booster
              # DBJ: https://youtu.be/8T5vedkSQRM
              Bomb and Diagonal Bomb Jump (Expert)
  > Alcove
      Lay Bomb or Lay Power Bomb

> Floating Platform; Heals? False
  * Layers: default
  > Dock to Blue EMMI Introduction
      Trivial
  > Door to Robot Fight Arena
      Trivial

> Alcove; Heals? False
  * Layers: default
  > Door to Robot Fight Arena
      Morph Ball
  > Ledge Grab
      Lay Bomb or Lay Power Bomb
  > Floating Platform
      Any of the following:
          Simple IBJ or Use Spin Boost
          All of the following:
              Grapple Beam
              Spider Magnet or Grapple Movement (Beginner)
          All of the following:
              Flash Shift
              Spider Magnet or Wall Jump (Beginner)

----------------
Blue EMMI Introduction
Extra - total_boundings: {'x1': -11000.0, 'x2': -7900.0, 'y1': -3000.0, 'y2': 400.0}
Extra - polygon: [[-7900.0, 400.0], [-11000.0, 400.0], [-11000.0, -3000.0], [-7900.0, -3000.0]]
Extra - asset_id: collision_camera_004
> Dock to Left Entrance; Heals? False
  * Layers: default
  * EMMI Door to Left Entrance/Dock to Blue EMMI Introduction
  * Extra - actor_name: dooremmy_000
  * Extra - actor_def: actordef:actors/props/dooremmy/charclasses/dooremmy.bmsad
  > Door to EMMI Zone Exit Southeast
      Any of the following:
          Spider Magnet or Simple IBJ or Use Spin Boost
          Flash Shift and Wall Jump (Beginner)
          Speed Booster and After Ghavoran - Gold Robot Fight and Speed Booster Conservation (Intermediate) and Disabled Door Lock Randomizer and Can Slide

> Door to EMMI Zone Exit Southeast; Heals? False
  * Layers: default
  * Plasma Beam Door to EMMI Zone Exit Southeast/Door to Blue EMMI Introduction
  * Extra - actor_name: doorpowerpower_002
  * Extra - actor_def: actordef:actors/props/doorpowerpower/charclasses/doorpowerpower.bmsad
  * Extra - left_shield_entity: Root:pScenario:rEntitiesLayer:dctSublayers:default:dctActors:door_shield_plasma_001
  * Extra - left_shield_def: actordef:actors/props/door_shield_plasma/charclasses/door_shield_plasma.bmsad
  * Extra - right_shield_entity: {EMPTY}
  * Extra - right_shield_def: None
  > Dock to Left Entrance
      Trivial
  > Tunnel to EMMI Zone Exit Southeast
      Trivial
  > Right Alcove
      Trivial

> Dock to Navigation Station Access; Heals? False
  * Layers: default
  * EMMI Door to Navigation Station Access/Dock to Blue EMMI Introduction
  * Extra - actor_name: dooremmy_001
  * Extra - actor_def: actordef:actors/props/dooremmy/charclasses/dooremmy.bmsad
  > Right Alcove
      Morph Ball

> Tunnel to EMMI Zone Exit Southeast; Heals? False
  * Layers: default
  * Ghavoran EMMI Tunnel to EMMI Zone Exit Southeast/Tunnel to Blue EMMI Introduction
  > Door to EMMI Zone Exit Southeast
      Trivial

> Right Alcove; Heals? False
  * Layers: default
  > Door to EMMI Zone Exit Southeast
      Any of the following:
          Spider Magnet or Simple IBJ or Use Spin Boost
          Grapple Beam and Grapple Movement (Beginner)
          Flash Shift and Wall Jump (Beginner)
          # https://www.youtube.com/watch?v=c12yQVQB2BY
          Morph Ball and Single-wall Wall Jump (Intermediate)
          # https://www.youtube.com/watch?v=aqBoiZywFr8
          Speed Booster Conservation (Intermediate) and Ballspark
  > Dock to Navigation Station Access
      Can Slide

----------------
Navigation Station Access
Extra - total_boundings: {'x1': -8000.0, 'x2': -4900.0, 'y1': -2700.0, 'y2': -1300.0}
Extra - polygon: [[-4900.0, -1300.0], [-8000.0, -1300.0], [-8000.0, -2700.0], [-4900.0, -2700.0]]
Extra - asset_id: collision_camera_005
> Dock to Blue EMMI Introduction; Heals? False
  * Layers: default
  * EMMI Door to Blue EMMI Introduction/Dock to Navigation Station Access
  * Extra - actor_name: dooremmy_001
  * Extra - actor_def: actordef:actors/props/dooremmy/charclasses/dooremmy.bmsad
  > Door to Navigation Station
      Trivial
  > Start Point 1
      Trivial

> Door to Navigation Station; Heals? False
  * Layers: default
  * Power Beam Door to Navigation Station/Door to Navigation Station Access
  * Extra - actor_name: doorpowerpower_003
  * Extra - actor_def: actordef:actors/props/doorpowerpower/charclasses/doorpowerpower.bmsad
  * Extra - left_shield_entity: {EMPTY}
  * Extra - left_shield_def: None
  * Extra - right_shield_entity: {EMPTY}
  * Extra - right_shield_def: None
  > Dock to Blue EMMI Introduction
      Trivial

> Start Point 1; Heals? False
  * Layers: default
  * Extra - start_point_actor_name: SP_Checkpoint_EmmyForest
  * Extra - start_point_actor_def: actordef:actors/logic/startpoint/charclasses/startpoint.bmsad
  > Dock to Blue EMMI Introduction
      Trivial

> Start Point 2; Heals? False; Default Node
  * Layers: default
  * Extra - start_point_actor_name: SP_AccessPoint_7
  * Extra - start_point_actor_def: actordef:actors/logic/startpoint/charclasses/startpoint.bmsad
  > Door to Navigation Station
      Trivial

----------------
Navigation Station
Extra - total_boundings: {'x1': -5000.0, 'x2': -2900.0, 'y1': -2100.0, 'y2': -958.0}
Extra - polygon: [[-2900.0, -958.0], [-5000.0, -958.0], [-5000.0, -2100.0], [-2900.0, -2100.0]]
Extra - asset_id: collision_camera_006
> Door to Navigation Station Access; Heals? False
  * Layers: default
  * Power Beam Door to Navigation Station Access/Door to Navigation Station
  * Extra - actor_name: doorpowerpower_003
  * Extra - actor_def: actordef:actors/props/doorpowerpower/charclasses/doorpowerpower.bmsad
  * Extra - left_shield_entity: {EMPTY}
  * Extra - left_shield_def: None
  * Extra - right_shield_entity: {EMPTY}
  * Extra - right_shield_def: None
  > Door to Flipper Room
      Trivial
  > Save Station
      Trivial

> Door to Flipper Room; Heals? False
  * Layers: default
  * Power Beam Door to Flipper Room/Door to Navigation Station
  * Extra - actor_name: doorpowerpower_004
  * Extra - actor_def: actordef:actors/props/doorpowerpower/charclasses/doorpowerpower.bmsad
  * Extra - left_shield_entity: {EMPTY}
  * Extra - left_shield_def: None
  * Extra - right_shield_entity: {EMPTY}
  * Extra - right_shield_def: None
  > Door to Navigation Station Access
      Trivial

> Save Station; Heals? False; Spawn Point; Default Node
  * Layers: default
  * Hint
  * Extra - actor_name: accesspoint_000
  * Extra - actor_def: actordef:actors/props/accesspoint/charclasses/accesspoint.bmsad
  * Extra - start_point_actor_name: accesspoint_000_platform
  * Extra - start_point_actor_def: actordef:actors/props/weightactivatedplatform_access/charclasses/weightactivatedplatform_access.bmsad
  * Extra - hint_id: FOREST_1
  * Extra - string_asset_id: 10
  > Door to Navigation Station Access
      Trivial

----------------
Flipper Room
Extra - total_boundings: {'x1': -3000.0, 'x2': -900.0, 'y1': -3200.0, 'y2': -1000.0}
Extra - polygon: [[-900.0, -1000.0], [-3000.0, -1000.0], [-3000.0, -3200.0], [-900.0, -3200.0]]
Extra - asset_id: collision_camera_007
> Door to Navigation Station; Heals? False
  * Layers: default
  * Power Beam Door to Navigation Station/Door to Flipper Room
  * Extra - actor_name: doorpowerpower_004
  * Extra - actor_def: actordef:actors/props/doorpowerpower/charclasses/doorpowerpower.bmsad
  * Extra - left_shield_entity: {EMPTY}
  * Extra - left_shield_def: None
  * Extra - right_shield_entity: {EMPTY}
  * Extra - right_shield_def: None
  > Door to Elun Transport Access
      After Ghavoran - Super Missile Rotatable
  > Dock to Spin Boost Tower
      After Ghavoran - Super Missile Rotatable Enky
  > Event - Super Missile Rotatable
      All of the following:
          Morph Ball and Before Ghavoran - Super Missile Rotatable
          After Ghavoran - Burenia Transport Grapple Box or After Dairon - Power Switch 2 or Enabled Transport Randomizer
  > Event - Super Missile Rotatable Enky
      Destroy Enky
  > Event - Super Missile Rotatable with Ledge Warp
      All of the following:
          Morph Ball and Ledge Warp (Intermediate)
          After Ghavoran - Super Missile Area Access or Enabled Highly Dangerous Logic

> Door to Elun Transport Access; Heals? False
  * Layers: default
  * Super Missile Door to Elun Transport Access/Door to Flipper Room; Dock Lock Rando incompatible with: Grapple Beam Door
  * Extra - actor_name: doorpowerpower_005
  * Extra - actor_def: actordef:actors/props/doorpowerpower/charclasses/doorpowerpower.bmsad
  * Extra - left_shield_entity: Root:pScenario:rEntitiesLayer:dctSublayers:default:dctActors:doorshieldsupermissile_001
  * Extra - left_shield_def: actordef:actors/props/doorshieldsupermissile/charclasses/doorshieldsupermissile.bmsad
  * Extra - right_shield_entity: {EMPTY}
  * Extra - right_shield_def: None
  > Door to Navigation Station
      After Ghavoran - Super Missile Rotatable
  > Tunnel to Spider Magnet Elevator
      Before Ghavoran - Super Missile Rotatable and Enabled Transport Randomizer

> Start Point; Heals? False; Default Node
  * Layers: default
  * Extra - start_point_actor_name: SP_AccessPoint_7B
  * Extra - start_point_actor_def: actordef:actors/logic/startpoint/charclasses/startpoint.bmsad
  > Door to Navigation Station
      Trivial

> Dock to Spin Boost Tower; Heals? False
  * Layers: default
  * Open Passage to Spin Boost Tower/Dock to Flipper Room
  > Door to Navigation Station
      After Ghavoran - Super Missile Rotatable Enky
  > Event - Super Missile Rotatable Enky
      Destroy Enky

> Event - Super Missile Rotatable; Heals? False
  * Layers: default
  * Event Ghavoran - Super Missile Rotatable
  > Tunnel to Spider Magnet Elevator
      Trivial

> Dock from Spider Magnet Elevator; Heals? False
  * Layers: default
  * Blocked Passage to Spider Magnet Elevator/Tunnel to Flipper Room (Cannon)
  > Door to Elun Transport Access
      After Ghavoran - Super Missile Rotatable

> Tunnel to Spider Magnet Elevator; Heals? False
  * Layers: default
  * Morph Ball Tunnel to Spider Magnet Elevator/Tunnel to Flipper Room (Tunnel)
  > Door to Elun Transport Access
      Before Ghavoran - Super Missile Rotatable and Enabled Transport Randomizer
  > Event - Super Missile Rotatable
      Morph Ball and Knowledge (Intermediate)
  > Event - Super Missile Rotatable with Ledge Warp
      All of the following:
          Knowledge (Intermediate) and Ledge Warp (Intermediate) and Lay Bomb
          After Ghavoran - Super Missile Area Access or Enabled Highly Dangerous Logic

> Event - Super Missile Rotatable Enky; Heals? False
  * Layers: default
  * Event Ghavoran - Super Missile Rotatable Enky
  > Dock to Spin Boost Tower
      Trivial

> Event - Super Missile Rotatable with Ledge Warp; Heals? False
  * Layers: default
  * Event Ghavoran - Super Missile Rotatable
  > Door to Navigation Station
      Trivial

----------------
Dairon Transport Access
Extra - total_boundings: {'x1': -1000.0, 'x2': 4100.0, 'y1': -5400.0, 'y2': -3300.0}
Extra - polygon: [[4100.0, -3600.0], [2000.0, -3600.0], [900.0009765625, -3300.0], [-1000.0, -3300.0], [-1000.0, -5400.0], [4100.0, -5400.0]]
Extra - asset_id: collision_camera_008
> Door to Transport to Dairon; Heals? False
  * Layers: default
  * Power Beam Door to Transport to Dairon/Door to Dairon Transport Access
  * Extra - actor_name: doorpowerpower_001
  * Extra - actor_def: actordef:actors/props/doorpowerpower/charclasses/doorpowerpower.bmsad
  * Extra - left_shield_entity: {EMPTY}
  * Extra - left_shield_def: None
  * Extra - right_shield_entity: {EMPTY}
  * Extra - right_shield_def: None
  > Door to Super Missile Room Access
      Trivial

> Door to Super Missile Room Access; Heals? False
  * Layers: default
  * Power Beam Door to Super Missile Room Access/Door to Dairon Transport Access
  * Extra - actor_name: doorpowerpower_006
  * Extra - actor_def: actordef:actors/props/doorpowerpower/charclasses/doorpowerpower.bmsad
  * Extra - left_shield_entity: {EMPTY}
  * Extra - left_shield_def: None
  * Extra - right_shield_entity: {EMPTY}
  * Extra - right_shield_def: None
  > Door to Transport to Dairon
      Trivial
  > Pickup (Missile Tank)
      Morph Ball and After Ghavoran - Dairon Transport Grapple Block
  > Event - Grapple Block
      Grapple Beam
  > Tunnel to Super Missile Room Access
      Any of the following:
          Simple IBJ or Use Spin Boost
          Speed Booster and Disabled Door Lock Randomizer
  > Event - Super Missile Area Access
      Trivial

> Pickup (Missile Tank); Heals? False
  * Layers: default
  * Pickup 99; Category? Minor
  * Extra - actor_name: item_missiletank_001
  * Extra - actor_def: actordef:actors/items/item_missiletank/charclasses/item_missiletank.bmsad
  > Door to Super Missile Room Access
      Morph Ball and After Ghavoran - Dairon Transport Grapple Block

> Event - Grapple Block; Heals? False
  * Layers: default
  * Event Ghavoran - Dairon Transport Grapple Block
  * Extra - actor_name: grapplepulloff1x2_002
  * Extra - actor_def: actordef:actors/props/grapplepulloff1x2/charclasses/grapplepulloff1x2.bmsad
  > Door to Super Missile Room Access
      Trivial

> Tunnel to Super Missile Room Access; Heals? False
  * Layers: default
  * Morph Ball Tunnel to Super Missile Room Access/Tunnel to Dairon Transport Access
  > Door to Super Missile Room Access
      Trivial

> Event - Super Missile Area Access; Heals? False
  * Layers: default
  * Event Ghavoran - Super Missile Area Access
  > Door to Super Missile Room Access
      Trivial

----------------
Super Missile Room Access
Extra - total_boundings: {'x1': -3000.0, 'x2': -900.0, 'y1': -6100.0, 'y2': -3200.0}
Extra - polygon: [[-900.0, -3200.0], [-3000.0, -3200.0], [-3000.0, -6100.0], [-900.0, -6100.0]]
Extra - asset_id: collision_camera_009
> Door to Super Missile Room (Super Lock); Heals? False
  * Layers: default
  * Super Missile Door to Super Missile Room/Door to Super Missile Room Access (Super Lock)
  * Extra - actor_name: doorclosedpower_001
  * Extra - actor_def: actordef:actors/props/doorclosedpower/charclasses/doorclosedpower.bmsad
  * Extra - left_shield_entity: {EMPTY}
  * Extra - left_shield_def: None
  * Extra - right_shield_entity: Root:pScenario:rEntitiesLayer:dctSublayers:default:dctActors:doorshieldsupermissile_002
  * Extra - right_shield_def: actordef:actors/props/doorshieldsupermissile/charclasses/doorshieldsupermissile.bmsad
  > Door to Dairon Transport Access
      Trivial

> Door to Dairon Transport Access; Heals? False
  * Layers: default
  * Power Beam Door to Dairon Transport Access/Door to Super Missile Room Access
  * Extra - actor_name: doorpowerpower_006
  * Extra - actor_def: actordef:actors/props/doorpowerpower/charclasses/doorpowerpower.bmsad
  * Extra - left_shield_entity: {EMPTY}
  * Extra - left_shield_def: None
  * Extra - right_shield_entity: {EMPTY}
  * Extra - right_shield_def: None
  > Door to Super Missile Room (Super Lock)
      Trivial
  > Door to Super Missile Room (Missile Lock)
      Lay Bomb or Lay Power Bomb

> Door to Super Missile Room (Missile Lock); Heals? False
  * Layers: default
  * Missile Door to Super Missile Room/Door to Super Missile Room Access (Missile Lock)
  * Extra - actor_name: doorpowerpower_007
  * Extra - actor_def: actordef:actors/props/doorpowerpower/charclasses/doorpowerpower.bmsad
  * Extra - left_shield_entity: {EMPTY}
  * Extra - left_shield_def: None
  * Extra - right_shield_entity: Root:pScenario:rEntitiesLayer:dctSublayers:default:dctActors:doorshieldmissile_000
  * Extra - right_shield_def: actordef:actors/props/doorshieldmissile/charclasses/doorshieldmissile.bmsad
  > Door to Dairon Transport Access
      All of the following:
          Lay Bomb or Lay Power Bomb
          Any of the following:
              Single-wall Wall Jump (Intermediate) or Simple IBJ or Use Spin Boost
              All of the following:
                  Grapple Beam
                  Spider Magnet or Grapple Movement (Beginner)
              All of the following:
                  Flash Shift
                  Spider Magnet or Wall Jump (Beginner)

> Pickup (Missile+ Tank); Heals? False
  * Layers: default
  * Pickup 102; Category? Major
  * Extra - actor_name: item_missiletankplus_000
  * Extra - actor_def: actordef:actors/items/item_missiletankplus/charclasses/item_missiletankplus.bmsad
  > Tunnel to Super Missile Room
      Trivial

> Tunnel to Super Missile Room; Heals? False
  * Layers: default
  * Morph Ball Tunnel to Super Missile Room/Tunnel to Super Missile Room Access
  > Pickup (Missile+ Tank)
      Morph Ball

> Tunnel to Spider Magnet Elevator; Heals? False
  * Layers: default
  * Morph Ball Tunnel to Spider Magnet Elevator/Tunnel to Super Missile Room Access
  > Tunnel to Dairon Transport Access
      Trivial

> Tunnel to Dairon Transport Access; Heals? False
  * Layers: default
  * Slide Tunnel to Dairon Transport Access/Tunnel to Super Missile Room Access
  > Tunnel to Spider Magnet Elevator
      Trivial

----------------
Super Missile Room
Extra - total_boundings: {'x1': -5000.0, 'x2': -2900.0, 'y1': -6000.0, 'y2': -3900.0}
Extra - polygon: [[-2900.0, -3900.0], [-5000.0, -3900.0], [-5000.0, -6000.0], [-2900.0, -6000.0]]
Extra - asset_id: collision_camera_010
> Door to Right Entrance; Heals? False
  * Layers: default
  * Power Beam Door to Right Entrance/Door to Super Missile Room
  * Extra - actor_name: doorpowerpower_012
  * Extra - actor_def: actordef:actors/props/doorpowerpower/charclasses/doorpowerpower.bmsad
  * Extra - left_shield_entity: {EMPTY}
  * Extra - left_shield_def: None
  * Extra - right_shield_entity: {EMPTY}
  * Extra - right_shield_def: None
  > Door to Super Missile Room Access (Super Lock)
      Trivial

> Door to Super Missile Room Access (Super Lock); Heals? False
  * Layers: default
  * Access Locked to Super Missile Room Access/Door to Super Missile Room (Super Lock)
  * Extra - actor_name: doorclosedpower_001
  * Extra - actor_def: actordef:actors/props/doorclosedpower/charclasses/doorclosedpower.bmsad
  * Extra - left_shield_entity: {EMPTY}
  * Extra - left_shield_def: None
  * Extra - right_shield_entity: Root:pScenario:rEntitiesLayer:dctSublayers:default:dctActors:doorshieldsupermissile_002
  * Extra - right_shield_def: actordef:actors/props/doorshieldsupermissile/charclasses/doorshieldsupermissile.bmsad
  > Door to Right Entrance
      Trivial
  > Tunnel to Super Missile Room Access
      All of the following:
          Morph Ball
          Any of the following:
              Flash Shift or Simple IBJ or Use Spin Boost
              Speed Booster and Disabled Door Lock Randomizer

> Door to Super Missile Room Access (Missile Lock); Heals? False
  * Layers: default
  * Missile Door to Super Missile Room Access/Door to Super Missile Room (Missile Lock)
  * Normally a Power Beam Door, but listed as a missile door for helping logic.


  * Extra - actor_name: doorpowerpower_007
  * Extra - actor_def: actordef:actors/props/doorpowerpower/charclasses/doorpowerpower.bmsad
  * Extra - left_shield_entity: {EMPTY}
  * Extra - left_shield_def: None
  * Extra - right_shield_entity: Root:pScenario:rEntitiesLayer:dctSublayers:default:dctActors:doorshieldmissile_000
  * Extra - right_shield_def: actordef:actors/props/doorshieldmissile/charclasses/doorshieldmissile.bmsad
  > Start Point
      Trivial

> Pickup (Super Missile); Heals? False
  * Layers: default
  * Pickup 100; Category? Major
  * Extra - actor_name: itemsphere_supermissile
  * Extra - actor_def: actordef:actors/items/itemsphere_supermissile/charclasses/itemsphere_supermissile.bmsad
  * Extra - map_icon_actor: powerup_supermissile
  > Start Point
      Trivial

> Start Point; Heals? False; Default Node
  * Layers: default
  * Extra - start_point_actor_name: SP_Checkpoint_SuperMissiles
  * Extra - start_point_actor_def: actordef:actors/logic/startpoint/charclasses/startpoint.bmsad
  > Door to Super Missile Room Access (Missile Lock)
      Trivial
  > Pickup (Super Missile)
      Trivial

> Tunnel to Super Missile Room Access; Heals? False
  * Layers: default
  * Morph Ball Tunnel to Super Missile Room Access/Tunnel to Super Missile Room
  > Door to Super Missile Room Access (Super Lock)
      Morph Ball

----------------
EMMI Zone Exit Southeast
Extra - total_boundings: {'x1': -8000.0, 'x2': -4900.0, 'y1': -1200.0, 'y2': 800.0}
Extra - polygon: [[-4900.0, 800.0], [-8000.0, 800.0], [-8000.0, -1200.0], [-4900.0, -1200.0]]
Extra - asset_id: collision_camera_011
> Door to Blue EMMI Introduction; Heals? False
  * Layers: default
  * Power Beam Door to Blue EMMI Introduction/Door to EMMI Zone Exit Southeast
  * Extra - actor_name: doorpowerpower_002
  * Extra - actor_def: actordef:actors/props/doorpowerpower/charclasses/doorpowerpower.bmsad
  * Extra - left_shield_entity: Root:pScenario:rEntitiesLayer:dctSublayers:default:dctActors:door_shield_plasma_001
  * Extra - left_shield_def: actordef:actors/props/door_shield_plasma/charclasses/door_shield_plasma.bmsad
  * Extra - right_shield_entity: {EMPTY}
  * Extra - right_shield_def: None
  > Dock to Map Station Access (Lower)
      Trivial
  > Door to EMMI Zone Exit West
      # If you start in the room direclty below this one, you can carry a speed boost all the way to here
      Morph Ball and Speed Booster and Speed Booster Conservation (Advanced) and Disabled Door Lock Randomizer and Shoot Plasma Beam

> Dock to Map Station Access (Lower); Heals? False
  * Layers: default
  * EMMI Door to Map Station Access/Dock to EMMI Zone Exit Southeast (Lower)
  * Extra - actor_name: dooremmy_002
  * Extra - actor_def: actordef:actors/props/dooremmy/charclasses/dooremmy.bmsad
  > Door to Blue EMMI Introduction
      Trivial
  > Dock to Map Station Access (Upper)
      Any of the following:
          Grapple Beam or Space Jump
          Slide and Slide Jump (Beginner) and Use Spin Boost
          Flash Shift and Wall Jump (Beginner)
          Gravity Suit and Simple IBJ
          All of the following:
              Water Bomb Jump (Intermediate)
              Any of the following:
                  Lay Cross Bomb
                  Diagonal Bomb Jump (Intermediate) and Lay Normal Bomb
          # If you start in the room directly below this one, you can carry a speed boost all the way here
          Morph Ball and Speed Booster and Speed Booster Conservation (Advanced) and Disabled Door Lock Randomizer and Shoot Plasma Beam

> Dock to Map Station Access (Upper); Heals? False
  * Layers: default
  * EMMI Door to Map Station Access/Dock to EMMI Zone Exit Southeast (Upper)
  * Extra - actor_name: dooremmy_003
  * Extra - actor_def: actordef:actors/props/dooremmy/charclasses/dooremmy.bmsad
  > Dock to Map Station Access (Lower)
      Trivial
  > Door to EMMI Zone Exit West
      Any of the following:
          Flash Shift or Grapple Beam or Spider Magnet or Use Spin Boost
          Slide and Slide Jump (Beginner)
          All of the following:
              # The boost must be charged from the map room
              Speed Booster
              Lay Bomb or Lay Power Bomb

> Door to EMMI Zone Exit West; Heals? False
  * Layers: default
  * Access Open to EMMI Zone Exit West/Door to EMMI Zone Exit Southeast
  * Extra - actor_name: doorframe_000
  * Extra - actor_def: actordef:actors/props/doorframe/charclasses/doorframe.bmsad
  * Extra - left_shield_entity: {EMPTY}
  * Extra - left_shield_def: None
  * Extra - right_shield_entity: {EMPTY}
  * Extra - right_shield_def: None
  > Dock to Map Station Access (Upper)
      Any of the following:
          Flash Shift or Grapple Beam or Spider Magnet or Use Spin Boost
          Slide and Slide Jump (Beginner)
  > Tunnel to Blue EMMI Introduction
      Trivial

> Tunnel to Blue EMMI Introduction; Heals? False
  * Layers: default
  * Ghavoran EMMI Tunnel to Blue EMMI Introduction/Tunnel to EMMI Zone Exit Southeast
  > Door to EMMI Zone Exit West
      Trivial

----------------
Map Station Access
Extra - total_boundings: {'x1': -5000.0, 'x2': -2900.0, 'y1': -900.0, 'y2': 1300.0}
Extra - polygon: [[-2900.0, 1300.0], [-5000.0, 1300.0], [-5000.0, -900.0], [-2900.0, -900.0]]
Extra - asset_id: collision_camera_012
> Dock to EMMI Zone Exit Southeast (Lower); Heals? False
  * Layers: default
  * EMMI Door to EMMI Zone Exit Southeast/Dock to Map Station Access (Lower)
  * Extra - actor_name: dooremmy_002
  * Extra - actor_def: actordef:actors/props/dooremmy/charclasses/dooremmy.bmsad
  > Door to Map Station
      All of the following:
          Lay Bomb or Lay Power Bomb
          Any of the following:
              Gravity Suit or Space Jump
              Flash Shift and Wall Jump (Beginner)
              All of the following:
                  Grapple Beam
                  Flash Shift or Spider Magnet or Grapple Movement (Beginner) or Use Spin Boost
              Water Bomb Jump (Beginner) and Lay Cross Bomb
              Water Bomb Jump (Intermediate) and Lay Normal Bomb
  > Tunnel to Map Station Access Secret
      Lay Bomb or Lay Power Bomb

> Dock to EMMI Zone Exit Southeast (Upper); Heals? False
  * Layers: default
  * EMMI Door to EMMI Zone Exit Southeast/Dock to Map Station Access (Upper)
  * Extra - actor_name: dooremmy_003
  * Extra - actor_def: actordef:actors/props/dooremmy/charclasses/dooremmy.bmsad
  > Door to Map Station
      Lay Bomb or Lay Power Bomb

> Door to Map Station; Heals? False
  * Layers: default
  * Power Beam Door to Map Station/Door to Map Station Access; Excluded from Dock Lock Rando
  * Extra - actor_name: doorpowerpower_008
  * Extra - actor_def: actordef:actors/props/doorpowerpower/charclasses/doorpowerpower.bmsad
  * Extra - left_shield_entity: {EMPTY}
  * Extra - left_shield_def: None
  * Extra - right_shield_entity: {EMPTY}
  * Extra - right_shield_def: None
  > Dock to EMMI Zone Exit Southeast (Lower)
      Lay Bomb or Lay Power Bomb
  > Dock to EMMI Zone Exit Southeast (Upper)
      Lay Bomb or Lay Power Bomb

> Tunnel to Map Station Access Secret; Heals? False
  * Layers: default
  * Morph Ball Tunnel to Map Station Access Secret/Tunnel to Map Station Access
  > Dock to EMMI Zone Exit Southeast (Lower)
      Lay Bomb or Lay Power Bomb

----------------
Map Station
Extra - total_boundings: {'x1': -3000.0, 'x2': -900.0, 'y1': 600.0, 'y2': 1742.0}
Extra - polygon: [[-900.0, 1742.0], [-3000.0, 1742.0], [-3000.0, 600.0], [-900.0, 600.0]]
Extra - asset_id: collision_camera_013
> Door to Map Station Access; Heals? False
  * Layers: default
  * Power Beam Door to Map Station Access/Door to Map Station; Excluded from Dock Lock Rando
  * Extra - actor_name: doorpowerpower_008
  * Extra - actor_def: actordef:actors/props/doorpowerpower/charclasses/doorpowerpower.bmsad
  * Extra - left_shield_entity: {EMPTY}
  * Extra - left_shield_def: None
  * Extra - right_shield_entity: {EMPTY}
  * Extra - right_shield_def: None
  > Save Station
      Trivial

> Save Station; Heals? False; Spawn Point; Default Node
  * Layers: default
  * Extra - actor_name: maproom
  * Extra - actor_def: actordef:actors/props/maproom/charclasses/maproom.bmsad
  * Extra - start_point_actor_name: maproom_platform
  * Extra - start_point_actor_def: actordef:actors/props/weightactivatedplatform_map/charclasses/weightactivatedplatform_map.bmsad
  > Door to Map Station Access
      Trivial

----------------
EMMI Zone Exit West
Extra - total_boundings: {'x1': -10000.0, 'x2': -7900.0, 'y1': 300.0, 'y2': 4200.0}
Extra - polygon: [[-7900.0, 4200.0], [-10000.0, 4200.0], [-10000.0, 300.0], [-7900.0, 300.0]]
Extra - asset_id: collision_camera_014
> Door to EMMI Zone Middle Path (Grapple); Heals? False
  * Layers: default
  * Grapple Beam Door to EMMI Zone Middle Path/Door to EMMI Zone Exit West (Grapple)
  * Extra - actor_name: doorgrapplegrapple_006
  * Extra - actor_def: actordef:actors/props/doorgrapplegrapple/charclasses/doorgrapplegrapple.bmsad
  * Extra - left_shield_entity: {EMPTY}
  * Extra - left_shield_def: None
  * Extra - right_shield_entity: {EMPTY}
  * Extra - right_shield_def: None
  > Dock to Early Ice Room (Upper)
      Trivial

> Dock to Early Ice Room (Lower); Heals? False
  * Layers: default
  * EMMI Door to Early Ice Room/Dock to EMMI Zone Exit West (Lower)
  * Extra - actor_name: dooremmy_004
  * Extra - actor_def: actordef:actors/props/dooremmy/charclasses/dooremmy.bmsad
  > Upper Platform
      Trivial

> Dock to Early Ice Room (Upper); Heals? False
  * Layers: default
  * EMMI Door to Early Ice Room/Dock to EMMI Zone Exit West (Upper)
  * Extra - actor_name: dooremmy_005
  * Extra - actor_def: actordef:actors/props/dooremmy/charclasses/dooremmy.bmsad
  > Door to EMMI Zone Middle Path (Grapple)
      Trivial
  > Door to EMMI Zone Middle Path (Power)
      Trivial

> Door to EMMI Zone Middle Path (Power); Heals? False
  * Layers: default
  * Power Beam Door to EMMI Zone Middle Path/Door to EMMI Zone Exit West (Power)
  * Extra - actor_name: doorpowerpower_009
  * Extra - actor_def: actordef:actors/props/doorpowerpower/charclasses/doorpowerpower.bmsad
  * Extra - left_shield_entity: {EMPTY}
  * Extra - left_shield_def: None
  * Extra - right_shield_entity: {EMPTY}
  * Extra - right_shield_def: None
  > Dock to Early Ice Room (Upper)
      Trivial

> Door to EMMI Zone Exit Southeast; Heals? False
  * Layers: default
  * Access Open to EMMI Zone Exit Southeast/Door to EMMI Zone Exit West
  * Extra - actor_name: doorframe_000
  * Extra - actor_def: actordef:actors/props/doorframe/charclasses/doorframe.bmsad
  * Extra - left_shield_entity: {EMPTY}
  * Extra - left_shield_def: None
  * Extra - right_shield_entity: {EMPTY}
  * Extra - right_shield_def: None
  > Upper Platform
      Any of the following:
          Spider Magnet or Simple IBJ or Use Spin Boost
          All of the following:
              Grapple Beam
              Flash Shift or Grapple Movement (Beginner)
          Flash Shift and Wall Jump (Beginner)
          Morph Ball and Single-wall Wall Jump (Intermediate)

> Tunnel to EMMI Zone Middle Path; Heals? False
  * Layers: default
  * Ghavoran EMMI Tunnel to EMMI Zone Middle Path/Tunnel to EMMI Zone Exit West
  > Upper Platform
      Trivial

> Upper Platform; Heals? False
  * Layers: default
  > Dock to Early Ice Room (Lower)
      Trivial
  > Door to EMMI Zone Exit Southeast
      Trivial
  > Tunnel to EMMI Zone Middle Path
      Trivial

----------------
Early Ice Room
Extra - total_boundings: {'x1': -12000.0, 'x2': -9900.0, 'y1': 2200.0, 'y2': 6400.0}
Extra - polygon: [[-9900.0, 6400.0], [-12000.0, 6400.0], [-12000.0, 2200.0], [-9900.0, 2200.0]]
Extra - asset_id: collision_camera_015
> Dock to EMMI Zone Exit West (Lower); Heals? False
  * Layers: default
  * EMMI Door to EMMI Zone Exit West/Dock to Early Ice Room (Lower)
  * Extra - actor_name: dooremmy_004
  * Extra - actor_def: actordef:actors/props/dooremmy/charclasses/dooremmy.bmsad
  > Dock to EMMI Zone Exit West (Upper)
      Trivial
  > Spin Boost Ledge
      Gravity Suit or Perform WBJ or Use Spin Boost

> Dock to EMMI Zone Exit West (Upper); Heals? False
  * Layers: default
  * EMMI Door to EMMI Zone Exit West/Dock to Early Ice Room (Upper)
  * Extra - actor_name: dooremmy_005
  * Extra - actor_def: actordef:actors/props/dooremmy/charclasses/dooremmy.bmsad
  > Dock to EMMI Zone Exit West (Lower)
      Trivial

> Dock to EMMI Zone Exit Northwest; Heals? False
  * Layers: default
  * EMMI Door to EMMI Zone Exit Northwest/Dock to Early Ice Room
  * Extra - actor_name: dooremmy_006
  * Extra - actor_def: actordef:actors/props/dooremmy/charclasses/dooremmy.bmsad
  > Spin Boost Ledge
      Trivial

> Spin Boost Ledge; Heals? False
  * Layers: default
  > Dock to EMMI Zone Exit West (Lower)
      Trivial
  > Dock to EMMI Zone Exit Northwest
      Any of the following:
          Movement (Beginner) or Simple IBJ or Use Spin Boost
          Missiles ≥ 5 and Shoot Ice Missile

----------------
EMMI Zone Exit Northwest
Extra - total_boundings: {'x1': -10000.0, 'x2': -6950.0, 'y1': 5200.0, 'y2': 6342.0}
Extra - polygon: [[-6950.0, 6342.0], [-10000.0, 6342.0], [-10000.0, 5200.0], [-6950.0, 5200.0]]
Extra - asset_id: collision_camera_016
> Dock to Early Ice Room; Heals? False
  * Layers: default
  * EMMI Door to Early Ice Room/Dock to EMMI Zone Exit Northwest
  * Extra - actor_name: dooremmy_006
  * Extra - actor_def: actordef:actors/props/dooremmy/charclasses/dooremmy.bmsad
  > Door to Central Unit Access
      Can Slide

> Door to Central Unit Access; Heals? False
  * Layers: default
  * Charge Beam Door to Central Unit Access/Door to EMMI Zone Exit Northwest
  * Extra - actor_name: doorchargecharge_001
  * Extra - actor_def: actordef:actors/props/doorchargecharge/charclasses/doorchargecharge.bmsad
  * Extra - left_shield_entity: {EMPTY}
  * Extra - left_shield_def: None
  * Extra - right_shield_entity: {EMPTY}
  * Extra - right_shield_def: None
  > Tunnel to Central Unit Access
      Trivial

> Tunnel to Central Unit Access; Heals? False
  * Layers: default
  * Slide Tunnel to Central Unit Access/Tunnel to EMMI Zone Exit Northwest
  * Extra - actor_name: tunnelframe
  * Extra - actor_def: actordef:actors/props/tunnelframe/charclasses/tunnelframe.bmsad
  * Extra - left_shield_entity: {EMPTY}
  * Extra - left_shield_def: None
  * Extra - right_shield_entity: {EMPTY}
  * Extra - right_shield_def: None
  > Door to Central Unit Access
      Trivial

----------------
Central Unit
Extra - total_boundings: {'x1': -9100.0, 'x2': -7000.0, 'y1': 4100.0, 'y2': 5242.0}
Extra - polygon: [[-7000.0, 5242.0], [-9100.0, 5242.0], [-9100.0, 4100.0], [-7000.0, 4100.0]]
Extra - asset_id: collision_camera_017
> Start Point; Heals? False; Default Node
  * Layers: default
  * Extra - start_point_actor_name: SP_Checkpoint_EmmyForestPhase2
  * Extra - start_point_actor_def: actordef:actors/logic/startpoint/charclasses/startpoint.bmsad
  > Dock to Central Unit Access
      Trivial

> Dock to Central Unit Access; Heals? False
  * Layers: default
  * EMMI Door to Central Unit Access/Dock to Central Unit
  > Event - Ghavoran Central Unit
      Destroy Central Unit

> Event - Ghavoran Central Unit; Heals? False
  * Layers: default
  * Event Ghavoran - Central Unit
  > Dock to Central Unit Access
      Trivial

----------------
EMMI Zone Middle Path
Extra - total_boundings: {'x1': -8000.0, 'x2': -2900.0, 'y1': 2550.0, 'y2': 4200.0}
Extra - polygon: [[-2900.0, 4200.0], [-8000.0, 4200.0], [-8000.0, 2550.0], [-2900.0, 2550.0]]
Extra - asset_id: collision_camera_018
> Door to EMMI Zone Exit West (Grapple); Heals? False
  * Layers: default
  * Grapple Beam Door to EMMI Zone Exit West/Door to EMMI Zone Middle Path (Grapple)
  * Extra - actor_name: doorgrapplegrapple_006
  * Extra - actor_def: actordef:actors/props/doorgrapplegrapple/charclasses/doorgrapplegrapple.bmsad
  * Extra - left_shield_entity: {EMPTY}
  * Extra - left_shield_def: None
  * Extra - right_shield_entity: {EMPTY}
  * Extra - right_shield_def: None
  > Door to EMMI Zone Exit West (Power)
      Trivial
  > Tunnel to EMMI Zone Exit West
      Trivial

> Door to EMMI Zone Exit West (Power); Heals? False
  * Layers: default
  * Power Beam Door to EMMI Zone Exit West/Door to EMMI Zone Middle Path (Power)
  * Extra - actor_name: doorpowerpower_009
  * Extra - actor_def: actordef:actors/props/doorpowerpower/charclasses/doorpowerpower.bmsad
  * Extra - left_shield_entity: {EMPTY}
  * Extra - left_shield_def: None
  * Extra - right_shield_entity: {EMPTY}
  * Extra - right_shield_def: None
  > Door to EMMI Zone Exit West (Grapple)
      Trivial
  > Door to EMMI Zone Exit Northeast
      Flash Shift or Grapple Beam or Gravity Suit or Morph Ball or Use Spin Boost

> Door to EMMI Zone Exit Northeast; Heals? False
  * Layers: default
  * Charge Beam Door to EMMI Zone Exit Northeast/Door to EMMI Zone Middle Path
  * Extra - actor_name: doorchargecharge_000
  * Extra - actor_def: actordef:actors/props/doorchargecharge/charclasses/doorchargecharge.bmsad
  * Extra - left_shield_entity: {EMPTY}
  * Extra - left_shield_def: None
  * Extra - right_shield_entity: {EMPTY}
  * Extra - right_shield_def: None
  > Door to EMMI Zone Exit West (Power)
      Trivial

> Tunnel to EMMI Zone Exit West; Heals? False
  * Layers: default
  * Ghavoran EMMI Tunnel to EMMI Zone Exit West/Tunnel to EMMI Zone Middle Path
  > Door to EMMI Zone Exit West (Grapple)
      Trivial

----------------
Central Unit Access
Extra - total_boundings: {'x1': -7000.0, 'x2': -2900.0, 'y1': 4100.0, 'y2': 6400.0}
Extra - polygon: [[-2900.0, 6400.0], [-7000.0, 6400.0], [-7000.0, 4100.0], [-2900.0, 4100.0]]
Extra - asset_id: collision_camera_019
> Door to EMMI Zone Exit Northeast (Upper); Heals? False
  * Layers: default
  * Power Beam Door to EMMI Zone Exit Northeast/Door to Central Unit Access (Upper)
  * Extra - actor_name: doorpowerpower_010
  * Extra - actor_def: actordef:actors/props/doorpowerpower/charclasses/doorpowerpower.bmsad
  * Extra - left_shield_entity: {EMPTY}
  * Extra - left_shield_def: None
  * Extra - right_shield_entity: {EMPTY}
  * Extra - right_shield_def: None
  > Door to EMMI Zone Exit Northwest
      Flash Shift or Spider Magnet or Space Jump
  > Room Center
      Trivial

> Door to EMMI Zone Exit Northeast (Lower); Heals? False
  * Layers: default
  * Power Beam Door to EMMI Zone Exit Northeast/Door to Central Unit Access (Lower)
  * Extra - actor_name: doorpowerpower_011
  * Extra - actor_def: actordef:actors/props/doorpowerpower/charclasses/doorpowerpower.bmsad
  * Extra - left_shield_entity: {EMPTY}
  * Extra - left_shield_def: None
  * Extra - right_shield_entity: {EMPTY}
  * Extra - right_shield_def: None
  > Room Center
      Trivial

> Door to EMMI Zone Exit Northwest; Heals? False
  * Layers: default
  * Charge Beam Door to EMMI Zone Exit Northwest/Door to Central Unit Access
  * Extra - actor_name: doorchargecharge_001
  * Extra - actor_def: actordef:actors/props/doorchargecharge/charclasses/doorchargecharge.bmsad
  * Extra - left_shield_entity: {EMPTY}
  * Extra - left_shield_def: None
  * Extra - right_shield_entity: {EMPTY}
  * Extra - right_shield_def: None
  > Door to EMMI Zone Exit Northeast (Upper)
      Any of the following:
          Flash Shift or Space Jump
          Slide and Slide Jump (Beginner) and Use Spin Boost
  > Room Center
      Trivial
  > Pickup (Ice Missile)
      After Ghavoran - Central Unit

> Tunnel to EMMI Zone Exit Northwest; Heals? False
  * Layers: default
  * Morph Ball Tunnel to EMMI Zone Exit Northwest/Tunnel to Central Unit Access
  * Extra - actor_name: tunnelframe
  * Extra - actor_def: actordef:actors/props/tunnelframe/charclasses/tunnelframe.bmsad
  * Extra - left_shield_entity: {EMPTY}
  * Extra - left_shield_def: None
  * Extra - right_shield_entity: {EMPTY}
  * Extra - right_shield_def: None
  > Dock to Central Unit
      Trivial

> Room Center; Heals? False; Default Node
  * Layers: default
  * Extra - start_point_actor_name: SP_Checkpoint_IceMissiles
  * Extra - start_point_actor_def: actordef:actors/logic/startpoint/charclasses/startpoint.bmsad
  > Door to EMMI Zone Exit Northeast (Upper)
      Any of the following:
          Space Jump or Simple IBJ
          Grapple Beam and Grapple Movement (Beginner)
          Morph Ball and Single-wall Wall Jump (Intermediate)
          All of the following:
              Wall Jump (Beginner)
              Flash Shift or Use Spin Boost
          Speed Booster and After Ghavoran - Central Unit and Can Slide
  > Door to EMMI Zone Exit Northeast (Lower)
      Trivial
  > Door to EMMI Zone Exit Northwest
      Any of the following:
          Space Jump or Simple IBJ
          Morph Ball and Single-wall Wall Jump (Intermediate)
          Wall Jump (Beginner) and Use Spin Boost
          Speed Booster and After Ghavoran - Central Unit and Can Slide
  > Dock to Central Unit
      Can Slide

> Dock to Central Unit; Heals? False
  * Layers: default
  * EMMI Door to Central Unit/Dock to Central Unit Access
  > Tunnel to EMMI Zone Exit Northwest
      Any of the following:
          Space Jump or Simple IBJ
          Speed Booster and After Ghavoran - Central Unit
          Wall Jump (Beginner) and Use Spin Boost
  > Room Center
      Can Slide

> Pickup (Ice Missile); Heals? False
  * Layers: default
  * Pickup 146; Category? Major
  * Extra - pickup_type: emmi
  * Extra - actor_def: actors/characters/emmyforest/charclasses/emmyforest.bmsad
  * Extra - string_key: GUI_ITEM_ACQUIRED_ICE_MISSILE
  * Extra - callback_function: OnEmmyForestDead
  * Extra - boss_hint_name: E.M.M.I.-05IM
  > Room Center
      Trivial

----------------
EMMI Zone Exit Northeast
Extra - total_boundings: {'x1': -3000.0, 'x2': -900.0, 'y1': 2700.0, 'y2': 6100.0}
Extra - polygon: [[-900.0, 6100.0], [-3000.0, 6100.0], [-3000.0, 2700.0], [-900.0, 2700.0]]
Extra - asset_id: collision_camera_020
> Door to EMMI Zone Middle Path; Heals? False
  * Layers: default
  * Charge Beam Door to EMMI Zone Middle Path/Door to EMMI Zone Exit Northeast
  * Extra - actor_name: doorchargecharge_000
  * Extra - actor_def: actordef:actors/props/doorchargecharge/charclasses/doorchargecharge.bmsad
  * Extra - left_shield_entity: {EMPTY}
  * Extra - left_shield_def: None
  * Extra - right_shield_entity: {EMPTY}
  * Extra - right_shield_def: None
  > Dock to Spin Boost Tower (Lower)
      Trivial
  > Dock to Spin Boost Tower (Upper)
      All of the following:
          After Ghavoran - Central Unit
          Any of the following:
              Simple IBJ
              Morph Ball and Space Jump

> Dock to Spin Boost Tower (Lower); Heals? False
  * Layers: default
  * EMMI Door to Spin Boost Tower/Dock to EMMI Zone Exit Northeast (Lower)
  * Extra - actor_name: dooremmy
  * Extra - actor_def: actordef:actors/props/dooremmy/charclasses/dooremmy.bmsad
  > Door to EMMI Zone Middle Path
      Trivial

> Dock to Spin Boost Tower (Upper); Heals? False
  * Layers: default
  * EMMI Door to Spin Boost Tower/Dock to EMMI Zone Exit Northeast (Upper)
  * Extra - actor_name: dooremmy_007
  * Extra - actor_def: actordef:actors/props/dooremmy/charclasses/dooremmy.bmsad
  > Door to Central Unit Access (Lower)
      Morph Ball and After Ghavoran - Central Unit

> Door to Central Unit Access (Upper); Heals? False
  * Layers: default
  * Power Beam Door to Central Unit Access/Door to EMMI Zone Exit Northeast (Upper)
  * Extra - actor_name: doorpowerpower_010
  * Extra - actor_def: actordef:actors/props/doorpowerpower/charclasses/doorpowerpower.bmsad
  * Extra - left_shield_entity: {EMPTY}
  * Extra - left_shield_def: None
  * Extra - right_shield_entity: {EMPTY}
  * Extra - right_shield_def: None
  > Door to Central Unit Access (Lower)
      Trivial

> Door to Central Unit Access (Lower); Heals? False
  * Layers: default
  * Power Beam Door to Central Unit Access/Door to EMMI Zone Exit Northeast (Lower)
  * Extra - actor_name: doorpowerpower_011
  * Extra - actor_def: actordef:actors/props/doorpowerpower/charclasses/doorpowerpower.bmsad
  * Extra - left_shield_entity: {EMPTY}
  * Extra - left_shield_def: None
  * Extra - right_shield_entity: {EMPTY}
  * Extra - right_shield_def: None
  > Dock to Spin Boost Tower (Upper)
      After Ghavoran - Central Unit and Can Slide
  > Door to Central Unit Access (Upper)
      Trivial

----------------
Spin Boost Tower
Extra - total_boundings: {'x1': -1000.0, 'x2': 2100.0, 'y1': -1800.0, 'y2': 8300.0}
Extra - polygon: [[2100.0, 8300.0], [-1000.0, 8300.0], [-1000.0, -1800.0], [2100.0, -1800.0]]
Extra - asset_id: collision_camera_021
> Door to Above Pulse Radar; Heals? False
  * Layers: default
  * Grapple Beam Door to Above Pulse Radar/Door from Spin Boost Tower
  * Extra - actor_name: doorgrappleclosed_000
  * Extra - actor_def: actordef:actors/props/doorgrappleclosed/charclasses/doorgrappleclosed.bmsad
  * Extra - left_shield_entity: {EMPTY}
  * Extra - left_shield_def: None
  * Extra - right_shield_entity: {EMPTY}
  * Extra - right_shield_def: None
  > Ledge Below PB Tank
      Trivial

> Door to Save Station Center; Heals? False
  * Layers: default
  * Plasma Beam Door to Save Station Center/Door to Spin Boost Tower
  * Extra - actor_name: doorpowerpower_019
  * Extra - actor_def: actordef:actors/props/doorpowerpower/charclasses/doorpowerpower.bmsad
  * Extra - left_shield_entity: Root:pScenario:rEntitiesLayer:dctSublayers:default:dctActors:door_shield_plasma_003
  * Extra - left_shield_def: actordef:actors/props/door_shield_plasma/charclasses/door_shield_plasma.bmsad
  * Extra - right_shield_entity: Root:pScenario:rEntitiesLayer:dctSublayers:default:dctActors:door_shield_plasma_004
  * Extra - right_shield_def: actordef:actors/props/door_shield_plasma/charclasses/door_shield_plasma.bmsad
  > Pickup (Energy Part)
      All of the following:
          Morph Ball and After Ghavoran - Spin Boost Tower Grapple Block and Shoot Missile
          Any of the following:
              Flash Shift or Spider Magnet or Simple IBJ or Use Spin Boost
              All of the following:
                  Speed Booster
                  Any of the following:
                      After Ghavoran - Super Missile Rotatable Enky
                      Disabled Door Lock Randomizer and Shoot Plasma Beam
  > Event - Grapple Block
      Any of the following:
          All of the following:
              # With these methods it is impossible to get on the platfrom directly
              Grapple Beam and Shoot Ice Missile
              Flash Shift or Spider Magnet
          All of the following:
              # You can reach the platform directly with these
              Grapple Beam
              # Pull the block
              Movement (Beginner) or Shoot Ice Missile
              Any of the following:
                  # Methods of reaching platform
                  Simple IBJ or Use Spin Boost
                  All of the following:
                      Speed Booster
                      Any of the following:
                          After Ghavoran - Super Missile Rotatable Enky
                          Disabled Door Lock Randomizer and Shoot Plasma Beam
                  Flash Shift and Spider Magnet
                  Spider Magnet and Slide and Slide Jump (Beginner) and Wall Jump (Beginner)
  > Dock to Flipper Room
      Trivial
  > Upper Center Platform
      Any of the following:
          Simple IBJ or Use Spin Boost
          All of the following:
              Speed Booster
              Any of the following:
                  After Ghavoran - Super Missile Rotatable Enky
                  Disabled Door Lock Randomizer and Shoot Plasma Beam

> Pickup (Power Bomb Tank); Heals? False
  * Layers: default
  * Pickup 96; Category? Minor
  * Extra - actor_name: item_powerbombtank_000
  * Extra - actor_def: actordef:actors/items/item_powerbombtank/charclasses/item_powerbombtank.bmsad
  > Ledge Below PB Tank
      Trivial

> Dock to EMMI Zone Exit Northeast (Lower); Heals? False
  * Layers: default
  * EMMI Door to EMMI Zone Exit Northeast/Dock to Spin Boost Tower (Lower)
  * Extra - actor_name: dooremmy
  * Extra - actor_def: actordef:actors/props/dooremmy/charclasses/dooremmy.bmsad
  > Upper Center Platform
      Flash Shift or Movement (Beginner) or Simple IBJ or Use Spin Boost

> Dock to EMMI Zone Exit Northeast (Upper); Heals? False
  * Layers: default
  * EMMI Door to EMMI Zone Exit Northeast/Dock to Spin Boost Tower (Upper)
  * Extra - actor_name: dooremmy_007
  * Extra - actor_def: actordef:actors/props/dooremmy/charclasses/dooremmy.bmsad
  > Ammo Recharge
      Trivial
  > Upper Center Platform
      After Ghavoran - Ammo Recharge Enky Below
  > E-Tank Alcove
      After Ghavoran - Ammo Recharge Enky Above
  > Event - Ammo Recharge Enky (Above)
      Destroy Enky
  > Event - Ammo Recharge Enky (Below)
      Destroy Enky

> Pickup (Energy Part); Heals? False
  * Layers: default
  * Pickup 105; Category? Minor
  * Extra - actor_name: item_energyfragment_000
  * Extra - actor_def: actordef:actors/items/item_energyfragment/charclasses/item_energyfragment.bmsad
  > Door to Save Station Center
      Trivial

> Pickup (Energy Tank); Heals? False
  * Layers: default
  * Pickup 109; Category? Major
  * Extra - actor_name: item_energytank_000
  * Extra - actor_def: actordef:actors/items/item_energytank/charclasses/item_energytank.bmsad
  > E-Tank Alcove
      Trivial

> Event - Grapple Block; Heals? False
  * Layers: default
  * Event Ghavoran - Spin Boost Tower Grapple Block
  * Extra - actor_name: grapplepulloff1x2_000
  * Extra - actor_def: actordef:actors/props/grapplepulloff1x2/charclasses/grapplepulloff1x2.bmsad
  > Door to Save Station Center
      Trivial

> Ammo Recharge; Heals? False; Default Node
  * Layers: default
  * Extra - actor_name: ammorecharge_001
  * Extra - actor_def: actordef:actors/props/ammorecharge/charclasses/ammorecharge.bmsad
  * Extra - start_point_actor_name: ammorecharge_001_platform
  * Extra - start_point_actor_def: actordef:actors/props/weightactivatedplatform_ammo/charclasses/weightactivatedplatform_ammo.bmsad
  > Dock to EMMI Zone Exit Northeast (Upper)
      Trivial

> Dock to Flipper Room; Heals? False
  * Layers: default
  * Open Passage to Flipper Room/Dock to Spin Boost Tower
  > Door to Save Station Center
      Trivial

> Upper Center Platform; Heals? False
  * Layers: default
  > Door to Save Station Center
      Trivial
  > Dock to EMMI Zone Exit Northeast (Lower)
      Any of the following:
          Flash Shift or Simple IBJ or Use Spin Boost
          Slide and Slide Jump (Intermediate)
  > Dock to EMMI Zone Exit Northeast (Upper)
      After Ghavoran - Ammo Recharge Enky Below
  > Pickup (Energy Part)
      Morph Ball and After Ghavoran - Spin Boost Tower Grapple Block and Shoot Missile
  > Event - Grapple Block
      All of the following:
          Grapple Beam
          Movement (Intermediate) or Shoot Ice Missile
  > Event - Ammo Recharge Enky (Below)
      Destroy Enky

> E-Tank Alcove; Heals? False
  * Layers: default
  > Dock to EMMI Zone Exit Northeast (Upper)
      After Ghavoran - Ammo Recharge Enky Above
  > Pickup (Energy Tank)
      Trivial
  > Ledge Below PB Tank
      Trivial
  > Event - Ammo Recharge Enky (Above)
      Destroy Enky

> Ledge Below PB Tank; Heals? False
  * Layers: default
  > Door to Above Pulse Radar
      Any of the following:
          # This jump is doable, but it is pretty tight and lag may cause some issues
          Flash Shift or Movement (Beginner) or Simple IBJ or Use Spin Boost
          Speed Booster and After Ghavoran - Ammo Recharge Enky Above and Wall Jump (Beginner)
  > Pickup (Power Bomb Tank)
      Any of the following:
          Use Spin Boost
          Diagonal Bomb Jump (Intermediate) and Lay Normal Bomb
          Flash Shift and Speed Booster and After Ghavoran - Ammo Recharge Enky Above and Speed Booster Conservation (Intermediate)
          # https://www.youtube.com/watch?v=rQiQbXvvCSA
          Flash Shift and Climb Sloped Tunnels (Advanced) and Wall Jump (Advanced)
  > E-Tank Alcove
      Trivial

> Event - Ammo Recharge Enky (Above); Heals? False
  * Layers: default
  * Event Ghavoran - Ammo Recharge Enky Above
  > E-Tank Alcove
      Trivial

> Event - Ammo Recharge Enky (Below); Heals? False
  * Layers: default
  * Event Ghavoran - Ammo Recharge Enky Below
  > Upper Center Platform
      Trivial

----------------
Save Station Center
Extra - total_boundings: {'x1': 2000.0, 'x2': 4100.0, 'y1': -400.0, 'y2': 742.0}
Extra - polygon: [[4100.0, 742.0], [2000.0, 742.0], [2000.0, -400.0], [4100.0, -400.0]]
Extra - asset_id: collision_camera_022
> Door to Spin Boost Tower; Heals? False
  * Layers: default
  * Plasma Beam Door to Spin Boost Tower/Door to Save Station Center
  * Extra - actor_name: doorpowerpower_019
  * Extra - actor_def: actordef:actors/props/doorpowerpower/charclasses/doorpowerpower.bmsad
  * Extra - left_shield_entity: Root:pScenario:rEntitiesLayer:dctSublayers:default:dctActors:door_shield_plasma_003
  * Extra - left_shield_def: actordef:actors/props/door_shield_plasma/charclasses/door_shield_plasma.bmsad
  * Extra - right_shield_entity: Root:pScenario:rEntitiesLayer:dctSublayers:default:dctActors:door_shield_plasma_004
  * Extra - right_shield_def: actordef:actors/props/door_shield_plasma/charclasses/door_shield_plasma.bmsad
  > Door to Chozo Warrior Arena
      Trivial

> Door to Chozo Warrior Arena; Heals? False
  * Layers: default
  * Power Beam Door to Chozo Warrior Arena/Door to Save Station Center
  * Extra - actor_name: doorpowerpower_013
  * Extra - actor_def: actordef:actors/props/doorpowerpower/charclasses/doorpowerpower.bmsad
  * Extra - left_shield_entity: {EMPTY}
  * Extra - left_shield_def: None
  * Extra - right_shield_entity: {EMPTY}
  * Extra - right_shield_def: None
  > Door to Spin Boost Tower
      Trivial
  > Save Station
      Trivial

> Save Station; Heals? False; Spawn Point; Default Node
  * Layers: default
  * Extra - actor_name: savestation_000
  * Extra - actor_def: actordef:actors/props/savestation/charclasses/savestation.bmsad
  * Extra - start_point_actor_name: savestation_000_platform
  * Extra - start_point_actor_def: actordef:actors/props/weightactivatedplatform_save/charclasses/weightactivatedplatform_save.bmsad
  > Door to Chozo Warrior Arena
      Trivial

----------------
Chozo Warrior Arena
Extra - total_boundings: {'x1': 4000.0, 'x2': 6400.0, 'y1': -328.6189880371094, 'y2': 813.3809814453125}
Extra - polygon: [[6400.0, 813.3809814453125], [4000.0, 813.3809814453125], [4000.0, -328.6189880371094], [6400.0, -328.6189880371094]]
Extra - asset_id: collision_camera_023
> Door to Save Station Center; Heals? False
  * Layers: default
  * Power Beam Door to Save Station Center/Door to Chozo Warrior Arena
  * Extra - actor_name: doorpowerpower_013
  * Extra - actor_def: actordef:actors/props/doorpowerpower/charclasses/doorpowerpower.bmsad
  * Extra - left_shield_entity: {EMPTY}
  * Extra - left_shield_def: None
  * Extra - right_shield_entity: {EMPTY}
  * Extra - right_shield_def: None
  > Door to Total Recharge Station North
      After Ghavoran - Chozo-X or Before Ghavoran - Chozo-X Trigger
  > Event - Chozo-X
      After Ghavoran - Chozo-X Trigger and Fight Chozo-X

> Door to Total Recharge Station North; Heals? False
  * Layers: default
  * Power Beam Door to Total Recharge Station North/Door from Chozo Warrior Arena; Dock Lock Rando incompatible with: Grapple Beam Door
  * Extra - actor_name: doorpowerclosed_002
  * Extra - actor_def: actordef:actors/props/doorpowerclosed/charclasses/doorpowerclosed.bmsad
  * Extra - left_shield_entity: {EMPTY}
  * Extra - left_shield_def: None
  * Extra - right_shield_entity: {EMPTY}
  * Extra - right_shield_def: None
  > Door to Save Station Center
      After Ghavoran - Chozo-X or Before Ghavoran - Chozo-X Trigger
  > Event - Chozo-X
      After Ghavoran - Chozo-X Trigger and Fight Chozo-X

> Start Point; Heals? False; Default Node
  * Layers: default
  * Extra - start_point_actor_name: SP_Checkpoint_Dead_ChozoWarriorX
  * Extra - start_point_actor_def: actordef:actors/logic/startpoint/charclasses/startpoint.bmsad
  > Door to Save Station Center
      Trivial

> Dock to Teleport to Burenia; Heals? False
  * Layers: default
  * Open Passage to Teleport to Burenia/Dock to Chozo Warrior Arena
  > Door to Save Station Center
      After Ghavoran - Chozo-X or Before Ghavoran - Chozo-X Trigger
  > Event - Chozo-X
      After Ghavoran - Chozo-X Trigger and Fight Chozo-X

> Event - Chozo-X; Heals? False
  * Layers: default
  * Event Ghavoran - Chozo-X
  > Door to Save Station Center
      Trivial

----------------
Golzuna Tower
Extra - total_boundings: {'x1': 4000.0, 'x2': 7100.0, 'y1': 3192.0, 'y2': 8400.0}
Extra - polygon: [[7100.0, 8400.0, 'top right'], [4000.0, 8400.0, 'top left'], [4000.0, 3192.0, 'bot left'], [7100.0, 3192.0, 'bot right']]
Extra - asset_id: collision_camera_024
> Door to Save Station East; Heals? False
  * Layers: default
  * Power Beam Door to Save Station East/Door to Golzuna Tower; Excluded from Dock Lock Rando
  * Extra - actor_name: doorpowerpower
  * Extra - actor_def: actordef:actors/props/doorpowerpower/charclasses/doorpowerpower.bmsad
  * Extra - left_shield_entity: {EMPTY}
  * Extra - left_shield_def: None
  * Extra - right_shield_entity: {EMPTY}
  * Extra - right_shield_def: None
  > Door to Energy Recharge Station
      Trivial
  > Pickup (Missile Tank)
      All of the following:
          Morph Ball
          Any of the following:
              Space Jump or Speed Booster or Simple IBJ
              Flash Shift and Wall Jump (Beginner) and Use Spin Boost
  > Next to Eyedoor
      Any of the following:
          Space Jump or Speed Booster or Simple IBJ
          All of the following:
              Use Spin Boost
              Any of the following:
                  After Elun - Release X Parasites and Stand on Frozen Enemy (Intermediate) and Shoot Ice Missile
                  Flash Shift and Wall Jump (Intermediate)

> Door to Above Golzuna; Heals? False
  * Layers: default
  * Power Beam Door to Above Golzuna/Door to Golzuna Tower; Excluded from Dock Lock Rando
  * Extra - actor_name: doorpowerpower_015
  * Extra - actor_def: actordef:actors/props/doorpowerpower/charclasses/doorpowerpower.bmsad
  * Extra - left_shield_entity: {EMPTY}
  * Extra - left_shield_def: None
  * Extra - right_shield_entity: {EMPTY}
  * Extra - right_shield_def: None
<<<<<<< HEAD
  > Door to Save Station East
      Trivial
  > Pickup (Energy Part)
      # Eye doors are exluded from door lock randomizer
      Speed Booster Conservation (Beginner) and Ballspark and Use Spin Boost
=======
  > Next to Eyedoor
      Any of the following:
          After Ghavoran - Destroy Golzuna Eyedoor or Normal Damage ≥ 182
          Flash Shift and Movement (Intermediate)
>>>>>>> 4f2d4da4

> Door to Energy Recharge Station; Heals? False
  * Layers: default
  * Grapple Beam Door to Energy Recharge Station/Door to Golzuna Tower
  * Extra - actor_name: doorgrapplegrapple_000
  * Extra - actor_def: actordef:actors/props/doorgrapplegrapple/charclasses/doorgrapplegrapple.bmsad
  * Extra - left_shield_entity: {EMPTY}
  * Extra - left_shield_def: None
  * Extra - right_shield_entity: {EMPTY}
  * Extra - right_shield_def: None
  > Door to Save Station East
      Trivial
  > Pickup (Energy Part)
      All of the following:
          Ballspark
          Space Jump or Simple IBJ

> Door to Above Pulse Radar; Heals? False
  * Layers: default
  * Charge Beam Door to Above Pulse Radar/Door to Golzuna Tower
  * Extra - actor_name: doorclosedcharge
  * Extra - actor_def: actordef:actors/props/doorclosedcharge/charclasses/doorclosedcharge.bmsad
  * Extra - left_shield_entity: {EMPTY}
  * Extra - left_shield_def: None
  * Extra - right_shield_entity: {EMPTY}
  * Extra - right_shield_def: None
  > Teleporter to Cataris
      Trivial

> Teleporter to Cataris; Heals? False; Default Node
  * Layers: default
  * Teleporter to Teleport to Ghavoran/Teleporter to Ghavoran
  * Extra - actor_name: teleporter_magma_000
  * Extra - actor_def: actordef:actors/props/teleporter/charclasses/teleporter.bmsad
  * Extra - elevator_component: CTeleporterUsableComponent
  * Extra - target_spawn_point: teleporter_forest_000_platform
  * Extra - start_point_actor_name: teleporter_magma_000_platform
  * Extra - start_point_actor_def: actordef:actors/props/weightactivatedplatform_teleport/charclasses/weightactivatedplatform_teleport.bmsad
  > Door to Above Pulse Radar
      Trivial

> Pickup (Energy Part); Heals? False
  * Layers: default
  * Pickup 112; Category? Minor
  * Extra - actor_name: item_energyfragment
  * Extra - actor_def: actordef:actors/items/item_energyfragment/charclasses/item_energyfragment.bmsad
  > Door to Energy Recharge Station
      Trivial

> Pickup (Missile Tank); Heals? False
  * Layers: default
  * Pickup 113; Category? Minor
  * Extra - actor_name: item_missiletank
  * Extra - actor_def: actordef:actors/items/item_missiletank/charclasses/item_missiletank.bmsad
  > Door to Save Station East
      Any of the following:
          After Ghavoran - Pulse Radar Enky and Speed Booster Conservation (Beginner) and Ballspark
          Bomb and Climb Sloped Tunnels (Expert)
  > Dock to Energy Recharge Station
      Trivial

> Tunnel to Above Pulse Radar; Heals? False
  * Layers: default
  * Slide Tunnel to Above Pulse Radar/Tunnel to Golzuna Tower
  > Door to Above Pulse Radar
      All of the following:
          Morph Ball and Knowledge (Intermediate) and Disabled Door Lock Randomizer
          Any of the following:
              Lay Power Bomb
              All of the following:
                  Shoot Charge Beam
                  # The pseudo for this is a melee pseudo next to the tunnel
                  Wave Beam or Pseudo-Wave Beam (Beginner)
  > Dock to Energy Recharge Station
      Any of the following:
          Lay Bomb
          Power Bombs ≥ 2 and Lay Power Bomb

> Tunnel to Pulse Radar Room; Heals? False
  * Layers: default
  * Morph Ball Tunnel to Pulse Radar Room/Tunnel to Golzuna Tower
  > Tunnel to Above Pulse Radar
      Trivial

> Dock to Energy Recharge Station; Heals? False
  * Layers: default
  * Open Passage to Energy Recharge Station/Dock to Golzuna Tower
  > Pickup (Missile Tank)
      Any of the following:
          Lay Cross Bomb
          All of the following:
              Lay Normal Bomb or Lay Power Bomb
              Any of the following:
                  After Ghavoran - Pulse Radar Enky and Speed Booster Conservation (Beginner) and Ballspark
                  Cross Bomb Skip (Intermediate) and Use Spin Boost
  > Tunnel to Above Pulse Radar
      Any of the following:
          Lay Bomb
          Power Bombs ≥ 2 and Lay Power Bomb

> Event - Golzuna Eyedoor; Heals? False
  * Layers: default
  * Event Ghavoran - Destroy Golzuna Eyedoor
  > Next to Eyedoor
      Trivial

> Next to Eyedoor; Heals? False
  * Layers: default
  > Door to Save Station East
      Trivial
  > Door to Above Golzuna
      After Ghavoran - Destroy Golzuna Eyedoor
  > Pickup (Energy Part)
      # Eyedoors are excluded from door lock randomizer
      Speed Booster and Speed Booster Conservation (Beginner) and Use Spin Boost
  > Pickup (Missile Tank)
      Morph Ball
  > Event - Golzuna Eyedoor
      Trivial

----------------
Teleport to Burenia
Extra - total_boundings: {'x1': 4000.0, 'x2': 7100.0, 'y1': 870.0, 'y2': 3190.0}
Extra - polygon: [[7100.0, 3190.0], [4000.0, 3190.0], [4000.0, 870.0], [6400.0, 870.0], [6400.0, 2000.0], [7100.0, 2000.0]]
Extra - asset_id: collision_camera_024
> Teleporter to Burenia; Heals? False; Default Node
  * Layers: default
  * Teleporter to Teleport to Ghavoran/Teleporter to Ghavoran
  * Extra - actor_name: teleporter_aqua_000
  * Extra - actor_def: actordef:actors/props/teleporter/charclasses/teleporter.bmsad
  * Extra - elevator_component: CTeleporterUsableComponent
  * Extra - target_spawn_point: teleporter_forest_000_platform
  * Extra - start_point_actor_name: teleporter_aqua_000_platform
  * Extra - start_point_actor_def: actordef:actors/props/weightactivatedplatform_teleport/charclasses/weightactivatedplatform_teleport.bmsad
  > Door from Total Recharge Station North
      Lay Power Bomb
  > Dock to Energy Recharge Station
      Screw Attack
  > Dock to Total Recharge Station North
      After Ghavoran - Storm Missile Gate

> Door to Total Recharge Station North; Heals? False
  * Layers: default
  * Missile Door to Total Recharge Station North/Door to Teleport to Burenia (Missile)
  * Extra - actor_name: doorpowerpower_014
  * Extra - actor_def: actordef:actors/props/doorpowerpower/charclasses/doorpowerpower.bmsad
  * Extra - left_shield_entity: {EMPTY}
  * Extra - left_shield_def: None
  * Extra - right_shield_entity: Root:pScenario:rEntitiesLayer:dctSublayers:default:dctActors:doorshieldmissile_001
  * Extra - right_shield_def: actordef:actors/props/doorshieldmissile/charclasses/doorshieldmissile.bmsad
  > Tunnel to Energy Recharge Station (Top)
      Morph Ball

> Door from Total Recharge Station North; Heals? False
  * Layers: default
  * Access Closed to Total Recharge Station North/Door to Teleport to Burenia (Power Beam)
  * Extra - actor_name: doorclosedpower_002
  * Extra - actor_def: actordef:actors/props/doorclosedpower/charclasses/doorclosedpower.bmsad
  * Extra - left_shield_entity: {EMPTY}
  * Extra - left_shield_def: None
  * Extra - right_shield_entity: {EMPTY}
  * Extra - right_shield_def: None
  > Teleporter to Burenia
      Lay Power Bomb
  > Dock to Chozo Warrior Arena
      Trivial

> Tunnel to Spin Boost Room; Heals? False
  * Layers: default
  * Morph Ball Launcher to Spin Boost Room/Tunnel to Teleport to Burenia
  > Tunnel to Energy Recharge Station (Bottom)
      Trivial

> Tunnel to Energy Recharge Station (Bottom); Heals? False
  * Layers: default
  * Morph Ball Tunnel to Energy Recharge Station/Tunnel to Teleport to Burenia (Bottom)
  > Tunnel to Spin Boost Room
      Trivial

> Dock to Chozo Warrior Arena; Heals? False
  * Layers: default
  * Open Passage to Chozo Warrior Arena/Dock to Teleport to Burenia

> Dock to Energy Recharge Station; Heals? False
  * Layers: default
  * Open Passage to Energy Recharge Station/Dock to Teleport to Burenia
  > Teleporter to Burenia
      Morph Ball
  > Pickup (Missile Tank)
      Any of the following:
          Lay Cross Bomb
          All of the following:
              Morph Ball
              Any of the following:
                  All of the following:
                      Cross Bomb Skip (Beginner)
                      Flash Shift or Use Spin Boost
                  # https://youtu.be/4YU9S5yxUXY
                  Cross Bomb Skip (Intermediate)

> Tunnel to Energy Recharge Station (Top); Heals? False
  * Layers: default
  * Morph Ball Tunnel to Energy Recharge Station/Tunnel to Teleport to Burenia (Top)
  > Door to Total Recharge Station North
      Morph Ball

> Pickup (Missile Tank); Heals? False
  * Layers: default
  * Pickup 103; Category? Minor
  * Extra - actor_name: item_missiletank_004
  * Extra - actor_def: actordef:actors/items/item_missiletank/charclasses/item_missiletank.bmsad
  > Teleporter to Burenia
      Trivial
  > Dock to Energy Recharge Station
      Any of the following:
          Lay Cross Bomb
          All of the following:
              Morph Ball
              Any of the following:
                  All of the following:
                      Cross Bomb Skip (Intermediate)
                      Flash Shift or Use Spin Boost
                  # https://youtu.be/4YU9S5yxUXY
                  Cross Bomb Skip (Advanced)

> Dock to Total Recharge Station North; Heals? False
  * Layers: default
  * Open Passage to Total Recharge Station North/Dock to Teleport to Burenia
  > Teleporter to Burenia
      After Ghavoran - Storm Missile Gate

----------------
Total Recharge Station North
Extra - total_boundings: {'x1': 6300.0, 'x2': 10100.0, 'y1': 200.0, 'y2': 3400.0}
Extra - polygon: [[10100.0, 3400.0], [7000.0, 3400.0], [7000.0, 1900.0], [6300.0, 1900.0], [6300.0, 200.0], [10100.0, 200.0]]
Extra - asset_id: collision_camera_025
> Door from Chozo Warrior Arena; Heals? False
  * Layers: default
  * Access Closed to Chozo Warrior Arena/Door to Total Recharge Station North; Dock Lock Rando incompatible with: Grapple Beam Door
  * Extra - actor_name: doorpowerclosed_002
  * Extra - actor_def: actordef:actors/props/doorpowerclosed/charclasses/doorpowerclosed.bmsad
  * Extra - left_shield_entity: {EMPTY}
  * Extra - left_shield_def: None
  * Extra - right_shield_entity: {EMPTY}
  * Extra - right_shield_def: None
  > Door to Teleport to Burenia (Missile)
      All of the following:
          Before Ghavoran - Ferenia Transport Grapple Box
          Morph Ball or After Ghavoran - Ferenia Transport Enky Left
  > Door to Teleport to Burenia (Power Beam)
      Any of the following:
          # TODO: Figure out a good way to put in the shinespark here. It requires either short boost or charging speed in the room to the left.
          Use Spin Boost
          Diagonal Bomb Jump (Beginner) and Lay Normal Bomb
          # https://youtu.be/YWkTAyzTwLA
          Cross Bomb and Knowledge (Intermediate) and Simple IBJ
  > Event - Ferenia Transport Enky Left
      Before Ghavoran - Ferenia Transport Grapple Box and Destroy Enky

> Door to Teleport to Burenia (Missile); Heals? False
  * Layers: default
  * Missile Door to Teleport to Burenia/Door to Total Recharge Station North
  * Extra - actor_name: doorpowerpower_014
  * Extra - actor_def: actordef:actors/props/doorpowerpower/charclasses/doorpowerpower.bmsad
  * Extra - left_shield_entity: {EMPTY}
  * Extra - left_shield_def: None
  * Extra - right_shield_entity: Root:pScenario:rEntitiesLayer:dctSublayers:default:dctActors:doorshieldmissile_001
  * Extra - right_shield_def: actordef:actors/props/doorshieldmissile/charclasses/doorshieldmissile.bmsad
  > Door from Chozo Warrior Arena
      All of the following:
          Before Ghavoran - Ferenia Transport Grapple Box
          After Ghavoran - Ferenia Transport Enky Left or Can Slide
  > Total Recharge
      Trivial
  > Dock to Transport to Ferenia
      After Ghavoran - Ferenia Transport Enky Left and After Ghavoran - Ferenia Transport Enky Right and After Ghavoran - Ferenia Transport Grapple Box
  > Event - Ferenia Transport Grapple Box (Front)
      Grapple Beam and After Ghavoran - Ferenia Transport Enky Left
  > Event - Ferenia Transport Enky Left
      Destroy Enky
  > Event - Ferenia Transport Enky Right
      After Ghavoran - Ferenia Transport Enky Left and After Ghavoran - Ferenia Transport Grapple Box and Destroy Enky

> Door to Teleport to Burenia (Power Beam); Heals? False
  * Layers: default
  * Power Beam Door to Teleport to Burenia/Door from Total Recharge Station North
  * Extra - actor_name: doorclosedpower_002
  * Extra - actor_def: actordef:actors/props/doorclosedpower/charclasses/doorclosedpower.bmsad
  * Extra - left_shield_entity: {EMPTY}
  * Extra - left_shield_def: None
  * Extra - right_shield_entity: {EMPTY}
  * Extra - right_shield_def: None
  > Door from Chozo Warrior Arena
      Trivial
  > Total Recharge
      All of the following:
          Morph Ball and Screw Attack
          Any of the following:
              Use Spin Boost
              Slide and Slide Jump (Beginner)
  > Event - Storm Missile Gate
      Activate Storm Missile Locks

> Total Recharge; Heals? True
  * Layers: default
  * Extra - actor_name: totalrechargestation_000
  * Extra - actor_def: actordef:actors/props/totalrechargestation/charclasses/totalrechargestation.bmsad
  * Extra - start_point_actor_name: weightactivatedplatform_total_000
  * Extra - start_point_actor_def: actordef:actors/props/weightactivatedplatform_total/charclasses/weightactivatedplatform_total.bmsad
  > Door to Teleport to Burenia (Missile)
      Trivial

> Start Point; Heals? False; Default Node
  * Layers: default
  * Extra - start_point_actor_name: SP_Checkpoint_ChozoWarriorForest
  * Extra - start_point_actor_def: actordef:actors/logic/startpoint/charclasses/startpoint.bmsad
  > Door to Teleport to Burenia (Power Beam)
      Trivial

> Pickup (Missile Tank); Heals? False
  * Layers: default
  * Pickup 107; Category? Minor
  * Extra - actor_name: item_missiletank_007
  * Extra - actor_def: actordef:actors/items/item_missiletank/charclasses/item_missiletank.bmsad
  > Dock to Teleport to Burenia
      Morph Ball

> Dock to Transport to Ferenia; Heals? False
  * Layers: default
  * Open Passage to Transport to Ferenia/Dock to Total Recharge Station North
  > Door to Teleport to Burenia (Missile)
      After Ghavoran - Ferenia Transport Enky Left and After Ghavoran - Ferenia Transport Enky Right and After Ghavoran - Ferenia Transport Grapple Box
  > Event - Ferenia Transport Enky Left
      After Ghavoran - Ferenia Transport Enky Right and After Ghavoran - Ferenia Transport Grapple Box and Destroy Enky
  > Event - Ferenia Transport Enky Right
      Destroy Enky
  > Event - Ferenia Transport Grapple Box (Back)
      After Ghavoran - Ferenia Transport Enky Right and Break/Move Grapple Block from Behind

> Event - Ferenia Transport Grapple Box (Front); Heals? False
  * Layers: default
  * Event Ghavoran - Ferenia Transport Grapple Box
  > Door to Teleport to Burenia (Missile)
      Trivial

> Event - Storm Missile Gate; Heals? False
  * Layers: default
  * Event Ghavoran - Storm Missile Gate
  > Door from Chozo Warrior Arena
      Trivial
  > Door to Teleport to Burenia (Power Beam)
      Trivial

> Dock to Teleport to Burenia; Heals? False
  * Layers: default
  * Open Passage to Teleport to Burenia/Dock to Total Recharge Station North
  > Pickup (Missile Tank)
      Morph Ball

> Event - Ferenia Transport Enky Left; Heals? False
  * Layers: default
  * Event Ghavoran - Ferenia Transport Enky Left
  > Door to Teleport to Burenia (Missile)
      Trivial

> Event - Ferenia Transport Enky Right; Heals? False
  * Layers: default
  * Event Ghavoran - Ferenia Transport Enky Right
  > Dock to Transport to Ferenia
      Trivial

> Event - Ferenia Transport Grapple Box (Back); Heals? False
  * Layers: default
  * Event Ghavoran - Ferenia Transport Grapple Box
  > Dock to Transport to Ferenia
      Trivial

----------------
Golzuna Arena
Extra - total_boundings: {'x1': 7000.0, 'x2': 10100.0, 'y1': 4932.7900390625, 'y2': 6074.7900390625}
Extra - polygon: [[10100.0, 6074.7900390625], [7000.0, 6074.7900390625], [7000.0, 4932.7900390625], [10100.0, 4932.7900390625]]
Extra - asset_id: collision_camera_026
> Door to Cross Bomb Tutorial; Heals? False
  * Layers: default
  * Power Beam Door to Cross Bomb Tutorial/Door from Golzuna Arena; Dock Lock Rando incompatible with: Grapple Beam Door
  * Extra - actor_name: doorpowerclosed_003
  * Extra - actor_def: actordef:actors/props/doorpowerclosed/charclasses/doorpowerclosed.bmsad
  * Extra - left_shield_entity: {EMPTY}
  * Extra - left_shield_def: None
  * Extra - right_shield_entity: {EMPTY}
  * Extra - right_shield_def: None
  > Before Golzuna
      After Elun - Release X Parasites
  > Start Point
      Trivial

> Before Golzuna; Heals? False
  * Layers: default
  * Extra - actor_name: breakabletilegroup_011
  * Extra - actor_def: actordef:actors/logic/breakabletilegroup/charclasses/breakabletilegroup.bmsad
  * Extra - actor_layer: breakables
  * Extra - tile_types: ('WEIGHT',)
  > Event - Golzuna
      All of the following:
          Any of the following:
              # Requirements for dodging attacks. Not needed if at least beginner combat.
              Combat (Beginner)
              All of the following:
                  # Dodge its slam attack
                  Can Slide
                  Any of the following:
                      # Dodge its zappy attacks
                      Use Spin Boost
                      Flash Shift and Wall Jump (Beginner)
          Any of the following:
              # Requirements for killing Golzuna
              Shoot Charge Beam
              Speed Booster and Combat (Advanced)
              All of the following:
                  Combat (Intermediate)
                  Any of the following:
                      All of the following:
                          # Minimum: 35 Ice Missiles
                          Shoot Super Ice Missile
                          Any of the following:
                              Missiles ≥ 40
                              # Minimum: 18 Ice Missiles + 1 Shinespark
                              Missiles ≥ 20 and Speed Booster
                      All of the following:
                          # Minimum: 94 Super Missiles
                          Shoot Super Missile
                          Any of the following:
                              Missiles ≥ 100
                              # Minimum: 47 Super Missiles + 1 Shinespark
                              Missiles ≥ 50 and Speed Booster
                      All of the following:
                          # Minimum: 280 Normal Missiles
                          Any of the following:
                              Missiles ≥ 300
                              # Minimum: 140 Normal Missiles + 1 Shinespark
                              Missiles ≥ 150 and Speed Booster
          Any of the following:
              # Energy Requirements
              Combat (Intermediate) or Normal Damage ≥ 699
              Combat (Beginner) and Normal Damage ≥ 349

> Tunnel to Above Golzuna; Heals? False
  * Layers: default
  * Morph Ball Tunnel to Above Golzuna/Tunnel to Golzuna Arena
  > Before Golzuna
      After Elun - Release X Parasites

> Event - Golzuna; Heals? False
  * Layers: default
  * Event Golzuna
  > Pickup (Cross Bomb)
      Trivial

> Pickup (Cross Bomb); Heals? False
  * Layers: default
  * Pickup 145; Category? Major
  * Extra - pickup_type: corex
  * Extra - actor_def: actors/characters/core_x/charclasses/core_x.bmsad
  * Extra - string_key: GUI_ITEM_ACQUIRED_LINE_BOMB
  * Extra - callback_function: golzuna
  * Extra - callback_args: 2
  * Extra - boss_hint_name: Golzuna
  > Door to Cross Bomb Tutorial
      Trivial

> Start Point; Heals? False; Default Node
  * Layers: default
  > Door to Cross Bomb Tutorial
      Trivial

> Dock from Above Golzuna; Heals? False
  * Layers: default
  * Blocked Passage to Above Golzuna/Dock to Golzuna Arena
  * This dock is only used with the SSC.


  > Before Golzuna
      After Elun - Release X Parasites
  > Start Point
      Trivial

----------------
Transport to Ferenia
Extra - total_boundings: {'x1': 10000.0, 'x2': 19100.0, 'y1': 2200.0, 'y2': 4100.0}
Extra - polygon: [[19100.0, 4100.0], [10000.0, 4100.0], [10000.0, 2200.0], [19100.0, 2200.0]]
Extra - asset_id: collision_camera_027
> Shuttle to Ferenia; Heals? False; Default Node
  * Layers: default
  * Shuttle to Transport to Ghavoran/Shuttle to Ghavoran
  * Extra - actor_name: wagontrain_sanctuary_000
  * Extra - actor_def: actordef:actors/props/wagontrain/charclasses/wagontrain.bmsad
  * Extra - elevator_component: CTrainUsableComponent
  * Extra - target_spawn_point: wagontrain_forest_000_platform
  * Extra - start_point_actor_name: wagontrain_sanctuary_000_platform
  * Extra - start_point_actor_def: actordef:actors/props/weightactivatedplatform_train/charclasses/weightactivatedplatform_train.bmsad
  * Extra - transporter_name: Ghavoran - Storm Gate
  > Dock to Total Recharge Station North
      Trivial

> Dock to Total Recharge Station North; Heals? False
  * Layers: default
  * Open Passage to Total Recharge Station North/Dock to Transport to Ferenia
  > Shuttle to Ferenia
      Trivial

----------------
Map Station Access Secret
Extra - total_boundings: {'x1': -3000.0, 'x2': -900.0, 'y1': -1100.0, 'y2': 42.0}
Extra - polygon: [[-900.0, 42.0], [-3000.0, 42.0], [-3000.0, -1100.0], [-900.0, -1100.0]]
Extra - asset_id: collision_camera_028
> Pickup (Missile Tank); Heals? False
  * Layers: default
  * Pickup 101; Category? Minor
  * Extra - actor_name: item_missiletank_002
  * Extra - actor_def: actordef:actors/items/item_missiletank/charclasses/item_missiletank.bmsad
  > Tunnel to Map Station Access
      Trivial

> Tunnel to Map Station Access; Heals? False
  * Layers: default
  * Morph Ball Tunnel to Map Station Access/Tunnel to Map Station Access Secret
  > Pickup (Missile Tank)
      All of the following:
          Any of the following:
              Gravity Suit
              Space Jump and Water Space Jump (Beginner)
          Any of the following:
              Lay Cross Bomb
              All of the following:
                  Cross Bomb Skip (Advanced)
                  Flash Shift or Use Spin Boost

----------------
Elun Transport Access
Extra - total_boundings: {'x1': -1000.0, 'x2': 4100.0, 'y1': -3700.0, 'y2': -1800.0}
Extra - polygon: [[4100.0, -1800.0], [-1000.0, -1800.0], [-1000.0, -3500.0], [-800.0, -3500.0], [-100.0, -3700.0], [4100.0, -3700.0]]
Extra - asset_id: collision_camera_029
> Door to Flipper Room; Heals? False
  * Layers: default
  * Super Missile Door to Flipper Room/Door to Elun Transport Access; Dock Lock Rando incompatible with: Grapple Beam Door
  * Normally a power beam door, but listed as supers to prevent logic issues with
blast shields


  * Extra - actor_name: doorpowerpower_005
  * Extra - actor_def: actordef:actors/props/doorpowerpower/charclasses/doorpowerpower.bmsad
  * Extra - left_shield_entity: Root:pScenario:rEntitiesLayer:dctSublayers:default:dctActors:doorshieldsupermissile_001
  * Extra - left_shield_def: actordef:actors/props/doorshieldsupermissile/charclasses/doorshieldsupermissile.bmsad
  * Extra - right_shield_entity: {EMPTY}
  * Extra - right_shield_def: None
  > Center Platform
      Trivial

> Door to Transport to Elun; Heals? False
  * Layers: default
  * Grapple Beam Door to Transport to Elun/Door to Elun Transport Access
  * Extra - actor_name: doorgrapplegrapple_003
  * Extra - actor_def: actordef:actors/props/doorgrapplegrapple/charclasses/doorgrapplegrapple.bmsad
  * Extra - left_shield_entity: {EMPTY}
  * Extra - left_shield_def: None
  * Extra - right_shield_entity: {EMPTY}
  * Extra - right_shield_def: None
  > Center Platform
      Trivial

> Pickup (Missile Tank); Heals? False
  * Layers: default
  * Pickup 111; Category? Minor
  * Extra - actor_name: item_missiletank_009
  * Extra - actor_def: actordef:actors/items/item_missiletank/charclasses/item_missiletank.bmsad
  > Door to Flipper Room
      Trivial

> Center Platform; Heals? False
  * Layers: default
  > Door to Flipper Room
      Trivial
  > Door to Transport to Elun
      Trivial
  > Pickup (Missile Tank)
      # Currently, this item does not care which direction you come from. if you can enter here, you can get the item. Will need looked at once Random Start/Transports is supported.
      Speed Booster

----------------
Spin Boost Room
Extra - total_boundings: {'x1': 2000.0, 'x2': 4100.0, 'y1': 658.0, 'y2': 1800.0}
Extra - polygon: [[4100.0, 1800.0], [2000.0, 1800.0], [2000.0, 658.0], [4100.0, 658.0]]
Extra - asset_id: collision_camera_030
> Pickup (Spin Boost); Heals? False
  * Layers: default
  * Pickup 104; Category? Major
  * Extra - actor_name: itemsphere_doublejump
  * Extra - actor_def: actordef:actors/items/itemsphere_doublejump/charclasses/itemsphere_doublejump.bmsad
  * Extra - map_icon_actor: powerup_doublejump
  > Start Point
      Trivial

> Start Point; Heals? False; Default Node
  * Layers: default
  * Extra - start_point_actor_name: SP_Checkpoint_DoubleJump
  * Extra - start_point_actor_def: actordef:actors/logic/startpoint/charclasses/startpoint.bmsad
  > Pickup (Spin Boost)
      Trivial
  > Event - Chozo-X Trigger
      All of the following:
          # Technically the trigger for Chozo X is when falling down. However, putting the event on the way back up makes it possible to create seeds where the pickup in this room is required to fight the Chozo X.
          Morph Ball
          Flash Shift or Simple IBJ or Use Spin Boost
          Enabled Highly Dangerous Logic or Fight Chozo-X

> Tunnel to Teleport to Burenia; Heals? False
  * Layers: default
  * Morph Ball Launcher to Teleport to Burenia/Tunnel to Spin Boost Room
  > Start Point
      Morph Ball

> Event - Chozo-X Trigger; Heals? False
  * Layers: default
  * Event Ghavoran - Chozo-X Trigger
  > Tunnel to Teleport to Burenia
      Morph Ball

----------------
Energy Recharge Station
Extra - total_boundings: {'x1': 2000.0, 'x2': 4100.0, 'y1': 1700.0, 'y2': 4600.0}
Extra - polygon: [[4100.0, 4600.0], [2000.0, 4600.0], [2000.0, 1700.0], [4100.0, 1700.0]]
Extra - asset_id: collision_camera_031
> Door to Golzuna Tower; Heals? False
  * Layers: default
  * Grapple Beam Door to Golzuna Tower/Door to Energy Recharge Station
  * Extra - actor_name: doorgrapplegrapple_000
  * Extra - actor_def: actordef:actors/props/doorgrapplegrapple/charclasses/doorgrapplegrapple.bmsad
  * Extra - left_shield_entity: {EMPTY}
  * Extra - left_shield_def: None
  * Extra - right_shield_entity: {EMPTY}
  * Extra - right_shield_def: None
  > Dock to Teleport to Burenia
      Screw Attack
  > Tunnel to Teleport to Burenia (Top)
      All of the following:
          Screw Attack
          Lay Bomb or Lay Power Bomb
  > Left Water Ledge
      Screw Attack
  > Life Recharge
      Morph Ball and Screw Attack

> Dock to Golzuna Tower; Heals? False
  * Layers: default
  * Open Passage to Golzuna Tower/Dock to Energy Recharge Station
  > Life Recharge
      After Ghavoran - Pulse Radar Enky
  > Event - Pulse Radar Enky
      Destroy Enky

> Tunnel to Teleport to Burenia (Bottom); Heals? False
  * Layers: default
  * Morph Ball Tunnel to Teleport to Burenia/Tunnel to Energy Recharge Station (Bottom)
  > Dock to Teleport to Burenia
      Any of the following:
          Gravity Suit
          # https://www.youtube.com/watch?v=3CYTkKutYFo
          Spin Boost and Water Space Jump (Advanced) and Perform WBJ
  > Left Water Ledge
      Gravity Suit or Perform WBJ or Use Spin Boost

> Dock to Teleport to Burenia; Heals? False
  * Layers: default
  * Open Passage to Teleport to Burenia/Dock to Energy Recharge Station
  > Tunnel to Teleport to Burenia (Bottom)
      Trivial

> Tunnel to Teleport to Burenia (Top); Heals? False
  * Layers: default
  * Morph Ball Tunnel to Teleport to Burenia/Tunnel to Energy Recharge Station (Top)
  > Left Water Ledge
      Lay Bomb or Lay Power Bomb

> Left Water Ledge; Heals? False
  * Layers: default
  > Door to Golzuna Tower
      All of the following:
          Screw Attack
          Any of the following:
              Gravity Suit or Spider Magnet
              Grapple Beam and Grapple Movement (Beginner)
  > Tunnel to Teleport to Burenia (Bottom)
      Trivial
  > Dock to Teleport to Burenia
      Space Jump
  > Tunnel to Teleport to Burenia (Top)
      All of the following:
          Lay Bomb or Lay Power Bomb
          Any of the following:
              Gravity Suit or Spider Magnet
              Spider Magnet and Grapple Movement (Beginner)
  > Life Recharge
      All of the following:
          Morph Ball
          Any of the following:
              Gravity Suit or Spider Magnet
              Grapple Beam and Grapple Movement (Beginner)

> Life Recharge; Heals? True; Default Node
  * Layers: default
  * Extra - actor_name: energyrecharge_002
  * Extra - actor_def: actordef:actors/props/energyrecharge/charclasses/energyrecharge.bmsad
  * Extra - start_point_actor_name: energyrecharge_002_platform
  * Extra - start_point_actor_def: actordef:actors/props/weightactivatedplatform_energy/charclasses/weightactivatedplatform_energy.bmsad
  > Door to Golzuna Tower
      Morph Ball and Screw Attack
  > Dock to Golzuna Tower
      After Ghavoran - Pulse Radar Enky
  > Dock to Teleport to Burenia
      After Ghavoran - Pulse Radar Enky and Ballspark
  > Tunnel to Teleport to Burenia (Top)
      Lay Bomb or Lay Power Bomb
  > Left Water Ledge
      Morph Ball
  > Event - Pulse Radar Enky
      Destroy Enky

> Event - Pulse Radar Enky; Heals? False
  * Layers: default
  * Event Ghavoran - Pulse Radar Enky
  > Life Recharge
      Trivial

----------------
Pulse Radar Room
Extra - total_boundings: {'x1': 2000.0, 'x2': 4100.0, 'y1': 5200.0, 'y2': 6342.0}
Extra - polygon: [[4100.0, 6342.0], [2000.0, 6342.0], [2000.0, 5200.0], [4100.0, 5200.0]]
Extra - asset_id: collision_camera_032
> Pickup (Pulse Radar); Heals? False
  * Layers: default
  * Pickup 110; Category? Major
  * Extra - actor_name: powerup_sonar
  * Extra - actor_def: actordef:actors/items/powerup_sonar/charclasses/powerup_sonar.bmsad
  > Start Point
      Trivial

> Start Point; Heals? False; Default Node
  * Layers: default
  * Extra - start_point_actor_name: SP_Checkpoint_SonarObtained
  * Extra - start_point_actor_def: actordef:actors/logic/startpoint/charclasses/startpoint.bmsad
  > Pickup (Pulse Radar)
      Trivial
  > Tunnel to Golzuna Tower
      Morph Ball

> Dock to Above Pulse Radar; Heals? False
  * Layers: default
  * Open Passage to Above Pulse Radar/Dock to Pulse Radar Room
  > Start Point
      Trivial

> Tunnel to Golzuna Tower; Heals? False
  * Layers: default
  * Morph Ball Tunnel to Golzuna Tower/Tunnel to Pulse Radar Room

----------------
Cross Bomb Tutorial
Extra - total_boundings: {'x1': 10000.0, 'x2': 12100.0, 'y1': 5200.0, 'y2': 7300.0}
Extra - polygon: [[12100.0, 7300.0], [10000.0, 7300.0], [10000.0, 5200.0], [12100.0, 5200.0]]
Extra - asset_id: collision_camera_033
> Pickup (Missile Tank); Heals? False
  * Layers: default
  * Pickup 98; Category? Minor
  * Extra - actor_name: item_missiletank_005
  * Extra - actor_def: actordef:actors/items/item_missiletank/charclasses/item_missiletank.bmsad
  > Right Alcove
      Trivial

> Door from Golzuna Arena; Heals? False
  * Layers: default
  * Access Closed to Golzuna Arena/Door to Cross Bomb Tutorial; Dock Lock Rando incompatible with: Grapple Beam Door
  * Extra - actor_name: doorpowerclosed_003
  * Extra - actor_def: actordef:actors/props/doorpowerclosed/charclasses/doorpowerclosed.bmsad
  * Extra - left_shield_entity: {EMPTY}
  * Extra - left_shield_def: None
  * Extra - right_shield_entity: {EMPTY}
  * Extra - right_shield_def: None
  > Right Alcove
      Lay Bomb or Lay Power Bomb

> Door to Above Golzuna; Heals? False
  * Layers: default
  * Power Beam Door to Above Golzuna/Door to Cross Bomb Tutorial
  * Extra - actor_name: doorclosedpower_003
  * Extra - actor_def: actordef:actors/props/doorclosedpower/charclasses/doorclosedpower.bmsad
  * Extra - left_shield_entity: {EMPTY}
  * Extra - left_shield_def: None
  * Extra - right_shield_entity: {EMPTY}
  * Extra - right_shield_def: None
  > Door to Transport to Hanubia
      Trivial

> Door to Transport to Hanubia; Heals? False
  * Layers: default
  * Access Locked to Transport to Hanubia/Door to Cross Bomb Tutorial
  * Extra - actor_name: doorclosedpower_000
  * Extra - actor_def: actordef:actors/props/doorclosedpower/charclasses/doorclosedpower.bmsad
  * Extra - left_shield_entity: {EMPTY}
  * Extra - left_shield_def: None
  * Extra - right_shield_entity: {EMPTY}
  * Extra - right_shield_def: None
  > Door to Above Golzuna
      Trivial
  > Tunnel to Transport to Hanubia
      Morph Ball and Screw Attack
  > Right Alcove
      Lay Bomb or Lay Power Bomb

> Tunnel to Transport to Hanubia; Heals? False
  * Layers: default
  * Morph Ball Tunnel to Transport to Hanubia/Tunnel to Cross Bomb Tutorial

> Right Alcove; Heals? False
  * Layers: default
  > Pickup (Missile Tank)
      Lay Bomb or Lay Power Bomb
  > Door from Golzuna Arena
      Morph Ball
  > Door to Transport to Hanubia
      Any of the following:
          Lay Cross Bomb
          All of the following:
              Cross Bomb Skip (Expert)
              Flash Shift or Use Spin Boost
              Lay Normal Bomb or Lay Power Bomb

----------------
Transport to Hanubia
Extra - total_boundings: {'x1': 12000.0, 'x2': 21100.0, 'y1': 6300.0, 'y2': 8200.0}
Extra - polygon: [[21100.0, 8200.0], [12000.0, 8200.0], [12000.0, 6300.0], [21100.0, 6300.0]]
Extra - asset_id: collision_camera_034
> Door to Cross Bomb Tutorial; Heals? False
  * Layers: default
  * Power Beam Door to Cross Bomb Tutorial/Door to Transport to Hanubia
  * Extra - actor_name: doorclosedpower_000
  * Extra - actor_def: actordef:actors/props/doorclosedpower/charclasses/doorclosedpower.bmsad
  * Extra - left_shield_entity: {EMPTY}
  * Extra - left_shield_def: None
  * Extra - right_shield_entity: {EMPTY}
  * Extra - right_shield_def: None
  > Shuttle to Hanubia
      Trivial
  > Tunnel to Cross Bomb Tutorial
      Trivial

> Shuttle to Hanubia; Heals? False; Default Node
  * Layers: default
  * Shuttle to Transport to Ghavoran/Shuttle to Ghavoran
  * Extra - actor_name: wagontrain_shipyard_000
  * Extra - actor_def: actordef:actors/props/wagontrain/charclasses/wagontrain.bmsad
  * Extra - elevator_component: CTrainUsableComponent
  * Extra - target_spawn_point: wagontrain_forest_000_platform
  * Extra - start_point_actor_name: wagontrain_shipyard_000_platform
  * Extra - start_point_actor_def: actordef:actors/props/weightactivatedplatform_train/charclasses/weightactivatedplatform_train.bmsad
  * Extra - transporter_name: Ghavoran - Golzuna
  > Door to Cross Bomb Tutorial
      Trivial

> Tunnel to Cross Bomb Tutorial; Heals? False
  * Layers: default
  * Morph Ball Tunnel to Cross Bomb Tutorial/Tunnel to Transport to Hanubia
  > Door to Cross Bomb Tutorial
      Trivial

----------------
Spider Magnet Elevator
Extra - total_boundings: {'x1': -5000.0, 'x2': -2900.0, 'y1': -4000.0, 'y2': -2000.0}
Extra - polygon: [[-2900.0, -2000.0], [-5000.0, -2000.0], [-5000.0, -4000.0], [-2900.0, -4000.0]]
Extra - asset_id: collision_camera_035
> Door to Right Entrance; Heals? False
  * Layers: default
  * Access Locked to Right Entrance/Door to Spider Magnet Elevator
  * Extra - actor_name: doorpowerclosed_000
  * Extra - actor_def: actordef:actors/props/doorpowerclosed/charclasses/doorpowerclosed.bmsad
  * Extra - left_shield_entity: Root:pScenario:rEntitiesLayer:dctSublayers:default:dctActors:doorshieldsupermissile_000
  * Extra - left_shield_def: actordef:actors/props/doorshieldsupermissile/charclasses/doorshieldsupermissile.bmsad
  * Extra - right_shield_entity: {EMPTY}
  * Extra - right_shield_def: None
  > Tunnel to Flipper Room (Tunnel)
      All of the following:
          Morph Ball and After Ghavoran - Super Missile Magnet Platform Lowered
          Any of the following:
              Flash Shift or Single-wall Wall Jump (Beginner) or Simple IBJ or Use Spin Boost
              All of the following:
                  Grapple Beam
                  Spider Magnet or Grapple Movement (Beginner)
              Speed Booster and Disabled Door Lock Randomizer and Shoot Super Missile

> Tunnel to Super Missile Room Access; Heals? False
  * Layers: default
  * Morph Ball Tunnel to Super Missile Room Access/Tunnel to Spider Magnet Elevator

> Tunnel to Flipper Room (Cannon); Heals? False
  * Layers: default
  * Morph Ball Launcher to Flipper Room/Dock from Spider Magnet Elevator
  > Tunnel to Flipper Room (Tunnel)
      After Ghavoran - Super Missile Magnet Platform Lowered

> Tunnel to Flipper Room (Tunnel); Heals? False
  * Layers: default
  * Morph Ball Tunnel to Flipper Room/Tunnel to Spider Magnet Elevator
  > Door to Right Entrance
      After Ghavoran - Super Missile Magnet Platform Lowered and Can Slide
  > Tunnel to Flipper Room (Cannon)
      After Ghavoran - Super Missile Magnet Platform Lowered
  > Event - Lower Spider Magnet Platform
      Spider Magnet and Before Ghavoran - Super Missile Magnet Platform Lowered

> Event - Lower Spider Magnet Platform; Heals? False
  * Layers: default
  * Event Ghavoran - Super Missile Magnet Platform Lowered
  > Tunnel to Super Missile Room Access
      Trivial

----------------
Above Golzuna
Extra - total_boundings: {'x1': 7000.0, 'x2': 10100.0, 'y1': 6001.7998046875, 'y2': 7142.0}
Extra - polygon: [[10100.0, 7142.0], [7000.0, 7142.0], [7000.0, 6001.7998046875], [10100.0, 6001.7998046875]]
Extra - asset_id: collision_camera_036
> Door to Golzuna Tower; Heals? False
  * Layers: default
  * Power Beam Door to Golzuna Tower/Door to Above Golzuna; Excluded from Dock Lock Rando
  * Extra - actor_name: doorpowerpower_015
  * Extra - actor_def: actordef:actors/props/doorpowerpower/charclasses/doorpowerpower.bmsad
  * Extra - left_shield_entity: {EMPTY}
  * Extra - left_shield_def: None
  * Extra - right_shield_entity: {EMPTY}
  * Extra - right_shield_def: None
  > Door to Cross Bomb Tutorial
      Trivial
  > Tunnel to Golzuna Arena
      Morph Ball
  > Dock to Golzuna Arena
      Shinesink Clip (Expert) and Disabled Door Lock Randomizer and Can SSC

> Door to Cross Bomb Tutorial; Heals? False
  * Layers: default
  * Access Locked to Cross Bomb Tutorial/Door to Above Golzuna
  * Extra - actor_name: doorclosedpower_003
  * Extra - actor_def: actordef:actors/props/doorclosedpower/charclasses/doorclosedpower.bmsad
  * Extra - left_shield_entity: {EMPTY}
  * Extra - left_shield_def: None
  * Extra - right_shield_entity: {EMPTY}
  * Extra - right_shield_def: None
  > Door to Golzuna Tower
      Trivial

> Tunnel to Golzuna Arena; Heals? False
  * Layers: default
  * Morph Ball Tunnel to Golzuna Arena/Tunnel to Above Golzuna
  > Door to Golzuna Tower
      Morph Ball

> Dock to Golzuna Arena; Heals? False
  * Layers: default
  * Open Passage to Golzuna Arena/Dock from Above Golzuna
  * This dock is only used with the SSC.



----------------
Transport to Elun
Extra - total_boundings: {'x1': 4000.0, 'x2': 11400.0, 'y1': -3300.0, 'y2': -1100.0}
Extra - polygon: [[11400.0, -1100.0], [4000.0, -1100.0], [4000.0, -3300.0], [11400.0, -3300.0]]
Extra - asset_id: collision_camera_037
> Door to Elun Transport Access; Heals? False
  * Layers: default
  * Grapple Beam Door to Elun Transport Access/Door to Transport to Elun
  * Extra - actor_name: doorgrapplegrapple_003
  * Extra - actor_def: actordef:actors/props/doorgrapplegrapple/charclasses/doorgrapplegrapple.bmsad
  * Extra - left_shield_entity: {EMPTY}
  * Extra - left_shield_def: None
  * Extra - right_shield_entity: {EMPTY}
  * Extra - right_shield_def: None
  > Shuttle to Elun
      Trivial

> Shuttle to Elun; Heals? False; Default Node
  * Layers: default
  * Shuttle to Transport to Ghavoran/Shuttle to Ghavoran
  * Extra - actor_name: wagontrain_quarantine_with_cutscene_000
  * Extra - actor_def: actordef:actors/props/wagontrain_with_cutscene/charclasses/wagontrain_with_cutscene.bmsad
  * Extra - elevator_component: CTrainUsableComponentCutScene
  * Extra - target_spawn_point: wagontrain_forest_000_platform
  * Extra - start_point_actor_name: wagontrain_quarantine_000_platform
  * Extra - start_point_actor_def: actordef:actors/props/weightactivatedplatform_train/charclasses/weightactivatedplatform_train.bmsad
  * Extra - transporter_name: Ghavoran - Flipper
  > Door to Elun Transport Access
      Trivial

----------------
Transport to Dairon
Extra - total_boundings: {'x1': 4000.0, 'x2': 6100.0, 'y1': -5000.0, 'y2': -3858.0}
Extra - polygon: [[6100.0, -3858.0], [4000.0, -3858.0], [4000.0, -5000.0], [6100.0, -5000.0]]
Extra - asset_id: collision_camera_038
> Door to Dairon Transport Access; Heals? False
  * Layers: default
  * Power Beam Door to Dairon Transport Access/Door to Transport to Dairon
  * Extra - actor_name: doorpowerpower_001
  * Extra - actor_def: actordef:actors/props/doorpowerpower/charclasses/doorpowerpower.bmsad
  * Extra - left_shield_entity: {EMPTY}
  * Extra - left_shield_def: None
  * Extra - right_shield_entity: {EMPTY}
  * Extra - right_shield_def: None
  > Elevator to Dairon
      Trivial

> Elevator to Dairon; Heals? False; Default Node
  * Layers: default
  * Elevator to Transport to Ghavoran/Elevator to Ghavoran
  * Extra - actor_name: elevator_baselab_000
  * Extra - actor_def: actordef:actors/props/elevator/charclasses/elevator.bmsad
  * Extra - elevator_component: CElevatorUsableComponent
  * Extra - target_spawn_point: elevator_forest_000_platform
  * Extra - start_point_actor_name: elevator_baselab_000_platform
  * Extra - start_point_actor_def: actordef:actors/props/weightactivatedplatform_elevator/charclasses/weightactivatedplatform_elevator.bmsad
  * Extra - transporter_name: Ghavoran - Early Supers
  > Door to Dairon Transport Access
      Trivial

----------------
Above Pulse Radar
Extra - total_boundings: {'x1': 2000.0, 'x2': 4100.0, 'y1': 6150.0, 'y2': 8100.0}
Extra - polygon: [[4100.0, 8100.0], [2000.0, 8100.0], [2000.0, 6150.0], [4100.0, 6150.0]]
Extra - asset_id: collision_camera_039
> Door from Spin Boost Tower; Heals? False
  * Layers: default
  * Access Closed to Spin Boost Tower/Door to Above Pulse Radar
  * Extra - actor_name: doorgrappleclosed_000
  * Extra - actor_def: actordef:actors/props/doorgrappleclosed/charclasses/doorgrappleclosed.bmsad
  * Extra - left_shield_entity: {EMPTY}
  * Extra - left_shield_def: None
  * Extra - right_shield_entity: {EMPTY}
  * Extra - right_shield_def: None
  > Start Point
      Trivial

> Pickup (Missile Tank); Heals? False
  * Layers: default
  * Pickup 106; Category? Minor
  * Extra - actor_name: item_missiletank_006
  * Extra - actor_def: actordef:actors/items/item_missiletank/charclasses/item_missiletank.bmsad
  > Door to Golzuna Tower
      All of the following:
          Morph Ball
          # Movement is for shooting the block while on the ledge, pseudo is performed in the little alcove under the block with a melee pseudo
          Movement (Beginner) or Pseudo-Wave Beam (Beginner) or Lay Bomb or Lay Power Bomb or Shoot Diffusion or Wave
  > Start Point
      Morph Ball
  > Tunnel to Golzuna Tower
      Morph Ball

> Door to Golzuna Tower; Heals? False
  * Layers: default
  * Access Locked to Golzuna Tower/Door to Above Pulse Radar
  * Extra - actor_name: doorclosedcharge
  * Extra - actor_def: actordef:actors/props/doorclosedcharge/charclasses/doorclosedcharge.bmsad
  * Extra - left_shield_entity: {EMPTY}
  * Extra - left_shield_def: None
  * Extra - right_shield_entity: {EMPTY}
  * Extra - right_shield_def: None
  > Pickup (Missile Tank)
      Can Slide

> Start Point; Heals? False; Default Node
  * Layers: default
  * Extra - start_point_actor_name: SP_Checkpoint_Sonar
  * Extra - start_point_actor_def: actordef:actors/logic/startpoint/charclasses/startpoint.bmsad
  > Door from Spin Boost Tower
      Trivial
  > Dock to Pulse Radar Room
      Can Slide

> Dock to Pulse Radar Room; Heals? False
  * Layers: default
  * Open Passage to Pulse Radar Room/Dock to Above Pulse Radar

> Tunnel to Golzuna Tower; Heals? False
  * Layers: default
  * Slide Tunnel to Golzuna Tower/Tunnel to Above Pulse Radar
  > Pickup (Missile Tank)
      Morph Ball

----------------
Save Station East
Extra - total_boundings: {'x1': 7000.0, 'x2': 9100.0, 'y1': 3600.0, 'y2': 4742.0}
Extra - polygon: [[9100.0, 4742.0], [7000.0, 4742.0], [7000.0, 3600.0], [9100.0, 3600.0]]
Extra - asset_id: collision_camera_040
> Door to Golzuna Tower; Heals? False
  * Layers: default
  * Power Beam Door to Golzuna Tower/Door to Save Station East; Excluded from Dock Lock Rando
  * Extra - actor_name: doorpowerpower
  * Extra - actor_def: actordef:actors/props/doorpowerpower/charclasses/doorpowerpower.bmsad
  * Extra - left_shield_entity: {EMPTY}
  * Extra - left_shield_def: None
  * Extra - right_shield_entity: {EMPTY}
  * Extra - right_shield_def: None
  > Save Station
      Trivial

> Save Station; Heals? False; Spawn Point; Default Node
  * Layers: default
  * Extra - actor_name: savestation
  * Extra - actor_def: actordef:actors/props/savestation/charclasses/savestation.bmsad
  * Extra - start_point_actor_name: weightactivatedplatform_save
  * Extra - start_point_actor_def: actordef:actors/props/weightactivatedplatform_save/charclasses/weightactivatedplatform_save.bmsad
  > Door to Golzuna Tower
      Trivial
<|MERGE_RESOLUTION|>--- conflicted
+++ resolved
@@ -1653,18 +1653,10 @@
   * Extra - left_shield_def: None
   * Extra - right_shield_entity: {EMPTY}
   * Extra - right_shield_def: None
-<<<<<<< HEAD
-  > Door to Save Station East
-      Trivial
-  > Pickup (Energy Part)
-      # Eye doors are exluded from door lock randomizer
-      Speed Booster Conservation (Beginner) and Ballspark and Use Spin Boost
-=======
   > Next to Eyedoor
       Any of the following:
           After Ghavoran - Destroy Golzuna Eyedoor or Normal Damage ≥ 182
           Flash Shift and Movement (Intermediate)
->>>>>>> 4f2d4da4
 
 > Door to Energy Recharge Station; Heals? False
   * Layers: default
