--- conflicted
+++ resolved
@@ -1506,15 +1506,10 @@
           Use Spin Boost
           Diagonal Bomb Jump (Intermediate) and Lay Normal Bomb
           Flash Shift and Speed Booster and After Ghavoran - Ammo Recharge Enky Above and Speed Booster Conservation (Intermediate)
-<<<<<<< HEAD
           All of the following:
               # https://www.youtube.com/watch?v=rQiQbXvvCSA
-              Flash Shift and Movement (Advanced) and Wall Jump (Advanced)
+              Flash Shift and Climb Sloped Tunnels (Advanced) and Wall Jump (Advanced)
           Speed Booster and Speed Booster Upgrade ≥ 4 and Speed Booster Conservation (Beginner)
-=======
-          # https://www.youtube.com/watch?v=rQiQbXvvCSA
-          Flash Shift and Climb Sloped Tunnels (Advanced) and Wall Jump (Advanced)
->>>>>>> 0229006f
   > E-Tank Alcove
       Trivial
 
