--- conflicted
+++ resolved
@@ -3468,7 +3468,6 @@
           Gravity Suit
           Heat/Cold Runs (Intermediate) and Cold Damage ≥ 40
 
-<<<<<<< HEAD
 > Dock to Speed Hallway; Heals? False
   * Morph Ball Tunnel to Speed Hallway/Dock to Cold Introduction
   > Tile Group (BOMB)
@@ -3477,16 +3476,6 @@
 > Dock to Charge Beam Access (Speed Tunnel); Heals? False
   * Morph Ball Tunnel to Charge Beam Access/Dock to Cold Introduction (Speed Tunnel)
   > Tile Group (BOMB)
-=======
-> Tunnel to Speed Hallway; Heals? False
-  * Morph Ball Tunnel to Speed Hallway/Tunnel to Cold Introduction
-  > Tunnel to Charge Beam Access
-      Morph Ball
-
-> Tunnel to Charge Beam Access; Heals? False
-  * Morph Ball Tunnel to Charge Beam Access/Tunnel to Cold Introduction
-  > Tunnel to Speed Hallway
->>>>>>> 0888aff6
       Morph Ball
 
 > Dock to Charge Beam Access; Heals? False
