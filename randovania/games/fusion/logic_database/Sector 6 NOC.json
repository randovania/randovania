{
    "name": "Sector 6 (NOC)",
    "extra": {
        "area_id": 6
    },
    "areas": {
        "Entrance Lobby": {
            "default_node": null,
            "extra": {
                "map_name": "Sector 60",
                "room_id": [
                    0
                ]
            },
            "nodes": {
                "Pickup (Missile Tank)": {
                    "node_type": "pickup",
                    "heal": false,
                    "coordinates": {
                        "x": 664.0,
                        "y": 88.0,
                        "z": 0.0
                    },
                    "description": "",
                    "layers": [
                        "default"
                    ],
                    "extra": {
                        "area": 6,
                        "room": 0,
                        "blockx": 41,
                        "blocky": 18
                    },
                    "valid_starting_location": false,
                    "pickup_index": 88,
                    "location_category": "minor",
                    "connections": {
                        "Other to Geron's Crossing": {
                            "type": "and",
                            "data": {
                                "comment": null,
                                "items": []
                            }
                        }
                    }
                },
                "Door to Entrance Recharge Room": {
                    "node_type": "dock",
                    "heal": false,
                    "coordinates": {
                        "x": 280.0,
                        "y": 272.0,
                        "z": 0.0
                    },
                    "description": "",
                    "layers": [
                        "default"
                    ],
                    "extra": {
                        "door_idx": [
                            1
                        ]
                    },
                    "valid_starting_location": false,
                    "dock_type": "Door",
                    "default_connection": {
                        "region": "Sector 6 (NOC)",
                        "area": "Entrance Recharge Room",
                        "node": "Door to Entrance Lobby"
                    },
                    "default_dock_weakness": "L0 Hatch",
                    "exclude_from_dock_rando": false,
                    "incompatible_dock_weaknesses": [],
                    "override_default_open_requirement": null,
                    "override_default_lock_requirement": null,
                    "ui_custom_name": null,
                    "connections": {
                        "Door to Geron's Crossing": {
                            "type": "and",
                            "data": {
                                "comment": null,
                                "items": []
                            }
                        },
                        "Door to Glass Tube to Sector 4 (AQA)": {
                            "type": "and",
                            "data": {
                                "comment": null,
                                "items": [
                                    {
                                        "type": "template",
                                        "data": "Can Break Single Bomb Blocks"
                                    },
                                    {
                                        "type": "resource",
                                        "data": {
                                            "type": "items",
                                            "name": "ScrewAttack",
                                            "amount": 1,
                                            "negate": false
                                        }
                                    }
                                ]
                            }
                        }
                    }
                },
                "Door to Geron's Crossing": {
                    "node_type": "dock",
                    "heal": false,
                    "coordinates": {
                        "x": 744.0,
                        "y": 272.0,
                        "z": 0.0
                    },
                    "description": "",
                    "layers": [
                        "default"
                    ],
                    "extra": {
                        "door_idx": [
                            2
                        ]
                    },
                    "valid_starting_location": false,
                    "dock_type": "Door",
                    "default_connection": {
                        "region": "Sector 6 (NOC)",
                        "area": "Geron's Crossing",
                        "node": "Door to Entrance Lobby"
                    },
                    "default_dock_weakness": "L0 Hatch",
                    "exclude_from_dock_rando": false,
                    "incompatible_dock_weaknesses": [],
                    "override_default_open_requirement": null,
                    "override_default_lock_requirement": null,
                    "ui_custom_name": null,
                    "connections": {
                        "Door to Entrance Recharge Room": {
                            "type": "and",
                            "data": {
                                "comment": null,
                                "items": []
                            }
                        }
                    }
                },
                "Other to Geron's Crossing": {
                    "node_type": "dock",
                    "heal": false,
                    "coordinates": {
                        "x": 744.0,
                        "y": 88.0,
                        "z": 0.0
                    },
                    "description": "",
                    "layers": [
                        "default"
                    ],
                    "extra": {
                        "door_idx": [
                            51
                        ]
                    },
                    "valid_starting_location": false,
                    "dock_type": "Other",
                    "default_connection": {
                        "region": "Sector 6 (NOC)",
                        "area": "Geron's Crossing",
                        "node": "Other to Entrance Lobby"
                    },
                    "default_dock_weakness": "Tunnel",
                    "exclude_from_dock_rando": false,
                    "incompatible_dock_weaknesses": [],
                    "override_default_open_requirement": null,
                    "override_default_lock_requirement": null,
                    "ui_custom_name": null,
                    "connections": {
                        "Pickup (Missile Tank)": {
                            "type": "and",
                            "data": {
                                "comment": null,
                                "items": []
                            }
                        }
                    }
                },
                "Door to Glass Tube to Sector 4 (AQA)": {
                    "node_type": "dock",
                    "heal": false,
                    "coordinates": {
                        "x": 40.0,
                        "y": 112.0,
                        "z": 0.0
                    },
                    "description": "",
                    "layers": [
                        "default"
                    ],
                    "extra": {
                        "door_idx": [
                            79
                        ]
                    },
                    "valid_starting_location": false,
                    "dock_type": "Door",
                    "default_connection": {
                        "region": "Sector 6 (NOC)",
                        "area": "Glass Tube to Sector 4 (AQA)",
                        "node": "Door to Entrance Lobby"
                    },
                    "default_dock_weakness": "L0 Hatch",
                    "exclude_from_dock_rando": false,
                    "incompatible_dock_weaknesses": [],
                    "override_default_open_requirement": null,
                    "override_default_lock_requirement": null,
                    "ui_custom_name": null,
                    "connections": {
                        "Door to Entrance Recharge Room": {
                            "type": "and",
                            "data": {
                                "comment": null,
                                "items": [
                                    {
                                        "type": "or",
                                        "data": {
                                            "comment": "Break single bomb blocks",
                                            "items": [
                                                {
                                                    "type": "and",
                                                    "data": {
                                                        "comment": null,
                                                        "items": [
                                                            {
                                                                "type": "resource",
                                                                "data": {
                                                                    "type": "items",
                                                                    "name": "ScrewAttack",
                                                                    "amount": 1,
                                                                    "negate": false
                                                                }
                                                            },
                                                            {
                                                                "type": "resource",
                                                                "data": {
                                                                    "type": "tricks",
                                                                    "name": "Knowledge",
                                                                    "amount": 1,
                                                                    "negate": false
                                                                }
                                                            }
                                                        ]
                                                    }
                                                },
                                                {
                                                    "type": "and",
                                                    "data": {
                                                        "comment": "TODO: vid of this",
                                                        "items": [
                                                            {
                                                                "type": "template",
                                                                "data": "Can Use Bombs"
                                                            },
                                                            {
                                                                "type": "resource",
                                                                "data": {
                                                                    "type": "tricks",
                                                                    "name": "JBJ",
                                                                    "amount": 4,
                                                                    "negate": false
                                                                }
                                                            },
                                                            {
                                                                "type": "resource",
                                                                "data": {
                                                                    "type": "items",
                                                                    "name": "Hi-Jump",
                                                                    "amount": 1,
                                                                    "negate": false
                                                                }
                                                            }
                                                        ]
                                                    }
                                                },
                                                {
                                                    "type": "template",
                                                    "data": "Can Use Power Bombs"
                                                }
                                            ]
                                        }
                                    },
                                    {
                                        "type": "or",
                                        "data": {
                                            "comment": "Climb up",
                                            "items": [
                                                {
                                                    "type": "template",
                                                    "data": "Have Any Jump Upgrade"
                                                },
                                                {
                                                    "type": "resource",
                                                    "data": {
                                                        "type": "tricks",
                                                        "name": "WallJump",
                                                        "amount": 1,
                                                        "negate": false
                                                    }
                                                },
                                                {
                                                    "type": "and",
                                                    "data": {
                                                        "comment": null,
                                                        "items": [
                                                            {
                                                                "type": "resource",
                                                                "data": {
                                                                    "type": "items",
                                                                    "name": "SpeedBooster",
                                                                    "amount": 1,
                                                                    "negate": false
                                                                }
                                                            },
                                                            {
                                                                "type": "resource",
                                                                "data": {
                                                                    "type": "tricks",
                                                                    "name": "ShinesparkTrick",
                                                                    "amount": 1,
                                                                    "negate": false
                                                                }
                                                            }
                                                        ]
                                                    }
                                                },
                                                {
                                                    "type": "and",
                                                    "data": {
                                                        "comment": "Break only the top 2 rows of Screw Blocks and jump to ledge",
                                                        "items": [
                                                            {
                                                                "type": "resource",
                                                                "data": {
                                                                    "type": "tricks",
                                                                    "name": "Movement",
                                                                    "amount": 2,
                                                                    "negate": false
                                                                }
                                                            },
                                                            {
                                                                "type": "resource",
                                                                "data": {
                                                                    "type": "tricks",
                                                                    "name": "Knowledge",
                                                                    "amount": 2,
                                                                    "negate": false
                                                                }
                                                            }
                                                        ]
                                                    }
                                                }
                                            ]
                                        }
                                    },
                                    {
                                        "type": "resource",
                                        "data": {
                                            "type": "items",
                                            "name": "ScrewAttack",
                                            "amount": 1,
                                            "negate": false
                                        }
                                    }
                                ]
                            }
                        }
                    }
                }
            }
        },
        "Entrance Save Room": {
            "default_node": null,
            "extra": {
                "map_name": "Sector 61",
                "room_id": [
                    1
                ]
            },
            "nodes": {
                "Door to Entrance Recharge Room": {
                    "node_type": "dock",
                    "heal": false,
                    "coordinates": {
                        "x": 264.0,
                        "y": 112.0,
                        "z": 0.0
                    },
                    "description": "",
                    "layers": [
                        "default"
                    ],
                    "extra": {
                        "door_idx": [
                            4
                        ]
                    },
                    "valid_starting_location": false,
                    "dock_type": "Door",
                    "default_connection": {
                        "region": "Sector 6 (NOC)",
                        "area": "Entrance Recharge Room",
                        "node": "Door to Entrance Save Room"
                    },
                    "default_dock_weakness": "L0 Hatch",
                    "exclude_from_dock_rando": false,
                    "incompatible_dock_weaknesses": [],
                    "override_default_open_requirement": null,
                    "override_default_lock_requirement": null,
                    "ui_custom_name": null,
                    "connections": {
                        "Door to Entrance Navigation Room": {
                            "type": "and",
                            "data": {
                                "comment": null,
                                "items": []
                            }
                        }
                    }
                },
                "Door to Entrance Navigation Room": {
                    "node_type": "dock",
                    "heal": false,
                    "coordinates": {
                        "x": 40.0,
                        "y": 112.0,
                        "z": 0.0
                    },
                    "description": "",
                    "layers": [
                        "default"
                    ],
                    "extra": {
                        "door_idx": [
                            5
                        ]
                    },
                    "valid_starting_location": false,
                    "dock_type": "Door",
                    "default_connection": {
                        "region": "Sector 6 (NOC)",
                        "area": "Entrance Navigation Room",
                        "node": "Door to Entrance Save Room"
                    },
                    "default_dock_weakness": "L0 Hatch",
                    "exclude_from_dock_rando": false,
                    "incompatible_dock_weaknesses": [],
                    "override_default_open_requirement": null,
                    "override_default_lock_requirement": null,
                    "ui_custom_name": null,
                    "connections": {
                        "Door to Entrance Recharge Room": {
                            "type": "and",
                            "data": {
                                "comment": null,
                                "items": []
                            }
                        },
                        "Save Station": {
                            "type": "and",
                            "data": {
                                "comment": null,
                                "items": []
                            }
                        }
                    }
                },
                "Save Station": {
                    "node_type": "generic",
                    "heal": false,
                    "coordinates": {
                        "x": 152.9,
                        "y": 70.63,
                        "z": 0.0
                    },
                    "description": "",
                    "layers": [
                        "default"
                    ],
                    "extra": {
                        "X": 9,
                        "Y": 10
                    },
                    "valid_starting_location": true,
                    "connections": {
                        "Door to Entrance Navigation Room": {
                            "type": "and",
                            "data": {
                                "comment": null,
                                "items": []
                            }
                        }
                    }
                }
            }
        },
        "Entrance Navigation Room": {
            "default_node": null,
            "extra": {
                "map_name": "Sector 62",
                "room_id": [
                    2
                ]
            },
            "nodes": {
                "Door to Entrance Save Room": {
                    "node_type": "dock",
                    "heal": false,
                    "coordinates": {
                        "x": 264.0,
                        "y": 112.0,
                        "z": 0.0
                    },
                    "description": "",
                    "layers": [
                        "default"
                    ],
                    "extra": {
                        "door_idx": [
                            6
                        ]
                    },
                    "valid_starting_location": false,
                    "dock_type": "Door",
                    "default_connection": {
                        "region": "Sector 6 (NOC)",
                        "area": "Entrance Save Room",
                        "node": "Door to Entrance Navigation Room"
                    },
                    "default_dock_weakness": "Open Hatch",
                    "exclude_from_dock_rando": false,
                    "incompatible_dock_weaknesses": [],
                    "override_default_open_requirement": null,
                    "override_default_lock_requirement": null,
                    "ui_custom_name": null,
                    "connections": {
                        "Door to Elevator to Main Deck": {
                            "type": "and",
                            "data": {
                                "comment": null,
                                "items": []
                            }
                        }
                    }
                },
                "Door to Elevator to Main Deck": {
                    "node_type": "dock",
                    "heal": false,
                    "coordinates": {
                        "x": 40.0,
                        "y": 112.0,
                        "z": 0.0
                    },
                    "description": "",
                    "layers": [
                        "default"
                    ],
                    "extra": {
                        "door_idx": [
                            34
                        ]
                    },
                    "valid_starting_location": false,
                    "dock_type": "Door",
                    "default_connection": {
                        "region": "Sector 6 (NOC)",
                        "area": "Elevator to Main Deck",
                        "node": "Door to Entrance Navigation Room"
                    },
                    "default_dock_weakness": "Open Hatch",
                    "exclude_from_dock_rando": false,
                    "incompatible_dock_weaknesses": [],
                    "override_default_open_requirement": null,
                    "override_default_lock_requirement": null,
                    "ui_custom_name": null,
                    "connections": {
                        "Door to Entrance Save Room": {
                            "type": "and",
                            "data": {
                                "comment": null,
                                "items": []
                            }
                        },
                        "Navigation Terminal": {
                            "type": "and",
                            "data": {
                                "comment": null,
                                "items": []
                            }
                        }
                    }
                },
                "Navigation Terminal": {
                    "node_type": "hint",
                    "heal": false,
                    "coordinates": {
                        "x": 155.62,
                        "y": 86.2,
                        "z": 0.0
                    },
                    "description": "",
                    "layers": [
                        "default"
                    ],
                    "extra": {
                        "hint_name": "Sector6Entrance",
                        "location_precision": "REGION_ONLY",
                        "item_precision": "PRECISE_CATEGORY"
                    },
                    "valid_starting_location": false,
                    "kind": "generic",
                    "requirement_to_collect": {
                        "type": "and",
                        "data": {
                            "comment": null,
                            "items": []
                        }
                    },
                    "connections": {
                        "Door to Elevator to Main Deck": {
                            "type": "and",
                            "data": {
                                "comment": null,
                                "items": []
                            }
                        }
                    }
                }
            }
        },
        "Geron's Crossing": {
            "default_node": null,
            "extra": {
                "map_name": "Sector 63",
                "room_id": [
                    3
                ]
            },
            "nodes": {
                "Door to Entrance Lobby": {
                    "node_type": "dock",
                    "heal": false,
                    "coordinates": {
                        "x": 40.0,
                        "y": 272.0,
                        "z": 0.0
                    },
                    "description": "",
                    "layers": [
                        "default"
                    ],
                    "extra": {
                        "door_idx": [
                            7
                        ]
                    },
                    "valid_starting_location": false,
                    "dock_type": "Door",
                    "default_connection": {
                        "region": "Sector 6 (NOC)",
                        "area": "Entrance Lobby",
                        "node": "Door to Geron's Crossing"
                    },
                    "default_dock_weakness": "L0 Hatch",
                    "exclude_from_dock_rando": false,
                    "incompatible_dock_weaknesses": [],
                    "override_default_open_requirement": null,
                    "override_default_lock_requirement": null,
                    "ui_custom_name": null,
                    "connections": {
                        "Door to Nocturnal Access": {
                            "type": "or",
                            "data": {
                                "comment": null,
                                "items": [
                                    {
                                        "type": "or",
                                        "data": {
                                            "comment": null,
                                            "items": [
                                                {
                                                    "type": "template",
                                                    "data": "Can Kill Purple Geron"
                                                },
                                                {
                                                    "type": "and",
                                                    "data": {
                                                        "comment": "Shinespark from Nav Room: TODO: video with Geron https://youtu.be/4vs0MvX4oew",
                                                        "items": [
                                                            {
                                                                "type": "resource",
                                                                "data": {
                                                                    "type": "items",
                                                                    "name": "SpeedBooster",
                                                                    "amount": 1,
                                                                    "negate": false
                                                                }
                                                            },
                                                            {
                                                                "type": "resource",
                                                                "data": {
                                                                    "type": "tricks",
                                                                    "name": "ShinesparkTrick",
                                                                    "amount": 3,
                                                                    "negate": false
                                                                }
                                                            },
                                                            {
                                                                "type": "resource",
                                                                "data": {
                                                                    "type": "misc",
                                                                    "name": "DoorLockRando",
                                                                    "amount": 1,
                                                                    "negate": true
                                                                }
                                                            },
                                                            {
                                                                "type": "resource",
                                                                "data": {
                                                                    "type": "misc",
                                                                    "name": "EntranceRando",
                                                                    "amount": 1,
                                                                    "negate": true
                                                                }
                                                            },
                                                            {
                                                                "type": "resource",
                                                                "data": {
                                                                    "type": "items",
                                                                    "name": "L0Locks",
                                                                    "amount": 1,
                                                                    "negate": false
                                                                }
                                                            }
                                                        ]
                                                    }
                                                },
                                                {
                                                    "type": "and",
                                                    "data": {
                                                        "comment": "Varia Core-X changes layers",
                                                        "items": [
                                                            {
                                                                "type": "resource",
                                                                "data": {
                                                                    "type": "events",
                                                                    "name": "VariaCore-X",
                                                                    "amount": 1,
                                                                    "negate": false
                                                                }
                                                            }
                                                        ]
                                                    }
                                                }
                                            ]
                                        }
                                    },
                                    {
                                        "type": "and",
                                        "data": {
                                            "comment": "Upper way",
                                            "items": [
                                                {
                                                    "type": "resource",
                                                    "data": {
                                                        "type": "items",
                                                        "name": "ScrewAttack",
                                                        "amount": 1,
                                                        "negate": false
                                                    }
                                                }
                                            ]
                                        }
                                    }
                                ]
                            }
                        },
                        "Other to Entrance Lobby": {
                            "type": "and",
                            "data": {
                                "comment": null,
                                "items": [
                                    {
                                        "type": "or",
                                        "data": {
                                            "comment": "Destroy the Bomb Block",
                                            "items": [
                                                {
                                                    "type": "template",
                                                    "data": "Can Break Single Bomb Blocks"
                                                },
                                                {
                                                    "type": "and",
                                                    "data": {
                                                        "comment": "Store a Shinespark using Entrance Lobby Room",
                                                        "items": [
                                                            {
                                                                "type": "resource",
                                                                "data": {
                                                                    "type": "items",
                                                                    "name": "SpeedBooster",
                                                                    "amount": 1,
                                                                    "negate": false
                                                                }
                                                            },
                                                            {
                                                                "type": "resource",
                                                                "data": {
                                                                    "type": "tricks",
                                                                    "name": "ShinesparkTrick",
                                                                    "amount": 3,
                                                                    "negate": false
                                                                }
                                                            },
                                                            {
                                                                "type": "resource",
                                                                "data": {
                                                                    "type": "tricks",
                                                                    "name": "Knowledge",
                                                                    "amount": 2,
                                                                    "negate": false
                                                                }
                                                            },
                                                            {
                                                                "type": "resource",
                                                                "data": {
                                                                    "type": "misc",
                                                                    "name": "DoorLockRando",
                                                                    "amount": 1,
                                                                    "negate": true
                                                                }
                                                            },
                                                            {
                                                                "type": "resource",
                                                                "data": {
                                                                    "type": "misc",
                                                                    "name": "EntranceRando",
                                                                    "amount": 1,
                                                                    "negate": true
                                                                }
                                                            }
                                                        ]
                                                    }
                                                }
                                            ]
                                        }
                                    },
                                    {
                                        "type": "or",
                                        "data": {
                                            "comment": "Get into the tunnel (can't ledge grab)",
                                            "items": [
                                                {
                                                    "type": "template",
                                                    "data": "Can Bounce in Ball"
                                                },
                                                {
                                                    "type": "and",
                                                    "data": {
                                                        "comment": null,
                                                        "items": [
                                                            {
                                                                "type": "resource",
                                                                "data": {
                                                                    "type": "items",
                                                                    "name": "MorphBall",
                                                                    "amount": 1,
                                                                    "negate": false
                                                                }
                                                            },
                                                            {
                                                                "type": "resource",
                                                                "data": {
                                                                    "type": "tricks",
                                                                    "name": "MidAirMorph",
                                                                    "amount": 1,
                                                                    "negate": false
                                                                }
                                                            }
                                                        ]
                                                    }
                                                }
                                            ]
                                        }
                                    }
                                ]
                            }
                        }
                    }
                },
                "Door to Nocturnal Access": {
                    "node_type": "dock",
                    "heal": false,
                    "coordinates": {
                        "x": 504.0,
                        "y": 272.0,
                        "z": 0.0
                    },
                    "description": "",
                    "layers": [
                        "default"
                    ],
                    "extra": {
                        "door_idx": [
                            8
                        ]
                    },
                    "valid_starting_location": false,
                    "dock_type": "Door",
                    "default_connection": {
                        "region": "Sector 6 (NOC)",
                        "area": "Nocturnal Access",
                        "node": "Door to Geron's Crossing"
                    },
                    "default_dock_weakness": "L0 Hatch",
                    "exclude_from_dock_rando": false,
                    "incompatible_dock_weaknesses": [],
                    "override_default_open_requirement": null,
                    "override_default_lock_requirement": null,
                    "ui_custom_name": null,
                    "connections": {
                        "Door to Entrance Lobby": {
                            "type": "or",
                            "data": {
                                "comment": null,
                                "items": [
                                    {
                                        "type": "and",
                                        "data": {
                                            "comment": "Bottom way",
                                            "items": [
                                                {
                                                    "type": "template",
                                                    "data": "Can Kill Purple Geron"
                                                },
                                                {
                                                    "type": "or",
                                                    "data": {
                                                        "comment": null,
                                                        "items": [
                                                            {
                                                                "type": "template",
                                                                "data": "Have Any Jump Upgrade"
                                                            },
                                                            {
                                                                "type": "resource",
                                                                "data": {
                                                                    "type": "tricks",
                                                                    "name": "WallJump",
                                                                    "amount": 1,
                                                                    "negate": false
                                                                }
                                                            }
                                                        ]
                                                    }
                                                }
                                            ]
                                        }
                                    },
                                    {
                                        "type": "and",
                                        "data": {
                                            "comment": "Upper way",
                                            "items": [
                                                {
                                                    "type": "resource",
                                                    "data": {
                                                        "type": "items",
                                                        "name": "ScrewAttack",
                                                        "amount": 1,
                                                        "negate": false
                                                    }
                                                }
                                            ]
                                        }
                                    },
                                    {
                                        "type": "resource",
                                        "data": {
                                            "type": "events",
                                            "name": "VariaCore-X",
                                            "amount": 1,
                                            "negate": false
                                        }
                                    }
                                ]
                            }
                        },
                        "Other to Vault": {
                            "type": "and",
                            "data": {
                                "comment": null,
                                "items": [
                                    {
                                        "type": "or",
                                        "data": {
                                            "comment": null,
                                            "items": [
                                                {
                                                    "type": "template",
                                                    "data": "Can Break Single Bomb Blocks"
                                                }
                                            ]
                                        }
                                    },
                                    {
                                        "type": "or",
                                        "data": {
                                            "comment": "Get into the tunnel (can't ledge grab)",
                                            "items": [
                                                {
                                                    "type": "and",
                                                    "data": {
                                                        "comment": null,
                                                        "items": [
                                                            {
                                                                "type": "resource",
                                                                "data": {
                                                                    "type": "items",
                                                                    "name": "MorphBall",
                                                                    "amount": 1,
                                                                    "negate": false
                                                                }
                                                            },
                                                            {
                                                                "type": "resource",
                                                                "data": {
                                                                    "type": "tricks",
                                                                    "name": "MidAirMorph",
                                                                    "amount": 1,
                                                                    "negate": false
                                                                }
                                                            }
                                                        ]
                                                    }
                                                },
                                                {
                                                    "type": "template",
                                                    "data": "Can Use Springball"
                                                }
                                            ]
                                        }
                                    }
                                ]
                            }
                        }
                    }
                },
                "Other to Entrance Lobby": {
                    "node_type": "dock",
                    "heal": false,
                    "coordinates": {
                        "x": 40.0,
                        "y": 88.0,
                        "z": 0.0
                    },
                    "description": "",
                    "layers": [
                        "default"
                    ],
                    "extra": {
                        "door_idx": [
                            50
                        ]
                    },
                    "valid_starting_location": false,
                    "dock_type": "Other",
                    "default_connection": {
                        "region": "Sector 6 (NOC)",
                        "area": "Entrance Lobby",
                        "node": "Other to Geron's Crossing"
                    },
                    "default_dock_weakness": "Tunnel",
                    "exclude_from_dock_rando": false,
                    "incompatible_dock_weaknesses": [],
                    "override_default_open_requirement": null,
                    "override_default_lock_requirement": null,
                    "ui_custom_name": null,
                    "connections": {
                        "Door to Entrance Lobby": {
                            "type": "and",
                            "data": {
                                "comment": null,
                                "items": [
                                    {
                                        "type": "template",
                                        "data": "Can Use Any Bombs"
                                    },
                                    {
                                        "type": "or",
                                        "data": {
                                            "comment": null,
                                            "items": [
                                                {
                                                    "type": "template",
                                                    "data": "Have Any Jump Upgrade"
                                                },
                                                {
                                                    "type": "resource",
                                                    "data": {
                                                        "type": "tricks",
                                                        "name": "WallJump",
                                                        "amount": 1,
                                                        "negate": false
                                                    }
                                                }
                                            ]
                                        }
                                    }
                                ]
                            }
                        }
                    }
                },
                "Other to Vault": {
                    "node_type": "dock",
                    "heal": false,
                    "coordinates": {
                        "x": 504.0,
                        "y": 120.0,
                        "z": 0.0
                    },
                    "description": "",
                    "layers": [
                        "default"
                    ],
                    "extra": {
                        "door_idx": [
                            75
                        ]
                    },
                    "valid_starting_location": false,
                    "dock_type": "Other",
                    "default_connection": {
                        "region": "Sector 6 (NOC)",
                        "area": "Vault",
                        "node": "Other to Geron's Crossing"
                    },
                    "default_dock_weakness": "Tunnel",
                    "exclude_from_dock_rando": false,
                    "incompatible_dock_weaknesses": [],
                    "override_default_open_requirement": null,
                    "override_default_lock_requirement": null,
                    "ui_custom_name": null,
                    "connections": {
                        "Door to Nocturnal Access": {
                            "type": "and",
                            "data": {
                                "comment": null,
                                "items": [
                                    {
                                        "type": "template",
                                        "data": "Can Use Any Bombs"
                                    }
                                ]
                            }
                        }
                    }
                }
            }
        },
        "Nocturnal Access": {
            "default_node": null,
            "extra": {
                "map_name": "Sector 64",
                "room_id": [
                    4
                ]
            },
            "nodes": {
                "Door to Geron's Crossing": {
                    "node_type": "dock",
                    "heal": false,
                    "coordinates": {
                        "x": 40.0,
                        "y": 112.0,
                        "z": 0.0
                    },
                    "description": "",
                    "layers": [
                        "default"
                    ],
                    "extra": {
                        "door_idx": [
                            9
                        ]
                    },
                    "valid_starting_location": false,
                    "dock_type": "Door",
                    "default_connection": {
                        "region": "Sector 6 (NOC)",
                        "area": "Geron's Crossing",
                        "node": "Door to Nocturnal Access"
                    },
                    "default_dock_weakness": "L0 Hatch",
                    "exclude_from_dock_rando": false,
                    "incompatible_dock_weaknesses": [],
                    "override_default_open_requirement": null,
                    "override_default_lock_requirement": null,
                    "ui_custom_name": null,
                    "connections": {
                        "Door to Nocturnal Shaft": {
                            "type": "and",
                            "data": {
                                "comment": null,
                                "items": []
                            }
                        }
                    }
                },
                "Door to Nocturnal Shaft": {
                    "node_type": "dock",
                    "heal": false,
                    "coordinates": {
                        "x": 504.0,
                        "y": 112.0,
                        "z": 0.0
                    },
                    "description": "",
                    "layers": [
                        "default"
                    ],
                    "extra": {
                        "door_idx": [
                            10
                        ]
                    },
                    "valid_starting_location": false,
                    "dock_type": "Door",
                    "default_connection": {
                        "region": "Sector 6 (NOC)",
                        "area": "Nocturnal Shaft",
                        "node": "Door to Nocturnal Access"
                    },
                    "default_dock_weakness": "L0 Hatch",
                    "exclude_from_dock_rando": false,
                    "incompatible_dock_weaknesses": [],
                    "override_default_open_requirement": null,
                    "override_default_lock_requirement": null,
                    "ui_custom_name": null,
                    "connections": {
                        "Door to Geron's Crossing": {
                            "type": "and",
                            "data": {
                                "comment": null,
                                "items": []
                            }
                        }
                    }
                }
            }
        },
        "Nocturnal Shaft": {
            "default_node": null,
            "extra": {
                "map_name": "Sector 65",
                "room_id": [
                    5
                ]
            },
            "nodes": {
                "Door to Nocturnal Access": {
                    "node_type": "dock",
                    "heal": false,
                    "coordinates": {
                        "x": 40.0,
                        "y": 592.0,
                        "z": 0.0
                    },
                    "description": "",
                    "layers": [
                        "default"
                    ],
                    "extra": {
                        "door_idx": [
                            11
                        ]
                    },
                    "valid_starting_location": false,
                    "dock_type": "Door",
                    "default_connection": {
                        "region": "Sector 6 (NOC)",
                        "area": "Nocturnal Access",
                        "node": "Door to Nocturnal Shaft"
                    },
                    "default_dock_weakness": "L0 Hatch",
                    "exclude_from_dock_rando": false,
                    "incompatible_dock_weaknesses": [],
                    "override_default_open_requirement": null,
                    "override_default_lock_requirement": null,
                    "ui_custom_name": null,
                    "connections": {
                        "Door to Mimic Access": {
                            "type": "and",
                            "data": {
                                "comment": null,
                                "items": []
                            }
                        },
                        "Door to Forbidden Entrance": {
                            "type": "and",
                            "data": {
                                "comment": null,
                                "items": []
                            }
                        },
                        "Door to Nocturnal Playground": {
                            "type": "and",
                            "data": {
                                "comment": null,
                                "items": []
                            }
                        },
                        "Door to Glass Tube to Sector 5 (ARC)": {
                            "type": "or",
                            "data": {
                                "comment": null,
                                "items": [
                                    {
                                        "type": "resource",
                                        "data": {
                                            "type": "items",
                                            "name": "ScrewAttack",
                                            "amount": 1,
                                            "negate": false
                                        }
                                    }
                                ]
                            }
                        }
                    }
                },
                "Door to Mimic Access": {
                    "node_type": "dock",
                    "heal": false,
                    "coordinates": {
                        "x": 264.0,
                        "y": 432.0,
                        "z": 0.0
                    },
                    "description": "",
                    "layers": [
                        "default"
                    ],
                    "extra": {
                        "door_idx": [
                            12
                        ]
                    },
                    "valid_starting_location": false,
                    "dock_type": "Door",
                    "default_connection": {
                        "region": "Sector 6 (NOC)",
                        "area": "Mimic Access",
                        "node": "Door to Nocturnal Shaft"
                    },
                    "default_dock_weakness": "L0 Hatch",
                    "exclude_from_dock_rando": false,
                    "incompatible_dock_weaknesses": [],
                    "override_default_open_requirement": null,
                    "override_default_lock_requirement": null,
                    "ui_custom_name": null,
                    "connections": {
                        "Door to Nocturnal Access": {
                            "type": "and",
                            "data": {
                                "comment": null,
                                "items": []
                            }
                        }
                    }
                },
                "Door to Forbidden Entrance": {
                    "node_type": "dock",
                    "heal": false,
                    "coordinates": {
                        "x": 40.0,
                        "y": 272.0,
                        "z": 0.0
                    },
                    "description": "",
                    "layers": [
                        "default"
                    ],
                    "extra": {
                        "door_idx": [
                            13
                        ]
                    },
                    "valid_starting_location": false,
                    "dock_type": "Door",
                    "default_connection": {
                        "region": "Sector 6 (NOC)",
                        "area": "Forbidden Entrance",
                        "node": "Door to Nocturnal Shaft"
                    },
                    "default_dock_weakness": "L0 Hatch",
                    "exclude_from_dock_rando": false,
                    "incompatible_dock_weaknesses": [],
                    "override_default_open_requirement": null,
                    "override_default_lock_requirement": null,
                    "ui_custom_name": null,
                    "connections": {
                        "Door to Nocturnal Access": {
                            "type": "and",
                            "data": {
                                "comment": null,
                                "items": []
                            }
                        },
                        "Door to Pillar Puzzle": {
                            "type": "and",
                            "data": {
                                "comment": null,
                                "items": [
                                    {
                                        "type": "resource",
                                        "data": {
                                            "type": "items",
                                            "name": "SpeedBooster",
                                            "amount": 1,
                                            "negate": false
                                        }
                                    },
                                    {
                                        "type": "resource",
                                        "data": {
                                            "type": "misc",
                                            "name": "DoorLockRando",
                                            "amount": 1,
                                            "negate": true
                                        }
                                    },
                                    {
                                        "type": "resource",
                                        "data": {
                                            "type": "misc",
                                            "name": "EntranceRando",
                                            "amount": 1,
                                            "negate": true
                                        }
                                    },
                                    {
                                        "type": "resource",
                                        "data": {
                                            "type": "items",
                                            "name": "ScrewAttack",
                                            "amount": 1,
                                            "negate": false
                                        }
                                    },
                                    {
                                        "type": "or",
                                        "data": {
                                            "comment": "Ice X logic",
                                            "items": [
                                                {
                                                    "type": "resource",
                                                    "data": {
                                                        "type": "items",
                                                        "name": "VariaSuit",
                                                        "amount": 1,
                                                        "negate": false
                                                    }
                                                },
                                                {
                                                    "type": "and",
                                                    "data": {
                                                        "comment": "Tank all the damage - 6 X",
                                                        "items": [
                                                            {
                                                                "type": "resource",
                                                                "data": {
                                                                    "type": "tricks",
                                                                    "name": "DamageBoosts",
                                                                    "amount": 2,
                                                                    "negate": false
                                                                }
                                                            },
                                                            {
                                                                "type": "resource",
                                                                "data": {
                                                                    "type": "damage",
                                                                    "name": "NormalDamage",
                                                                    "amount": 414,
                                                                    "negate": false
                                                                }
                                                            }
                                                        ]
                                                    }
                                                },
                                                {
                                                    "type": "and",
                                                    "data": {
                                                        "comment": "Minimum with plasma - 2 X",
                                                        "items": [
                                                            {
                                                                "type": "resource",
                                                                "data": {
                                                                    "type": "tricks",
                                                                    "name": "DamageBoosts",
                                                                    "amount": 3,
                                                                    "negate": false
                                                                }
                                                            },
                                                            {
                                                                "type": "resource",
                                                                "data": {
                                                                    "type": "damage",
                                                                    "name": "NormalDamage",
                                                                    "amount": 138,
                                                                    "negate": false
                                                                }
                                                            },
                                                            {
                                                                "type": "resource",
                                                                "data": {
                                                                    "type": "items",
                                                                    "name": "PlasmaBeam",
                                                                    "amount": 1,
                                                                    "negate": false
                                                                }
                                                            }
                                                        ]
                                                    }
                                                },
                                                {
                                                    "type": "and",
                                                    "data": {
                                                        "comment": "Minimum without plasma - 3 X",
                                                        "items": [
                                                            {
                                                                "type": "resource",
                                                                "data": {
                                                                    "type": "tricks",
                                                                    "name": "DamageBoosts",
                                                                    "amount": 4,
                                                                    "negate": false
                                                                }
                                                            },
                                                            {
                                                                "type": "resource",
                                                                "data": {
                                                                    "type": "damage",
                                                                    "name": "NormalDamage",
                                                                    "amount": 207,
                                                                    "negate": false
                                                                }
                                                            }
                                                        ]
                                                    }
                                                },
                                                {
                                                    "type": "and",
                                                    "data": {
                                                        "comment": "Power Bomb also freezes X - Knowledge lock",
                                                        "items": [
                                                            {
                                                                "type": "resource",
                                                                "data": {
                                                                    "type": "tricks",
                                                                    "name": "Knowledge",
                                                                    "amount": 3,
                                                                    "negate": false
                                                                }
                                                            },
                                                            {
                                                                "type": "template",
                                                                "data": "Can Use Power Bombs"
                                                            },
                                                            {
                                                                "type": "resource",
                                                                "data": {
                                                                    "type": "items",
                                                                    "name": "PlasmaBeam",
                                                                    "amount": 1,
                                                                    "negate": false
                                                                }
                                                            },
                                                            {
                                                                "type": "resource",
                                                                "data": {
                                                                    "type": "tricks",
                                                                    "name": "Movement",
                                                                    "amount": 3,
                                                                    "negate": false
                                                                }
                                                            }
                                                        ]
                                                    }
                                                },
                                                {
                                                    "type": "and",
                                                    "data": {
                                                        "comment": "Plasma and Wide can stun all the X and avoid all the damage",
                                                        "items": [
                                                            {
                                                                "type": "resource",
                                                                "data": {
                                                                    "type": "items",
                                                                    "name": "PlasmaBeam",
                                                                    "amount": 1,
                                                                    "negate": false
                                                                }
                                                            },
                                                            {
                                                                "type": "resource",
                                                                "data": {
                                                                    "type": "items",
                                                                    "name": "WideBeam",
                                                                    "amount": 1,
                                                                    "negate": false
                                                                }
                                                            },
                                                            {
                                                                "type": "resource",
                                                                "data": {
                                                                    "type": "tricks",
                                                                    "name": "Movement",
                                                                    "amount": 3,
                                                                    "negate": false
                                                                }
                                                            }
                                                        ]
                                                    }
                                                }
                                            ]
                                        }
                                    },
                                    {
                                        "type": "resource",
                                        "data": {
                                            "type": "items",
                                            "name": "L0Locks",
                                            "amount": 1,
                                            "negate": false
                                        }
                                    }
                                ]
                            }
                        }
                    }
                },
                "Door to Nocturnal Playground": {
                    "node_type": "dock",
                    "heal": false,
                    "coordinates": {
                        "x": 264.0,
                        "y": 112.0,
                        "z": 0.0
                    },
                    "description": "",
                    "layers": [
                        "default"
                    ],
                    "extra": {
                        "door_idx": [
                            14
                        ]
                    },
                    "valid_starting_location": false,
                    "dock_type": "Door",
                    "default_connection": {
                        "region": "Sector 6 (NOC)",
                        "area": "Nocturnal Playground",
                        "node": "Door to Nocturnal Shaft"
                    },
                    "default_dock_weakness": "L0 Hatch",
                    "exclude_from_dock_rando": false,
                    "incompatible_dock_weaknesses": [],
                    "override_default_open_requirement": null,
                    "override_default_lock_requirement": null,
                    "ui_custom_name": null,
                    "connections": {
                        "Door to Nocturnal Access": {
                            "type": "or",
                            "data": {
                                "comment": null,
                                "items": [
                                    {
                                        "type": "resource",
                                        "data": {
                                            "type": "tricks",
                                            "name": "Movement",
                                            "amount": 1,
                                            "negate": false
                                        }
                                    },
                                    {
                                        "type": "template",
                                        "data": "Have Any Jump Upgrade"
                                    }
                                ]
                            }
                        }
                    }
                },
                "Door to Glass Tube to Sector 5 (ARC)": {
                    "node_type": "dock",
                    "heal": false,
                    "coordinates": {
                        "x": 504.0,
                        "y": 592.0,
                        "z": 0.0
                    },
                    "description": "",
                    "layers": [
                        "default"
                    ],
                    "extra": {
                        "door_idx": [
                            82
                        ]
                    },
                    "valid_starting_location": false,
                    "dock_type": "Door",
                    "default_connection": {
                        "region": "Sector 6 (NOC)",
                        "area": "Glass Tube to Sector 5 (ARC)",
                        "node": "Door to Nocturnal Shaft"
                    },
                    "default_dock_weakness": "L0 Hatch",
                    "exclude_from_dock_rando": false,
                    "incompatible_dock_weaknesses": [],
                    "override_default_open_requirement": null,
                    "override_default_lock_requirement": null,
                    "ui_custom_name": null,
                    "connections": {
                        "Door to Nocturnal Access": {
                            "type": "or",
                            "data": {
                                "comment": null,
                                "items": [
                                    {
                                        "type": "resource",
                                        "data": {
                                            "type": "items",
                                            "name": "ScrewAttack",
                                            "amount": 1,
                                            "negate": false
                                        }
                                    }
                                ]
                            }
                        }
                    }
                },
                "Door to Pillar Puzzle": {
                    "node_type": "dock",
                    "heal": false,
                    "coordinates": {
                        "x": 504.0,
                        "y": 272.0,
                        "z": 0.0
                    },
                    "description": "",
                    "layers": [
                        "default"
                    ],
                    "extra": {
                        "door_idx": [
                            85
                        ]
                    },
                    "valid_starting_location": false,
                    "dock_type": "Door",
                    "default_connection": {
                        "region": "Sector 6 (NOC)",
                        "area": "Pillar Puzzle",
                        "node": "Door to Nocturnal Shaft"
                    },
                    "default_dock_weakness": "L0 Hatch",
                    "exclude_from_dock_rando": false,
                    "incompatible_dock_weaknesses": [],
                    "override_default_open_requirement": null,
                    "override_default_lock_requirement": null,
                    "ui_custom_name": null,
                    "connections": {
                        "Door to Forbidden Entrance": {
                            "type": "and",
                            "data": {
                                "comment": "This can safely not have Door Lock Rando check",
                                "items": [
                                    {
                                        "type": "resource",
                                        "data": {
                                            "type": "items",
                                            "name": "SpeedBooster",
                                            "amount": 1,
                                            "negate": false
                                        }
                                    },
                                    {
                                        "type": "or",
                                        "data": {
                                            "comment": null,
                                            "items": [
                                                {
                                                    "type": "and",
                                                    "data": {
                                                        "comment": "Wave beam is hard to control for completing the puzzle",
                                                        "items": [
                                                            {
                                                                "type": "resource",
                                                                "data": {
                                                                    "type": "items",
                                                                    "name": "WaveBeam",
                                                                    "amount": 1,
                                                                    "negate": false
                                                                }
                                                            },
                                                            {
                                                                "type": "resource",
                                                                "data": {
                                                                    "type": "tricks",
                                                                    "name": "Knowledge",
                                                                    "amount": 3,
                                                                    "negate": false
                                                                }
                                                            }
                                                        ]
                                                    }
                                                },
                                                {
                                                    "type": "template",
                                                    "data": "Can Use Bombs"
                                                }
                                            ]
                                        }
                                    },
                                    {
                                        "type": "resource",
                                        "data": {
                                            "type": "misc",
                                            "name": "EntranceRando",
                                            "amount": 1,
                                            "negate": true
                                        }
                                    },
                                    {
                                        "type": "resource",
                                        "data": {
                                            "type": "items",
                                            "name": "L0Locks",
                                            "amount": 1,
                                            "negate": false
                                        }
                                    }
                                ]
                            }
                        }
                    }
                }
            }
        },
        "Mimic Access": {
            "default_node": null,
            "extra": {
                "map_name": "Sector 66",
                "room_id": [
                    6
                ]
            },
            "nodes": {
                "Door to Nocturnal Shaft": {
                    "node_type": "dock",
                    "heal": false,
                    "coordinates": {
                        "x": 40.0,
                        "y": 112.0,
                        "z": 0.0
                    },
                    "description": "",
                    "layers": [
                        "default"
                    ],
                    "extra": {
                        "door_idx": [
                            32
                        ]
                    },
                    "valid_starting_location": false,
                    "dock_type": "Door",
                    "default_connection": {
                        "region": "Sector 6 (NOC)",
                        "area": "Nocturnal Shaft",
                        "node": "Door to Mimic Access"
                    },
                    "default_dock_weakness": "L0 Hatch",
                    "exclude_from_dock_rando": false,
                    "incompatible_dock_weaknesses": [],
                    "override_default_open_requirement": null,
                    "override_default_lock_requirement": null,
                    "ui_custom_name": null,
                    "connections": {
                        "Door to Mimic Storage": {
                            "type": "or",
                            "data": {
                                "comment": null,
                                "items": [
                                    {
                                        "type": "resource",
                                        "data": {
                                            "type": "items",
                                            "name": "VariaSuit",
                                            "amount": 1,
                                            "negate": false
                                        }
                                    },
                                    {
                                        "type": "and",
                                        "data": {
                                            "comment": "Wave and Plasma can stop the last 3 X",
                                            "items": [
                                                {
                                                    "type": "resource",
                                                    "data": {
                                                        "type": "items",
                                                        "name": "WaveBeam",
                                                        "amount": 1,
                                                        "negate": false
                                                    }
                                                },
                                                {
                                                    "type": "resource",
                                                    "data": {
                                                        "type": "items",
                                                        "name": "PlasmaBeam",
                                                        "amount": 1,
                                                        "negate": false
                                                    }
                                                },
                                                {
                                                    "type": "resource",
                                                    "data": {
                                                        "type": "damage",
                                                        "name": "NormalDamage",
                                                        "amount": 207,
                                                        "negate": false
                                                    }
                                                },
                                                {
                                                    "type": "resource",
                                                    "data": {
                                                        "type": "tricks",
                                                        "name": "DamageBoosts",
                                                        "amount": 3,
                                                        "negate": false
                                                    }
                                                }
                                            ]
                                        }
                                    },
                                    {
                                        "type": "and",
                                        "data": {
                                            "comment": "Tank all the X",
                                            "items": [
                                                {
                                                    "type": "resource",
                                                    "data": {
                                                        "type": "tricks",
                                                        "name": "DamageBoosts",
                                                        "amount": 2,
                                                        "negate": false
                                                    }
                                                },
                                                {
                                                    "type": "resource",
                                                    "data": {
                                                        "type": "damage",
                                                        "name": "NormalDamage",
                                                        "amount": 414,
                                                        "negate": false
                                                    }
                                                }
                                            ]
                                        }
                                    }
                                ]
                            }
                        }
                    }
                },
                "Door to Mimic Storage": {
                    "node_type": "dock",
                    "heal": false,
                    "coordinates": {
                        "x": 504.0,
                        "y": 112.0,
                        "z": 0.0
                    },
                    "description": "",
                    "layers": [
                        "default"
                    ],
                    "extra": {
                        "door_idx": [
                            48
                        ]
                    },
                    "valid_starting_location": false,
                    "dock_type": "Door",
                    "default_connection": {
                        "region": "Sector 6 (NOC)",
                        "area": "Mimic Storage",
                        "node": "Door to Mimic Access"
                    },
                    "default_dock_weakness": "L0 Hatch",
                    "exclude_from_dock_rando": false,
                    "incompatible_dock_weaknesses": [],
                    "override_default_open_requirement": null,
                    "override_default_lock_requirement": null,
                    "ui_custom_name": null,
                    "connections": {
                        "Door to Nocturnal Shaft": {
                            "type": "or",
                            "data": {
                                "comment": null,
                                "items": [
                                    {
                                        "type": "resource",
                                        "data": {
                                            "type": "items",
                                            "name": "VariaSuit",
                                            "amount": 1,
                                            "negate": false
                                        }
                                    },
                                    {
                                        "type": "and",
                                        "data": {
                                            "comment": "Wave and Plasma can stop the last 3 X",
                                            "items": [
                                                {
                                                    "type": "resource",
                                                    "data": {
                                                        "type": "items",
                                                        "name": "WaveBeam",
                                                        "amount": 1,
                                                        "negate": false
                                                    }
                                                },
                                                {
                                                    "type": "resource",
                                                    "data": {
                                                        "type": "items",
                                                        "name": "PlasmaBeam",
                                                        "amount": 1,
                                                        "negate": false
                                                    }
                                                },
                                                {
                                                    "type": "resource",
                                                    "data": {
                                                        "type": "damage",
                                                        "name": "NormalDamage",
                                                        "amount": 207,
                                                        "negate": false
                                                    }
                                                },
                                                {
                                                    "type": "resource",
                                                    "data": {
                                                        "type": "tricks",
                                                        "name": "DamageBoosts",
                                                        "amount": 3,
                                                        "negate": false
                                                    }
                                                }
                                            ]
                                        }
                                    },
                                    {
                                        "type": "and",
                                        "data": {
                                            "comment": "Tank all the X",
                                            "items": [
                                                {
                                                    "type": "resource",
                                                    "data": {
                                                        "type": "tricks",
                                                        "name": "DamageBoosts",
                                                        "amount": 2,
                                                        "negate": false
                                                    }
                                                },
                                                {
                                                    "type": "resource",
                                                    "data": {
                                                        "type": "damage",
                                                        "name": "NormalDamage",
                                                        "amount": 414,
                                                        "negate": false
                                                    }
                                                }
                                            ]
                                        }
                                    }
                                ]
                            }
                        }
                    }
                }
            }
        },
        "Forbidden Entrance": {
            "default_node": null,
            "extra": {
                "map_name": "Sector 67",
                "room_id": [
                    7
                ]
            },
            "nodes": {
                "Door to X-B.O.X. Access": {
                    "node_type": "dock",
                    "heal": false,
                    "coordinates": {
                        "x": 40.0,
                        "y": 112.0,
                        "z": 0.0
                    },
                    "description": "",
                    "layers": [
                        "default"
                    ],
                    "extra": {
                        "door_idx": [
                            3
                        ]
                    },
                    "valid_starting_location": false,
                    "dock_type": "Door",
                    "default_connection": {
                        "region": "Sector 6 (NOC)",
                        "area": "X-B.O.X. Access",
                        "node": "Door to Forbidden Entrance"
                    },
                    "default_dock_weakness": "L4 Hatch",
                    "exclude_from_dock_rando": false,
                    "incompatible_dock_weaknesses": [],
                    "override_default_open_requirement": null,
                    "override_default_lock_requirement": null,
                    "ui_custom_name": null,
                    "connections": {
                        "Door to Nocturnal Shaft": {
                            "type": "and",
                            "data": {
                                "comment": null,
                                "items": [
                                    {
                                        "type": "template",
                                        "data": "Can Use Power Bombs"
                                    },
                                    {
                                        "type": "or",
                                        "data": {
                                            "comment": "Ice X logic",
                                            "items": [
                                                {
                                                    "type": "resource",
                                                    "data": {
                                                        "type": "items",
                                                        "name": "VariaSuit",
                                                        "amount": 1,
                                                        "negate": false
                                                    }
                                                },
                                                {
                                                    "type": "and",
                                                    "data": {
                                                        "comment": "Tank all the damage - 6 X",
                                                        "items": [
                                                            {
                                                                "type": "resource",
                                                                "data": {
                                                                    "type": "tricks",
                                                                    "name": "DamageBoosts",
                                                                    "amount": 2,
                                                                    "negate": false
                                                                }
                                                            },
                                                            {
                                                                "type": "resource",
                                                                "data": {
                                                                    "type": "damage",
                                                                    "name": "NormalDamage",
                                                                    "amount": 414,
                                                                    "negate": false
                                                                }
                                                            }
                                                        ]
                                                    }
                                                },
                                                {
                                                    "type": "and",
                                                    "data": {
                                                        "comment": "Minimum with plasma - 2 X",
                                                        "items": [
                                                            {
                                                                "type": "resource",
                                                                "data": {
                                                                    "type": "tricks",
                                                                    "name": "DamageBoosts",
                                                                    "amount": 3,
                                                                    "negate": false
                                                                }
                                                            },
                                                            {
                                                                "type": "resource",
                                                                "data": {
                                                                    "type": "damage",
                                                                    "name": "NormalDamage",
                                                                    "amount": 138,
                                                                    "negate": false
                                                                }
                                                            },
                                                            {
                                                                "type": "resource",
                                                                "data": {
                                                                    "type": "items",
                                                                    "name": "PlasmaBeam",
                                                                    "amount": 1,
                                                                    "negate": false
                                                                }
                                                            }
                                                        ]
                                                    }
                                                },
                                                {
                                                    "type": "and",
                                                    "data": {
                                                        "comment": "Minimum without plasma - 3 X",
                                                        "items": [
                                                            {
                                                                "type": "resource",
                                                                "data": {
                                                                    "type": "tricks",
                                                                    "name": "DamageBoosts",
                                                                    "amount": 4,
                                                                    "negate": false
                                                                }
                                                            },
                                                            {
                                                                "type": "resource",
                                                                "data": {
                                                                    "type": "damage",
                                                                    "name": "NormalDamage",
                                                                    "amount": 207,
                                                                    "negate": false
                                                                }
                                                            }
                                                        ]
                                                    }
                                                },
                                                {
                                                    "type": "and",
                                                    "data": {
                                                        "comment": "Power Bomb also freezes X - Knowledge lock",
                                                        "items": [
                                                            {
                                                                "type": "resource",
                                                                "data": {
                                                                    "type": "tricks",
                                                                    "name": "Knowledge",
                                                                    "amount": 3,
                                                                    "negate": false
                                                                }
                                                            },
                                                            {
                                                                "type": "resource",
                                                                "data": {
                                                                    "type": "tricks",
                                                                    "name": "Movement",
                                                                    "amount": 3,
                                                                    "negate": false
                                                                }
                                                            }
                                                        ]
                                                    }
                                                },
                                                {
                                                    "type": "and",
                                                    "data": {
                                                        "comment": "Plasma and Wide can freeze all X and avoid all damage",
                                                        "items": [
                                                            {
                                                                "type": "resource",
                                                                "data": {
                                                                    "type": "items",
                                                                    "name": "PlasmaBeam",
                                                                    "amount": 1,
                                                                    "negate": false
                                                                }
                                                            },
                                                            {
                                                                "type": "resource",
                                                                "data": {
                                                                    "type": "items",
                                                                    "name": "WideBeam",
                                                                    "amount": 1,
                                                                    "negate": false
                                                                }
                                                            },
                                                            {
                                                                "type": "resource",
                                                                "data": {
                                                                    "type": "tricks",
                                                                    "name": "Movement",
                                                                    "amount": 3,
                                                                    "negate": false
                                                                }
                                                            }
                                                        ]
                                                    }
                                                }
                                            ]
                                        }
                                    }
                                ]
                            }
                        }
                    }
                },
                "Door to Nocturnal Shaft": {
                    "node_type": "dock",
                    "heal": false,
                    "coordinates": {
                        "x": 744.0,
                        "y": 112.0,
                        "z": 0.0
                    },
                    "description": "",
                    "layers": [
                        "default"
                    ],
                    "extra": {
                        "door_idx": [
                            33
                        ]
                    },
                    "valid_starting_location": false,
                    "dock_type": "Door",
                    "default_connection": {
                        "region": "Sector 6 (NOC)",
                        "area": "Nocturnal Shaft",
                        "node": "Door to Forbidden Entrance"
                    },
                    "default_dock_weakness": "L0 Hatch",
                    "exclude_from_dock_rando": false,
                    "incompatible_dock_weaknesses": [],
                    "override_default_open_requirement": null,
                    "override_default_lock_requirement": null,
                    "ui_custom_name": null,
                    "connections": {
                        "Door to X-B.O.X. Access": {
                            "type": "and",
                            "data": {
                                "comment": null,
                                "items": [
                                    {
                                        "type": "template",
                                        "data": "Can Use Power Bombs"
                                    },
                                    {
                                        "type": "or",
                                        "data": {
                                            "comment": "Ice X logic",
                                            "items": [
                                                {
                                                    "type": "resource",
                                                    "data": {
                                                        "type": "items",
                                                        "name": "VariaSuit",
                                                        "amount": 1,
                                                        "negate": false
                                                    }
                                                },
                                                {
                                                    "type": "and",
                                                    "data": {
                                                        "comment": "Tank all the damage - 6 X",
                                                        "items": [
                                                            {
                                                                "type": "resource",
                                                                "data": {
                                                                    "type": "tricks",
                                                                    "name": "DamageBoosts",
                                                                    "amount": 2,
                                                                    "negate": false
                                                                }
                                                            },
                                                            {
                                                                "type": "resource",
                                                                "data": {
                                                                    "type": "damage",
                                                                    "name": "NormalDamage",
                                                                    "amount": 414,
                                                                    "negate": false
                                                                }
                                                            }
                                                        ]
                                                    }
                                                },
                                                {
                                                    "type": "and",
                                                    "data": {
                                                        "comment": "Minimum with plasma - 2 X",
                                                        "items": [
                                                            {
                                                                "type": "resource",
                                                                "data": {
                                                                    "type": "tricks",
                                                                    "name": "DamageBoosts",
                                                                    "amount": 3,
                                                                    "negate": false
                                                                }
                                                            },
                                                            {
                                                                "type": "resource",
                                                                "data": {
                                                                    "type": "damage",
                                                                    "name": "NormalDamage",
                                                                    "amount": 138,
                                                                    "negate": false
                                                                }
                                                            },
                                                            {
                                                                "type": "resource",
                                                                "data": {
                                                                    "type": "items",
                                                                    "name": "PlasmaBeam",
                                                                    "amount": 1,
                                                                    "negate": false
                                                                }
                                                            }
                                                        ]
                                                    }
                                                },
                                                {
                                                    "type": "and",
                                                    "data": {
                                                        "comment": "Minimum without plasma - 3 X",
                                                        "items": [
                                                            {
                                                                "type": "resource",
                                                                "data": {
                                                                    "type": "tricks",
                                                                    "name": "DamageBoosts",
                                                                    "amount": 4,
                                                                    "negate": false
                                                                }
                                                            },
                                                            {
                                                                "type": "resource",
                                                                "data": {
                                                                    "type": "damage",
                                                                    "name": "NormalDamage",
                                                                    "amount": 207,
                                                                    "negate": false
                                                                }
                                                            }
                                                        ]
                                                    }
                                                },
                                                {
                                                    "type": "and",
                                                    "data": {
                                                        "comment": "Power Bomb also freezes X - Knowledge lock",
                                                        "items": [
                                                            {
                                                                "type": "resource",
                                                                "data": {
                                                                    "type": "tricks",
                                                                    "name": "Knowledge",
                                                                    "amount": 3,
                                                                    "negate": false
                                                                }
                                                            },
                                                            {
                                                                "type": "resource",
                                                                "data": {
                                                                    "type": "tricks",
                                                                    "name": "Movement",
                                                                    "amount": 3,
                                                                    "negate": false
                                                                }
                                                            }
                                                        ]
                                                    }
                                                },
                                                {
                                                    "type": "and",
                                                    "data": {
                                                        "comment": "Plasma and Wide can freeze all X and avoid all the damage",
                                                        "items": [
                                                            {
                                                                "type": "resource",
                                                                "data": {
                                                                    "type": "items",
                                                                    "name": "PlasmaBeam",
                                                                    "amount": 1,
                                                                    "negate": false
                                                                }
                                                            },
                                                            {
                                                                "type": "resource",
                                                                "data": {
                                                                    "type": "items",
                                                                    "name": "WideBeam",
                                                                    "amount": 1,
                                                                    "negate": false
                                                                }
                                                            },
                                                            {
                                                                "type": "resource",
                                                                "data": {
                                                                    "type": "tricks",
                                                                    "name": "Movement",
                                                                    "amount": 3,
                                                                    "negate": false
                                                                }
                                                            }
                                                        ]
                                                    }
                                                }
                                            ]
                                        }
                                    }
                                ]
                            }
                        }
                    }
                }
            }
        },
        "Nocturnal Playground": {
            "default_node": null,
            "extra": {
                "map_name": "Sector 68",
                "room_id": [
                    8
                ]
            },
            "nodes": {
                "Door to Nocturnal Shaft": {
                    "node_type": "dock",
                    "heal": false,
                    "coordinates": {
                        "x": 40.0,
                        "y": 432.0,
                        "z": 0.0
                    },
                    "description": "",
                    "layers": [
                        "default"
                    ],
                    "extra": {
                        "door_idx": [
                            15
                        ]
                    },
                    "valid_starting_location": false,
                    "dock_type": "Door",
                    "default_connection": {
                        "region": "Sector 6 (NOC)",
                        "area": "Nocturnal Shaft",
                        "node": "Door to Nocturnal Playground"
                    },
                    "default_dock_weakness": "L0 Hatch",
                    "exclude_from_dock_rando": false,
                    "incompatible_dock_weaknesses": [],
                    "override_default_open_requirement": null,
                    "override_default_lock_requirement": null,
                    "ui_custom_name": null,
                    "connections": {
                        "Door to Clogged Cavern": {
                            "type": "and",
                            "data": {
                                "comment": null,
                                "items": []
                            }
                        },
                        "Door to Maintenance Annex": {
                            "type": "and",
                            "data": {
                                "comment": null,
                                "items": [
                                    {
                                        "type": "resource",
                                        "data": {
                                            "type": "items",
                                            "name": "ScrewAttack",
                                            "amount": 1,
                                            "negate": false
                                        }
                                    },
                                    {
                                        "type": "resource",
                                        "data": {
                                            "type": "items",
                                            "name": "MorphBall",
                                            "amount": 1,
                                            "negate": false
                                        }
                                    }
                                ]
                            }
                        }
                    }
                },
                "Door to Clogged Cavern": {
                    "node_type": "dock",
                    "heal": false,
                    "coordinates": {
                        "x": 40.0,
                        "y": 112.0,
                        "z": 0.0
                    },
                    "description": "",
                    "layers": [
                        "default"
                    ],
                    "extra": {
                        "door_idx": [
                            16
                        ]
                    },
                    "valid_starting_location": false,
                    "dock_type": "Door",
                    "default_connection": {
                        "region": "Sector 6 (NOC)",
                        "area": "Clogged Cavern",
                        "node": "Door to Nocturnal Playground"
                    },
                    "default_dock_weakness": "L0 Hatch",
                    "exclude_from_dock_rando": false,
                    "incompatible_dock_weaknesses": [],
                    "override_default_open_requirement": null,
                    "override_default_lock_requirement": null,
                    "ui_custom_name": null,
                    "connections": {
                        "Door to Nocturnal Shaft": {
                            "type": "and",
                            "data": {
                                "comment": null,
                                "items": []
                            }
                        }
                    }
                },
                "Door to Maintenance Annex": {
                    "node_type": "dock",
                    "heal": false,
                    "coordinates": {
                        "x": 744.0,
                        "y": 112.0,
                        "z": 0.0
                    },
                    "description": "",
                    "layers": [
                        "default"
                    ],
                    "extra": {
                        "door_idx": [
                            71
                        ]
                    },
                    "valid_starting_location": false,
                    "dock_type": "Door",
                    "default_connection": {
                        "region": "Sector 6 (NOC)",
                        "area": "Maintenance Annex",
                        "node": "Door to Nocturnal Playground"
                    },
                    "default_dock_weakness": "L0 Hatch",
                    "exclude_from_dock_rando": false,
                    "incompatible_dock_weaknesses": [],
                    "override_default_open_requirement": null,
                    "override_default_lock_requirement": null,
                    "ui_custom_name": null,
                    "connections": {
                        "Door to Nocturnal Shaft": {
                            "type": "or",
                            "data": {
                                "comment": null,
                                "items": [
                                    {
                                        "type": "resource",
                                        "data": {
                                            "type": "items",
                                            "name": "MorphBall",
                                            "amount": 1,
                                            "negate": false
                                        }
                                    }
                                ]
                            }
                        }
                    }
                }
            }
        },
        "Clogged Cavern": {
            "default_node": null,
            "extra": {
                "map_name": "Sector 69",
                "room_id": [
                    9
                ]
            },
            "nodes": {
                "Door to Nocturnal Playground": {
                    "node_type": "dock",
                    "heal": false,
                    "coordinates": {
                        "x": 984.0,
                        "y": 272.0,
                        "z": 0.0
                    },
                    "description": "",
                    "layers": [
                        "default"
                    ],
                    "extra": {
                        "door_idx": [
                            17,
                            72
                        ]
                    },
                    "valid_starting_location": false,
                    "dock_type": "Door",
                    "default_connection": {
                        "region": "Sector 6 (NOC)",
                        "area": "Nocturnal Playground",
                        "node": "Door to Clogged Cavern"
                    },
                    "default_dock_weakness": "L0 Hatch",
                    "exclude_from_dock_rando": false,
                    "incompatible_dock_weaknesses": [],
                    "override_default_open_requirement": null,
                    "override_default_lock_requirement": null,
                    "ui_custom_name": null,
                    "connections": {
<<<<<<< HEAD
                        "Door to Shell Access": {
                            "type": "and",
=======
                        "Door to Cavern Save Access": {
                            "type": "or",
>>>>>>> 7ea97919
                            "data": {
                                "comment": null,
                                "items": [
                                    {
                                        "type": "and",
                                        "data": {
                                            "comment": "This can safely not have Door Lock Rando check",
                                            "items": [
                                                {
                                                    "type": "resource",
                                                    "data": {
                                                        "type": "items",
                                                        "name": "SpeedBooster",
                                                        "amount": 1,
                                                        "negate": false
                                                    }
                                                },
                                                {
                                                    "type": "resource",
                                                    "data": {
                                                        "type": "misc",
                                                        "name": "EntranceRando",
                                                        "amount": 1,
                                                        "negate": true
                                                    }
                                                },
                                                {
                                                    "type": "and",
                                                    "data": {
                                                        "comment": "FIXME: generator gets stuck and doesn't know what to place to get out",
                                                        "items": [
                                                            {
                                                                "type": "resource",
                                                                "data": {
                                                                    "type": "misc",
                                                                    "name": "GeneratorHack",
                                                                    "amount": 1,
                                                                    "negate": false
                                                                }
                                                            },
                                                            {
                                                                "type": "or",
                                                                "data": {
                                                                    "comment": null,
                                                                    "items": [
                                                                        {
                                                                            "type": "resource",
                                                                            "data": {
                                                                                "type": "items",
                                                                                "name": "ChargeBeam",
                                                                                "amount": 1,
                                                                                "negate": false
                                                                            }
                                                                        },
                                                                        {
                                                                            "type": "resource",
                                                                            "data": {
                                                                                "type": "tricks",
                                                                                "name": "ShinesparkTrick",
                                                                                "amount": 2,
                                                                                "negate": false
                                                                            }
                                                                        }
                                                                    ]
                                                                }
                                                            }
                                                        ]
                                                    }
                                                }
                                            ]
                                        }
                                    },
                                    {
                                        "type": "and",
                                        "data": {
<<<<<<< HEAD
                                            "type": "items",
                                            "name": "L0Locks",
                                            "amount": 1,
                                            "negate": false
                                        }
                                    },
                                    {
                                        "type": "resource",
                                        "data": {
                                            "type": "misc",
                                            "name": "EntranceRando",
                                            "amount": 1,
                                            "negate": true
=======
                                            "comment": "Wall magically disappears",
                                            "items": [
                                                {
                                                    "type": "resource",
                                                    "data": {
                                                        "type": "events",
                                                        "name": "VariaCore-X",
                                                        "amount": 1,
                                                        "negate": false
                                                    }
                                                }
                                            ]
>>>>>>> 7ea97919
                                        }
                                    }
                                ]
                            }
                        }
                    }
                },
                "Door to Shell Access": {
                    "node_type": "dock",
                    "heal": false,
                    "coordinates": {
                        "x": 40.0,
                        "y": 112.0,
                        "z": 0.0
                    },
                    "description": "",
                    "layers": [
                        "default"
                    ],
                    "extra": {
                        "door_idx": [
                            18,
                            73
                        ]
                    },
                    "valid_starting_location": false,
                    "dock_type": "Door",
                    "default_connection": {
                        "region": "Sector 6 (NOC)",
                        "area": "Shell Access",
                        "node": "Door to Clogged Cavern"
                    },
                    "default_dock_weakness": "L0 Hatch",
                    "exclude_from_dock_rando": false,
                    "incompatible_dock_weaknesses": [],
                    "override_default_open_requirement": null,
                    "override_default_lock_requirement": null,
                    "ui_custom_name": null,
                    "connections": {
                        "Door to Nocturnal Playground": {
                            "type": "or",
                            "data": {
                                "comment": null,
                                "items": [
                                    {
<<<<<<< HEAD
                                        "type": "resource",
                                        "data": {
                                            "type": "items",
                                            "name": "SpeedBooster",
                                            "amount": 1,
                                            "negate": false
                                        }
                                    },
                                    {
                                        "type": "or",
                                        "data": {
                                            "comment": null,
                                            "items": [
                                                {
                                                    "type": "and",
                                                    "data": {
                                                        "comment": null,
                                                        "items": [
                                                            {
                                                                "type": "resource",
                                                                "data": {
                                                                    "type": "items",
                                                                    "name": "Hi-Jump",
                                                                    "amount": 1,
                                                                    "negate": false
                                                                }
                                                            },
                                                            {
                                                                "type": "resource",
                                                                "data": {
                                                                    "type": "tricks",
                                                                    "name": "ShinesparkTrick",
                                                                    "amount": 1,
                                                                    "negate": false
                                                                }
                                                            }
                                                        ]
                                                    }
                                                },
                                                {
                                                    "type": "resource",
                                                    "data": {
                                                        "type": "tricks",
                                                        "name": "ShinesparkTrick",
                                                        "amount": 2,
                                                        "negate": false
                                                    }
                                                }
                                            ]
                                        }
                                    },
                                    {
                                        "type": "resource",
                                        "data": {
                                            "type": "items",
                                            "name": "L0Locks",
                                            "amount": 1,
                                            "negate": false
                                        }
                                    },
                                    {
                                        "type": "resource",
=======
                                        "type": "and",
>>>>>>> 7ea97919
                                        "data": {
                                            "comment": "Shinespark: https://youtu.be/8j_pwpvapbw",
                                            "items": [
                                                {
                                                    "type": "resource",
                                                    "data": {
                                                        "type": "items",
                                                        "name": "SpeedBooster",
                                                        "amount": 1,
                                                        "negate": false
                                                    }
                                                },
                                                {
                                                    "type": "resource",
                                                    "data": {
                                                        "type": "tricks",
                                                        "name": "ShinesparkTrick",
                                                        "amount": 2,
                                                        "negate": false
                                                    }
                                                },
                                                {
                                                    "type": "resource",
                                                    "data": {
                                                        "type": "misc",
                                                        "name": "EntranceRando",
                                                        "amount": 1,
                                                        "negate": true
                                                    }
                                                },
                                                {
                                                    "type": "resource",
                                                    "data": {
                                                        "type": "misc",
                                                        "name": "DoorLockRando",
                                                        "amount": 1,
                                                        "negate": true
                                                    }
                                                },
                                                {
                                                    "type": "resource",
                                                    "data": {
                                                        "type": "items",
                                                        "name": "L0Locks",
                                                        "amount": 1,
                                                        "negate": false
                                                    }
                                                }
                                            ]
                                        }
                                    },
                                    {
                                        "type": "and",
                                        "data": {
<<<<<<< HEAD
                                            "type": "misc",
                                            "name": "EntranceRando",
                                            "amount": 1,
                                            "negate": true
=======
                                            "comment": "Wall magically disappears",
                                            "items": [
                                                {
                                                    "type": "resource",
                                                    "data": {
                                                        "type": "events",
                                                        "name": "VariaCore-X",
                                                        "amount": 1,
                                                        "negate": false
                                                    }
                                                }
                                            ]
>>>>>>> 7ea97919
                                        }
                                    }
                                ]
                            }
                        },
                        "Door to Cavern Save Access": {
                            "type": "and",
                            "data": {
                                "comment": null,
                                "items": []
                            }
                        }
                    }
                },
                "Door to Cavern Save Access": {
                    "node_type": "dock",
                    "heal": false,
                    "coordinates": {
                        "x": 504.0,
                        "y": 112.0,
                        "z": 0.0
                    },
                    "description": "",
                    "layers": [
                        "default"
                    ],
                    "extra": {
                        "door_idx": [
                            46,
                            74
                        ]
                    },
                    "valid_starting_location": false,
                    "dock_type": "Door",
                    "default_connection": {
                        "region": "Sector 6 (NOC)",
                        "area": "Cavern Save Access",
                        "node": "Door to Clogged Cavern"
                    },
                    "default_dock_weakness": "L0 Hatch",
                    "exclude_from_dock_rando": false,
                    "incompatible_dock_weaknesses": [],
                    "override_default_open_requirement": null,
                    "override_default_lock_requirement": null,
                    "ui_custom_name": null,
                    "connections": {
                        "Door to Shell Access": {
                            "type": "and",
                            "data": {
                                "comment": null,
                                "items": []
                            }
                        }
                    }
                }
            }
        },
        "Blue X Blockade": {
            "default_node": null,
            "extra": {
                "map_name": "Sector 610",
                "room_id": [
                    10
                ]
            },
            "nodes": {
                "Door to Data Save Room": {
                    "node_type": "dock",
                    "heal": false,
                    "coordinates": {
                        "x": 40.0,
                        "y": 272.0,
                        "z": 0.0
                    },
                    "description": "",
                    "layers": [
                        "default"
                    ],
                    "extra": {
                        "door_idx": [
                            20
                        ]
                    },
                    "valid_starting_location": false,
                    "dock_type": "Door",
                    "default_connection": {
                        "region": "Sector 6 (NOC)",
                        "area": "Data Save Room",
                        "node": "Door to Blue X Blockade"
                    },
                    "default_dock_weakness": "L0 Hatch",
                    "exclude_from_dock_rando": false,
                    "incompatible_dock_weaknesses": [],
                    "override_default_open_requirement": null,
                    "override_default_lock_requirement": null,
                    "ui_custom_name": null,
                    "connections": {
                        "Door to Big Shell 2": {
                            "type": "and",
                            "data": {
                                "comment": null,
                                "items": []
                            }
                        }
                    }
                },
                "Door to Data Access": {
                    "node_type": "dock",
                    "heal": false,
                    "coordinates": {
                        "x": 264.0,
                        "y": 112.0,
                        "z": 0.0
                    },
                    "description": "",
                    "layers": [
                        "default"
                    ],
                    "extra": {
                        "door_idx": [
                            21
                        ]
                    },
                    "valid_starting_location": false,
                    "dock_type": "Door",
                    "default_connection": {
                        "region": "Sector 6 (NOC)",
                        "area": "Data Access",
                        "node": "Door to Blue X Blockade"
                    },
                    "default_dock_weakness": "L0 Hatch",
                    "exclude_from_dock_rando": false,
                    "incompatible_dock_weaknesses": [],
                    "override_default_open_requirement": null,
                    "override_default_lock_requirement": null,
                    "ui_custom_name": null,
                    "connections": {
                        "Other to Zozoro Wine Cellar": {
                            "type": "and",
                            "data": {
                                "comment": null,
                                "items": [
                                    {
                                        "type": "resource",
                                        "data": {
                                            "type": "items",
                                            "name": "MorphBall",
                                            "amount": 1,
                                            "negate": false
                                        }
                                    }
                                ]
                            }
                        },
                        "Door to Big Shell 2": {
                            "type": "or",
                            "data": {
                                "comment": null,
                                "items": [
                                    {
                                        "type": "resource",
                                        "data": {
                                            "type": "items",
                                            "name": "SpaceJump",
                                            "amount": 1,
                                            "negate": false
                                        }
                                    },
                                    {
                                        "type": "and",
                                        "data": {
                                            "comment": "Strategically cross the shot blocks: https://youtu.be/AiYGhtYXWGI",
                                            "items": [
                                                {
                                                    "type": "resource",
                                                    "data": {
                                                        "type": "tricks",
                                                        "name": "Movement",
                                                        "amount": 1,
                                                        "negate": false
                                                    }
                                                }
                                            ]
                                        }
                                    }
                                ]
                            }
                        }
                    }
                },
                "Other to Zozoro Wine Cellar": {
                    "node_type": "dock",
                    "heal": false,
                    "coordinates": {
                        "x": 40.0,
                        "y": 56.0,
                        "z": 0.0
                    },
                    "description": "",
                    "layers": [
                        "default"
                    ],
                    "extra": {
                        "door_idx": [
                            27
                        ]
                    },
                    "valid_starting_location": false,
                    "dock_type": "Other",
                    "default_connection": {
                        "region": "Sector 6 (NOC)",
                        "area": "Zozoro Wine Cellar",
                        "node": "Other to Blue X Blockade"
                    },
                    "default_dock_weakness": "Tunnel",
                    "exclude_from_dock_rando": false,
                    "incompatible_dock_weaknesses": [],
                    "override_default_open_requirement": null,
                    "override_default_lock_requirement": null,
                    "ui_custom_name": null,
                    "connections": {
                        "Door to Data Access": {
                            "type": "and",
                            "data": {
                                "comment": null,
                                "items": [
                                    {
                                        "type": "resource",
                                        "data": {
                                            "type": "items",
                                            "name": "MorphBall",
                                            "amount": 1,
                                            "negate": false
                                        }
                                    }
                                ]
                            }
                        }
                    }
                },
                "Door to Big Shell 2": {
                    "node_type": "dock",
                    "heal": false,
                    "coordinates": {
                        "x": 264.0,
                        "y": 272.0,
                        "z": 0.0
                    },
                    "description": "",
                    "layers": [
                        "default"
                    ],
                    "extra": {
                        "door_idx": [
                            61
                        ]
                    },
                    "valid_starting_location": false,
                    "dock_type": "Door",
                    "default_connection": {
                        "region": "Sector 6 (NOC)",
                        "area": "Big Shell 2",
                        "node": "Door to Blue X Blockade"
                    },
                    "default_dock_weakness": "L0 Hatch",
                    "exclude_from_dock_rando": false,
                    "incompatible_dock_weaknesses": [],
                    "override_default_open_requirement": null,
                    "override_default_lock_requirement": null,
                    "ui_custom_name": null,
                    "connections": {
                        "Door to Data Save Room": {
                            "type": "and",
                            "data": {
                                "comment": null,
                                "items": []
                            }
                        },
                        "Door to Data Access": {
                            "type": "and",
                            "data": {
                                "comment": null,
                                "items": []
                            }
                        }
                    }
                }
            }
        },
        "Data Save Room": {
            "default_node": null,
            "extra": {
                "map_name": "Sector 611",
                "room_id": [
                    11
                ]
            },
            "nodes": {
                "Door to Blue X Blockade": {
                    "node_type": "dock",
                    "heal": false,
                    "coordinates": {
                        "x": 264.0,
                        "y": 112.0,
                        "z": 0.0
                    },
                    "description": "",
                    "layers": [
                        "default"
                    ],
                    "extra": {
                        "door_idx": [
                            22
                        ]
                    },
                    "valid_starting_location": false,
                    "dock_type": "Door",
                    "default_connection": {
                        "region": "Sector 6 (NOC)",
                        "area": "Blue X Blockade",
                        "node": "Door to Data Save Room"
                    },
                    "default_dock_weakness": "L0 Hatch",
                    "exclude_from_dock_rando": false,
                    "incompatible_dock_weaknesses": [],
                    "override_default_open_requirement": null,
                    "override_default_lock_requirement": null,
                    "ui_custom_name": null,
                    "connections": {
                        "Save Station": {
                            "type": "and",
                            "data": {
                                "comment": null,
                                "items": []
                            }
                        }
                    }
                },
                "Save Station": {
                    "node_type": "generic",
                    "heal": false,
                    "coordinates": {
                        "x": 134.99,
                        "y": 72.06,
                        "z": 0.0
                    },
                    "description": "",
                    "layers": [
                        "default"
                    ],
                    "extra": {
                        "X": 8,
                        "Y": 10
                    },
                    "valid_starting_location": true,
                    "connections": {
                        "Door to Blue X Blockade": {
                            "type": "and",
                            "data": {
                                "comment": null,
                                "items": []
                            }
                        }
                    }
                }
            }
        },
        "Data Access": {
            "default_node": null,
            "extra": {
                "map_name": "Sector 612",
                "room_id": [
                    12
                ]
            },
            "nodes": {
                "Door to Blue X Blockade": {
                    "node_type": "dock",
                    "heal": false,
                    "coordinates": {
                        "x": 40.0,
                        "y": 112.0,
                        "z": 0.0
                    },
                    "description": "",
                    "layers": [
                        "default"
                    ],
                    "extra": {
                        "door_idx": [
                            23
                        ]
                    },
                    "valid_starting_location": false,
                    "dock_type": "Door",
                    "default_connection": {
                        "region": "Sector 6 (NOC)",
                        "area": "Blue X Blockade",
                        "node": "Door to Data Access"
                    },
                    "default_dock_weakness": "L0 Hatch",
                    "exclude_from_dock_rando": false,
                    "incompatible_dock_weaknesses": [],
                    "override_default_open_requirement": null,
                    "override_default_lock_requirement": null,
                    "ui_custom_name": null,
                    "connections": {
                        "Door to Data Room": {
                            "type": "or",
                            "data": {
                                "comment": null,
                                "items": [
                                    {
                                        "type": "template",
                                        "data": "Can Kill Gadora"
                                    }
                                ]
                            }
                        }
                    }
                },
                "Door to Data Room": {
                    "node_type": "dock",
                    "heal": false,
                    "coordinates": {
                        "x": 504.0,
                        "y": 80.0,
                        "z": 0.0
                    },
                    "description": "",
                    "layers": [
                        "default"
                    ],
                    "extra": {
                        "door_idx": [
                            24
                        ]
                    },
                    "valid_starting_location": false,
                    "dock_type": "Door",
                    "default_connection": {
                        "region": "Sector 6 (NOC)",
                        "area": "Data Room",
                        "node": "Door to Data Access"
                    },
                    "default_dock_weakness": "L2 Hatch",
                    "exclude_from_dock_rando": false,
                    "incompatible_dock_weaknesses": [],
                    "override_default_open_requirement": null,
                    "override_default_lock_requirement": null,
                    "ui_custom_name": null,
                    "connections": {
                        "Door to Blue X Blockade": {
                            "type": "and",
                            "data": {
                                "comment": null,
                                "items": []
                            }
                        }
                    }
                }
            }
        },
        "Varia Core-X Arena": {
            "default_node": null,
            "extra": {
                "map_name": "Sector 613",
                "room_id": [
                    13
                ]
            },
            "nodes": {
                "Door to Data Room": {
                    "node_type": "dock",
                    "heal": false,
                    "coordinates": {
                        "x": 40.0,
                        "y": 240.0,
                        "z": 0.0
                    },
                    "description": "",
                    "layers": [
                        "default"
                    ],
                    "extra": {
                        "door_idx": [
                            25
                        ]
                    },
                    "valid_starting_location": false,
                    "dock_type": "Door",
                    "default_connection": {
                        "region": "Sector 6 (NOC)",
                        "area": "Data Room",
                        "node": "Door to Varia Core-X Arena"
                    },
                    "default_dock_weakness": "L2 Hatch",
                    "exclude_from_dock_rando": false,
                    "incompatible_dock_weaknesses": [],
                    "override_default_open_requirement": null,
                    "override_default_lock_requirement": null,
                    "ui_custom_name": null,
                    "connections": {
                        "Arena": {
                            "type": "and",
                            "data": {
                                "comment": null,
                                "items": []
                            }
                        }
                    }
                },
                "Door to Twin Caverns West": {
                    "node_type": "dock",
                    "heal": false,
                    "coordinates": {
                        "x": 504.0,
                        "y": 240.0,
                        "z": 0.0
                    },
                    "description": "",
                    "layers": [
                        "default"
                    ],
                    "extra": {
                        "door_idx": [
                            52
                        ]
                    },
                    "valid_starting_location": false,
                    "dock_type": "Door",
                    "default_connection": {
                        "region": "Sector 6 (NOC)",
                        "area": "Twin Caverns West",
                        "node": "Door to Varia Core-X Arena"
                    },
                    "default_dock_weakness": "L0 Hatch",
                    "exclude_from_dock_rando": false,
                    "incompatible_dock_weaknesses": [],
                    "override_default_open_requirement": null,
                    "override_default_lock_requirement": null,
                    "ui_custom_name": null,
                    "connections": {
                        "Arena": {
                            "type": "and",
                            "data": {
                                "comment": null,
                                "items": []
                            }
                        }
                    }
                },
                "Event - Varia Core-X": {
                    "node_type": "event",
                    "heal": false,
                    "coordinates": {
                        "x": 272.3518302936231,
                        "y": 316.68244729013065,
                        "z": 0.0
                    },
                    "description": "",
                    "layers": [
                        "default"
                    ],
                    "extra": {},
                    "valid_starting_location": false,
                    "event_name": "VariaCore-X",
                    "connections": {
                        "Pickup (Varia Suit)": {
                            "type": "and",
                            "data": {
                                "comment": null,
                                "items": []
                            }
                        }
                    }
                },
                "Pickup (Varia Suit)": {
                    "node_type": "pickup",
                    "heal": false,
                    "coordinates": {
                        "x": 343.42,
                        "y": 372.27,
                        "z": 0.0
                    },
                    "description": "",
                    "layers": [
                        "default"
                    ],
                    "extra": {
                        "area": 6,
                        "room": 13,
                        "source": "MegaX"
                    },
                    "valid_starting_location": false,
                    "pickup_index": 108,
                    "location_category": "major",
                    "connections": {
                        "Arena": {
                            "type": "and",
                            "data": {
                                "comment": null,
                                "items": []
                            }
                        }
                    }
                },
                "Arena": {
                    "node_type": "generic",
                    "heal": false,
                    "coordinates": {
                        "x": 270.94450911913077,
                        "y": 262.50058207217694,
                        "z": 0.0
                    },
                    "description": "",
                    "layers": [
                        "default"
                    ],
                    "extra": {},
                    "valid_starting_location": false,
                    "connections": {
                        "Door to Data Room": {
                            "type": "or",
                            "data": {
                                "comment": null,
                                "items": [
                                    {
                                        "type": "resource",
                                        "data": {
                                            "type": "events",
                                            "name": "VariaCore-X",
                                            "amount": 1,
                                            "negate": false
                                        }
                                    }
                                ]
                            }
                        },
                        "Door to Twin Caverns West": {
                            "type": "or",
                            "data": {
                                "comment": null,
                                "items": [
                                    {
                                        "type": "resource",
                                        "data": {
                                            "type": "events",
                                            "name": "VariaCore-X",
                                            "amount": 1,
                                            "negate": false
                                        }
                                    }
                                ]
                            }
                        },
                        "Event - Varia Core-X": {
                            "type": "and",
                            "data": {
                                "comment": null,
                                "items": [
                                    {
                                        "type": "and",
                                        "data": {
                                            "comment": null,
                                            "items": [
                                                {
                                                    "type": "and",
                                                    "data": {
                                                        "comment": "Mega-X Requirements",
                                                        "items": [
                                                            {
                                                                "type": "resource",
                                                                "data": {
                                                                    "type": "items",
                                                                    "name": "ChargeBeam",
                                                                    "amount": 1,
                                                                    "negate": false
                                                                }
                                                            }
                                                        ]
                                                    }
                                                },
                                                {
                                                    "type": "and",
                                                    "data": {
                                                        "comment": "Core-X Requirements",
                                                        "items": [
                                                            {
                                                                "type": "resource",
                                                                "data": {
                                                                    "type": "items",
                                                                    "name": "Missiles",
                                                                    "amount": 1,
                                                                    "negate": false
                                                                }
                                                            },
                                                            {
                                                                "type": "or",
                                                                "data": {
                                                                    "comment": null,
                                                                    "items": [
                                                                        {
                                                                            "type": "template",
                                                                            "data": "20 DMG Missiles"
                                                                        },
                                                                        {
                                                                            "type": "resource",
                                                                            "data": {
                                                                                "type": "tricks",
                                                                                "name": "Combat",
                                                                                "amount": 1,
                                                                                "negate": false
                                                                            }
                                                                        }
                                                                    ]
                                                                }
                                                            }
                                                        ]
                                                    }
                                                }
                                            ]
                                        }
                                    },
                                    {
                                        "type": "or",
                                        "data": {
                                            "comment": "Health Requirements",
                                            "items": [
                                                {
                                                    "type": "resource",
                                                    "data": {
                                                        "type": "damage",
                                                        "name": "NormalDamage",
                                                        "amount": 500,
                                                        "negate": false
                                                    }
                                                },
                                                {
                                                    "type": "and",
                                                    "data": {
                                                        "comment": "https://youtu.be/CfgKTcobo0s",
                                                        "items": [
                                                            {
                                                                "type": "resource",
                                                                "data": {
                                                                    "type": "tricks",
                                                                    "name": "Combat",
                                                                    "amount": 4,
                                                                    "negate": false
                                                                }
                                                            }
                                                        ]
                                                    }
                                                },
                                                {
                                                    "type": "and",
                                                    "data": {
                                                        "comment": null,
                                                        "items": [
                                                            {
                                                                "type": "resource",
                                                                "data": {
                                                                    "type": "tricks",
                                                                    "name": "Combat",
                                                                    "amount": 1,
                                                                    "negate": false
                                                                }
                                                            },
                                                            {
                                                                "type": "resource",
                                                                "data": {
                                                                    "type": "damage",
                                                                    "name": "NormalDamage",
                                                                    "amount": 400,
                                                                    "negate": false
                                                                }
                                                            }
                                                        ]
                                                    }
                                                },
                                                {
                                                    "type": "and",
                                                    "data": {
                                                        "comment": null,
                                                        "items": [
                                                            {
                                                                "type": "resource",
                                                                "data": {
                                                                    "type": "tricks",
                                                                    "name": "Combat",
                                                                    "amount": 2,
                                                                    "negate": false
                                                                }
                                                            },
                                                            {
                                                                "type": "resource",
                                                                "data": {
                                                                    "type": "damage",
                                                                    "name": "NormalDamage",
                                                                    "amount": 200,
                                                                    "negate": false
                                                                }
                                                            }
                                                        ]
                                                    }
                                                },
                                                {
                                                    "type": "and",
                                                    "data": {
                                                        "comment": null,
                                                        "items": [
                                                            {
                                                                "type": "resource",
                                                                "data": {
                                                                    "type": "tricks",
                                                                    "name": "Combat",
                                                                    "amount": 3,
                                                                    "negate": false
                                                                }
                                                            },
                                                            {
                                                                "type": "resource",
                                                                "data": {
                                                                    "type": "damage",
                                                                    "name": "NormalDamage",
                                                                    "amount": 100,
                                                                    "negate": false
                                                                }
                                                            }
                                                        ]
                                                    }
                                                }
                                            ]
                                        }
                                    }
                                ]
                            }
                        }
                    }
                }
            }
        },
        "X-B.O.X. Access": {
            "default_node": null,
            "extra": {
                "map_name": "Sector 614",
                "room_id": [
                    14
                ]
            },
            "nodes": {
                "Door to Forbidden Entrance": {
                    "node_type": "dock",
                    "heal": false,
                    "coordinates": {
                        "x": 504.0,
                        "y": 272.0,
                        "z": 0.0
                    },
                    "description": "",
                    "layers": [
                        "default"
                    ],
                    "extra": {
                        "door_idx": [
                            26
                        ]
                    },
                    "valid_starting_location": false,
                    "dock_type": "Door",
                    "default_connection": {
                        "region": "Sector 6 (NOC)",
                        "area": "Forbidden Entrance",
                        "node": "Door to X-B.O.X. Access"
                    },
                    "default_dock_weakness": "L4 Hatch",
                    "exclude_from_dock_rando": false,
                    "incompatible_dock_weaknesses": [],
                    "override_default_open_requirement": null,
                    "override_default_lock_requirement": null,
                    "ui_custom_name": null,
                    "connections": {
                        "Door to X-B.O.X. Arena": {
                            "type": "and",
                            "data": {
                                "comment": null,
                                "items": []
                            }
                        },
                        "Door to Spaceboost Alley": {
                            "type": "and",
                            "data": {
                                "comment": null,
                                "items": [
                                    {
                                        "type": "resource",
                                        "data": {
                                            "type": "items",
                                            "name": "SpeedBooster",
                                            "amount": 1,
                                            "negate": false
                                        }
                                    },
                                    {
                                        "type": "resource",
                                        "data": {
                                            "type": "items",
                                            "name": "ScrewAttack",
                                            "amount": 1,
                                            "negate": false
                                        }
                                    },
                                    {
                                        "type": "template",
                                        "data": "Can Use Power Bombs"
                                    },
                                    {
                                        "type": "and",
                                        "data": {
                                            "comment": null,
                                            "items": [
                                                {
                                                    "type": "resource",
                                                    "data": {
                                                        "type": "misc",
                                                        "name": "DoorLockRando",
                                                        "amount": 1,
                                                        "negate": true
                                                    }
                                                },
                                                {
                                                    "type": "resource",
                                                    "data": {
                                                        "type": "misc",
                                                        "name": "EntranceRando",
                                                        "amount": 1,
                                                        "negate": true
                                                    }
                                                }
                                            ]
                                        }
                                    },
                                    {
                                        "type": "or",
                                        "data": {
                                            "comment": "Ice X logic",
                                            "items": [
                                                {
                                                    "type": "resource",
                                                    "data": {
                                                        "type": "items",
                                                        "name": "VariaSuit",
                                                        "amount": 1,
                                                        "negate": false
                                                    }
                                                },
                                                {
                                                    "type": "and",
                                                    "data": {
                                                        "comment": "Tank all the damage - 6 X",
                                                        "items": [
                                                            {
                                                                "type": "resource",
                                                                "data": {
                                                                    "type": "tricks",
                                                                    "name": "DamageBoosts",
                                                                    "amount": 2,
                                                                    "negate": false
                                                                }
                                                            },
                                                            {
                                                                "type": "resource",
                                                                "data": {
                                                                    "type": "damage",
                                                                    "name": "NormalDamage",
                                                                    "amount": 414,
                                                                    "negate": false
                                                                }
                                                            }
                                                        ]
                                                    }
                                                },
                                                {
                                                    "type": "and",
                                                    "data": {
                                                        "comment": "Minimum with plasma - 2 X",
                                                        "items": [
                                                            {
                                                                "type": "resource",
                                                                "data": {
                                                                    "type": "tricks",
                                                                    "name": "DamageBoosts",
                                                                    "amount": 3,
                                                                    "negate": false
                                                                }
                                                            },
                                                            {
                                                                "type": "resource",
                                                                "data": {
                                                                    "type": "damage",
                                                                    "name": "NormalDamage",
                                                                    "amount": 138,
                                                                    "negate": false
                                                                }
                                                            },
                                                            {
                                                                "type": "resource",
                                                                "data": {
                                                                    "type": "items",
                                                                    "name": "PlasmaBeam",
                                                                    "amount": 1,
                                                                    "negate": false
                                                                }
                                                            }
                                                        ]
                                                    }
                                                },
                                                {
                                                    "type": "and",
                                                    "data": {
                                                        "comment": "Minimum without plasma - 3 X",
                                                        "items": [
                                                            {
                                                                "type": "resource",
                                                                "data": {
                                                                    "type": "tricks",
                                                                    "name": "DamageBoosts",
                                                                    "amount": 4,
                                                                    "negate": false
                                                                }
                                                            },
                                                            {
                                                                "type": "resource",
                                                                "data": {
                                                                    "type": "damage",
                                                                    "name": "NormalDamage",
                                                                    "amount": 207,
                                                                    "negate": false
                                                                }
                                                            }
                                                        ]
                                                    }
                                                },
                                                {
                                                    "type": "and",
                                                    "data": {
                                                        "comment": "Power Bomb also freezes X - Knowledge lock",
                                                        "items": [
                                                            {
                                                                "type": "resource",
                                                                "data": {
                                                                    "type": "tricks",
                                                                    "name": "Knowledge",
                                                                    "amount": 3,
                                                                    "negate": false
                                                                }
                                                            },
                                                            {
                                                                "type": "resource",
                                                                "data": {
                                                                    "type": "tricks",
                                                                    "name": "Movement",
                                                                    "amount": 3,
                                                                    "negate": false
                                                                }
                                                            }
                                                        ]
                                                    }
                                                },
                                                {
                                                    "type": "and",
                                                    "data": {
                                                        "comment": "Plasma and Wide can freeze all X and avoid all the damage",
                                                        "items": [
                                                            {
                                                                "type": "resource",
                                                                "data": {
                                                                    "type": "items",
                                                                    "name": "PlasmaBeam",
                                                                    "amount": 1,
                                                                    "negate": false
                                                                }
                                                            },
                                                            {
                                                                "type": "resource",
                                                                "data": {
                                                                    "type": "items",
                                                                    "name": "WideBeam",
                                                                    "amount": 1,
                                                                    "negate": false
                                                                }
                                                            },
                                                            {
                                                                "type": "resource",
                                                                "data": {
                                                                    "type": "tricks",
                                                                    "name": "Movement",
                                                                    "amount": 3,
                                                                    "negate": false
                                                                }
                                                            }
                                                        ]
                                                    }
                                                }
                                            ]
                                        }
                                    },
                                    {
                                        "type": "resource",
                                        "data": {
                                            "type": "items",
                                            "name": "L4Locks",
                                            "amount": 1,
                                            "negate": false
                                        }
                                    }
                                ]
                            }
                        }
                    }
                },
                "Door to X-B.O.X. Arena": {
                    "node_type": "dock",
                    "heal": false,
                    "coordinates": {
                        "x": 504.0,
                        "y": 112.0,
                        "z": 0.0
                    },
                    "description": "",
                    "layers": [
                        "default"
                    ],
                    "extra": {
                        "door_idx": [
                            28
                        ]
                    },
                    "valid_starting_location": false,
                    "dock_type": "Door",
                    "default_connection": {
                        "region": "Sector 6 (NOC)",
                        "area": "X-B.O.X. Arena",
                        "node": "Door to X-B.O.X. Access"
                    },
                    "default_dock_weakness": "L0 Hatch",
                    "exclude_from_dock_rando": false,
                    "incompatible_dock_weaknesses": [],
                    "override_default_open_requirement": null,
                    "override_default_lock_requirement": null,
                    "ui_custom_name": null,
                    "connections": {
                        "Door to Forbidden Entrance": {
                            "type": "or",
                            "data": {
                                "comment": null,
                                "items": [
                                    {
                                        "type": "resource",
                                        "data": {
                                            "type": "items",
                                            "name": "SpaceJump",
                                            "amount": 1,
                                            "negate": false
                                        }
                                    },
                                    {
                                        "type": "resource",
                                        "data": {
                                            "type": "tricks",
                                            "name": "WallJump",
                                            "amount": 1,
                                            "negate": false
                                        }
                                    },
                                    {
                                        "type": "and",
                                        "data": {
                                            "comment": null,
                                            "items": [
                                                {
                                                    "type": "resource",
                                                    "data": {
                                                        "type": "tricks",
                                                        "name": "StandOnFrozenEnemies",
                                                        "amount": 1,
                                                        "negate": false
                                                    }
                                                },
                                                {
                                                    "type": "template",
                                                    "data": "Can Freeze Enemies"
                                                }
                                            ]
                                        }
                                    },
                                    {
                                        "type": "and",
                                        "data": {
                                            "comment": null,
                                            "items": [
                                                {
                                                    "type": "resource",
                                                    "data": {
                                                        "type": "items",
                                                        "name": "SpeedBooster",
                                                        "amount": 1,
                                                        "negate": false
                                                    }
                                                },
                                                {
                                                    "type": "resource",
                                                    "data": {
                                                        "type": "tricks",
                                                        "name": "ShinesparkTrick",
                                                        "amount": 2,
                                                        "negate": false
                                                    }
                                                },
                                                {
                                                    "type": "resource",
                                                    "data": {
                                                        "type": "items",
                                                        "name": "L0Locks",
                                                        "amount": 1,
                                                        "negate": false
                                                    }
                                                },
                                                {
                                                    "type": "resource",
                                                    "data": {
                                                        "type": "items",
                                                        "name": "ScrewAttack",
                                                        "amount": 1,
                                                        "negate": false
                                                    }
                                                }
                                            ]
                                        }
                                    }
                                ]
                            }
                        }
                    }
                },
                "Door to Spaceboost Alley": {
                    "node_type": "dock",
                    "heal": false,
                    "coordinates": {
                        "x": 40.0,
                        "y": 272.0,
                        "z": 0.0
                    },
                    "description": "",
                    "layers": [
                        "default"
                    ],
                    "extra": {
                        "door_idx": [
                            89
                        ]
                    },
                    "valid_starting_location": false,
                    "dock_type": "Door",
                    "default_connection": {
                        "region": "Sector 6 (NOC)",
                        "area": "Spaceboost Alley",
                        "node": "Door to X-B.O.X. Access"
                    },
                    "default_dock_weakness": "Open Hatch",
                    "exclude_from_dock_rando": false,
                    "incompatible_dock_weaknesses": [],
                    "override_default_open_requirement": null,
                    "override_default_lock_requirement": null,
                    "ui_custom_name": null,
                    "connections": {
                        "Door to Forbidden Entrance": {
                            "type": "or",
                            "data": {
                                "comment": null,
                                "items": [
                                    {
                                        "type": "resource",
                                        "data": {
                                            "type": "items",
                                            "name": "MorphBall",
                                            "amount": 1,
                                            "negate": false
                                        }
                                    },
                                    {
                                        "type": "and",
                                        "data": {
                                            "comment": null,
                                            "items": [
                                                {
                                                    "type": "resource",
                                                    "data": {
                                                        "type": "tricks",
                                                        "name": "ShinesparkTrick",
                                                        "amount": 1,
                                                        "negate": false
                                                    }
                                                },
                                                {
                                                    "type": "resource",
                                                    "data": {
                                                        "type": "items",
                                                        "name": "SpeedBooster",
                                                        "amount": 1,
                                                        "negate": false
                                                    }
                                                },
                                                {
                                                    "type": "resource",
                                                    "data": {
                                                        "type": "misc",
                                                        "name": "DoorLockRando",
                                                        "amount": 1,
                                                        "negate": true
                                                    }
                                                },
                                                {
                                                    "type": "resource",
                                                    "data": {
                                                        "type": "misc",
                                                        "name": "EntranceRando",
                                                        "amount": 1,
                                                        "negate": true
                                                    }
                                                }
                                            ]
                                        }
                                    }
                                ]
                            }
                        }
                    }
                }
            }
        },
        "Zozoro Wine Cellar": {
            "default_node": null,
            "extra": {
                "map_name": "Sector 615",
                "room_id": [
                    15
                ]
            },
            "nodes": {
                "Pickup (Hidden Missile Tank)": {
                    "node_type": "pickup",
                    "heal": false,
                    "coordinates": {
                        "x": 56.0,
                        "y": 168.0,
                        "z": 0.0
                    },
                    "description": "",
                    "layers": [
                        "default"
                    ],
                    "extra": {
                        "blockx": 3,
                        "blocky": 3
                    },
                    "valid_starting_location": false,
                    "pickup_index": 89,
                    "location_category": "minor",
                    "connections": {
                        "Other to Blue X Blockade": {
                            "type": "or",
                            "data": {
                                "comment": null,
                                "items": [
                                    {
                                        "type": "template",
                                        "data": "Can Use Any Bombs"
                                    }
                                ]
                            }
                        }
                    }
                },
                "Other to Blue X Blockade": {
                    "node_type": "dock",
                    "heal": false,
                    "coordinates": {
                        "x": 264.0,
                        "y": 56.0,
                        "z": 0.0
                    },
                    "description": "",
                    "layers": [
                        "default"
                    ],
                    "extra": {
                        "door_idx": [
                            29
                        ]
                    },
                    "valid_starting_location": false,
                    "dock_type": "Other",
                    "default_connection": {
                        "region": "Sector 6 (NOC)",
                        "area": "Blue X Blockade",
                        "node": "Other to Zozoro Wine Cellar"
                    },
                    "default_dock_weakness": "Tunnel",
                    "exclude_from_dock_rando": false,
                    "incompatible_dock_weaknesses": [],
                    "override_default_open_requirement": null,
                    "override_default_lock_requirement": null,
                    "ui_custom_name": null,
                    "connections": {
                        "Pickup (Hidden Missile Tank)": {
                            "type": "and",
                            "data": {
                                "comment": null,
                                "items": [
                                    {
                                        "type": "template",
                                        "data": "Can Use Any Bombs"
                                    },
                                    {
                                        "type": "or",
                                        "data": {
                                            "comment": null,
                                            "items": [
                                                {
                                                    "type": "and",
                                                    "data": {
                                                        "comment": "Freeze Zozoro: https://youtu.be/wu8pKLvrAMw",
                                                        "items": [
                                                            {
                                                                "type": "template",
                                                                "data": "Can Freeze Enemies"
                                                            },
                                                            {
                                                                "type": "resource",
                                                                "data": {
                                                                    "type": "tricks",
                                                                    "name": "StandOnFrozenEnemies",
                                                                    "amount": 1,
                                                                    "negate": false
                                                                }
                                                            }
                                                        ]
                                                    }
                                                },
                                                {
                                                    "type": "and",
                                                    "data": {
                                                        "comment": "JBJ: https://youtu.be/oXu_rBiyO6E",
                                                        "items": [
                                                            {
                                                                "type": "resource",
                                                                "data": {
                                                                    "type": "tricks",
                                                                    "name": "JBJ",
                                                                    "amount": 4,
                                                                    "negate": false
                                                                }
                                                            },
                                                            {
                                                                "type": "template",
                                                                "data": "Can Use Bombs"
                                                            }
                                                        ]
                                                    }
                                                },
                                                {
                                                    "type": "template",
                                                    "data": "Have Any Jump Upgrade"
                                                }
                                            ]
                                        }
                                    }
                                ]
                            }
                        }
                    }
                }
            }
        },
        "X-B.O.X. Arena": {
            "default_node": null,
            "extra": {
                "map_name": "Sector 616",
                "room_id": [
                    16
                ]
            },
            "nodes": {
                "Door to X-B.O.X. Access": {
                    "node_type": "dock",
                    "heal": false,
                    "coordinates": {
                        "x": 40.0,
                        "y": 304.0,
                        "z": 0.0
                    },
                    "description": "",
                    "layers": [
                        "default"
                    ],
                    "extra": {
                        "door_idx": [
                            30
                        ]
                    },
                    "valid_starting_location": false,
                    "dock_type": "Door",
                    "default_connection": {
                        "region": "Sector 6 (NOC)",
                        "area": "X-B.O.X. Access",
                        "node": "Door to X-B.O.X. Arena"
                    },
                    "default_dock_weakness": "L0 Hatch",
                    "exclude_from_dock_rando": false,
                    "incompatible_dock_weaknesses": [],
                    "override_default_open_requirement": null,
                    "override_default_lock_requirement": null,
                    "ui_custom_name": null,
                    "connections": {
                        "Beside Crumble Blocks": {
                            "type": "and",
                            "data": {
                                "comment": null,
                                "items": []
                            }
                        }
                    }
                },
                "Door to Bull Bend": {
                    "node_type": "dock",
                    "heal": false,
                    "coordinates": {
                        "x": 40.0,
                        "y": 112.0,
                        "z": 0.0
                    },
                    "description": "",
                    "layers": [
                        "default"
                    ],
                    "extra": {
                        "door_idx": [
                            31
                        ]
                    },
                    "valid_starting_location": false,
                    "dock_type": "Door",
                    "default_connection": {
                        "region": "Sector 6 (NOC)",
                        "area": "Bull Bend",
                        "node": "Door to X-B.O.X. Arena"
                    },
                    "default_dock_weakness": "L0 Hatch",
                    "exclude_from_dock_rando": false,
                    "incompatible_dock_weaknesses": [],
                    "override_default_open_requirement": null,
                    "override_default_lock_requirement": null,
                    "ui_custom_name": null,
                    "connections": {
                        "Arena": {
                            "type": "and",
                            "data": {
                                "comment": null,
                                "items": []
                            }
                        }
                    }
                },
                "Door to X-B.O.X. Garage (Lower)": {
                    "node_type": "dock",
                    "heal": false,
                    "coordinates": {
                        "x": 504.0,
                        "y": 112.0,
                        "z": 0.0
                    },
                    "description": "",
                    "layers": [
                        "default"
                    ],
                    "extra": {
                        "door_idx": [
                            36
                        ]
                    },
                    "valid_starting_location": false,
                    "dock_type": "Door",
                    "default_connection": {
                        "region": "Sector 6 (NOC)",
                        "area": "X-B.O.X. Garage",
                        "node": "Door to X-B.O.X. Arena (Lower)"
                    },
                    "default_dock_weakness": "L0 Hatch",
                    "exclude_from_dock_rando": false,
                    "incompatible_dock_weaknesses": [],
                    "override_default_open_requirement": null,
                    "override_default_lock_requirement": null,
                    "ui_custom_name": null,
                    "connections": {
                        "Arena": {
                            "type": "and",
                            "data": {
                                "comment": null,
                                "items": []
                            }
                        }
                    }
                },
                "Door to X-B.O.X. Garage (Upper)": {
                    "node_type": "dock",
                    "heal": false,
                    "coordinates": {
                        "x": 504.0,
                        "y": 304.0,
                        "z": 0.0
                    },
                    "description": "",
                    "layers": [
                        "default"
                    ],
                    "extra": {
                        "door_idx": [
                            87
                        ]
                    },
                    "valid_starting_location": false,
                    "dock_type": "Door",
                    "default_connection": {
                        "region": "Sector 6 (NOC)",
                        "area": "X-B.O.X. Garage",
                        "node": "Door to X-B.O.X. Arena (Upper)"
                    },
                    "default_dock_weakness": "L0 Hatch",
                    "exclude_from_dock_rando": false,
                    "incompatible_dock_weaknesses": [],
                    "override_default_open_requirement": null,
                    "override_default_lock_requirement": null,
                    "ui_custom_name": null,
                    "connections": {
                        "Beside Crumble Blocks": {
                            "type": "or",
                            "data": {
                                "comment": null,
                                "items": [
                                    {
                                        "type": "resource",
                                        "data": {
                                            "type": "items",
                                            "name": "ScrewAttack",
                                            "amount": 1,
                                            "negate": false
                                        }
                                    }
                                ]
                            }
                        }
                    }
                },
                "Event - X-B.O.X.": {
                    "node_type": "event",
                    "heal": false,
                    "coordinates": {
                        "x": 329.68,
                        "y": 113.84,
                        "z": 0.0
                    },
                    "description": "",
                    "layers": [
                        "default"
                    ],
                    "extra": {},
                    "valid_starting_location": false,
                    "event_name": "X-B.O.X.",
                    "connections": {
                        "Pickup (Wave Beam)": {
                            "type": "and",
                            "data": {
                                "comment": null,
                                "items": []
                            }
                        }
                    }
                },
                "Pickup (Wave Beam)": {
                    "node_type": "pickup",
                    "heal": false,
                    "coordinates": {
                        "x": 299.157324204821,
                        "y": 148.266127254574,
                        "z": 0.0
                    },
                    "description": "",
                    "layers": [
                        "default"
                    ],
                    "extra": {
                        "area": 0,
                        "room": 16,
                        "source": "WaveCoreX"
                    },
                    "valid_starting_location": false,
                    "pickup_index": 111,
                    "location_category": "major",
                    "connections": {
                        "Arena": {
                            "type": "and",
                            "data": {
                                "comment": null,
                                "items": []
                            }
                        }
                    }
                },
                "Beside Crumble Blocks": {
                    "node_type": "generic",
                    "heal": false,
                    "coordinates": {
                        "x": 103.57001834356544,
                        "y": 303.61370359767153,
                        "z": 0.0
                    },
                    "description": "",
                    "layers": [
                        "default"
                    ],
                    "extra": {},
                    "valid_starting_location": false,
                    "connections": {
                        "Door to X-B.O.X. Access": {
                            "type": "or",
                            "data": {
                                "comment": null,
                                "items": [
                                    {
                                        "type": "resource",
                                        "data": {
                                            "type": "events",
                                            "name": "X-B.O.X.",
                                            "amount": 1,
                                            "negate": false
                                        }
                                    }
                                ]
                            }
                        },
                        "Door to X-B.O.X. Garage (Upper)": {
                            "type": "and",
                            "data": {
                                "comment": null,
                                "items": [
                                    {
                                        "type": "resource",
                                        "data": {
                                            "type": "items",
                                            "name": "ScrewAttack",
                                            "amount": 1,
                                            "negate": false
                                        }
                                    },
                                    {
                                        "type": "resource",
                                        "data": {
                                            "type": "events",
                                            "name": "X-B.O.X.",
                                            "amount": 1,
                                            "negate": false
                                        }
                                    }
                                ]
                            }
                        },
                        "Arena": {
                            "type": "and",
                            "data": {
                                "comment": null,
                                "items": []
                            }
                        }
                    }
                },
                "Arena": {
                    "node_type": "generic",
                    "heal": false,
                    "coordinates": {
                        "x": 261.0405148922183,
                        "y": 80.96311140800117,
                        "z": 0.0
                    },
                    "description": "",
                    "layers": [
                        "default"
                    ],
                    "extra": {},
                    "valid_starting_location": false,
                    "connections": {
                        "Door to Bull Bend": {
                            "type": "or",
                            "data": {
                                "comment": null,
                                "items": [
                                    {
                                        "type": "resource",
                                        "data": {
                                            "type": "events",
                                            "name": "X-B.O.X.",
                                            "amount": 1,
                                            "negate": false
                                        }
                                    }
                                ]
                            }
                        },
                        "Door to X-B.O.X. Garage (Lower)": {
                            "type": "or",
                            "data": {
                                "comment": null,
                                "items": [
                                    {
                                        "type": "resource",
                                        "data": {
                                            "type": "events",
                                            "name": "X-B.O.X.",
                                            "amount": 1,
                                            "negate": false
                                        }
                                    }
                                ]
                            }
                        },
                        "Event - X-B.O.X.": {
                            "type": "and",
                            "data": {
                                "comment": null,
                                "items": [
                                    {
                                        "type": "or",
                                        "data": {
                                            "comment": "X-B.O.X. Requirements",
                                            "items": [
                                                {
                                                    "type": "and",
                                                    "data": {
                                                        "comment": null,
                                                        "items": [
                                                            {
                                                                "type": "resource",
                                                                "data": {
                                                                    "type": "items",
                                                                    "name": "ChargeBeam",
                                                                    "amount": 1,
                                                                    "negate": false
                                                                }
                                                            },
                                                            {
                                                                "type": "or",
                                                                "data": {
                                                                    "comment": null,
                                                                    "items": [
                                                                        {
                                                                            "type": "resource",
                                                                            "data": {
                                                                                "type": "items",
                                                                                "name": "IceBeam",
                                                                                "amount": 1,
                                                                                "negate": false
                                                                            }
                                                                        },
                                                                        {
                                                                            "type": "resource",
                                                                            "data": {
                                                                                "type": "items",
                                                                                "name": "PlasmaBeam",
                                                                                "amount": 1,
                                                                                "negate": false
                                                                            }
                                                                        },
                                                                        {
                                                                            "type": "resource",
                                                                            "data": {
                                                                                "type": "items",
                                                                                "name": "WideBeam",
                                                                                "amount": 1,
                                                                                "negate": false
                                                                            }
                                                                        },
                                                                        {
                                                                            "type": "resource",
                                                                            "data": {
                                                                                "type": "tricks",
                                                                                "name": "Combat",
                                                                                "amount": 2,
                                                                                "negate": false
                                                                            }
                                                                        }
                                                                    ]
                                                                }
                                                            }
                                                        ]
                                                    }
                                                },
                                                {
                                                    "type": "or",
                                                    "data": {
                                                        "comment": null,
                                                        "items": [
                                                            {
                                                                "type": "and",
                                                                "data": {
                                                                    "comment": null,
                                                                    "items": [
                                                                        {
                                                                            "type": "template",
                                                                            "data": "45 DMG Missiles"
                                                                        },
                                                                        {
                                                                            "type": "resource",
                                                                            "data": {
                                                                                "type": "items",
                                                                                "name": "Missiles",
                                                                                "amount": 30,
                                                                                "negate": false
                                                                            }
                                                                        },
                                                                        {
                                                                            "type": "resource",
                                                                            "data": {
                                                                                "type": "tricks",
                                                                                "name": "Combat",
                                                                                "amount": 1,
                                                                                "negate": false
                                                                            }
                                                                        }
                                                                    ]
                                                                }
                                                            },
                                                            {
                                                                "type": "and",
                                                                "data": {
                                                                    "comment": "https://www.youtu.be/tN0oMbbUW5I",
                                                                    "items": [
                                                                        {
                                                                            "type": "template",
                                                                            "data": "30 DMG Missiles"
                                                                        },
                                                                        {
                                                                            "type": "resource",
                                                                            "data": {
                                                                                "type": "items",
                                                                                "name": "Missiles",
                                                                                "amount": 50,
                                                                                "negate": false
                                                                            }
                                                                        },
                                                                        {
                                                                            "type": "resource",
                                                                            "data": {
                                                                                "type": "tricks",
                                                                                "name": "Combat",
                                                                                "amount": 2,
                                                                                "negate": false
                                                                            }
                                                                        }
                                                                    ]
                                                                }
                                                            },
                                                            {
                                                                "type": "and",
                                                                "data": {
                                                                    "comment": null,
                                                                    "items": [
                                                                        {
                                                                            "type": "template",
                                                                            "data": "20 DMG Missiles"
                                                                        },
                                                                        {
                                                                            "type": "resource",
                                                                            "data": {
                                                                                "type": "items",
                                                                                "name": "Missiles",
                                                                                "amount": 70,
                                                                                "negate": false
                                                                            }
                                                                        },
                                                                        {
                                                                            "type": "resource",
                                                                            "data": {
                                                                                "type": "tricks",
                                                                                "name": "Combat",
                                                                                "amount": 2,
                                                                                "negate": false
                                                                            }
                                                                        }
                                                                    ]
                                                                }
                                                            },
                                                            {
                                                                "type": "and",
                                                                "data": {
                                                                    "comment": "https://www.youtu.be/fcWSo6UD5lE",
                                                                    "items": [
                                                                        {
                                                                            "type": "template",
                                                                            "data": "10 DMG Missiles"
                                                                        },
                                                                        {
                                                                            "type": "resource",
                                                                            "data": {
                                                                                "type": "items",
                                                                                "name": "Missiles",
                                                                                "amount": 90,
                                                                                "negate": false
                                                                            }
                                                                        },
                                                                        {
                                                                            "type": "resource",
                                                                            "data": {
                                                                                "type": "tricks",
                                                                                "name": "Combat",
                                                                                "amount": 3,
                                                                                "negate": false
                                                                            }
                                                                        }
                                                                    ]
                                                                }
                                                            }
                                                        ]
                                                    }
                                                }
                                            ]
                                        }
                                    },
                                    {
                                        "type": "and",
                                        "data": {
                                            "comment": "Core-X Requirements",
                                            "items": [
                                                {
                                                    "type": "resource",
                                                    "data": {
                                                        "type": "items",
                                                        "name": "Missiles",
                                                        "amount": 1,
                                                        "negate": false
                                                    }
                                                },
                                                {
                                                    "type": "or",
                                                    "data": {
                                                        "comment": null,
                                                        "items": [
                                                            {
                                                                "type": "template",
                                                                "data": "30 DMG Missiles"
                                                            },
                                                            {
                                                                "type": "and",
                                                                "data": {
                                                                    "comment": null,
                                                                    "items": [
                                                                        {
                                                                            "type": "template",
                                                                            "data": "20 DMG Missiles"
                                                                        },
                                                                        {
                                                                            "type": "resource",
                                                                            "data": {
                                                                                "type": "tricks",
                                                                                "name": "Combat",
                                                                                "amount": 1,
                                                                                "negate": false
                                                                            }
                                                                        }
                                                                    ]
                                                                }
                                                            },
                                                            {
                                                                "type": "and",
                                                                "data": {
                                                                    "comment": null,
                                                                    "items": [
                                                                        {
                                                                            "type": "template",
                                                                            "data": "10 DMG Missiles"
                                                                        },
                                                                        {
                                                                            "type": "resource",
                                                                            "data": {
                                                                                "type": "tricks",
                                                                                "name": "Combat",
                                                                                "amount": 2,
                                                                                "negate": false
                                                                            }
                                                                        }
                                                                    ]
                                                                }
                                                            }
                                                        ]
                                                    }
                                                }
                                            ]
                                        }
                                    },
                                    {
                                        "type": "or",
                                        "data": {
                                            "comment": "Health Requirements",
                                            "items": [
                                                {
                                                    "type": "resource",
                                                    "data": {
                                                        "type": "tricks",
                                                        "name": "Combat",
                                                        "amount": 5,
                                                        "negate": false
                                                    }
                                                },
                                                {
                                                    "type": "resource",
                                                    "data": {
                                                        "type": "damage",
                                                        "name": "NormalDamage",
                                                        "amount": 1000,
                                                        "negate": false
                                                    }
                                                },
                                                {
                                                    "type": "and",
                                                    "data": {
                                                        "comment": null,
                                                        "items": [
                                                            {
                                                                "type": "resource",
                                                                "data": {
                                                                    "type": "tricks",
                                                                    "name": "Combat",
                                                                    "amount": 1,
                                                                    "negate": false
                                                                }
                                                            },
                                                            {
                                                                "type": "resource",
                                                                "data": {
                                                                    "type": "damage",
                                                                    "name": "NormalDamage",
                                                                    "amount": 800,
                                                                    "negate": false
                                                                }
                                                            }
                                                        ]
                                                    }
                                                },
                                                {
                                                    "type": "and",
                                                    "data": {
                                                        "comment": null,
                                                        "items": [
                                                            {
                                                                "type": "resource",
                                                                "data": {
                                                                    "type": "tricks",
                                                                    "name": "Combat",
                                                                    "amount": 2,
                                                                    "negate": false
                                                                }
                                                            },
                                                            {
                                                                "type": "resource",
                                                                "data": {
                                                                    "type": "damage",
                                                                    "name": "NormalDamage",
                                                                    "amount": 600,
                                                                    "negate": false
                                                                }
                                                            }
                                                        ]
                                                    }
                                                },
                                                {
                                                    "type": "and",
                                                    "data": {
                                                        "comment": null,
                                                        "items": [
                                                            {
                                                                "type": "resource",
                                                                "data": {
                                                                    "type": "tricks",
                                                                    "name": "Combat",
                                                                    "amount": 3,
                                                                    "negate": false
                                                                }
                                                            },
                                                            {
                                                                "type": "resource",
                                                                "data": {
                                                                    "type": "damage",
                                                                    "name": "NormalDamage",
                                                                    "amount": 400,
                                                                    "negate": false
                                                                }
                                                            }
                                                        ]
                                                    }
                                                },
                                                {
                                                    "type": "and",
                                                    "data": {
                                                        "comment": null,
                                                        "items": [
                                                            {
                                                                "type": "resource",
                                                                "data": {
                                                                    "type": "tricks",
                                                                    "name": "Combat",
                                                                    "amount": 4,
                                                                    "negate": false
                                                                }
                                                            },
                                                            {
                                                                "type": "resource",
                                                                "data": {
                                                                    "type": "damage",
                                                                    "name": "NormalDamage",
                                                                    "amount": 100,
                                                                    "negate": false
                                                                }
                                                            }
                                                        ]
                                                    }
                                                }
                                            ]
                                        }
                                    },
                                    {
                                        "type": "or",
                                        "data": {
                                            "comment": "Arena Requirements (destroy blocks covering monkey bars)",
                                            "items": [
                                                {
                                                    "type": "and",
                                                    "data": {
                                                        "comment": null,
                                                        "items": [
                                                            {
                                                                "type": "or",
                                                                "data": {
                                                                    "comment": null,
                                                                    "items": [
                                                                        {
                                                                            "type": "template",
                                                                            "data": "Can Use Power Bombs"
                                                                        }
                                                                    ]
                                                                }
                                                            }
                                                        ]
                                                    }
                                                },
                                                {
                                                    "type": "resource",
                                                    "data": {
                                                        "type": "tricks",
                                                        "name": "Combat",
                                                        "amount": 2,
                                                        "negate": false
                                                    }
                                                }
                                            ]
                                        }
                                    }
                                ]
                            }
                        }
                    }
                }
            }
        },
        "Elevator to Main Deck": {
            "default_node": null,
            "extra": {
                "map_name": "Sector 617",
                "room_id": [
                    17
                ]
            },
            "nodes": {
                "Elevator to Main Deck": {
                    "node_type": "dock",
                    "heal": false,
                    "coordinates": {
                        "x": 152.0,
                        "y": 344.0,
                        "z": 0.0
                    },
                    "description": "",
                    "layers": [
                        "default"
                    ],
                    "extra": {
                        "door_idx": [
                            0
                        ]
                    },
                    "valid_starting_location": false,
                    "dock_type": "Elevator",
                    "default_connection": {
                        "region": "Main Deck",
                        "area": "Elevator to Sector 6 (NOC)",
                        "node": "Elevator to Sector 6 (NOC)"
                    },
                    "default_dock_weakness": "Elevator",
                    "exclude_from_dock_rando": false,
                    "incompatible_dock_weaknesses": [],
                    "override_default_open_requirement": null,
                    "override_default_lock_requirement": null,
                    "ui_custom_name": null,
                    "connections": {
                        "Door to Entrance Navigation Room": {
                            "type": "and",
                            "data": {
                                "comment": null,
                                "items": []
                            }
                        }
                    }
                },
                "Door to Entrance Navigation Room": {
                    "node_type": "dock",
                    "heal": false,
                    "coordinates": {
                        "x": 264.0,
                        "y": 112.0,
                        "z": 0.0
                    },
                    "description": "",
                    "layers": [
                        "default"
                    ],
                    "extra": {
                        "door_idx": [
                            35
                        ]
                    },
                    "valid_starting_location": false,
                    "dock_type": "Door",
                    "default_connection": {
                        "region": "Sector 6 (NOC)",
                        "area": "Entrance Navigation Room",
                        "node": "Door to Elevator to Main Deck"
                    },
                    "default_dock_weakness": "L0 Hatch",
                    "exclude_from_dock_rando": false,
                    "incompatible_dock_weaknesses": [],
                    "override_default_open_requirement": null,
                    "override_default_lock_requirement": null,
                    "ui_custom_name": null,
                    "connections": {
                        "Elevator to Main Deck": {
                            "type": "and",
                            "data": {
                                "comment": null,
                                "items": []
                            }
                        }
                    }
                }
            }
        },
        "X-B.O.X. Garage": {
            "default_node": null,
            "extra": {
                "map_name": "Sector 618",
                "room_id": [
                    18
                ]
            },
            "nodes": {
                "Pickup (Hidden Power Bomb Tank)": {
                    "node_type": "pickup",
                    "heal": false,
                    "coordinates": {
                        "x": 248.0,
                        "y": 328.0,
                        "z": 0.0
                    },
                    "description": "",
                    "layers": [
                        "default"
                    ],
                    "extra": {
                        "area": 6,
                        "room": 18,
                        "blockx": 15,
                        "blocky": 3
                    },
                    "valid_starting_location": false,
                    "pickup_index": 90,
                    "location_category": "minor",
                    "connections": {
                        "Door to X-B.O.X. Arena (Upper)": {
                            "type": "and",
                            "data": {
                                "comment": null,
                                "items": []
                            }
                        }
                    }
                },
                "Pickup (Missile Tank)": {
                    "node_type": "pickup",
                    "heal": false,
                    "coordinates": {
                        "x": 472.0,
                        "y": 56.0,
                        "z": 0.0
                    },
                    "description": "",
                    "layers": [
                        "default"
                    ],
                    "extra": {
                        "area": 6,
                        "room": 18,
                        "blockx": 29,
                        "blocky": 20
                    },
                    "valid_starting_location": false,
                    "pickup_index": 91,
                    "location_category": "minor",
                    "connections": {
                        "Door to X-B.O.X. Arena (Lower)": {
                            "type": "and",
                            "data": {
                                "comment": null,
                                "items": []
                            }
                        }
                    }
                },
                "Door to X-B.O.X. Arena (Lower)": {
                    "node_type": "dock",
                    "heal": false,
                    "coordinates": {
                        "x": 40.0,
                        "y": 112.0,
                        "z": 0.0
                    },
                    "description": "",
                    "layers": [
                        "default"
                    ],
                    "extra": {
                        "door_idx": [
                            37
                        ]
                    },
                    "valid_starting_location": false,
                    "dock_type": "Door",
                    "default_connection": {
                        "region": "Sector 6 (NOC)",
                        "area": "X-B.O.X. Arena",
                        "node": "Door to X-B.O.X. Garage (Lower)"
                    },
                    "default_dock_weakness": "L0 Hatch",
                    "exclude_from_dock_rando": false,
                    "incompatible_dock_weaknesses": [],
                    "override_default_open_requirement": null,
                    "override_default_lock_requirement": null,
                    "ui_custom_name": null,
                    "connections": {
                        "Pickup (Missile Tank)": {
                            "type": "or",
                            "data": {
                                "comment": null,
                                "items": [
                                    {
                                        "type": "resource",
                                        "data": {
                                            "type": "items",
                                            "name": "WaveBeam",
                                            "amount": 1,
                                            "negate": false
                                        }
                                    }
                                ]
                            }
                        },
                        "Door to X-B.O.X. Arena (Upper)": {
                            "type": "and",
                            "data": {
                                "comment": null,
                                "items": [
                                    {
                                        "type": "resource",
                                        "data": {
                                            "type": "items",
                                            "name": "ScrewAttack",
                                            "amount": 1,
                                            "negate": false
                                        }
                                    },
                                    {
                                        "type": "template",
                                        "data": "Have Any Jump Upgrade"
                                    }
                                ]
                            }
                        }
                    }
                },
                "Door to X-B.O.X. Arena (Upper)": {
                    "node_type": "dock",
                    "heal": false,
                    "coordinates": {
                        "x": 40.0,
                        "y": 304.0,
                        "z": 0.0
                    },
                    "description": "",
                    "layers": [
                        "default"
                    ],
                    "extra": {
                        "door_idx": [
                            88
                        ]
                    },
                    "valid_starting_location": false,
                    "dock_type": "Door",
                    "default_connection": {
                        "region": "Sector 6 (NOC)",
                        "area": "X-B.O.X. Arena",
                        "node": "Door to X-B.O.X. Garage (Upper)"
                    },
                    "default_dock_weakness": "L0 Hatch",
                    "exclude_from_dock_rando": false,
                    "incompatible_dock_weaknesses": [],
                    "override_default_open_requirement": null,
                    "override_default_lock_requirement": null,
                    "ui_custom_name": null,
                    "connections": {
                        "Pickup (Hidden Power Bomb Tank)": {
                            "type": "and",
                            "data": {
                                "comment": null,
                                "items": [
                                    {
                                        "type": "or",
                                        "data": {
                                            "comment": null,
                                            "items": [
                                                {
                                                    "type": "and",
                                                    "data": {
                                                        "comment": "Vanilla Method - Freeze an Owtch on the Crumble Blocks (and use regular Bombs to open the passage)",
                                                        "items": [
                                                            {
                                                                "type": "or",
                                                                "data": {
                                                                    "comment": "Template not used because normal Ice Missiles can't hit the Owtch to freeze it in the right spot https://www.youtu.be/4y7ohyL0zkE&t=14s",
                                                                    "items": [
                                                                        {
                                                                            "type": "resource",
                                                                            "data": {
                                                                                "type": "items",
                                                                                "name": "DiffusionMissileData",
                                                                                "amount": 1,
                                                                                "negate": false
                                                                            }
                                                                        },
                                                                        {
                                                                            "type": "and",
                                                                            "data": {
                                                                                "comment": null,
                                                                                "items": [
                                                                                    {
                                                                                        "type": "resource",
                                                                                        "data": {
                                                                                            "type": "items",
                                                                                            "name": "WaveBeam",
                                                                                            "amount": 1,
                                                                                            "negate": false
                                                                                        }
                                                                                    },
                                                                                    {
                                                                                        "type": "resource",
                                                                                        "data": {
                                                                                            "type": "items",
                                                                                            "name": "IceBeam",
                                                                                            "amount": 1,
                                                                                            "negate": false
                                                                                        }
                                                                                    }
                                                                                ]
                                                                            }
                                                                        }
                                                                    ]
                                                                }
                                                            }
                                                        ]
                                                    }
                                                },
                                                {
                                                    "type": "and",
                                                    "data": {
                                                        "comment": "Alternate Method - Jump off the Crumble Blocks morphed (frame perfect) https://youtu.be/4y7ohyL0zkE&t=14",
                                                        "items": [
                                                            {
                                                                "type": "resource",
                                                                "data": {
                                                                    "type": "tricks",
                                                                    "name": "Movement",
                                                                    "amount": 3,
                                                                    "negate": false
                                                                }
                                                            },
                                                            {
                                                                "type": "template",
                                                                "data": "Can Use Springball"
                                                            }
                                                        ]
                                                    }
                                                },
                                                {
                                                    "type": "and",
                                                    "data": {
                                                        "comment": "Alternate Method - Jump off the Crumble Blocks without Jumpball by unmorphing first (also frame perfect) https://youtu.be/4y7ohyL0zkE&t=24",
                                                        "items": [
                                                            {
                                                                "type": "resource",
                                                                "data": {
                                                                    "type": "tricks",
                                                                    "name": "Movement",
                                                                    "amount": 4,
                                                                    "negate": false
                                                                }
                                                            }
                                                        ]
                                                    }
                                                },
                                                {
                                                    "type": "and",
                                                    "data": {
                                                        "comment": "https://youtu.be/4y7ohyL0zkE&t=37",
                                                        "items": [
                                                            {
                                                                "type": "resource",
                                                                "data": {
                                                                    "type": "tricks",
                                                                    "name": "Movement",
                                                                    "amount": 4,
                                                                    "negate": false
                                                                }
                                                            },
                                                            {
                                                                "type": "template",
                                                                "data": "Can Use Bombs"
                                                            }
                                                        ]
                                                    }
                                                }
                                            ]
                                        }
                                    },
                                    {
                                        "type": "template",
                                        "data": "Can Use Any Bombs"
                                    },
                                    {
                                        "type": "template",
                                        "data": "Can Bounce in Ball"
                                    }
                                ]
                            }
                        },
                        "Door to X-B.O.X. Arena (Lower)": {
                            "type": "or",
                            "data": {
                                "comment": null,
                                "items": [
                                    {
                                        "type": "resource",
                                        "data": {
                                            "type": "items",
                                            "name": "ScrewAttack",
                                            "amount": 1,
                                            "negate": false
                                        }
                                    }
                                ]
                            }
                        }
                    }
                }
            }
        },
        "Bull Bend": {
            "default_node": null,
            "extra": {
                "map_name": "Sector 619",
                "room_id": [
                    19
                ]
            },
            "nodes": {
                "Door to X-B.O.X. Arena": {
                    "node_type": "dock",
                    "heal": false,
                    "coordinates": {
                        "x": 504.0,
                        "y": 272.0,
                        "z": 0.0
                    },
                    "description": "",
                    "layers": [
                        "default"
                    ],
                    "extra": {
                        "door_idx": [
                            38
                        ]
                    },
                    "valid_starting_location": false,
                    "dock_type": "Door",
                    "default_connection": {
                        "region": "Sector 6 (NOC)",
                        "area": "X-B.O.X. Arena",
                        "node": "Door to Bull Bend"
                    },
                    "default_dock_weakness": "L0 Hatch",
                    "exclude_from_dock_rando": false,
                    "incompatible_dock_weaknesses": [],
                    "override_default_open_requirement": null,
                    "override_default_lock_requirement": null,
                    "ui_custom_name": null,
                    "connections": {
                        "Door to Neglected Shaft": {
                            "type": "and",
                            "data": {
                                "comment": null,
                                "items": []
                            }
                        }
                    }
                },
                "Door to Neglected Shaft": {
                    "node_type": "dock",
                    "heal": false,
                    "coordinates": {
                        "x": 40.0,
                        "y": 112.0,
                        "z": 0.0
                    },
                    "description": "",
                    "layers": [
                        "default"
                    ],
                    "extra": {
                        "door_idx": [
                            39
                        ]
                    },
                    "valid_starting_location": false,
                    "dock_type": "Door",
                    "default_connection": {
                        "region": "Sector 6 (NOC)",
                        "area": "Neglected Shaft",
                        "node": "Door to Bull Bend"
                    },
                    "default_dock_weakness": "L0 Hatch",
                    "exclude_from_dock_rando": false,
                    "incompatible_dock_weaknesses": [],
                    "override_default_open_requirement": null,
                    "override_default_lock_requirement": null,
                    "ui_custom_name": null,
                    "connections": {
                        "Door to X-B.O.X. Arena": {
                            "type": "and",
                            "data": {
                                "comment": null,
                                "items": []
                            }
                        }
                    }
                }
            }
        },
        "Neglected Shaft": {
            "default_node": null,
            "extra": {
                "map_name": "Sector 620",
                "room_id": [
                    20
                ]
            },
            "nodes": {
                "Door to Bull Bend": {
                    "node_type": "dock",
                    "heal": false,
                    "coordinates": {
                        "x": 264.0,
                        "y": 432.0,
                        "z": 0.0
                    },
                    "description": "",
                    "layers": [
                        "default"
                    ],
                    "extra": {
                        "door_idx": [
                            40
                        ]
                    },
                    "valid_starting_location": false,
                    "dock_type": "Door",
                    "default_connection": {
                        "region": "Sector 6 (NOC)",
                        "area": "Bull Bend",
                        "node": "Door to Neglected Shaft"
                    },
                    "default_dock_weakness": "L0 Hatch",
                    "exclude_from_dock_rando": false,
                    "incompatible_dock_weaknesses": [],
                    "override_default_open_requirement": null,
                    "override_default_lock_requirement": null,
                    "ui_custom_name": null,
                    "connections": {
                        "Door to Neglected Save Room": {
                            "type": "and",
                            "data": {
                                "comment": null,
                                "items": []
                            }
                        }
                    }
                },
                "Door to Neglected Save Room": {
                    "node_type": "dock",
                    "heal": false,
                    "coordinates": {
                        "x": 264.0,
                        "y": 272.0,
                        "z": 0.0
                    },
                    "description": "",
                    "layers": [
                        "default"
                    ],
                    "extra": {
                        "door_idx": [
                            41
                        ]
                    },
                    "valid_starting_location": false,
                    "dock_type": "Door",
                    "default_connection": {
                        "region": "Sector 6 (NOC)",
                        "area": "Neglected Save Room",
                        "node": "Door to Neglected Shaft"
                    },
                    "default_dock_weakness": "L0 Hatch",
                    "exclude_from_dock_rando": false,
                    "incompatible_dock_weaknesses": [],
                    "override_default_open_requirement": null,
                    "override_default_lock_requirement": null,
                    "ui_custom_name": null,
                    "connections": {
                        "Door to Bull Bend": {
                            "type": "or",
                            "data": {
                                "comment": null,
                                "items": [
                                    {
                                        "type": "resource",
                                        "data": {
                                            "type": "items",
                                            "name": "SpaceJump",
                                            "amount": 1,
                                            "negate": false
                                        }
                                    },
                                    {
                                        "type": "and",
                                        "data": {
                                            "comment": null,
                                            "items": [
                                                {
                                                    "type": "template",
                                                    "data": "Can Freeze Enemies"
                                                },
                                                {
                                                    "type": "resource",
                                                    "data": {
                                                        "type": "tricks",
                                                        "name": "StandOnFrozenEnemies",
                                                        "amount": 1,
                                                        "negate": false
                                                    }
                                                }
                                            ]
                                        }
                                    },
                                    {
                                        "type": "and",
                                        "data": {
                                            "comment": null,
                                            "items": [
                                                {
                                                    "type": "resource",
                                                    "data": {
                                                        "type": "tricks",
                                                        "name": "WallJump",
                                                        "amount": 1,
                                                        "negate": false
                                                    }
                                                },
                                                {
                                                    "type": "or",
                                                    "data": {
                                                        "comment": null,
                                                        "items": [
                                                            {
                                                                "type": "resource",
                                                                "data": {
                                                                    "type": "items",
                                                                    "name": "Hi-Jump",
                                                                    "amount": 1,
                                                                    "negate": false
                                                                }
                                                            },
                                                            {
                                                                "type": "and",
                                                                "data": {
                                                                    "comment": null,
                                                                    "items": [
                                                                        {
                                                                            "type": "template",
                                                                            "data": "Can Screw Single Walljump"
                                                                        },
                                                                        {
                                                                            "type": "resource",
                                                                            "data": {
                                                                                "type": "tricks",
                                                                                "name": "JumpExtends",
                                                                                "amount": 2,
                                                                                "negate": false
                                                                            }
                                                                        }
                                                                    ]
                                                                }
                                                            }
                                                        ]
                                                    }
                                                }
                                            ]
                                        }
                                    }
                                ]
                            }
                        },
                        "Door to Checkpoint to Restricted Zone": {
                            "type": "and",
                            "data": {
                                "comment": null,
                                "items": []
                            }
                        }
                    }
                },
                "Door to Checkpoint to Restricted Zone": {
                    "node_type": "dock",
                    "heal": false,
                    "coordinates": {
                        "x": 40.0,
                        "y": 112.0,
                        "z": 0.0
                    },
                    "description": "",
                    "layers": [
                        "default"
                    ],
                    "extra": {
                        "door_idx": [
                            42
                        ]
                    },
                    "valid_starting_location": false,
                    "dock_type": "Door",
                    "default_connection": {
                        "region": "Sector 6 (NOC)",
                        "area": "Checkpoint to Restricted Zone",
                        "node": "Door to Neglected Shaft"
                    },
                    "default_dock_weakness": "L4 Hatch",
                    "exclude_from_dock_rando": false,
                    "incompatible_dock_weaknesses": [],
                    "override_default_open_requirement": null,
                    "override_default_lock_requirement": null,
                    "ui_custom_name": null,
                    "connections": {
                        "Door to Bull Bend": {
                            "type": "and",
                            "data": {
                                "comment": "Shinespark from adjacent room: https://youtu.be/D3sd1AoU-q8",
                                "items": [
                                    {
                                        "type": "resource",
                                        "data": {
                                            "type": "items",
                                            "name": "SpeedBooster",
                                            "amount": 1,
                                            "negate": false
                                        }
                                    },
                                    {
                                        "type": "resource",
                                        "data": {
                                            "type": "tricks",
                                            "name": "ShinesparkTrick",
                                            "amount": 1,
                                            "negate": false
                                        }
                                    },
                                    {
                                        "type": "resource",
                                        "data": {
                                            "type": "items",
                                            "name": "L4Locks",
                                            "amount": 1,
                                            "negate": false
                                        }
                                    },
                                    {
                                        "type": "resource",
                                        "data": {
                                            "type": "misc",
                                            "name": "DoorLockRando",
                                            "amount": 1,
                                            "negate": true
                                        }
                                    },
                                    {
                                        "type": "resource",
                                        "data": {
                                            "type": "misc",
                                            "name": "EntranceRando",
                                            "amount": 1,
                                            "negate": true
                                        }
                                    },
                                    {
                                        "type": "resource",
                                        "data": {
                                            "type": "tricks",
                                            "name": "JumpExtends",
                                            "amount": 2,
                                            "negate": false
                                        }
                                    }
                                ]
                            }
                        },
                        "Door to Neglected Save Room": {
                            "type": "or",
                            "data": {
                                "comment": null,
                                "items": [
                                    {
                                        "type": "resource",
                                        "data": {
                                            "type": "items",
                                            "name": "SpaceJump",
                                            "amount": 1,
                                            "negate": false
                                        }
                                    },
                                    {
                                        "type": "and",
                                        "data": {
                                            "comment": null,
                                            "items": [
                                                {
                                                    "type": "or",
                                                    "data": {
                                                        "comment": null,
                                                        "items": [
                                                            {
                                                                "type": "resource",
                                                                "data": {
                                                                    "type": "items",
                                                                    "name": "Hi-Jump",
                                                                    "amount": 1,
                                                                    "negate": false
                                                                }
                                                            },
                                                            {
                                                                "type": "template",
                                                                "data": "Can Screw Single Walljump"
                                                            }
                                                        ]
                                                    }
                                                },
                                                {
                                                    "type": "resource",
                                                    "data": {
                                                        "type": "tricks",
                                                        "name": "WallJump",
                                                        "amount": 1,
                                                        "negate": false
                                                    }
                                                }
                                            ]
                                        }
                                    },
                                    {
                                        "type": "and",
                                        "data": {
                                            "comment": null,
                                            "items": [
                                                {
                                                    "type": "template",
                                                    "data": "Can Freeze Enemies"
                                                },
                                                {
                                                    "type": "resource",
                                                    "data": {
                                                        "type": "tricks",
                                                        "name": "StandOnFrozenEnemies",
                                                        "amount": 2,
                                                        "negate": false
                                                    }
                                                }
                                            ]
                                        }
                                    }
                                ]
                            }
                        }
                    }
                }
            }
        },
        "Neglected Save Room": {
            "default_node": null,
            "extra": {
                "map_name": "Sector 621",
                "room_id": [
                    21
                ]
            },
            "nodes": {
                "Door to Neglected Shaft": {
                    "node_type": "dock",
                    "heal": false,
                    "coordinates": {
                        "x": 40.0,
                        "y": 112.0,
                        "z": 0.0
                    },
                    "description": "",
                    "layers": [
                        "default"
                    ],
                    "extra": {
                        "door_idx": [
                            43
                        ]
                    },
                    "valid_starting_location": false,
                    "dock_type": "Door",
                    "default_connection": {
                        "region": "Sector 6 (NOC)",
                        "area": "Neglected Shaft",
                        "node": "Door to Neglected Save Room"
                    },
                    "default_dock_weakness": "L0 Hatch",
                    "exclude_from_dock_rando": false,
                    "incompatible_dock_weaknesses": [],
                    "override_default_open_requirement": null,
                    "override_default_lock_requirement": null,
                    "ui_custom_name": null,
                    "connections": {
                        "Save Station": {
                            "type": "and",
                            "data": {
                                "comment": null,
                                "items": []
                            }
                        }
                    }
                },
                "Save Station": {
                    "node_type": "generic",
                    "heal": false,
                    "coordinates": {
                        "x": 167.94,
                        "y": 71.34,
                        "z": 0.0
                    },
                    "description": "",
                    "layers": [
                        "default"
                    ],
                    "extra": {
                        "X": 10,
                        "Y": 10
                    },
                    "valid_starting_location": true,
                    "connections": {
                        "Door to Neglected Shaft": {
                            "type": "and",
                            "data": {
                                "comment": null,
                                "items": []
                            }
                        }
                    }
                }
            }
        },
        "Checkpoint to Restricted Zone": {
            "default_node": null,
            "extra": {
                "map_name": "Sector 622",
                "room_id": [
                    22
                ]
            },
            "nodes": {
                "Door to Neglected Shaft": {
                    "node_type": "dock",
                    "heal": false,
                    "coordinates": {
                        "x": 744.0,
                        "y": 112.0,
                        "z": 0.0
                    },
                    "description": "",
                    "layers": [
                        "default"
                    ],
                    "extra": {
                        "door_idx": [
                            44
                        ]
                    },
                    "valid_starting_location": false,
                    "dock_type": "Door",
                    "default_connection": {
                        "region": "Sector 6 (NOC)",
                        "area": "Neglected Shaft",
                        "node": "Door to Checkpoint to Restricted Zone"
                    },
                    "default_dock_weakness": "L4 Hatch",
                    "exclude_from_dock_rando": false,
                    "incompatible_dock_weaknesses": [],
                    "override_default_open_requirement": null,
                    "override_default_lock_requirement": null,
                    "ui_custom_name": null,
                    "connections": {
                        "Other to Restricted Entrance": {
                            "type": "and",
                            "data": {
                                "comment": null,
                                "items": [
                                    {
                                        "type": "resource",
                                        "data": {
                                            "type": "items",
                                            "name": "WaveBeam",
                                            "amount": 1,
                                            "negate": false
                                        }
                                    },
                                    {
                                        "type": "resource",
                                        "data": {
                                            "type": "items",
                                            "name": "MorphBall",
                                            "amount": 1,
                                            "negate": false
                                        }
                                    }
                                ]
                            }
                        }
                    }
                },
                "Other to Restricted Entrance": {
                    "node_type": "dock",
                    "heal": false,
                    "coordinates": {
                        "x": 40.0,
                        "y": 104.0,
                        "z": 0.0
                    },
                    "description": "",
                    "layers": [
                        "default"
                    ],
                    "extra": {
                        "door_idx": [
                            45
                        ]
                    },
                    "valid_starting_location": false,
                    "dock_type": "Other",
                    "default_connection": {
                        "region": "Main Deck",
                        "area": "Restricted Entrance",
                        "node": "Other to Checkpoint to Restricted Zone"
                    },
                    "default_dock_weakness": "Tunnel",
                    "exclude_from_dock_rando": false,
                    "incompatible_dock_weaknesses": [],
                    "override_default_open_requirement": null,
                    "override_default_lock_requirement": null,
                    "ui_custom_name": null,
                    "connections": {
                        "Door to Neglected Shaft": {
                            "type": "or",
                            "data": {
                                "comment": null,
                                "items": [
                                    {
                                        "type": "resource",
                                        "data": {
                                            "type": "items",
                                            "name": "MorphBall",
                                            "amount": 1,
                                            "negate": false
                                        }
                                    }
                                ]
                            }
                        }
                    }
                }
            }
        },
        "Cavern Save Room": {
            "default_node": null,
            "extra": {
                "map_name": "Sector 623",
                "room_id": [
                    23
                ]
            },
            "nodes": {
                "Door to Cavern Save Access": {
                    "node_type": "dock",
                    "heal": false,
                    "coordinates": {
                        "x": 40.0,
                        "y": 112.0,
                        "z": 0.0
                    },
                    "description": "",
                    "layers": [
                        "default"
                    ],
                    "extra": {
                        "door_idx": [
                            92
                        ]
                    },
                    "valid_starting_location": false,
                    "dock_type": "Door",
                    "default_connection": {
                        "region": "Sector 6 (NOC)",
                        "area": "Cavern Save Access",
                        "node": "Door to Cavern Save Room"
                    },
                    "default_dock_weakness": "L0 Hatch",
                    "exclude_from_dock_rando": false,
                    "incompatible_dock_weaknesses": [],
                    "override_default_open_requirement": null,
                    "override_default_lock_requirement": null,
                    "ui_custom_name": null,
                    "connections": {
                        "Save Station": {
                            "type": "and",
                            "data": {
                                "comment": null,
                                "items": []
                            }
                        }
                    }
                },
                "Save Station": {
                    "node_type": "generic",
                    "heal": false,
                    "coordinates": {
                        "x": 167.58,
                        "y": 71.7,
                        "z": 0.0
                    },
                    "description": "",
                    "layers": [
                        "default"
                    ],
                    "extra": {
                        "X": 10,
                        "Y": 10
                    },
                    "valid_starting_location": true,
                    "connections": {
                        "Door to Cavern Save Access": {
                            "type": "and",
                            "data": {
                                "comment": null,
                                "items": []
                            }
                        }
                    }
                }
            }
        },
        "Mimic Storage": {
            "default_node": null,
            "extra": {
                "map_name": "Sector 624",
                "room_id": [
                    24
                ]
            },
            "nodes": {
                "Pickup (Missile Tank)": {
                    "node_type": "pickup",
                    "heal": false,
                    "coordinates": {
                        "x": 472.0,
                        "y": 72.0,
                        "z": 0.0
                    },
                    "description": "",
                    "layers": [
                        "default"
                    ],
                    "extra": {
                        "area": 6,
                        "room": 24,
                        "blockx": 29,
                        "blocky": 9
                    },
                    "valid_starting_location": false,
                    "pickup_index": 92,
                    "location_category": "minor",
                    "connections": {
                        "Door to Mimic Access": {
                            "type": "or",
                            "data": {
                                "comment": null,
                                "items": [
                                    {
                                        "type": "template",
                                        "data": "Can Use Any Bombs"
                                    }
                                ]
                            }
                        }
                    }
                },
                "Door to Mimic Access": {
                    "node_type": "dock",
                    "heal": false,
                    "coordinates": {
                        "x": 40.0,
                        "y": 112.0,
                        "z": 0.0
                    },
                    "description": "",
                    "layers": [
                        "default"
                    ],
                    "extra": {
                        "door_idx": [
                            49
                        ]
                    },
                    "valid_starting_location": false,
                    "dock_type": "Door",
                    "default_connection": {
                        "region": "Sector 6 (NOC)",
                        "area": "Mimic Access",
                        "node": "Door to Mimic Storage"
                    },
                    "default_dock_weakness": "L0 Hatch",
                    "exclude_from_dock_rando": false,
                    "incompatible_dock_weaknesses": [],
                    "override_default_open_requirement": null,
                    "override_default_lock_requirement": null,
                    "ui_custom_name": null,
                    "connections": {
                        "Pickup (Missile Tank)": {
                            "type": "or",
                            "data": {
                                "comment": null,
                                "items": [
                                    {
                                        "type": "template",
                                        "data": "Can Use Any Bombs"
                                    }
                                ]
                            }
                        }
                    }
                }
            }
        },
        "Data Room": {
            "default_node": null,
            "extra": {
                "map_name": "Sector 625",
                "room_id": [
                    25
                ]
            },
            "nodes": {
                "Door to Data Access": {
                    "node_type": "dock",
                    "heal": false,
                    "coordinates": {
                        "x": 40.0,
                        "y": 80.0,
                        "z": 0.0
                    },
                    "description": "",
                    "layers": [
                        "default"
                    ],
                    "extra": {
                        "door_idx": [
                            53
                        ]
                    },
                    "valid_starting_location": false,
                    "dock_type": "Door",
                    "default_connection": {
                        "region": "Sector 6 (NOC)",
                        "area": "Data Access",
                        "node": "Door to Data Room"
                    },
                    "default_dock_weakness": "L2 Hatch",
                    "exclude_from_dock_rando": false,
                    "incompatible_dock_weaknesses": [],
                    "override_default_open_requirement": null,
                    "override_default_lock_requirement": null,
                    "ui_custom_name": null,
                    "connections": {
                        "Door to Varia Core-X Arena": {
                            "type": "and",
                            "data": {
                                "comment": null,
                                "items": []
                            }
                        }
                    }
                },
                "Door to Varia Core-X Arena": {
                    "node_type": "dock",
                    "heal": false,
                    "coordinates": {
                        "x": 264.0,
                        "y": 80.0,
                        "z": 0.0
                    },
                    "description": "",
                    "layers": [
                        "default"
                    ],
                    "extra": {
                        "door_idx": [
                            62
                        ]
                    },
                    "valid_starting_location": false,
                    "dock_type": "Door",
                    "default_connection": {
                        "region": "Sector 6 (NOC)",
                        "area": "Varia Core-X Arena",
                        "node": "Door to Data Room"
                    },
                    "default_dock_weakness": "L2 Hatch",
                    "exclude_from_dock_rando": false,
                    "incompatible_dock_weaknesses": [],
                    "override_default_open_requirement": null,
                    "override_default_lock_requirement": null,
                    "ui_custom_name": null,
                    "connections": {
                        "Door to Data Access": {
                            "type": "and",
                            "data": {
                                "comment": null,
                                "items": []
                            }
                        }
                    }
                }
            }
        },
        "Shell Access": {
            "default_node": null,
            "extra": {
                "map_name": "Sector 626",
                "room_id": [
                    26
                ]
            },
            "nodes": {
                "Pickup (Energy Tank)": {
                    "node_type": "pickup",
                    "heal": false,
                    "coordinates": {
                        "x": 88.0,
                        "y": 280.0,
                        "z": 0.0
                    },
                    "description": "",
                    "layers": [
                        "default"
                    ],
                    "extra": {
                        "area": 6,
                        "room": 26,
                        "blockx": 5,
                        "blocky": 6
                    },
                    "valid_starting_location": false,
                    "pickup_index": 93,
                    "location_category": "major",
                    "connections": {
                        "Door to Clogged Cavern": {
                            "type": "and",
                            "data": {
                                "comment": null,
                                "items": []
                            }
                        }
                    }
                },
                "Door to Clogged Cavern": {
                    "node_type": "dock",
                    "heal": false,
                    "coordinates": {
                        "x": 264.0,
                        "y": 272.0,
                        "z": 0.0
                    },
                    "description": "",
                    "layers": [
                        "default"
                    ],
                    "extra": {
                        "door_idx": [
                            19
                        ]
                    },
                    "valid_starting_location": false,
                    "dock_type": "Door",
                    "default_connection": {
                        "region": "Sector 6 (NOC)",
                        "area": "Clogged Cavern",
                        "node": "Door to Shell Access"
                    },
                    "default_dock_weakness": "L0 Hatch",
                    "exclude_from_dock_rando": false,
                    "incompatible_dock_weaknesses": [],
                    "override_default_open_requirement": null,
                    "override_default_lock_requirement": null,
                    "ui_custom_name": null,
                    "connections": {
                        "Pickup (Energy Tank)": {
                            "type": "and",
                            "data": {
                                "comment": null,
                                "items": []
                            }
                        },
                        "Door to Big Shell 1": {
                            "type": "or",
                            "data": {
                                "comment": null,
                                "items": [
                                    {
                                        "type": "template",
                                        "data": "Can Use Any Bombs"
                                    }
                                ]
                            }
                        }
                    }
                },
                "Door to Big Shell 1": {
                    "node_type": "dock",
                    "heal": false,
                    "coordinates": {
                        "x": 264.0,
                        "y": 112.0,
                        "z": 0.0
                    },
                    "description": "",
                    "layers": [
                        "default"
                    ],
                    "extra": {
                        "door_idx": [
                            54
                        ]
                    },
                    "valid_starting_location": false,
                    "dock_type": "Door",
                    "default_connection": {
                        "region": "Sector 6 (NOC)",
                        "area": "Big Shell 1",
                        "node": "Door to Shell Access"
                    },
                    "default_dock_weakness": "L0 Hatch",
                    "exclude_from_dock_rando": false,
                    "incompatible_dock_weaknesses": [],
                    "override_default_open_requirement": null,
                    "override_default_lock_requirement": null,
                    "ui_custom_name": null,
                    "connections": {
                        "Door to Clogged Cavern": {
                            "type": "and",
                            "data": {
                                "comment": null,
                                "items": [
                                    {
                                        "type": "template",
                                        "data": "Can Use Power Bombs"
                                    },
                                    {
                                        "type": "or",
                                        "data": {
                                            "comment": null,
                                            "items": [
                                                {
                                                    "type": "template",
                                                    "data": "Have Any Jump Upgrade"
                                                },
                                                {
                                                    "type": "and",
                                                    "data": {
                                                        "comment": "Stand on edge of upper platform: https://youtu.be/OKuCxGiJQTI",
                                                        "items": [
                                                            {
                                                                "type": "resource",
                                                                "data": {
                                                                    "type": "tricks",
                                                                    "name": "Movement",
                                                                    "amount": 1,
                                                                    "negate": false
                                                                }
                                                            }
                                                        ]
                                                    }
                                                }
                                            ]
                                        }
                                    }
                                ]
                            }
                        }
                    }
                }
            }
        },
        "Big Shell 1": {
            "default_node": null,
            "extra": {
                "map_name": "Sector 627",
                "room_id": [
                    27
                ]
            },
            "nodes": {
                "Door to Shell Access": {
                    "node_type": "dock",
                    "heal": false,
                    "coordinates": {
                        "x": 40.0,
                        "y": 288.0,
                        "z": 0.0
                    },
                    "description": "",
                    "layers": [
                        "default"
                    ],
                    "extra": {
                        "door_idx": [
                            55
                        ]
                    },
                    "valid_starting_location": false,
                    "dock_type": "Door",
                    "default_connection": {
                        "region": "Sector 6 (NOC)",
                        "area": "Shell Access",
                        "node": "Door to Big Shell 1"
                    },
                    "default_dock_weakness": "L0 Hatch",
                    "exclude_from_dock_rando": false,
                    "incompatible_dock_weaknesses": [],
                    "override_default_open_requirement": null,
                    "override_default_lock_requirement": null,
                    "ui_custom_name": null,
                    "connections": {
                        "Door to Big Shell 2": {
                            "type": "or",
                            "data": {
                                "comment": null,
                                "items": [
                                    {
                                        "type": "template",
                                        "data": "Can Use Power Bombs"
                                    }
                                ]
                            }
                        }
                    }
                },
                "Door to Big Shell 2": {
                    "node_type": "dock",
                    "heal": false,
                    "coordinates": {
                        "x": 520.0,
                        "y": 112.0,
                        "z": 0.0
                    },
                    "description": "",
                    "layers": [
                        "default"
                    ],
                    "extra": {
                        "door_idx": [
                            56
                        ]
                    },
                    "valid_starting_location": false,
                    "dock_type": "Door",
                    "default_connection": {
                        "region": "Sector 6 (NOC)",
                        "area": "Big Shell 2",
                        "node": "Door to Big Shell 1"
                    },
                    "default_dock_weakness": "L0 Hatch",
                    "exclude_from_dock_rando": false,
                    "incompatible_dock_weaknesses": [],
                    "override_default_open_requirement": null,
                    "override_default_lock_requirement": null,
                    "ui_custom_name": null,
                    "connections": {
                        "Door to Shell Access": {
                            "type": "and",
                            "data": {
                                "comment": null,
                                "items": [
                                    {
                                        "type": "template",
                                        "data": "Can Use Power Bombs"
                                    },
                                    {
                                        "type": "or",
                                        "data": {
                                            "comment": null,
                                            "items": [
                                                {
                                                    "type": "resource",
                                                    "data": {
                                                        "type": "items",
                                                        "name": "SpaceJump",
                                                        "amount": 1,
                                                        "negate": false
                                                    }
                                                },
                                                {
                                                    "type": "and",
                                                    "data": {
                                                        "comment": "Possible with Single Wall Jumping Physics going up the left side.",
                                                        "items": [
                                                            {
                                                                "type": "template",
                                                                "data": "Can Screw Single Walljump"
                                                            },
                                                            {
                                                                "type": "resource",
                                                                "data": {
                                                                    "type": "tricks",
                                                                    "name": "WallJump",
                                                                    "amount": 1,
                                                                    "negate": false
                                                                }
                                                            }
                                                        ]
                                                    }
                                                },
                                                {
                                                    "type": "or",
                                                    "data": {
                                                        "comment": "Possible without Single Wall Jumping physics by jumping off both walls. Height gain per jump is small.",
                                                        "items": [
                                                            {
                                                                "type": "and",
                                                                "data": {
                                                                    "comment": "WJ with HJ: https://youtu.be/zONETruT9GE",
                                                                    "items": [
                                                                        {
                                                                            "type": "resource",
                                                                            "data": {
                                                                                "type": "items",
                                                                                "name": "Hi-Jump",
                                                                                "amount": 1,
                                                                                "negate": false
                                                                            }
                                                                        },
                                                                        {
                                                                            "type": "resource",
                                                                            "data": {
                                                                                "type": "tricks",
                                                                                "name": "WallJump",
                                                                                "amount": 2,
                                                                                "negate": false
                                                                            }
                                                                        }
                                                                    ]
                                                                }
                                                            },
                                                            {
                                                                "type": "and",
                                                                "data": {
                                                                    "comment": "WJ without HJ: https://youtu.be/sllAuRCH1UM",
                                                                    "items": [
                                                                        {
                                                                            "type": "resource",
                                                                            "data": {
                                                                                "type": "tricks",
                                                                                "name": "WallJump",
                                                                                "amount": 3,
                                                                                "negate": false
                                                                            }
                                                                        }
                                                                    ]
                                                                }
                                                            }
                                                        ]
                                                    }
                                                }
                                            ]
                                        }
                                    }
                                ]
                            }
                        }
                    }
                }
            }
        },
        "Big Shell 2": {
            "default_node": null,
            "extra": {
                "map_name": "Sector 628",
                "room_id": [
                    28
                ]
            },
            "nodes": {
                "Door to Big Shell 1": {
                    "node_type": "dock",
                    "heal": false,
                    "coordinates": {
                        "x": 504.0,
                        "y": 112.0,
                        "z": 0.0
                    },
                    "description": "",
                    "layers": [
                        "default"
                    ],
                    "extra": {
                        "door_idx": [
                            57
                        ]
                    },
                    "valid_starting_location": false,
                    "dock_type": "Door",
                    "default_connection": {
                        "region": "Sector 6 (NOC)",
                        "area": "Big Shell 1",
                        "node": "Door to Big Shell 2"
                    },
                    "default_dock_weakness": "L0 Hatch",
                    "exclude_from_dock_rando": false,
                    "incompatible_dock_weaknesses": [],
                    "override_default_open_requirement": null,
                    "override_default_lock_requirement": null,
                    "ui_custom_name": null,
                    "connections": {
                        "Door to Blue X Blockade": {
                            "type": "or",
                            "data": {
                                "comment": null,
                                "items": [
                                    {
                                        "type": "resource",
                                        "data": {
                                            "type": "items",
                                            "name": "MorphBall",
                                            "amount": 1,
                                            "negate": false
                                        }
                                    }
                                ]
                            }
                        }
                    }
                },
                "Door to Blue X Blockade": {
                    "node_type": "dock",
                    "heal": false,
                    "coordinates": {
                        "x": 40.0,
                        "y": 112.0,
                        "z": 0.0
                    },
                    "description": "",
                    "layers": [
                        "default"
                    ],
                    "extra": {
                        "door_idx": [
                            58
                        ]
                    },
                    "valid_starting_location": false,
                    "dock_type": "Door",
                    "default_connection": {
                        "region": "Sector 6 (NOC)",
                        "area": "Blue X Blockade",
                        "node": "Door to Big Shell 2"
                    },
                    "default_dock_weakness": "L0 Hatch",
                    "exclude_from_dock_rando": false,
                    "incompatible_dock_weaknesses": [],
                    "override_default_open_requirement": null,
                    "override_default_lock_requirement": null,
                    "ui_custom_name": null,
                    "connections": {
                        "Door to Big Shell 1": {
                            "type": "or",
                            "data": {
                                "comment": null,
                                "items": [
                                    {
                                        "type": "resource",
                                        "data": {
                                            "type": "items",
                                            "name": "MorphBall",
                                            "amount": 1,
                                            "negate": false
                                        }
                                    }
                                ]
                            }
                        }
                    }
                }
            }
        },
        "Entrance Recharge Room": {
            "default_node": null,
            "extra": {
                "map_name": "Sector 629",
                "room_id": [
                    29
                ]
            },
            "nodes": {
                "Door to Entrance Lobby": {
                    "node_type": "dock",
                    "heal": false,
                    "coordinates": {
                        "x": 264.0,
                        "y": 112.0,
                        "z": 0.0
                    },
                    "description": "",
                    "layers": [
                        "default"
                    ],
                    "extra": {
                        "door_idx": [
                            59
                        ]
                    },
                    "valid_starting_location": false,
                    "dock_type": "Door",
                    "default_connection": {
                        "region": "Sector 6 (NOC)",
                        "area": "Entrance Lobby",
                        "node": "Door to Entrance Recharge Room"
                    },
                    "default_dock_weakness": "L0 Hatch",
                    "exclude_from_dock_rando": false,
                    "incompatible_dock_weaknesses": [],
                    "override_default_open_requirement": null,
                    "override_default_lock_requirement": null,
                    "ui_custom_name": null,
                    "connections": {
                        "Recharge Terminal": {
                            "type": "and",
                            "data": {
                                "comment": null,
                                "items": []
                            }
                        }
                    }
                },
                "Door to Entrance Save Room": {
                    "node_type": "dock",
                    "heal": false,
                    "coordinates": {
                        "x": 40.0,
                        "y": 112.0,
                        "z": 0.0
                    },
                    "description": "",
                    "layers": [
                        "default"
                    ],
                    "extra": {
                        "door_idx": [
                            60
                        ]
                    },
                    "valid_starting_location": false,
                    "dock_type": "Door",
                    "default_connection": {
                        "region": "Sector 6 (NOC)",
                        "area": "Entrance Save Room",
                        "node": "Door to Entrance Recharge Room"
                    },
                    "default_dock_weakness": "L0 Hatch",
                    "exclude_from_dock_rando": false,
                    "incompatible_dock_weaknesses": [],
                    "override_default_open_requirement": null,
                    "override_default_lock_requirement": null,
                    "ui_custom_name": null,
                    "connections": {
                        "Recharge Terminal": {
                            "type": "and",
                            "data": {
                                "comment": null,
                                "items": []
                            }
                        }
                    }
                },
                "Recharge Terminal": {
                    "node_type": "generic",
                    "heal": true,
                    "coordinates": {
                        "x": 151.55903684363213,
                        "y": 70.99042645778943,
                        "z": 0.0
                    },
                    "description": "",
                    "layers": [
                        "default"
                    ],
                    "extra": {},
                    "valid_starting_location": false,
                    "connections": {
                        "Door to Entrance Lobby": {
                            "type": "and",
                            "data": {
                                "comment": null,
                                "items": []
                            }
                        },
                        "Door to Entrance Save Room": {
                            "type": "and",
                            "data": {
                                "comment": null,
                                "items": []
                            }
                        }
                    }
                }
            }
        },
        "Twin Caverns West": {
            "default_node": null,
            "extra": {
                "map_name": "Sector 630",
                "room_id": [
                    30
                ]
            },
            "nodes": {
                "Pickup (Missile Tank)": {
                    "node_type": "pickup",
                    "heal": false,
                    "coordinates": {
                        "x": 312.0,
                        "y": 568.0,
                        "z": 0.0
                    },
                    "description": "",
                    "layers": [
                        "default"
                    ],
                    "extra": {
                        "area": 6,
                        "room": 30,
                        "blockx": 19,
                        "blocky": 8
                    },
                    "valid_starting_location": false,
                    "pickup_index": 94,
                    "location_category": "minor",
                    "connections": {
                        "Door to Twin Caverns East (Upper)": {
                            "type": "and",
                            "data": {
                                "comment": null,
                                "items": [
                                    {
                                        "type": "or",
                                        "data": {
                                            "comment": null,
                                            "items": [
                                                {
                                                    "type": "and",
                                                    "data": {
                                                        "comment": "With WJ: https://youtu.be/FVO9oTKMA3c",
                                                        "items": [
                                                            {
                                                                "type": "resource",
                                                                "data": {
                                                                    "type": "tricks",
                                                                    "name": "WallJump",
                                                                    "amount": 3,
                                                                    "negate": false
                                                                }
                                                            }
                                                        ]
                                                    }
                                                },
                                                {
                                                    "type": "and",
                                                    "data": {
                                                        "comment": "With Springball https://youtu.be/zIZTb7Y3Q9o",
                                                        "items": [
                                                            {
                                                                "type": "template",
                                                                "data": "Can Use Springball"
                                                            }
                                                        ]
                                                    }
                                                },
                                                {
                                                    "type": "and",
                                                    "data": {
                                                        "comment": "With SJ: https://youtu.be/ai9uskBbhUY",
                                                        "items": [
                                                            {
                                                                "type": "resource",
                                                                "data": {
                                                                    "type": "items",
                                                                    "name": "SpaceJump",
                                                                    "amount": 1,
                                                                    "negate": false
                                                                }
                                                            }
                                                        ]
                                                    }
                                                },
                                                {
                                                    "type": "and",
                                                    "data": {
                                                        "comment": "Ledge Grab: https://youtu.be/LcvWRxDgZew",
                                                        "items": [
                                                            {
                                                                "type": "resource",
                                                                "data": {
                                                                    "type": "tricks",
                                                                    "name": "Movement",
                                                                    "amount": 3,
                                                                    "negate": false
                                                                }
                                                            }
                                                        ]
                                                    }
                                                }
                                            ]
                                        }
                                    },
                                    {
                                        "type": "resource",
                                        "data": {
                                            "type": "tricks",
                                            "name": "Movement",
                                            "amount": 3,
                                            "negate": false
                                        }
                                    }
                                ]
                            }
                        },
                        "Ledge": {
                            "type": "and",
                            "data": {
                                "comment": null,
                                "items": []
                            }
                        }
                    }
                },
                "Pickup (Hidden Missile Tank)": {
                    "node_type": "pickup",
                    "heal": false,
                    "coordinates": {
                        "x": 152.0,
                        "y": 488.0,
                        "z": 0.0
                    },
                    "description": "",
                    "layers": [
                        "default"
                    ],
                    "extra": {
                        "area": 6,
                        "room": 30,
                        "blockx": 9,
                        "blocky": 13
                    },
                    "valid_starting_location": false,
                    "pickup_index": 95,
                    "location_category": "minor",
                    "connections": {
                        "Ledge": {
                            "type": "or",
                            "data": {
                                "comment": null,
                                "items": [
                                    {
                                        "type": "resource",
                                        "data": {
                                            "type": "items",
                                            "name": "MorphBall",
                                            "amount": 1,
                                            "negate": false
                                        }
                                    }
                                ]
                            }
                        }
                    }
                },
                "Door to Varia Core-X Arena": {
                    "node_type": "dock",
                    "heal": false,
                    "coordinates": {
                        "x": 280.0,
                        "y": 80.0,
                        "z": 0.0
                    },
                    "description": "",
                    "layers": [
                        "default"
                    ],
                    "extra": {
                        "door_idx": [
                            63
                        ]
                    },
                    "valid_starting_location": false,
                    "dock_type": "Door",
                    "default_connection": {
                        "region": "Sector 6 (NOC)",
                        "area": "Varia Core-X Arena",
                        "node": "Door to Twin Caverns West"
                    },
                    "default_dock_weakness": "L0 Hatch",
                    "exclude_from_dock_rando": false,
                    "incompatible_dock_weaknesses": [],
                    "override_default_open_requirement": null,
                    "override_default_lock_requirement": null,
                    "ui_custom_name": null,
                    "connections": {
                        "Door to Twin Caverns East (Lower)": {
                            "type": "and",
                            "data": {
                                "comment": null,
                                "items": []
                            }
                        }
                    }
                },
                "Door to Twin Caverns East (Lower)": {
                    "node_type": "dock",
                    "heal": false,
                    "coordinates": {
                        "x": 504.0,
                        "y": 80.0,
                        "z": 0.0
                    },
                    "description": "",
                    "layers": [
                        "default"
                    ],
                    "extra": {
                        "door_idx": [
                            64
                        ]
                    },
                    "valid_starting_location": false,
                    "dock_type": "Door",
                    "default_connection": {
                        "region": "Sector 6 (NOC)",
                        "area": "Twin Caverns East",
                        "node": "Door to Twin Caverns West (Lower)"
                    },
                    "default_dock_weakness": "L0 Hatch",
                    "exclude_from_dock_rando": false,
                    "incompatible_dock_weaknesses": [],
                    "override_default_open_requirement": null,
                    "override_default_lock_requirement": null,
                    "ui_custom_name": null,
                    "connections": {
                        "Door to Varia Core-X Arena": {
                            "type": "and",
                            "data": {
                                "comment": null,
                                "items": []
                            }
                        },
                        "Room Center": {
                            "type": "or",
                            "data": {
                                "comment": null,
                                "items": [
                                    {
                                        "type": "resource",
                                        "data": {
                                            "type": "tricks",
                                            "name": "WallJump",
                                            "amount": 1,
                                            "negate": false
                                        }
                                    },
                                    {
                                        "type": "and",
                                        "data": {
                                            "comment": "Freeze Zozoro https://youtu.be/JDSabpkP9qo",
                                            "items": [
                                                {
                                                    "type": "resource",
                                                    "data": {
                                                        "type": "tricks",
                                                        "name": "StandOnFrozenEnemies",
                                                        "amount": 3,
                                                        "negate": false
                                                    }
                                                },
                                                {
                                                    "type": "template",
                                                    "data": "Can Freeze Enemies"
                                                }
                                            ]
                                        }
                                    },
                                    {
                                        "type": "resource",
                                        "data": {
                                            "type": "items",
                                            "name": "SpaceJump",
                                            "amount": 1,
                                            "negate": false
                                        }
                                    }
                                ]
                            }
                        }
                    }
                },
                "Door to Twin Caverns East (Upper)": {
                    "node_type": "dock",
                    "heal": false,
                    "coordinates": {
                        "x": 504.0,
                        "y": 592.0,
                        "z": 0.0
                    },
                    "description": "",
                    "layers": [
                        "default"
                    ],
                    "extra": {
                        "door_idx": [
                            66
                        ]
                    },
                    "valid_starting_location": false,
                    "dock_type": "Door",
                    "default_connection": {
                        "region": "Sector 6 (NOC)",
                        "area": "Twin Caverns East",
                        "node": "Door to Twin Caverns West (Upper)"
                    },
                    "default_dock_weakness": "L0 Hatch",
                    "exclude_from_dock_rando": false,
                    "incompatible_dock_weaknesses": [],
                    "override_default_open_requirement": null,
                    "override_default_lock_requirement": null,
                    "ui_custom_name": null,
                    "connections": {
                        "Pickup (Missile Tank)": {
                            "type": "and",
                            "data": {
                                "comment": null,
                                "items": []
                            }
                        },
                        "Ledge": {
                            "type": "and",
                            "data": {
                                "comment": null,
                                "items": []
                            }
                        }
                    }
                },
                "Ledge": {
                    "node_type": "generic",
                    "heal": false,
                    "coordinates": {
                        "x": 312.3164482229307,
                        "y": 380.67871059156926,
                        "z": 0.0
                    },
                    "description": "",
                    "layers": [
                        "default"
                    ],
                    "extra": {},
                    "valid_starting_location": false,
                    "connections": {
                        "Pickup (Hidden Missile Tank)": {
                            "type": "and",
                            "data": {
                                "comment": null,
                                "items": [
                                    {
                                        "type": "resource",
                                        "data": {
                                            "type": "items",
                                            "name": "MorphBall",
                                            "amount": 1,
                                            "negate": false
                                        }
                                    },
                                    {
                                        "type": "or",
                                        "data": {
                                            "comment": null,
                                            "items": [
                                                {
                                                    "type": "template",
                                                    "data": "Have Any Jump Upgrade"
                                                },
                                                {
                                                    "type": "and",
                                                    "data": {
                                                        "comment": "Have to jump in fairly specific spot: https://youtu.be/H7t8QXqLuKg",
                                                        "items": [
                                                            {
                                                                "type": "resource",
                                                                "data": {
                                                                    "type": "tricks",
                                                                    "name": "Movement",
                                                                    "amount": 1,
                                                                    "negate": false
                                                                }
                                                            }
                                                        ]
                                                    }
                                                }
                                            ]
                                        }
                                    }
                                ]
                            }
                        },
                        "Room Center": {
                            "type": "and",
                            "data": {
                                "comment": null,
                                "items": []
                            }
                        }
                    }
                },
                "Room Center": {
                    "node_type": "generic",
                    "heal": false,
                    "coordinates": {
                        "x": 421.20133403545725,
                        "y": 243.38142882218716,
                        "z": 0.0
                    },
                    "description": "",
                    "layers": [
                        "default"
                    ],
                    "extra": {},
                    "valid_starting_location": false,
                    "connections": {
                        "Door to Twin Caverns East (Lower)": {
                            "type": "and",
                            "data": {
                                "comment": null,
                                "items": []
                            }
                        },
                        "Ledge": {
                            "type": "or",
                            "data": {
                                "comment": null,
                                "items": [
                                    {
                                        "type": "and",
                                        "data": {
                                            "comment": "JBJ: https://youtu.be/M_bad6jxMRk",
                                            "items": [
                                                {
                                                    "type": "resource",
                                                    "data": {
                                                        "type": "tricks",
                                                        "name": "JBJ",
                                                        "amount": 4,
                                                        "negate": false
                                                    }
                                                },
                                                {
                                                    "type": "template",
                                                    "data": "Can Use Bombs"
                                                }
                                            ]
                                        }
                                    },
                                    {
                                        "type": "resource",
                                        "data": {
                                            "type": "items",
                                            "name": "SpaceJump",
                                            "amount": 1,
                                            "negate": false
                                        }
                                    },
                                    {
                                        "type": "and",
                                        "data": {
                                            "comment": "Freeze Bull: https://youtu.be/JDSabpkP9qo&t=43",
                                            "items": [
                                                {
                                                    "type": "template",
                                                    "data": "Can Freeze Enemies"
                                                },
                                                {
                                                    "type": "resource",
                                                    "data": {
                                                        "type": "tricks",
                                                        "name": "StandOnFrozenEnemies",
                                                        "amount": 1,
                                                        "negate": false
                                                    }
                                                }
                                            ]
                                        }
                                    },
                                    {
                                        "type": "and",
                                        "data": {
                                            "comment": "Damage boost off of bull: https://youtu.be/o3SWYYDnbe4",
                                            "items": [
                                                {
                                                    "type": "resource",
                                                    "data": {
                                                        "type": "tricks",
                                                        "name": "WallJump",
                                                        "amount": 1,
                                                        "negate": false
                                                    }
                                                },
                                                {
                                                    "type": "resource",
                                                    "data": {
                                                        "type": "tricks",
                                                        "name": "DamageBoosts",
                                                        "amount": 2,
                                                        "negate": false
                                                    }
                                                },
                                                {
                                                    "type": "resource",
                                                    "data": {
                                                        "type": "damage",
                                                        "name": "NormalDamage",
                                                        "amount": 61,
                                                        "negate": false
                                                    }
                                                }
                                            ]
                                        }
                                    }
                                ]
                            }
                        }
                    }
                }
            }
        },
        "Twin Caverns East": {
            "default_node": null,
            "extra": {
                "map_name": "Sector 631",
                "room_id": [
                    31
                ]
            },
            "nodes": {
                "Door to Twin Caverns West (Lower)": {
                    "node_type": "dock",
                    "heal": false,
                    "coordinates": {
                        "x": 40.0,
                        "y": 80.0,
                        "z": 0.0
                    },
                    "description": "",
                    "layers": [
                        "default"
                    ],
                    "extra": {
                        "door_idx": [
                            65
                        ]
                    },
                    "valid_starting_location": false,
                    "dock_type": "Door",
                    "default_connection": {
                        "region": "Sector 6 (NOC)",
                        "area": "Twin Caverns West",
                        "node": "Door to Twin Caverns East (Lower)"
                    },
                    "default_dock_weakness": "L0 Hatch",
                    "exclude_from_dock_rando": false,
                    "incompatible_dock_weaknesses": [],
                    "override_default_open_requirement": null,
                    "override_default_lock_requirement": null,
                    "ui_custom_name": null,
                    "connections": {
                        "Door to Twin Cavern Save Room": {
                            "type": "and",
                            "data": {
                                "comment": null,
                                "items": []
                            }
                        }
                    }
                },
                "Door to Twin Caverns West (Upper)": {
                    "node_type": "dock",
                    "heal": false,
                    "coordinates": {
                        "x": 40.0,
                        "y": 592.0,
                        "z": 0.0
                    },
                    "description": "",
                    "layers": [
                        "default"
                    ],
                    "extra": {
                        "door_idx": [
                            67
                        ]
                    },
                    "valid_starting_location": false,
                    "dock_type": "Door",
                    "default_connection": {
                        "region": "Sector 6 (NOC)",
                        "area": "Twin Caverns West",
                        "node": "Door to Twin Caverns East (Upper)"
                    },
                    "default_dock_weakness": "L0 Hatch",
                    "exclude_from_dock_rando": false,
                    "incompatible_dock_weaknesses": [],
                    "override_default_open_requirement": null,
                    "override_default_lock_requirement": null,
                    "ui_custom_name": null,
                    "connections": {
                        "Door to Maintenance Annex": {
                            "type": "and",
                            "data": {
                                "comment": null,
                                "items": []
                            }
                        }
                    }
                },
                "Door to Maintenance Annex": {
                    "node_type": "dock",
                    "heal": false,
                    "coordinates": {
                        "x": 264.0,
                        "y": 592.0,
                        "z": 0.0
                    },
                    "description": "",
                    "layers": [
                        "default"
                    ],
                    "extra": {
                        "door_idx": [
                            68
                        ]
                    },
                    "valid_starting_location": false,
                    "dock_type": "Door",
                    "default_connection": {
                        "region": "Sector 6 (NOC)",
                        "area": "Maintenance Annex",
                        "node": "Door to Twin Caverns East"
                    },
                    "default_dock_weakness": "L0 Hatch",
                    "exclude_from_dock_rando": false,
                    "incompatible_dock_weaknesses": [],
                    "override_default_open_requirement": null,
                    "override_default_lock_requirement": null,
                    "ui_custom_name": null,
                    "connections": {
                        "Door to Twin Caverns West (Upper)": {
                            "type": "and",
                            "data": {
                                "comment": null,
                                "items": []
                            }
                        },
                        "Door to Twin Cavern Save Room": {
                            "type": "or",
                            "data": {
                                "comment": null,
                                "items": [
                                    {
                                        "type": "resource",
                                        "data": {
                                            "type": "items",
                                            "name": "VariaSuit",
                                            "amount": 1,
                                            "negate": false
                                        }
                                    },
                                    {
                                        "type": "and",
                                        "data": {
                                            "comment": "Assume average of taking 3 X (due to movement pattern)",
                                            "items": [
                                                {
                                                    "type": "resource",
                                                    "data": {
                                                        "type": "tricks",
                                                        "name": "DamageRuns",
                                                        "amount": 2,
                                                        "negate": false
                                                    }
                                                },
                                                {
                                                    "type": "resource",
                                                    "data": {
                                                        "type": "damage",
                                                        "name": "NormalDamage",
                                                        "amount": 207,
                                                        "negate": false
                                                    }
                                                }
                                            ]
                                        }
                                    }
                                ]
                            }
                        }
                    }
                },
                "Door to Twin Cavern Save Room": {
                    "node_type": "dock",
                    "heal": false,
                    "coordinates": {
                        "x": 264.0,
                        "y": 112.0,
                        "z": 0.0
                    },
                    "description": "",
                    "layers": [
                        "default"
                    ],
                    "extra": {
                        "door_idx": [
                            77
                        ]
                    },
                    "valid_starting_location": false,
                    "dock_type": "Door",
                    "default_connection": {
                        "region": "Sector 6 (NOC)",
                        "area": "Twin Cavern Save Room",
                        "node": "Door to Twin Caverns East"
                    },
                    "default_dock_weakness": "L0 Hatch",
                    "exclude_from_dock_rando": false,
                    "incompatible_dock_weaknesses": [],
                    "override_default_open_requirement": null,
                    "override_default_lock_requirement": null,
                    "ui_custom_name": null,
                    "connections": {
                        "Door to Twin Caverns West (Lower)": {
                            "type": "and",
                            "data": {
                                "comment": null,
                                "items": []
                            }
                        },
                        "Door to Maintenance Annex": {
                            "type": "or",
                            "data": {
                                "comment": null,
                                "items": [
                                    {
                                        "type": "resource",
                                        "data": {
                                            "type": "items",
                                            "name": "VariaSuit",
                                            "amount": 1,
                                            "negate": false
                                        }
                                    },
                                    {
                                        "type": "and",
                                        "data": {
                                            "comment": "Tank all 8 of the X",
                                            "items": [
                                                {
                                                    "type": "resource",
                                                    "data": {
                                                        "type": "tricks",
                                                        "name": "DamageBoosts",
                                                        "amount": 2,
                                                        "negate": false
                                                    }
                                                },
                                                {
                                                    "type": "resource",
                                                    "data": {
                                                        "type": "damage",
                                                        "name": "NormalDamage",
                                                        "amount": 552,
                                                        "negate": false
                                                    }
                                                }
                                            ]
                                        }
                                    },
                                    {
                                        "type": "and",
                                        "data": {
                                            "comment": "Adept movement could avoid some",
                                            "items": [
                                                {
                                                    "type": "resource",
                                                    "data": {
                                                        "type": "items",
                                                        "name": "PlasmaBeam",
                                                        "amount": 1,
                                                        "negate": false
                                                    }
                                                },
                                                {
                                                    "type": "resource",
                                                    "data": {
                                                        "type": "items",
                                                        "name": "WideBeam",
                                                        "amount": 1,
                                                        "negate": false
                                                    }
                                                },
                                                {
                                                    "type": "resource",
                                                    "data": {
                                                        "type": "tricks",
                                                        "name": "DamageBoosts",
                                                        "amount": 3,
                                                        "negate": false
                                                    }
                                                },
                                                {
                                                    "type": "resource",
                                                    "data": {
                                                        "type": "damage",
                                                        "name": "NormalDamage",
                                                        "amount": 276,
                                                        "negate": false
                                                    }
                                                },
                                                {
                                                    "type": "resource",
                                                    "data": {
                                                        "type": "tricks",
                                                        "name": "Movement",
                                                        "amount": 3,
                                                        "negate": false
                                                    }
                                                }
                                            ]
                                        }
                                    },
                                    {
                                        "type": "and",
                                        "data": {
                                            "comment": "Really adept movement could avoid them all",
                                            "items": [
                                                {
                                                    "type": "resource",
                                                    "data": {
                                                        "type": "items",
                                                        "name": "PlasmaBeam",
                                                        "amount": 1,
                                                        "negate": false
                                                    }
                                                },
                                                {
                                                    "type": "resource",
                                                    "data": {
                                                        "type": "items",
                                                        "name": "WideBeam",
                                                        "amount": 1,
                                                        "negate": false
                                                    }
                                                },
                                                {
                                                    "type": "resource",
                                                    "data": {
                                                        "type": "tricks",
                                                        "name": "Movement",
                                                        "amount": 4,
                                                        "negate": false
                                                    }
                                                }
                                            ]
                                        }
                                    }
                                ]
                            }
                        }
                    }
                }
            }
        },
        "Maintenance Annex": {
            "default_node": null,
            "extra": {
                "map_name": "Sector 632",
                "room_id": [
                    32
                ]
            },
            "nodes": {
                "Door to Twin Caverns East": {
                    "node_type": "dock",
                    "heal": false,
                    "coordinates": {
                        "x": 40.0,
                        "y": 112.0,
                        "z": 0.0
                    },
                    "description": "",
                    "layers": [
                        "default"
                    ],
                    "extra": {
                        "door_idx": [
                            69
                        ]
                    },
                    "valid_starting_location": false,
                    "dock_type": "Door",
                    "default_connection": {
                        "region": "Sector 6 (NOC)",
                        "area": "Twin Caverns East",
                        "node": "Door to Maintenance Annex"
                    },
                    "default_dock_weakness": "L0 Hatch",
                    "exclude_from_dock_rando": false,
                    "incompatible_dock_weaknesses": [],
                    "override_default_open_requirement": null,
                    "override_default_lock_requirement": null,
                    "ui_custom_name": null,
                    "connections": {
                        "Door to Nocturnal Playground": {
                            "type": "and",
                            "data": {
                                "comment": null,
                                "items": []
                            }
                        }
                    }
                },
                "Door to Nocturnal Playground": {
                    "node_type": "dock",
                    "heal": false,
                    "coordinates": {
                        "x": 40.0,
                        "y": 272.0,
                        "z": 0.0
                    },
                    "description": "",
                    "layers": [
                        "default"
                    ],
                    "extra": {
                        "door_idx": [
                            70
                        ]
                    },
                    "valid_starting_location": false,
                    "dock_type": "Door",
                    "default_connection": {
                        "region": "Sector 6 (NOC)",
                        "area": "Nocturnal Playground",
                        "node": "Door to Maintenance Annex"
                    },
                    "default_dock_weakness": "L0 Hatch",
                    "exclude_from_dock_rando": false,
                    "incompatible_dock_weaknesses": [],
                    "override_default_open_requirement": null,
                    "override_default_lock_requirement": null,
                    "ui_custom_name": null,
                    "connections": {
                        "Door to Twin Caverns East": {
                            "type": "and",
                            "data": {
                                "comment": null,
                                "items": []
                            }
                        }
                    }
                }
            }
        },
        "Vault": {
            "default_node": null,
            "extra": {
                "map_name": "Sector 634",
                "room_id": [
                    34
                ]
            },
            "nodes": {
                "Pickup (Energy Tank)": {
                    "node_type": "pickup",
                    "heal": false,
                    "coordinates": {
                        "x": 232.0,
                        "y": 88.0,
                        "z": 0.0
                    },
                    "description": "",
                    "layers": [
                        "default"
                    ],
                    "extra": {
                        "area": 6,
                        "room": 34,
                        "blockx": 14,
                        "blocky": 8
                    },
                    "valid_starting_location": false,
                    "pickup_index": 96,
                    "location_category": "major",
                    "connections": {
                        "Other to Geron's Crossing": {
                            "type": "or",
                            "data": {
                                "comment": null,
                                "items": [
                                    {
                                        "type": "template",
                                        "data": "Can Use Any Bombs"
                                    }
                                ]
                            }
                        }
                    }
                },
                "Other to Geron's Crossing": {
                    "node_type": "dock",
                    "heal": false,
                    "coordinates": {
                        "x": 40.0,
                        "y": 120.0,
                        "z": 0.0
                    },
                    "description": "",
                    "layers": [
                        "default"
                    ],
                    "extra": {
                        "door_idx": [
                            76
                        ]
                    },
                    "valid_starting_location": false,
                    "dock_type": "Other",
                    "default_connection": {
                        "region": "Sector 6 (NOC)",
                        "area": "Geron's Crossing",
                        "node": "Other to Vault"
                    },
                    "default_dock_weakness": "Tunnel",
                    "exclude_from_dock_rando": false,
                    "incompatible_dock_weaknesses": [],
                    "override_default_open_requirement": null,
                    "override_default_lock_requirement": null,
                    "ui_custom_name": null,
                    "connections": {
                        "Pickup (Energy Tank)": {
                            "type": "or",
                            "data": {
                                "comment": null,
                                "items": [
                                    {
                                        "type": "template",
                                        "data": "Can Use Any Bombs"
                                    }
                                ]
                            }
                        }
                    }
                }
            }
        },
        "Twin Cavern Save Room": {
            "default_node": null,
            "extra": {
                "map_name": "Sector 635",
                "room_id": [
                    35
                ]
            },
            "nodes": {
                "Door to Twin Caverns East": {
                    "node_type": "dock",
                    "heal": false,
                    "coordinates": {
                        "x": 40.0,
                        "y": 112.0,
                        "z": 0.0
                    },
                    "description": "",
                    "layers": [
                        "default"
                    ],
                    "extra": {
                        "door_idx": [
                            78
                        ]
                    },
                    "valid_starting_location": false,
                    "dock_type": "Door",
                    "default_connection": {
                        "region": "Sector 6 (NOC)",
                        "area": "Twin Caverns East",
                        "node": "Door to Twin Cavern Save Room"
                    },
                    "default_dock_weakness": "L0 Hatch",
                    "exclude_from_dock_rando": false,
                    "incompatible_dock_weaknesses": [],
                    "override_default_open_requirement": null,
                    "override_default_lock_requirement": null,
                    "ui_custom_name": null,
                    "connections": {
                        "Save Station": {
                            "type": "and",
                            "data": {
                                "comment": null,
                                "items": []
                            }
                        }
                    }
                },
                "Save Station": {
                    "node_type": "generic",
                    "heal": false,
                    "coordinates": {
                        "x": 167.22,
                        "y": 70.63,
                        "z": 0.0
                    },
                    "description": "",
                    "layers": [
                        "default"
                    ],
                    "extra": {
                        "X": 10,
                        "Y": 10
                    },
                    "valid_starting_location": true,
                    "connections": {
                        "Door to Twin Caverns East": {
                            "type": "and",
                            "data": {
                                "comment": null,
                                "items": []
                            }
                        }
                    }
                }
            }
        },
        "Glass Tube to Sector 4 (AQA)": {
            "default_node": null,
            "extra": {
                "map_name": "Sector 636",
                "room_id": [
                    36
                ]
            },
            "nodes": {
                "Door to Entrance Lobby": {
                    "node_type": "dock",
                    "heal": false,
                    "coordinates": {
                        "x": 264.0,
                        "y": 112.0,
                        "z": 0.0
                    },
                    "description": "",
                    "layers": [
                        "default"
                    ],
                    "extra": {
                        "door_idx": [
                            80
                        ]
                    },
                    "valid_starting_location": false,
                    "dock_type": "Door",
                    "default_connection": {
                        "region": "Sector 6 (NOC)",
                        "area": "Entrance Lobby",
                        "node": "Door to Glass Tube to Sector 4 (AQA)"
                    },
                    "default_dock_weakness": "L0 Hatch",
                    "exclude_from_dock_rando": false,
                    "incompatible_dock_weaknesses": [],
                    "override_default_open_requirement": null,
                    "override_default_lock_requirement": null,
                    "ui_custom_name": null,
                    "connections": {
                        "Area Transition to Sector 4 (AQA)": {
                            "type": "and",
                            "data": {
                                "comment": null,
                                "items": []
                            }
                        }
                    }
                },
                "Area Transition to Sector 4 (AQA)": {
                    "node_type": "dock",
                    "heal": false,
                    "coordinates": {
                        "x": 40.0,
                        "y": 96.0,
                        "z": 0.0
                    },
                    "description": "",
                    "layers": [
                        "default"
                    ],
                    "extra": {
                        "door_idx": [
                            81
                        ]
                    },
                    "valid_starting_location": false,
                    "dock_type": "area_transition",
                    "default_connection": {
                        "region": "Sector 4 (AQA)",
                        "area": "Glass Tube to Sector 6 (NOC)",
                        "node": "Area Transition to Sector 6 (NOC)"
                    },
                    "default_dock_weakness": "Open Passage",
                    "exclude_from_dock_rando": false,
                    "incompatible_dock_weaknesses": [],
                    "override_default_open_requirement": null,
                    "override_default_lock_requirement": null,
                    "ui_custom_name": null,
                    "connections": {
                        "Door to Entrance Lobby": {
                            "type": "and",
                            "data": {
                                "comment": null,
                                "items": []
                            }
                        }
                    }
                }
            }
        },
        "Glass Tube to Sector 5 (ARC)": {
            "default_node": null,
            "extra": {
                "map_name": "Sector 637",
                "room_id": [
                    37
                ]
            },
            "nodes": {
                "Door to Nocturnal Shaft": {
                    "node_type": "dock",
                    "heal": false,
                    "coordinates": {
                        "x": 40.0,
                        "y": 112.0,
                        "z": 0.0
                    },
                    "description": "",
                    "layers": [
                        "default"
                    ],
                    "extra": {
                        "door_idx": [
                            83
                        ]
                    },
                    "valid_starting_location": false,
                    "dock_type": "Door",
                    "default_connection": {
                        "region": "Sector 6 (NOC)",
                        "area": "Nocturnal Shaft",
                        "node": "Door to Glass Tube to Sector 5 (ARC)"
                    },
                    "default_dock_weakness": "L0 Hatch",
                    "exclude_from_dock_rando": false,
                    "incompatible_dock_weaknesses": [],
                    "override_default_open_requirement": null,
                    "override_default_lock_requirement": null,
                    "ui_custom_name": null,
                    "connections": {
                        "Area Transition to Sector 5 (ARC)": {
                            "type": "and",
                            "data": {
                                "comment": null,
                                "items": []
                            }
                        }
                    }
                },
                "Area Transition to Sector 5 (ARC)": {
                    "node_type": "dock",
                    "heal": false,
                    "coordinates": {
                        "x": 264.0,
                        "y": 96.0,
                        "z": 0.0
                    },
                    "description": "",
                    "layers": [
                        "default"
                    ],
                    "extra": {
                        "door_idx": [
                            84
                        ]
                    },
                    "valid_starting_location": false,
                    "dock_type": "area_transition",
                    "default_connection": {
                        "region": "Sector 5 (ARC)",
                        "area": "Glass Tube to Sector 6 (NOC)",
                        "node": "Area Transition to Sector 6 (NOC)"
                    },
                    "default_dock_weakness": "Open Passage",
                    "exclude_from_dock_rando": false,
                    "incompatible_dock_weaknesses": [],
                    "override_default_open_requirement": null,
                    "override_default_lock_requirement": null,
                    "ui_custom_name": null,
                    "connections": {
                        "Door to Nocturnal Shaft": {
                            "type": "and",
                            "data": {
                                "comment": null,
                                "items": []
                            }
                        }
                    }
                }
            }
        },
        "Pillar Puzzle": {
            "default_node": null,
            "extra": {
                "map_name": "Sector 638",
                "room_id": [
                    38
                ]
            },
            "nodes": {
                "Pickup (Energy Tank)": {
                    "node_type": "pickup",
                    "heal": false,
                    "coordinates": {
                        "x": 728.0,
                        "y": 120.0,
                        "z": 0.0
                    },
                    "description": "",
                    "layers": [
                        "default"
                    ],
                    "extra": {
                        "area": 6,
                        "room": 38,
                        "blockx": 45,
                        "blocky": 6
                    },
                    "valid_starting_location": false,
                    "pickup_index": 97,
                    "location_category": "major",
                    "connections": {
                        "Door to Nocturnal Shaft": {
                            "type": "and",
                            "data": {
                                "comment": null,
                                "items": []
                            }
                        }
                    }
                },
                "Door to Nocturnal Shaft": {
                    "node_type": "dock",
                    "heal": false,
                    "coordinates": {
                        "x": 40.0,
                        "y": 112.0,
                        "z": 0.0
                    },
                    "description": "",
                    "layers": [
                        "default"
                    ],
                    "extra": {
                        "door_idx": [
                            86
                        ]
                    },
                    "valid_starting_location": false,
                    "dock_type": "Door",
                    "default_connection": {
                        "region": "Sector 6 (NOC)",
                        "area": "Nocturnal Shaft",
                        "node": "Door to Pillar Puzzle"
                    },
                    "default_dock_weakness": "L0 Hatch",
                    "exclude_from_dock_rando": false,
                    "incompatible_dock_weaknesses": [],
                    "override_default_open_requirement": null,
                    "override_default_lock_requirement": null,
                    "ui_custom_name": null,
                    "connections": {
                        "Pickup (Energy Tank)": {
                            "type": "and",
                            "data": {
                                "comment": null,
                                "items": [
                                    {
                                        "type": "resource",
                                        "data": {
                                            "type": "items",
                                            "name": "SpeedBooster",
                                            "amount": 1,
                                            "negate": false
                                        }
                                    },
                                    {
                                        "type": "or",
                                        "data": {
                                            "comment": null,
                                            "items": [
                                                {
                                                    "type": "template",
                                                    "data": "Can Use Bombs"
                                                },
                                                {
                                                    "type": "and",
                                                    "data": {
                                                        "comment": "Wave Beam is difficult to control, but can solve the puzzle (Wide Beam could be turned off if also collected)",
                                                        "items": [
                                                            {
                                                                "type": "resource",
                                                                "data": {
                                                                    "type": "items",
                                                                    "name": "WaveBeam",
                                                                    "amount": 1,
                                                                    "negate": false
                                                                }
                                                            },
                                                            {
                                                                "type": "resource",
                                                                "data": {
                                                                    "type": "tricks",
                                                                    "name": "Knowledge",
                                                                    "amount": 3,
                                                                    "negate": false
                                                                }
                                                            }
                                                        ]
                                                    }
                                                },
                                                {
                                                    "type": "and",
                                                    "data": {
                                                        "comment": "Shinespark directly from adjacent room to the item: https://youtu.be/8Gl3-ZWtDAQ",
                                                        "items": [
                                                            {
                                                                "type": "resource",
                                                                "data": {
                                                                    "type": "tricks",
                                                                    "name": "ShinesparkTrick",
                                                                    "amount": 4,
                                                                    "negate": false
                                                                }
                                                            },
                                                            {
                                                                "type": "and",
                                                                "data": {
                                                                    "comment": null,
                                                                    "items": [
                                                                        {
                                                                            "type": "template",
                                                                            "data": "Can Use Power Bombs"
                                                                        }
                                                                    ]
                                                                }
                                                            },
                                                            {
                                                                "type": "resource",
                                                                "data": {
                                                                    "type": "items",
                                                                    "name": "ScrewAttack",
                                                                    "amount": 1,
                                                                    "negate": false
                                                                }
                                                            },
                                                            {
                                                                "type": "resource",
                                                                "data": {
                                                                    "type": "misc",
                                                                    "name": "DoorLockRando",
                                                                    "amount": 1,
                                                                    "negate": true
                                                                }
                                                            },
                                                            {
                                                                "type": "resource",
                                                                "data": {
                                                                    "type": "misc",
                                                                    "name": "EntranceRando",
                                                                    "amount": 1,
                                                                    "negate": true
                                                                }
                                                            },
                                                            {
                                                                "type": "resource",
                                                                "data": {
                                                                    "type": "items",
                                                                    "name": "VariaSuit",
                                                                    "amount": 1,
                                                                    "negate": false
                                                                }
                                                            }
                                                        ]
                                                    }
                                                }
                                            ]
                                        }
                                    }
                                ]
                            }
                        }
                    }
                }
            }
        },
        "Spaceboost Alley": {
            "default_node": null,
            "extra": {
                "map_name": "Sector 639",
                "room_id": [
                    39
                ]
            },
            "nodes": {
                "Pickup (Power Bomb Tank)": {
                    "node_type": "pickup",
                    "heal": false,
                    "coordinates": {
                        "x": 536.0,
                        "y": 376.0,
                        "z": 0.0
                    },
                    "description": "",
                    "layers": [
                        "default"
                    ],
                    "extra": {
                        "area": 6,
                        "room": 39,
                        "blockx": 33,
                        "blocky": 10
                    },
                    "valid_starting_location": false,
                    "pickup_index": 98,
                    "location_category": "minor",
                    "connections": {
                        "Bottom of Room": {
                            "type": "and",
                            "data": {
                                "comment": null,
                                "items": []
                            }
                        }
                    }
                },
                "Pickup (Power Bomb Tank 2)": {
                    "node_type": "pickup",
                    "heal": false,
                    "coordinates": {
                        "x": 168.0,
                        "y": 152.0,
                        "z": 0.0
                    },
                    "description": "",
                    "layers": [
                        "default"
                    ],
                    "extra": {
                        "area": 6,
                        "room": 39,
                        "blockx": 10,
                        "blocky": 24
                    },
                    "valid_starting_location": false,
                    "pickup_index": 99,
                    "location_category": "minor",
                    "connections": {
                        "Bottom of Room": {
                            "type": "and",
                            "data": {
                                "comment": null,
                                "items": []
                            }
                        }
                    }
                },
                "Door to X-B.O.X. Access": {
                    "node_type": "dock",
                    "heal": false,
                    "coordinates": {
                        "x": 984.0,
                        "y": 416.0,
                        "z": 0.0
                    },
                    "description": "",
                    "layers": [
                        "default"
                    ],
                    "extra": {
                        "door_idx": [
                            90
                        ]
                    },
                    "valid_starting_location": false,
                    "dock_type": "Door",
                    "default_connection": {
                        "region": "Sector 6 (NOC)",
                        "area": "X-B.O.X. Access",
                        "node": "Door to Spaceboost Alley"
                    },
                    "default_dock_weakness": "Open Hatch",
                    "exclude_from_dock_rando": false,
                    "incompatible_dock_weaknesses": [],
                    "override_default_open_requirement": null,
                    "override_default_lock_requirement": null,
                    "ui_custom_name": null,
                    "connections": {
                        "Pickup (Power Bomb Tank)": {
                            "type": "and",
                            "data": {
                                "comment": "Hundo strat: https://youtu.be/uVPnKswaeOY&t=40",
                                "items": [
                                    {
                                        "type": "resource",
                                        "data": {
                                            "type": "items",
                                            "name": "SpeedBooster",
                                            "amount": 1,
                                            "negate": false
                                        }
                                    },
                                    {
                                        "type": "resource",
                                        "data": {
                                            "type": "items",
                                            "name": "ScrewAttack",
                                            "amount": 1,
                                            "negate": false
                                        }
                                    },
                                    {
                                        "type": "resource",
                                        "data": {
                                            "type": "items",
                                            "name": "SpaceJump",
                                            "amount": 1,
                                            "negate": false
                                        }
                                    },
                                    {
                                        "type": "resource",
                                        "data": {
                                            "type": "items",
                                            "name": "L4Locks",
                                            "amount": 1,
                                            "negate": false
                                        }
                                    },
                                    {
                                        "type": "template",
                                        "data": "Can Use Power Bombs"
                                    },
                                    {
                                        "type": "resource",
                                        "data": {
                                            "type": "misc",
                                            "name": "DoorLockRando",
                                            "amount": 1,
                                            "negate": true
                                        }
                                    },
                                    {
                                        "type": "resource",
                                        "data": {
                                            "type": "misc",
                                            "name": "EntranceRando",
                                            "amount": 1,
                                            "negate": true
                                        }
                                    },
                                    {
                                        "type": "resource",
                                        "data": {
                                            "type": "tricks",
                                            "name": "ShinesparkTrick",
                                            "amount": 4,
                                            "negate": false
                                        }
                                    }
                                ]
                            }
                        },
                        "Bottom of Room": {
                            "type": "and",
                            "data": {
                                "comment": null,
                                "items": []
                            }
                        },
                        "Top of Room": {
                            "type": "and",
                            "data": {
                                "comment": null,
                                "items": []
                            }
                        }
                    }
                },
                "Bottom of Room": {
                    "node_type": "generic",
                    "heal": false,
                    "coordinates": {
                        "x": 792.8495699490959,
                        "y": 170.8941548183255,
                        "z": 0.0
                    },
                    "description": "",
                    "layers": [
                        "default"
                    ],
                    "extra": {},
                    "valid_starting_location": false,
                    "connections": {
                        "Pickup (Power Bomb Tank)": {
                            "type": "or",
                            "data": {
                                "comment": "Shinespark from the bottom",
                                "items": [
                                    {
                                        "type": "resource",
                                        "data": {
                                            "type": "items",
                                            "name": "SpeedBooster",
                                            "amount": 1,
                                            "negate": false
                                        }
                                    }
                                ]
                            }
                        },
                        "Pickup (Power Bomb Tank 2)": {
                            "type": "and",
                            "data": {
                                "comment": null,
                                "items": [
                                    {
                                        "type": "resource",
                                        "data": {
                                            "type": "items",
                                            "name": "SpeedBooster",
                                            "amount": 1,
                                            "negate": false
                                        }
                                    },
                                    {
                                        "type": "or",
                                        "data": {
                                            "comment": null,
                                            "items": [
                                                {
                                                    "type": "and",
                                                    "data": {
                                                        "comment": null,
                                                        "items": [
                                                            {
                                                                "type": "resource",
                                                                "data": {
                                                                    "type": "items",
                                                                    "name": "Hi-Jump",
                                                                    "amount": 1,
                                                                    "negate": false
                                                                }
                                                            },
                                                            {
                                                                "type": "resource",
                                                                "data": {
                                                                    "type": "items",
                                                                    "name": "SpaceJump",
                                                                    "amount": 1,
                                                                    "negate": false
                                                                }
                                                            }
                                                        ]
                                                    }
                                                },
                                                {
                                                    "type": "and",
                                                    "data": {
                                                        "comment": null,
                                                        "items": [
                                                            {
                                                                "type": "resource",
                                                                "data": {
                                                                    "type": "items",
                                                                    "name": "SpaceJump",
                                                                    "amount": 1,
                                                                    "negate": false
                                                                }
                                                            },
                                                            {
                                                                "type": "resource",
                                                                "data": {
                                                                    "type": "tricks",
                                                                    "name": "Movement",
                                                                    "amount": 2,
                                                                    "negate": false
                                                                }
                                                            }
                                                        ]
                                                    }
                                                }
                                            ]
                                        }
                                    }
                                ]
                            }
                        },
                        "Door to X-B.O.X. Access": {
                            "type": "and",
                            "data": {
                                "comment": null,
                                "items": [
                                    {
                                        "type": "resource",
                                        "data": {
                                            "type": "items",
                                            "name": "SpeedBooster",
                                            "amount": 1,
                                            "negate": false
                                        }
                                    },
                                    {
                                        "type": "resource",
                                        "data": {
                                            "type": "items",
                                            "name": "SpaceJump",
                                            "amount": 1,
                                            "negate": false
                                        }
                                    },
                                    {
                                        "type": "and",
                                        "data": {
                                            "comment": null,
                                            "items": [
                                                {
                                                    "type": "resource",
                                                    "data": {
                                                        "type": "tricks",
                                                        "name": "WallJump",
                                                        "amount": 2,
                                                        "negate": false
                                                    }
                                                },
                                                {
                                                    "type": "template",
                                                    "data": "Can Screw Single Walljump"
                                                }
                                            ]
                                        }
                                    }
                                ]
                            }
                        },
                        "Top of Room": {
                            "type": "or",
                            "data": {
                                "comment": null,
                                "items": [
                                    {
                                        "type": "template",
                                        "data": "Have Any Jump Upgrade"
                                    },
                                    {
                                        "type": "and",
                                        "data": {
                                            "comment": null,
                                            "items": [
                                                {
                                                    "type": "template",
                                                    "data": "Can Screw Single Walljump"
                                                },
                                                {
                                                    "type": "resource",
                                                    "data": {
                                                        "type": "tricks",
                                                        "name": "WallJump",
                                                        "amount": 1,
                                                        "negate": false
                                                    }
                                                }
                                            ]
                                        }
                                    },
                                    {
                                        "type": "resource",
                                        "data": {
                                            "type": "items",
                                            "name": "SpeedBooster",
                                            "amount": 1,
                                            "negate": false
                                        }
                                    }
                                ]
                            }
                        }
                    }
                },
                "Top of Room": {
                    "node_type": "generic",
                    "heal": false,
                    "coordinates": {
                        "x": 165.24439763618278,
                        "y": 482.44994441518935,
                        "z": 0.0
                    },
                    "description": "",
                    "layers": [
                        "default"
                    ],
                    "extra": {},
                    "valid_starting_location": false,
                    "connections": {
                        "Pickup (Power Bomb Tank)": {
                            "type": "or",
                            "data": {
                                "comment": "Fall down and shinespark from the side: https://youtu.be/uVPnKswaeOY&t=77",
                                "items": [
                                    {
                                        "type": "resource",
                                        "data": {
                                            "type": "items",
                                            "name": "SpeedBooster",
                                            "amount": 1,
                                            "negate": false
                                        }
                                    }
                                ]
                            }
                        },
                        "Door to X-B.O.X. Access": {
                            "type": "and",
                            "data": {
                                "comment": null,
                                "items": []
                            }
                        },
                        "Bottom of Room": {
                            "type": "and",
                            "data": {
                                "comment": null,
                                "items": []
                            }
                        }
                    }
                }
            }
        },
        "Cavern Save Access": {
            "default_node": null,
            "extra": {
                "map_name": "Sector 640",
                "room_id": [
                    40
                ]
            },
            "nodes": {
                "Door to Clogged Cavern": {
                    "node_type": "dock",
                    "heal": false,
                    "coordinates": {
                        "x": 40.0,
                        "y": 112.0,
                        "z": 0.0
                    },
                    "description": "",
                    "layers": [
                        "default"
                    ],
                    "extra": {
                        "door_idx": [
                            47
                        ]
                    },
                    "valid_starting_location": false,
                    "dock_type": "Door",
                    "default_connection": {
                        "region": "Sector 6 (NOC)",
                        "area": "Clogged Cavern",
                        "node": "Door to Cavern Save Access"
                    },
                    "default_dock_weakness": "L0 Hatch",
                    "exclude_from_dock_rando": false,
                    "incompatible_dock_weaknesses": [],
                    "override_default_open_requirement": null,
                    "override_default_lock_requirement": null,
                    "ui_custom_name": null,
                    "connections": {
                        "Door to Cavern Save Room": {
                            "type": "and",
                            "data": {
                                "comment": null,
                                "items": []
                            }
                        }
                    }
                },
                "Door to Cavern Save Room": {
                    "node_type": "dock",
                    "heal": false,
                    "coordinates": {
                        "x": 504.0,
                        "y": 112.0,
                        "z": 0.0
                    },
                    "description": "",
                    "layers": [
                        "default"
                    ],
                    "extra": {
                        "door_idx": [
                            91
                        ]
                    },
                    "valid_starting_location": false,
                    "dock_type": "Door",
                    "default_connection": {
                        "region": "Sector 6 (NOC)",
                        "area": "Cavern Save Room",
                        "node": "Door to Cavern Save Access"
                    },
                    "default_dock_weakness": "L0 Hatch",
                    "exclude_from_dock_rando": false,
                    "incompatible_dock_weaknesses": [],
                    "override_default_open_requirement": null,
                    "override_default_lock_requirement": null,
                    "ui_custom_name": null,
                    "connections": {
                        "Door to Clogged Cavern": {
                            "type": "and",
                            "data": {
                                "comment": null,
                                "items": []
                            }
                        }
                    }
                }
            }
        }
    }
}<|MERGE_RESOLUTION|>--- conflicted
+++ resolved
@@ -2752,13 +2752,8 @@
                     "override_default_lock_requirement": null,
                     "ui_custom_name": null,
                     "connections": {
-<<<<<<< HEAD
-                        "Door to Shell Access": {
-                            "type": "and",
-=======
                         "Door to Cavern Save Access": {
                             "type": "or",
->>>>>>> 7ea97919
                             "data": {
                                 "comment": null,
                                 "items": [
@@ -2834,21 +2829,6 @@
                                     {
                                         "type": "and",
                                         "data": {
-<<<<<<< HEAD
-                                            "type": "items",
-                                            "name": "L0Locks",
-                                            "amount": 1,
-                                            "negate": false
-                                        }
-                                    },
-                                    {
-                                        "type": "resource",
-                                        "data": {
-                                            "type": "misc",
-                                            "name": "EntranceRando",
-                                            "amount": 1,
-                                            "negate": true
-=======
                                             "comment": "Wall magically disappears",
                                             "items": [
                                                 {
@@ -2861,7 +2841,6 @@
                                                     }
                                                 }
                                             ]
->>>>>>> 7ea97919
                                         }
                                     }
                                 ]
@@ -2902,12 +2881,11 @@
                     "ui_custom_name": null,
                     "connections": {
                         "Door to Nocturnal Playground": {
-                            "type": "or",
-                            "data": {
-                                "comment": null,
+                            "type": "and",
+                            "data": {
+                                "comment": "https://youtu.be/8j_pwpvapbw",
                                 "items": [
                                     {
-<<<<<<< HEAD
                                         "type": "resource",
                                         "data": {
                                             "type": "items",
@@ -2970,82 +2948,20 @@
                                     },
                                     {
                                         "type": "resource",
-=======
-                                        "type": "and",
->>>>>>> 7ea97919
-                                        "data": {
-                                            "comment": "Shinespark: https://youtu.be/8j_pwpvapbw",
-                                            "items": [
-                                                {
-                                                    "type": "resource",
-                                                    "data": {
-                                                        "type": "items",
-                                                        "name": "SpeedBooster",
-                                                        "amount": 1,
-                                                        "negate": false
-                                                    }
-                                                },
-                                                {
-                                                    "type": "resource",
-                                                    "data": {
-                                                        "type": "tricks",
-                                                        "name": "ShinesparkTrick",
-                                                        "amount": 2,
-                                                        "negate": false
-                                                    }
-                                                },
-                                                {
-                                                    "type": "resource",
-                                                    "data": {
-                                                        "type": "misc",
-                                                        "name": "EntranceRando",
-                                                        "amount": 1,
-                                                        "negate": true
-                                                    }
-                                                },
-                                                {
-                                                    "type": "resource",
-                                                    "data": {
-                                                        "type": "misc",
-                                                        "name": "DoorLockRando",
-                                                        "amount": 1,
-                                                        "negate": true
-                                                    }
-                                                },
-                                                {
-                                                    "type": "resource",
-                                                    "data": {
-                                                        "type": "items",
-                                                        "name": "L0Locks",
-                                                        "amount": 1,
-                                                        "negate": false
-                                                    }
-                                                }
-                                            ]
+                                        "data": {
+                                            "type": "misc",
+                                            "name": "DoorLockRando",
+                                            "amount": 1,
+                                            "negate": true
                                         }
                                     },
                                     {
-                                        "type": "and",
-                                        "data": {
-<<<<<<< HEAD
+                                        "type": "resource",
+                                        "data": {
                                             "type": "misc",
                                             "name": "EntranceRando",
                                             "amount": 1,
                                             "negate": true
-=======
-                                            "comment": "Wall magically disappears",
-                                            "items": [
-                                                {
-                                                    "type": "resource",
-                                                    "data": {
-                                                        "type": "events",
-                                                        "name": "VariaCore-X",
-                                                        "amount": 1,
-                                                        "negate": false
-                                                    }
-                                                }
-                                            ]
->>>>>>> 7ea97919
                                         }
                                     }
                                 ]
@@ -3092,6 +3008,84 @@
                     "override_default_lock_requirement": null,
                     "ui_custom_name": null,
                     "connections": {
+                        "Door to Nocturnal Playground": {
+                            "type": "or",
+                            "data": {
+                                "comment": null,
+                                "items": [
+                                    {
+                                        "type": "and",
+                                        "data": {
+                                            "comment": "Shinespark: https://youtu.be/8j_pwpvapbw",
+                                            "items": [
+                                                {
+                                                    "type": "resource",
+                                                    "data": {
+                                                        "type": "items",
+                                                        "name": "SpeedBooster",
+                                                        "amount": 1,
+                                                        "negate": false
+                                                    }
+                                                },
+                                                {
+                                                    "type": "resource",
+                                                    "data": {
+                                                        "type": "tricks",
+                                                        "name": "ShinesparkTrick",
+                                                        "amount": 2,
+                                                        "negate": false
+                                                    }
+                                                },
+                                                {
+                                                    "type": "resource",
+                                                    "data": {
+                                                        "type": "misc",
+                                                        "name": "EntranceRando",
+                                                        "amount": 1,
+                                                        "negate": true
+                                                    }
+                                                },
+                                                {
+                                                    "type": "resource",
+                                                    "data": {
+                                                        "type": "misc",
+                                                        "name": "DoorLockRando",
+                                                        "amount": 1,
+                                                        "negate": true
+                                                    }
+                                                },
+                                                {
+                                                    "type": "resource",
+                                                    "data": {
+                                                        "type": "items",
+                                                        "name": "L0Locks",
+                                                        "amount": 1,
+                                                        "negate": false
+                                                    }
+                                                }
+                                            ]
+                                        }
+                                    },
+                                    {
+                                        "type": "and",
+                                        "data": {
+                                            "comment": "Wall magically disappears",
+                                            "items": [
+                                                {
+                                                    "type": "resource",
+                                                    "data": {
+                                                        "type": "events",
+                                                        "name": "VariaCore-X",
+                                                        "amount": 1,
+                                                        "negate": false
+                                                    }
+                                                }
+                                            ]
+                                        }
+                                    }
+                                ]
+                            }
+                        },
                         "Door to Shell Access": {
                             "type": "and",
                             "data": {
