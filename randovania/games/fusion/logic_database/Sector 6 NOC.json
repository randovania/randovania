{
    "name": "Sector 6 (NOC)",
    "extra": {
        "area_id": 6
    },
    "areas": {
        "Entrance Lobby": {
            "default_node": null,
            "extra": {
                "map_name": "Sector 60",
                "room_id": [
                    0
                ]
            },
            "nodes": {
                "Pickup (Missile Tank)": {
                    "node_type": "pickup",
                    "heal": false,
                    "coordinates": {
                        "x": 664.0,
                        "y": 88.0,
                        "z": 0.0
                    },
                    "description": "",
                    "layers": [
                        "default"
                    ],
                    "extra": {
                        "area": 6,
                        "room": 0,
                        "blockx": 41,
                        "blocky": 18
                    },
                    "valid_starting_location": false,
                    "pickup_index": 88,
                    "location_category": "minor",
                    "connections": {
                        "Other to Geron's Crossing": {
                            "type": "and",
                            "data": {
                                "comment": null,
                                "items": []
                            }
                        }
                    }
                },
                "Door to Entrance Recharge Room": {
                    "node_type": "dock",
                    "heal": false,
                    "coordinates": {
                        "x": 280.0,
                        "y": 272.0,
                        "z": 0.0
                    },
                    "description": "",
                    "layers": [
                        "default"
                    ],
                    "extra": {
                        "door_idx": [
                            1
                        ]
                    },
                    "valid_starting_location": false,
                    "dock_type": "Door",
                    "default_connection": {
                        "region": "Sector 6 (NOC)",
                        "area": "Entrance Recharge Room",
                        "node": "Door to Entrance Lobby"
                    },
                    "default_dock_weakness": "L0 Hatch",
                    "exclude_from_dock_rando": false,
                    "incompatible_dock_weaknesses": [],
                    "override_default_open_requirement": null,
                    "override_default_lock_requirement": null,
                    "ui_custom_name": null,
                    "connections": {
                        "Door to Geron's Crossing": {
                            "type": "and",
                            "data": {
                                "comment": null,
                                "items": []
                            }
                        },
                        "Door to Glass Tube to Sector 4 (AQA)": {
                            "type": "and",
                            "data": {
                                "comment": null,
                                "items": [
                                    {
                                        "type": "template",
                                        "data": "Can Break Single Bomb Blocks"
                                    },
                                    {
                                        "type": "resource",
                                        "data": {
                                            "type": "items",
                                            "name": "ScrewAttack",
                                            "amount": 1,
                                            "negate": false
                                        }
                                    }
                                ]
                            }
                        }
                    }
                },
                "Door to Geron's Crossing": {
                    "node_type": "dock",
                    "heal": false,
                    "coordinates": {
                        "x": 744.0,
                        "y": 272.0,
                        "z": 0.0
                    },
                    "description": "",
                    "layers": [
                        "default"
                    ],
                    "extra": {
                        "door_idx": [
                            2
                        ]
                    },
                    "valid_starting_location": false,
                    "dock_type": "Door",
                    "default_connection": {
                        "region": "Sector 6 (NOC)",
                        "area": "Geron's Crossing",
                        "node": "Door to Entrance Lobby"
                    },
                    "default_dock_weakness": "L0 Hatch",
                    "exclude_from_dock_rando": false,
                    "incompatible_dock_weaknesses": [],
                    "override_default_open_requirement": null,
                    "override_default_lock_requirement": null,
                    "ui_custom_name": null,
                    "connections": {
                        "Door to Entrance Recharge Room": {
                            "type": "and",
                            "data": {
                                "comment": null,
                                "items": []
                            }
                        }
                    }
                },
                "Other to Geron's Crossing": {
                    "node_type": "dock",
                    "heal": false,
                    "coordinates": {
                        "x": 744.0,
                        "y": 88.0,
                        "z": 0.0
                    },
                    "description": "",
                    "layers": [
                        "default"
                    ],
                    "extra": {
                        "door_idx": [
                            51
                        ]
                    },
                    "valid_starting_location": false,
                    "dock_type": "Other",
                    "default_connection": {
                        "region": "Sector 6 (NOC)",
                        "area": "Geron's Crossing",
                        "node": "Other to Entrance Lobby"
                    },
                    "default_dock_weakness": "Tunnel",
                    "exclude_from_dock_rando": false,
                    "incompatible_dock_weaknesses": [],
                    "override_default_open_requirement": null,
                    "override_default_lock_requirement": null,
                    "ui_custom_name": null,
                    "connections": {
                        "Pickup (Missile Tank)": {
                            "type": "and",
                            "data": {
                                "comment": null,
                                "items": []
                            }
                        }
                    }
                },
                "Door to Glass Tube to Sector 4 (AQA)": {
                    "node_type": "dock",
                    "heal": false,
                    "coordinates": {
                        "x": 40.0,
                        "y": 112.0,
                        "z": 0.0
                    },
                    "description": "",
                    "layers": [
                        "default"
                    ],
                    "extra": {
                        "door_idx": [
                            79
                        ]
                    },
                    "valid_starting_location": false,
                    "dock_type": "Door",
                    "default_connection": {
                        "region": "Sector 6 (NOC)",
                        "area": "Glass Tube to Sector 4 (AQA)",
                        "node": "Door to Entrance Lobby"
                    },
                    "default_dock_weakness": "L0 Hatch",
                    "exclude_from_dock_rando": false,
                    "incompatible_dock_weaknesses": [],
                    "override_default_open_requirement": null,
                    "override_default_lock_requirement": null,
                    "ui_custom_name": null,
                    "connections": {
                        "Door to Entrance Recharge Room": {
                            "type": "and",
                            "data": {
                                "comment": null,
                                "items": [
                                    {
                                        "type": "or",
                                        "data": {
                                            "comment": "Break single bomb blocks",
                                            "items": [
                                                {
                                                    "type": "and",
                                                    "data": {
                                                        "comment": null,
                                                        "items": [
                                                            {
                                                                "type": "resource",
                                                                "data": {
                                                                    "type": "items",
                                                                    "name": "ScrewAttack",
                                                                    "amount": 1,
                                                                    "negate": false
                                                                }
                                                            },
                                                            {
                                                                "type": "resource",
                                                                "data": {
                                                                    "type": "tricks",
                                                                    "name": "Knowledge",
                                                                    "amount": 1,
                                                                    "negate": false
                                                                }
                                                            }
                                                        ]
                                                    }
                                                },
                                                {
                                                    "type": "and",
                                                    "data": {
                                                        "comment": "TODO: vid of this",
                                                        "items": [
                                                            {
                                                                "type": "template",
                                                                "data": "Can Use Bombs"
                                                            },
                                                            {
                                                                "type": "resource",
                                                                "data": {
                                                                    "type": "tricks",
                                                                    "name": "JBJ",
                                                                    "amount": 4,
                                                                    "negate": false
                                                                }
                                                            },
                                                            {
                                                                "type": "resource",
                                                                "data": {
                                                                    "type": "items",
                                                                    "name": "Hi-Jump",
                                                                    "amount": 1,
                                                                    "negate": false
                                                                }
                                                            }
                                                        ]
                                                    }
                                                },
                                                {
                                                    "type": "template",
                                                    "data": "Can Use Power Bombs"
                                                }
                                            ]
                                        }
                                    },
                                    {
                                        "type": "or",
                                        "data": {
                                            "comment": "Climb up",
                                            "items": [
                                                {
                                                    "type": "template",
                                                    "data": "Have Any Jump Upgrade"
                                                },
                                                {
                                                    "type": "resource",
                                                    "data": {
                                                        "type": "tricks",
                                                        "name": "WallJump",
                                                        "amount": 1,
                                                        "negate": false
                                                    }
                                                },
                                                {
                                                    "type": "and",
                                                    "data": {
                                                        "comment": null,
                                                        "items": [
                                                            {
                                                                "type": "resource",
                                                                "data": {
                                                                    "type": "items",
                                                                    "name": "SpeedBooster",
                                                                    "amount": 1,
                                                                    "negate": false
                                                                }
                                                            },
                                                            {
                                                                "type": "resource",
                                                                "data": {
                                                                    "type": "tricks",
                                                                    "name": "ShinesparkTrick",
                                                                    "amount": 1,
                                                                    "negate": false
                                                                }
                                                            }
                                                        ]
                                                    }
                                                },
                                                {
                                                    "type": "and",
                                                    "data": {
                                                        "comment": "Break only the top 2 rows of Screw Blocks and jump to ledge",
                                                        "items": [
                                                            {
                                                                "type": "resource",
                                                                "data": {
                                                                    "type": "tricks",
                                                                    "name": "Movement",
                                                                    "amount": 2,
                                                                    "negate": false
                                                                }
                                                            },
                                                            {
                                                                "type": "resource",
                                                                "data": {
                                                                    "type": "tricks",
                                                                    "name": "Knowledge",
                                                                    "amount": 2,
                                                                    "negate": false
                                                                }
                                                            }
                                                        ]
                                                    }
                                                }
                                            ]
                                        }
                                    },
                                    {
                                        "type": "resource",
                                        "data": {
                                            "type": "items",
                                            "name": "ScrewAttack",
                                            "amount": 1,
                                            "negate": false
                                        }
                                    }
                                ]
                            }
                        }
                    }
                }
            }
        },
        "Entrance Save Room": {
            "default_node": null,
            "extra": {
                "map_name": "Sector 61",
                "room_id": [
                    1
                ]
            },
            "nodes": {
                "Door to Entrance Recharge Room": {
                    "node_type": "dock",
                    "heal": false,
                    "coordinates": {
                        "x": 264.0,
                        "y": 112.0,
                        "z": 0.0
                    },
                    "description": "",
                    "layers": [
                        "default"
                    ],
                    "extra": {
                        "door_idx": [
                            4
                        ]
                    },
                    "valid_starting_location": false,
                    "dock_type": "Door",
                    "default_connection": {
                        "region": "Sector 6 (NOC)",
                        "area": "Entrance Recharge Room",
                        "node": "Door to Entrance Save Room"
                    },
                    "default_dock_weakness": "L0 Hatch",
                    "exclude_from_dock_rando": false,
                    "incompatible_dock_weaknesses": [],
                    "override_default_open_requirement": null,
                    "override_default_lock_requirement": null,
                    "ui_custom_name": null,
                    "connections": {
                        "Door to Entrance Navigation Room": {
                            "type": "and",
                            "data": {
                                "comment": null,
                                "items": []
                            }
                        }
                    }
                },
                "Door to Entrance Navigation Room": {
                    "node_type": "dock",
                    "heal": false,
                    "coordinates": {
                        "x": 40.0,
                        "y": 112.0,
                        "z": 0.0
                    },
                    "description": "",
                    "layers": [
                        "default"
                    ],
                    "extra": {
                        "door_idx": [
                            5
                        ]
                    },
                    "valid_starting_location": false,
                    "dock_type": "Door",
                    "default_connection": {
                        "region": "Sector 6 (NOC)",
                        "area": "Entrance Navigation Room",
                        "node": "Door to Entrance Save Room"
                    },
                    "default_dock_weakness": "L0 Hatch",
                    "exclude_from_dock_rando": false,
                    "incompatible_dock_weaknesses": [],
                    "override_default_open_requirement": null,
                    "override_default_lock_requirement": null,
                    "ui_custom_name": null,
                    "connections": {
                        "Door to Entrance Recharge Room": {
                            "type": "and",
                            "data": {
                                "comment": null,
                                "items": []
                            }
                        },
                        "Save Station": {
                            "type": "and",
                            "data": {
                                "comment": null,
                                "items": []
                            }
                        }
                    }
                },
                "Save Station": {
                    "node_type": "generic",
                    "heal": false,
                    "coordinates": {
                        "x": 152.9,
                        "y": 70.63,
                        "z": 0.0
                    },
                    "description": "",
                    "layers": [
                        "default"
                    ],
                    "extra": {
                        "X": 9,
                        "Y": 10
                    },
                    "valid_starting_location": true,
                    "connections": {
                        "Door to Entrance Navigation Room": {
                            "type": "and",
                            "data": {
                                "comment": null,
                                "items": []
                            }
                        }
                    }
                }
            }
        },
        "Entrance Navigation Room": {
            "default_node": null,
            "extra": {
                "map_name": "Sector 62",
                "room_id": [
                    2
                ]
            },
            "nodes": {
                "Door to Entrance Save Room": {
                    "node_type": "dock",
                    "heal": false,
                    "coordinates": {
                        "x": 264.0,
                        "y": 112.0,
                        "z": 0.0
                    },
                    "description": "",
                    "layers": [
                        "default"
                    ],
                    "extra": {
                        "door_idx": [
                            6
                        ]
                    },
                    "valid_starting_location": false,
                    "dock_type": "Door",
                    "default_connection": {
                        "region": "Sector 6 (NOC)",
                        "area": "Entrance Save Room",
                        "node": "Door to Entrance Navigation Room"
                    },
                    "default_dock_weakness": "Open Hatch",
                    "exclude_from_dock_rando": false,
                    "incompatible_dock_weaknesses": [],
                    "override_default_open_requirement": null,
                    "override_default_lock_requirement": null,
                    "ui_custom_name": null,
                    "connections": {
                        "Door to Elevator to Main Deck": {
                            "type": "and",
                            "data": {
                                "comment": null,
                                "items": []
                            }
                        }
                    }
                },
                "Door to Elevator to Main Deck": {
                    "node_type": "dock",
                    "heal": false,
                    "coordinates": {
                        "x": 40.0,
                        "y": 112.0,
                        "z": 0.0
                    },
                    "description": "",
                    "layers": [
                        "default"
                    ],
                    "extra": {
                        "door_idx": [
                            34
                        ]
                    },
                    "valid_starting_location": false,
                    "dock_type": "Door",
                    "default_connection": {
                        "region": "Sector 6 (NOC)",
                        "area": "Elevator to Main Deck",
                        "node": "Door to Entrance Navigation Room"
                    },
                    "default_dock_weakness": "Open Hatch",
                    "exclude_from_dock_rando": false,
                    "incompatible_dock_weaknesses": [],
                    "override_default_open_requirement": null,
                    "override_default_lock_requirement": null,
                    "ui_custom_name": null,
                    "connections": {
                        "Door to Entrance Save Room": {
                            "type": "and",
                            "data": {
                                "comment": null,
                                "items": []
                            }
                        },
                        "Navigation Terminal": {
                            "type": "and",
                            "data": {
                                "comment": null,
                                "items": []
                            }
                        }
                    }
                },
                "Navigation Terminal": {
                    "node_type": "hint",
                    "heal": false,
                    "coordinates": {
                        "x": 155.62,
                        "y": 86.2,
                        "z": 0.0
                    },
                    "description": "",
                    "layers": [
                        "default"
                    ],
                    "extra": {
                        "hint_name": "Sector6Entrance",
                        "location_precision": "REGION_ONLY",
                        "item_precision": "PRECISE_CATEGORY"
                    },
                    "valid_starting_location": false,
                    "kind": "generic",
                    "requirement_to_collect": {
                        "type": "and",
                        "data": {
                            "comment": null,
                            "items": []
                        }
                    },
                    "connections": {
                        "Door to Elevator to Main Deck": {
                            "type": "and",
                            "data": {
                                "comment": null,
                                "items": []
                            }
                        }
                    }
                }
            }
        },
        "Geron's Crossing": {
            "default_node": null,
            "extra": {
                "map_name": "Sector 63",
                "room_id": [
                    3
                ]
            },
            "nodes": {
                "Door to Entrance Lobby": {
                    "node_type": "dock",
                    "heal": false,
                    "coordinates": {
                        "x": 40.0,
                        "y": 272.0,
                        "z": 0.0
                    },
                    "description": "",
                    "layers": [
                        "default"
                    ],
                    "extra": {
                        "door_idx": [
                            7
                        ]
                    },
                    "valid_starting_location": false,
                    "dock_type": "Door",
                    "default_connection": {
                        "region": "Sector 6 (NOC)",
                        "area": "Entrance Lobby",
                        "node": "Door to Geron's Crossing"
                    },
                    "default_dock_weakness": "L0 Hatch",
                    "exclude_from_dock_rando": false,
                    "incompatible_dock_weaknesses": [],
                    "override_default_open_requirement": null,
                    "override_default_lock_requirement": null,
                    "ui_custom_name": null,
                    "connections": {
                        "Door to Nocturnal Access": {
                            "type": "or",
                            "data": {
                                "comment": null,
                                "items": [
                                    {
                                        "type": "or",
                                        "data": {
                                            "comment": null,
                                            "items": [
                                                {
                                                    "type": "template",
                                                    "data": "Can Kill Purple Geron"
                                                },
                                                {
                                                    "type": "and",
                                                    "data": {
                                                        "comment": "Shinespark from Nav Room: TODO: video with Geron https://youtu.be/4vs0MvX4oew",
                                                        "items": [
                                                            {
                                                                "type": "resource",
                                                                "data": {
                                                                    "type": "items",
                                                                    "name": "SpeedBooster",
                                                                    "amount": 1,
                                                                    "negate": false
                                                                }
                                                            },
                                                            {
                                                                "type": "resource",
                                                                "data": {
                                                                    "type": "tricks",
                                                                    "name": "ShinesparkTrick",
                                                                    "amount": 3,
                                                                    "negate": false
                                                                }
                                                            },
                                                            {
                                                                "type": "resource",
                                                                "data": {
                                                                    "type": "misc",
                                                                    "name": "DoorLockRando",
                                                                    "amount": 1,
                                                                    "negate": true
                                                                }
                                                            },
                                                            {
                                                                "type": "resource",
                                                                "data": {
                                                                    "type": "misc",
                                                                    "name": "EntranceRando",
                                                                    "amount": 1,
                                                                    "negate": true
                                                                }
                                                            },
                                                            {
                                                                "type": "resource",
                                                                "data": {
                                                                    "type": "items",
                                                                    "name": "L0Locks",
                                                                    "amount": 1,
                                                                    "negate": false
                                                                }
                                                            }
                                                        ]
                                                    }
                                                },
                                                {
                                                    "type": "and",
                                                    "data": {
                                                        "comment": "Varia Core-X changes layers",
                                                        "items": [
                                                            {
                                                                "type": "resource",
                                                                "data": {
                                                                    "type": "events",
                                                                    "name": "VariaCore-X",
                                                                    "amount": 1,
                                                                    "negate": false
                                                                }
                                                            }
                                                        ]
                                                    }
                                                }
                                            ]
                                        }
                                    },
                                    {
                                        "type": "and",
                                        "data": {
                                            "comment": "Upper way",
                                            "items": [
                                                {
                                                    "type": "resource",
                                                    "data": {
                                                        "type": "items",
                                                        "name": "ScrewAttack",
                                                        "amount": 1,
                                                        "negate": false
                                                    }
                                                }
                                            ]
                                        }
                                    }
                                ]
                            }
                        },
                        "Other to Entrance Lobby": {
                            "type": "and",
                            "data": {
                                "comment": null,
                                "items": [
                                    {
                                        "type": "or",
                                        "data": {
                                            "comment": "Destroy the Bomb Block",
                                            "items": [
                                                {
                                                    "type": "template",
                                                    "data": "Can Break Single Bomb Blocks"
                                                },
                                                {
                                                    "type": "and",
                                                    "data": {
                                                        "comment": "Store a Shinespark using Entrance Lobby Room",
                                                        "items": [
                                                            {
                                                                "type": "resource",
                                                                "data": {
                                                                    "type": "items",
                                                                    "name": "SpeedBooster",
                                                                    "amount": 1,
                                                                    "negate": false
                                                                }
                                                            },
                                                            {
                                                                "type": "resource",
                                                                "data": {
                                                                    "type": "tricks",
                                                                    "name": "ShinesparkTrick",
                                                                    "amount": 3,
                                                                    "negate": false
                                                                }
                                                            },
                                                            {
                                                                "type": "resource",
                                                                "data": {
                                                                    "type": "tricks",
                                                                    "name": "Knowledge",
                                                                    "amount": 2,
                                                                    "negate": false
                                                                }
                                                            },
                                                            {
                                                                "type": "resource",
                                                                "data": {
                                                                    "type": "misc",
                                                                    "name": "DoorLockRando",
                                                                    "amount": 1,
                                                                    "negate": true
                                                                }
                                                            },
                                                            {
                                                                "type": "resource",
                                                                "data": {
                                                                    "type": "misc",
                                                                    "name": "EntranceRando",
                                                                    "amount": 1,
                                                                    "negate": true
                                                                }
                                                            }
                                                        ]
                                                    }
                                                }
                                            ]
                                        }
                                    },
                                    {
                                        "type": "or",
                                        "data": {
                                            "comment": "Get into the tunnel (can't ledge grab)",
                                            "items": [
                                                {
                                                    "type": "template",
                                                    "data": "Can Bounce in Ball"
                                                },
                                                {
                                                    "type": "and",
                                                    "data": {
                                                        "comment": null,
                                                        "items": [
                                                            {
                                                                "type": "resource",
                                                                "data": {
                                                                    "type": "items",
                                                                    "name": "MorphBall",
                                                                    "amount": 1,
                                                                    "negate": false
                                                                }
                                                            },
                                                            {
                                                                "type": "resource",
                                                                "data": {
                                                                    "type": "tricks",
                                                                    "name": "MidAirMorph",
                                                                    "amount": 1,
                                                                    "negate": false
                                                                }
                                                            }
                                                        ]
                                                    }
                                                }
                                            ]
                                        }
                                    }
                                ]
                            }
                        }
                    }
                },
                "Door to Nocturnal Access": {
                    "node_type": "dock",
                    "heal": false,
                    "coordinates": {
                        "x": 504.0,
                        "y": 272.0,
                        "z": 0.0
                    },
                    "description": "",
                    "layers": [
                        "default"
                    ],
                    "extra": {
                        "door_idx": [
                            8
                        ]
                    },
                    "valid_starting_location": false,
                    "dock_type": "Door",
                    "default_connection": {
                        "region": "Sector 6 (NOC)",
                        "area": "Nocturnal Access",
                        "node": "Door to Geron's Crossing"
                    },
                    "default_dock_weakness": "L0 Hatch",
                    "exclude_from_dock_rando": false,
                    "incompatible_dock_weaknesses": [],
                    "override_default_open_requirement": null,
                    "override_default_lock_requirement": null,
                    "ui_custom_name": null,
                    "connections": {
                        "Door to Entrance Lobby": {
                            "type": "or",
                            "data": {
                                "comment": null,
                                "items": [
                                    {
                                        "type": "and",
                                        "data": {
                                            "comment": "Bottom way",
                                            "items": [
                                                {
                                                    "type": "template",
                                                    "data": "Can Kill Purple Geron"
                                                },
                                                {
                                                    "type": "or",
                                                    "data": {
                                                        "comment": null,
                                                        "items": [
                                                            {
                                                                "type": "template",
                                                                "data": "Have Any Jump Upgrade"
                                                            },
                                                            {
                                                                "type": "resource",
                                                                "data": {
                                                                    "type": "tricks",
                                                                    "name": "WallJump",
                                                                    "amount": 1,
                                                                    "negate": false
                                                                }
                                                            }
                                                        ]
                                                    }
                                                }
                                            ]
                                        }
                                    },
                                    {
                                        "type": "and",
                                        "data": {
                                            "comment": "Upper way",
                                            "items": [
                                                {
                                                    "type": "resource",
                                                    "data": {
                                                        "type": "items",
                                                        "name": "ScrewAttack",
                                                        "amount": 1,
                                                        "negate": false
                                                    }
                                                }
                                            ]
                                        }
                                    },
                                    {
                                        "type": "resource",
                                        "data": {
                                            "type": "events",
                                            "name": "VariaCore-X",
                                            "amount": 1,
                                            "negate": false
                                        }
                                    }
                                ]
                            }
                        },
                        "Other to Vault": {
                            "type": "and",
                            "data": {
                                "comment": null,
                                "items": [
                                    {
                                        "type": "or",
                                        "data": {
                                            "comment": null,
                                            "items": [
                                                {
                                                    "type": "template",
                                                    "data": "Can Break Single Bomb Blocks"
                                                }
                                            ]
                                        }
                                    },
                                    {
                                        "type": "or",
                                        "data": {
                                            "comment": "Get into the tunnel (can't ledge grab)",
                                            "items": [
                                                {
                                                    "type": "and",
                                                    "data": {
                                                        "comment": null,
                                                        "items": [
                                                            {
                                                                "type": "resource",
                                                                "data": {
                                                                    "type": "items",
                                                                    "name": "MorphBall",
                                                                    "amount": 1,
                                                                    "negate": false
                                                                }
                                                            },
                                                            {
                                                                "type": "resource",
                                                                "data": {
                                                                    "type": "tricks",
                                                                    "name": "MidAirMorph",
                                                                    "amount": 1,
                                                                    "negate": false
                                                                }
                                                            }
                                                        ]
                                                    }
                                                },
                                                {
                                                    "type": "template",
                                                    "data": "Can Use Springball"
                                                }
                                            ]
                                        }
                                    }
                                ]
                            }
                        }
                    }
                },
                "Other to Entrance Lobby": {
                    "node_type": "dock",
                    "heal": false,
                    "coordinates": {
                        "x": 40.0,
                        "y": 88.0,
                        "z": 0.0
                    },
                    "description": "",
                    "layers": [
                        "default"
                    ],
                    "extra": {
                        "door_idx": [
                            50
                        ]
                    },
                    "valid_starting_location": false,
                    "dock_type": "Other",
                    "default_connection": {
                        "region": "Sector 6 (NOC)",
                        "area": "Entrance Lobby",
                        "node": "Other to Geron's Crossing"
                    },
                    "default_dock_weakness": "Tunnel",
                    "exclude_from_dock_rando": false,
                    "incompatible_dock_weaknesses": [],
                    "override_default_open_requirement": null,
                    "override_default_lock_requirement": null,
                    "ui_custom_name": null,
                    "connections": {
                        "Door to Entrance Lobby": {
                            "type": "and",
                            "data": {
                                "comment": null,
                                "items": [
                                    {
                                        "type": "template",
                                        "data": "Can Use Any Bombs"
                                    },
                                    {
                                        "type": "or",
                                        "data": {
                                            "comment": null,
                                            "items": [
                                                {
                                                    "type": "template",
                                                    "data": "Have Any Jump Upgrade"
                                                },
                                                {
                                                    "type": "resource",
                                                    "data": {
                                                        "type": "tricks",
                                                        "name": "WallJump",
                                                        "amount": 1,
                                                        "negate": false
                                                    }
                                                }
                                            ]
                                        }
                                    }
                                ]
                            }
                        }
                    }
                },
                "Other to Vault": {
                    "node_type": "dock",
                    "heal": false,
                    "coordinates": {
                        "x": 504.0,
                        "y": 120.0,
                        "z": 0.0
                    },
                    "description": "",
                    "layers": [
                        "default"
                    ],
                    "extra": {
                        "door_idx": [
                            75
                        ]
                    },
                    "valid_starting_location": false,
                    "dock_type": "Other",
                    "default_connection": {
                        "region": "Sector 6 (NOC)",
                        "area": "Vault",
                        "node": "Other to Geron's Crossing"
                    },
                    "default_dock_weakness": "Tunnel",
                    "exclude_from_dock_rando": false,
                    "incompatible_dock_weaknesses": [],
                    "override_default_open_requirement": null,
                    "override_default_lock_requirement": null,
                    "ui_custom_name": null,
                    "connections": {
                        "Door to Nocturnal Access": {
                            "type": "and",
                            "data": {
                                "comment": null,
                                "items": [
                                    {
                                        "type": "template",
                                        "data": "Can Use Any Bombs"
                                    }
                                ]
                            }
                        }
                    }
                }
            }
        },
        "Nocturnal Access": {
            "default_node": null,
            "extra": {
                "map_name": "Sector 64",
                "room_id": [
                    4
                ]
            },
            "nodes": {
                "Door to Geron's Crossing": {
                    "node_type": "dock",
                    "heal": false,
                    "coordinates": {
                        "x": 40.0,
                        "y": 112.0,
                        "z": 0.0
                    },
                    "description": "",
                    "layers": [
                        "default"
                    ],
                    "extra": {
                        "door_idx": [
                            9
                        ]
                    },
                    "valid_starting_location": false,
                    "dock_type": "Door",
                    "default_connection": {
                        "region": "Sector 6 (NOC)",
                        "area": "Geron's Crossing",
                        "node": "Door to Nocturnal Access"
                    },
                    "default_dock_weakness": "L0 Hatch",
                    "exclude_from_dock_rando": false,
                    "incompatible_dock_weaknesses": [],
                    "override_default_open_requirement": null,
                    "override_default_lock_requirement": null,
                    "ui_custom_name": null,
                    "connections": {
                        "Door to Nocturnal Shaft": {
                            "type": "and",
                            "data": {
                                "comment": null,
                                "items": []
                            }
                        }
                    }
                },
                "Door to Nocturnal Shaft": {
                    "node_type": "dock",
                    "heal": false,
                    "coordinates": {
                        "x": 504.0,
                        "y": 112.0,
                        "z": 0.0
                    },
                    "description": "",
                    "layers": [
                        "default"
                    ],
                    "extra": {
                        "door_idx": [
                            10
                        ]
                    },
                    "valid_starting_location": false,
                    "dock_type": "Door",
                    "default_connection": {
                        "region": "Sector 6 (NOC)",
                        "area": "Nocturnal Shaft",
                        "node": "Door to Nocturnal Access"
                    },
                    "default_dock_weakness": "L0 Hatch",
                    "exclude_from_dock_rando": false,
                    "incompatible_dock_weaknesses": [],
                    "override_default_open_requirement": null,
                    "override_default_lock_requirement": null,
                    "ui_custom_name": null,
                    "connections": {
                        "Door to Geron's Crossing": {
                            "type": "and",
                            "data": {
                                "comment": null,
                                "items": []
                            }
                        }
                    }
                }
            }
        },
        "Nocturnal Shaft": {
            "default_node": null,
            "extra": {
                "map_name": "Sector 65",
                "room_id": [
                    5
                ]
            },
            "nodes": {
                "Door to Nocturnal Access": {
                    "node_type": "dock",
                    "heal": false,
                    "coordinates": {
                        "x": 40.0,
                        "y": 592.0,
                        "z": 0.0
                    },
                    "description": "",
                    "layers": [
                        "default"
                    ],
                    "extra": {
                        "door_idx": [
                            11
                        ]
                    },
                    "valid_starting_location": false,
                    "dock_type": "Door",
                    "default_connection": {
                        "region": "Sector 6 (NOC)",
                        "area": "Nocturnal Access",
                        "node": "Door to Nocturnal Shaft"
                    },
                    "default_dock_weakness": "L0 Hatch",
                    "exclude_from_dock_rando": false,
                    "incompatible_dock_weaknesses": [],
                    "override_default_open_requirement": null,
                    "override_default_lock_requirement": null,
                    "ui_custom_name": null,
                    "connections": {
                        "Door to Mimic Access": {
                            "type": "and",
                            "data": {
                                "comment": null,
                                "items": []
                            }
                        },
                        "Door to Forbidden Entrance": {
                            "type": "and",
                            "data": {
                                "comment": null,
                                "items": []
                            }
                        },
                        "Door to Nocturnal Playground": {
                            "type": "and",
                            "data": {
                                "comment": null,
                                "items": []
                            }
                        },
                        "Door to Glass Tube to Sector 5 (ARC)": {
                            "type": "or",
                            "data": {
                                "comment": null,
                                "items": [
                                    {
                                        "type": "resource",
                                        "data": {
                                            "type": "items",
                                            "name": "ScrewAttack",
                                            "amount": 1,
                                            "negate": false
                                        }
                                    }
                                ]
                            }
                        }
                    }
                },
                "Door to Mimic Access": {
                    "node_type": "dock",
                    "heal": false,
                    "coordinates": {
                        "x": 264.0,
                        "y": 432.0,
                        "z": 0.0
                    },
                    "description": "",
                    "layers": [
                        "default"
                    ],
                    "extra": {
                        "door_idx": [
                            12
                        ]
                    },
                    "valid_starting_location": false,
                    "dock_type": "Door",
                    "default_connection": {
                        "region": "Sector 6 (NOC)",
                        "area": "Mimic Access",
                        "node": "Door to Nocturnal Shaft"
                    },
                    "default_dock_weakness": "L0 Hatch",
                    "exclude_from_dock_rando": false,
                    "incompatible_dock_weaknesses": [],
                    "override_default_open_requirement": null,
                    "override_default_lock_requirement": null,
                    "ui_custom_name": null,
                    "connections": {
                        "Door to Nocturnal Access": {
                            "type": "and",
                            "data": {
                                "comment": null,
                                "items": []
                            }
                        }
                    }
                },
                "Door to Forbidden Entrance": {
                    "node_type": "dock",
                    "heal": false,
                    "coordinates": {
                        "x": 40.0,
                        "y": 272.0,
                        "z": 0.0
                    },
                    "description": "",
                    "layers": [
                        "default"
                    ],
                    "extra": {
                        "door_idx": [
                            13
                        ]
                    },
                    "valid_starting_location": false,
                    "dock_type": "Door",
                    "default_connection": {
                        "region": "Sector 6 (NOC)",
                        "area": "Forbidden Entrance",
                        "node": "Door to Nocturnal Shaft"
                    },
                    "default_dock_weakness": "L0 Hatch",
                    "exclude_from_dock_rando": false,
                    "incompatible_dock_weaknesses": [],
                    "override_default_open_requirement": null,
                    "override_default_lock_requirement": null,
                    "ui_custom_name": null,
                    "connections": {
                        "Door to Nocturnal Access": {
                            "type": "and",
                            "data": {
                                "comment": null,
                                "items": []
                            }
                        },
                        "Door to Pillar Puzzle": {
                            "type": "and",
                            "data": {
                                "comment": null,
                                "items": [
                                    {
                                        "type": "resource",
                                        "data": {
                                            "type": "items",
                                            "name": "SpeedBooster",
                                            "amount": 1,
                                            "negate": false
                                        }
                                    },
                                    {
                                        "type": "resource",
                                        "data": {
                                            "type": "misc",
                                            "name": "DoorLockRando",
                                            "amount": 1,
                                            "negate": true
                                        }
                                    },
                                    {
                                        "type": "resource",
                                        "data": {
                                            "type": "misc",
                                            "name": "EntranceRando",
                                            "amount": 1,
                                            "negate": true
                                        }
                                    },
                                    {
                                        "type": "resource",
                                        "data": {
                                            "type": "items",
                                            "name": "ScrewAttack",
                                            "amount": 1,
                                            "negate": false
                                        }
                                    },
                                    {
                                        "type": "or",
                                        "data": {
                                            "comment": "Ice X logic",
                                            "items": [
                                                {
                                                    "type": "resource",
                                                    "data": {
                                                        "type": "items",
                                                        "name": "VariaSuit",
                                                        "amount": 1,
                                                        "negate": false
                                                    }
                                                },
                                                {
                                                    "type": "and",
                                                    "data": {
                                                        "comment": "Tank all the damage - 6 X",
                                                        "items": [
                                                            {
                                                                "type": "resource",
                                                                "data": {
                                                                    "type": "tricks",
                                                                    "name": "DamageBoosts",
                                                                    "amount": 2,
                                                                    "negate": false
                                                                }
                                                            },
                                                            {
                                                                "type": "resource",
                                                                "data": {
                                                                    "type": "damage",
                                                                    "name": "NormalDamage",
                                                                    "amount": 414,
                                                                    "negate": false
                                                                }
                                                            }
                                                        ]
                                                    }
                                                },
                                                {
                                                    "type": "and",
                                                    "data": {
                                                        "comment": "Minimum with plasma - 2 X",
                                                        "items": [
                                                            {
                                                                "type": "resource",
                                                                "data": {
                                                                    "type": "tricks",
                                                                    "name": "DamageBoosts",
                                                                    "amount": 3,
                                                                    "negate": false
                                                                }
                                                            },
                                                            {
                                                                "type": "resource",
                                                                "data": {
                                                                    "type": "damage",
                                                                    "name": "NormalDamage",
                                                                    "amount": 138,
                                                                    "negate": false
                                                                }
                                                            },
                                                            {
                                                                "type": "resource",
                                                                "data": {
                                                                    "type": "items",
                                                                    "name": "PlasmaBeam",
                                                                    "amount": 1,
                                                                    "negate": false
                                                                }
                                                            }
                                                        ]
                                                    }
                                                },
                                                {
                                                    "type": "and",
                                                    "data": {
                                                        "comment": "Minimum without plasma - 3 X",
                                                        "items": [
                                                            {
                                                                "type": "resource",
                                                                "data": {
                                                                    "type": "tricks",
                                                                    "name": "DamageBoosts",
                                                                    "amount": 4,
                                                                    "negate": false
                                                                }
                                                            },
                                                            {
                                                                "type": "resource",
                                                                "data": {
                                                                    "type": "damage",
                                                                    "name": "NormalDamage",
                                                                    "amount": 207,
                                                                    "negate": false
                                                                }
                                                            }
                                                        ]
                                                    }
                                                },
                                                {
                                                    "type": "and",
                                                    "data": {
                                                        "comment": "Power Bomb also freezes X - Knowledge lock",
                                                        "items": [
                                                            {
                                                                "type": "resource",
                                                                "data": {
                                                                    "type": "tricks",
                                                                    "name": "Knowledge",
                                                                    "amount": 3,
                                                                    "negate": false
                                                                }
                                                            },
                                                            {
                                                                "type": "template",
                                                                "data": "Can Use Power Bombs"
                                                            },
                                                            {
                                                                "type": "resource",
                                                                "data": {
                                                                    "type": "items",
                                                                    "name": "PlasmaBeam",
                                                                    "amount": 1,
                                                                    "negate": false
                                                                }
                                                            },
                                                            {
                                                                "type": "resource",
                                                                "data": {
                                                                    "type": "tricks",
                                                                    "name": "Movement",
                                                                    "amount": 3,
                                                                    "negate": false
                                                                }
                                                            }
                                                        ]
                                                    }
                                                },
                                                {
                                                    "type": "and",
                                                    "data": {
                                                        "comment": "Plasma and Wide can stun all the X and avoid all the damage",
                                                        "items": [
                                                            {
                                                                "type": "resource",
                                                                "data": {
                                                                    "type": "items",
                                                                    "name": "PlasmaBeam",
                                                                    "amount": 1,
                                                                    "negate": false
                                                                }
                                                            },
                                                            {
                                                                "type": "resource",
                                                                "data": {
                                                                    "type": "items",
                                                                    "name": "WideBeam",
                                                                    "amount": 1,
                                                                    "negate": false
                                                                }
                                                            },
                                                            {
                                                                "type": "resource",
                                                                "data": {
                                                                    "type": "tricks",
                                                                    "name": "Movement",
                                                                    "amount": 3,
                                                                    "negate": false
                                                                }
                                                            }
                                                        ]
                                                    }
                                                }
                                            ]
                                        }
                                    },
                                    {
                                        "type": "resource",
                                        "data": {
                                            "type": "items",
                                            "name": "L0Locks",
                                            "amount": 1,
                                            "negate": false
                                        }
                                    }
                                ]
                            }
                        }
                    }
                },
                "Door to Nocturnal Playground": {
                    "node_type": "dock",
                    "heal": false,
                    "coordinates": {
                        "x": 264.0,
                        "y": 112.0,
                        "z": 0.0
                    },
                    "description": "",
                    "layers": [
                        "default"
                    ],
                    "extra": {
                        "door_idx": [
                            14
                        ]
                    },
                    "valid_starting_location": false,
                    "dock_type": "Door",
                    "default_connection": {
                        "region": "Sector 6 (NOC)",
                        "area": "Nocturnal Playground",
                        "node": "Door to Nocturnal Shaft"
                    },
                    "default_dock_weakness": "L0 Hatch",
                    "exclude_from_dock_rando": false,
                    "incompatible_dock_weaknesses": [],
                    "override_default_open_requirement": null,
                    "override_default_lock_requirement": null,
                    "ui_custom_name": null,
                    "connections": {
                        "Door to Nocturnal Access": {
                            "type": "or",
                            "data": {
                                "comment": null,
                                "items": [
                                    {
                                        "type": "resource",
                                        "data": {
                                            "type": "tricks",
                                            "name": "Movement",
                                            "amount": 1,
                                            "negate": false
                                        }
                                    },
                                    {
                                        "type": "template",
                                        "data": "Have Any Jump Upgrade"
                                    }
                                ]
                            }
                        }
                    }
                },
                "Door to Glass Tube to Sector 5 (ARC)": {
                    "node_type": "dock",
                    "heal": false,
                    "coordinates": {
                        "x": 504.0,
                        "y": 592.0,
                        "z": 0.0
                    },
                    "description": "",
                    "layers": [
                        "default"
                    ],
                    "extra": {
                        "door_idx": [
                            82
                        ]
                    },
                    "valid_starting_location": false,
                    "dock_type": "Door",
                    "default_connection": {
                        "region": "Sector 6 (NOC)",
                        "area": "Glass Tube to Sector 5 (ARC)",
                        "node": "Door to Nocturnal Shaft"
                    },
                    "default_dock_weakness": "L0 Hatch",
                    "exclude_from_dock_rando": false,
                    "incompatible_dock_weaknesses": [],
                    "override_default_open_requirement": null,
                    "override_default_lock_requirement": null,
                    "ui_custom_name": null,
                    "connections": {
                        "Door to Nocturnal Access": {
                            "type": "or",
                            "data": {
                                "comment": null,
                                "items": [
                                    {
                                        "type": "resource",
                                        "data": {
                                            "type": "items",
                                            "name": "ScrewAttack",
                                            "amount": 1,
                                            "negate": false
                                        }
                                    }
                                ]
                            }
                        }
                    }
                },
                "Door to Pillar Puzzle": {
                    "node_type": "dock",
                    "heal": false,
                    "coordinates": {
                        "x": 504.0,
                        "y": 272.0,
                        "z": 0.0
                    },
                    "description": "",
                    "layers": [
                        "default"
                    ],
                    "extra": {
                        "door_idx": [
                            85
                        ]
                    },
                    "valid_starting_location": false,
                    "dock_type": "Door",
                    "default_connection": {
                        "region": "Sector 6 (NOC)",
                        "area": "Pillar Puzzle",
                        "node": "Door to Nocturnal Shaft"
                    },
                    "default_dock_weakness": "L0 Hatch",
                    "exclude_from_dock_rando": false,
                    "incompatible_dock_weaknesses": [],
                    "override_default_open_requirement": null,
                    "override_default_lock_requirement": null,
                    "ui_custom_name": null,
                    "connections": {
                        "Door to Forbidden Entrance": {
                            "type": "and",
                            "data": {
                                "comment": "This can safely not have Door Lock Rando check",
                                "items": [
                                    {
                                        "type": "resource",
                                        "data": {
                                            "type": "items",
                                            "name": "SpeedBooster",
                                            "amount": 1,
                                            "negate": false
                                        }
                                    },
                                    {
                                        "type": "or",
                                        "data": {
                                            "comment": null,
                                            "items": [
                                                {
                                                    "type": "and",
                                                    "data": {
                                                        "comment": "Wave beam is hard to control for completing the puzzle",
                                                        "items": [
                                                            {
                                                                "type": "resource",
                                                                "data": {
                                                                    "type": "items",
                                                                    "name": "WaveBeam",
                                                                    "amount": 1,
                                                                    "negate": false
                                                                }
                                                            },
                                                            {
                                                                "type": "resource",
                                                                "data": {
                                                                    "type": "tricks",
                                                                    "name": "Knowledge",
                                                                    "amount": 3,
                                                                    "negate": false
                                                                }
                                                            }
                                                        ]
                                                    }
                                                },
                                                {
                                                    "type": "template",
                                                    "data": "Can Use Bombs"
                                                }
                                            ]
                                        }
                                    },
                                    {
                                        "type": "resource",
                                        "data": {
                                            "type": "misc",
                                            "name": "EntranceRando",
                                            "amount": 1,
                                            "negate": true
                                        }
                                    },
                                    {
                                        "type": "resource",
                                        "data": {
                                            "type": "items",
                                            "name": "L0Locks",
                                            "amount": 1,
                                            "negate": false
                                        }
                                    }
                                ]
                            }
                        }
                    }
                }
            }
        },
        "Mimic Access": {
            "default_node": null,
            "extra": {
                "map_name": "Sector 66",
                "room_id": [
                    6
                ]
            },
            "nodes": {
                "Door to Nocturnal Shaft": {
                    "node_type": "dock",
                    "heal": false,
                    "coordinates": {
                        "x": 40.0,
                        "y": 112.0,
                        "z": 0.0
                    },
                    "description": "",
                    "layers": [
                        "default"
                    ],
                    "extra": {
                        "door_idx": [
                            32
                        ]
                    },
                    "valid_starting_location": false,
                    "dock_type": "Door",
                    "default_connection": {
                        "region": "Sector 6 (NOC)",
                        "area": "Nocturnal Shaft",
                        "node": "Door to Mimic Access"
                    },
                    "default_dock_weakness": "L0 Hatch",
                    "exclude_from_dock_rando": false,
                    "incompatible_dock_weaknesses": [],
                    "override_default_open_requirement": null,
                    "override_default_lock_requirement": null,
                    "ui_custom_name": null,
                    "connections": {
                        "Door to Mimic Storage": {
                            "type": "or",
                            "data": {
                                "comment": null,
                                "items": [
                                    {
                                        "type": "resource",
                                        "data": {
                                            "type": "items",
                                            "name": "VariaSuit",
                                            "amount": 1,
                                            "negate": false
                                        }
                                    },
                                    {
                                        "type": "and",
                                        "data": {
                                            "comment": "Wave and Plasma can stop the last 3 X",
                                            "items": [
                                                {
                                                    "type": "resource",
                                                    "data": {
                                                        "type": "items",
                                                        "name": "WaveBeam",
                                                        "amount": 1,
                                                        "negate": false
                                                    }
                                                },
                                                {
                                                    "type": "resource",
                                                    "data": {
                                                        "type": "items",
                                                        "name": "PlasmaBeam",
                                                        "amount": 1,
                                                        "negate": false
                                                    }
                                                },
                                                {
                                                    "type": "resource",
                                                    "data": {
                                                        "type": "damage",
                                                        "name": "NormalDamage",
                                                        "amount": 207,
                                                        "negate": false
                                                    }
                                                },
                                                {
                                                    "type": "resource",
                                                    "data": {
                                                        "type": "tricks",
                                                        "name": "DamageBoosts",
                                                        "amount": 3,
                                                        "negate": false
                                                    }
                                                }
                                            ]
                                        }
                                    },
                                    {
                                        "type": "and",
                                        "data": {
                                            "comment": "Tank all the X",
                                            "items": [
                                                {
                                                    "type": "resource",
                                                    "data": {
                                                        "type": "tricks",
                                                        "name": "DamageBoosts",
                                                        "amount": 2,
                                                        "negate": false
                                                    }
                                                },
                                                {
                                                    "type": "resource",
                                                    "data": {
                                                        "type": "damage",
                                                        "name": "NormalDamage",
                                                        "amount": 414,
                                                        "negate": false
                                                    }
                                                }
                                            ]
                                        }
                                    }
                                ]
                            }
                        }
                    }
                },
                "Door to Mimic Storage": {
                    "node_type": "dock",
                    "heal": false,
                    "coordinates": {
                        "x": 504.0,
                        "y": 112.0,
                        "z": 0.0
                    },
                    "description": "",
                    "layers": [
                        "default"
                    ],
                    "extra": {
                        "door_idx": [
                            48
                        ]
                    },
                    "valid_starting_location": false,
                    "dock_type": "Door",
                    "default_connection": {
                        "region": "Sector 6 (NOC)",
                        "area": "Mimic Storage",
                        "node": "Door to Mimic Access"
                    },
                    "default_dock_weakness": "L0 Hatch",
                    "exclude_from_dock_rando": false,
                    "incompatible_dock_weaknesses": [],
                    "override_default_open_requirement": null,
                    "override_default_lock_requirement": null,
                    "ui_custom_name": null,
                    "connections": {
                        "Door to Nocturnal Shaft": {
                            "type": "or",
                            "data": {
                                "comment": null,
                                "items": [
                                    {
                                        "type": "resource",
                                        "data": {
                                            "type": "items",
                                            "name": "VariaSuit",
                                            "amount": 1,
                                            "negate": false
                                        }
                                    },
                                    {
                                        "type": "and",
                                        "data": {
                                            "comment": "Wave and Plasma can stop the last 3 X",
                                            "items": [
                                                {
                                                    "type": "resource",
                                                    "data": {
                                                        "type": "items",
                                                        "name": "WaveBeam",
                                                        "amount": 1,
                                                        "negate": false
                                                    }
                                                },
                                                {
                                                    "type": "resource",
                                                    "data": {
                                                        "type": "items",
                                                        "name": "PlasmaBeam",
                                                        "amount": 1,
                                                        "negate": false
                                                    }
                                                },
                                                {
                                                    "type": "resource",
                                                    "data": {
                                                        "type": "damage",
                                                        "name": "NormalDamage",
                                                        "amount": 207,
                                                        "negate": false
                                                    }
                                                },
                                                {
                                                    "type": "resource",
                                                    "data": {
                                                        "type": "tricks",
                                                        "name": "DamageBoosts",
                                                        "amount": 3,
                                                        "negate": false
                                                    }
                                                }
                                            ]
                                        }
                                    },
                                    {
                                        "type": "and",
                                        "data": {
                                            "comment": "Tank all the X",
                                            "items": [
                                                {
                                                    "type": "resource",
                                                    "data": {
                                                        "type": "tricks",
                                                        "name": "DamageBoosts",
                                                        "amount": 2,
                                                        "negate": false
                                                    }
                                                },
                                                {
                                                    "type": "resource",
                                                    "data": {
                                                        "type": "damage",
                                                        "name": "NormalDamage",
                                                        "amount": 414,
                                                        "negate": false
                                                    }
                                                }
                                            ]
                                        }
                                    }
                                ]
                            }
                        }
                    }
                }
            }
        },
        "Forbidden Entrance": {
            "default_node": null,
            "extra": {
                "map_name": "Sector 67",
                "room_id": [
                    7
                ]
            },
            "nodes": {
                "Door to X-B.O.X. Access": {
                    "node_type": "dock",
                    "heal": false,
                    "coordinates": {
                        "x": 40.0,
                        "y": 112.0,
                        "z": 0.0
                    },
                    "description": "",
                    "layers": [
                        "default"
                    ],
                    "extra": {
                        "door_idx": [
                            3
                        ]
                    },
                    "valid_starting_location": false,
                    "dock_type": "Door",
                    "default_connection": {
                        "region": "Sector 6 (NOC)",
                        "area": "X-B.O.X. Access",
                        "node": "Door to Forbidden Entrance"
                    },
                    "default_dock_weakness": "L4 Hatch",
                    "exclude_from_dock_rando": false,
                    "incompatible_dock_weaknesses": [],
                    "override_default_open_requirement": null,
                    "override_default_lock_requirement": null,
                    "ui_custom_name": null,
                    "connections": {
                        "Door to Nocturnal Shaft": {
                            "type": "and",
                            "data": {
                                "comment": null,
                                "items": [
                                    {
                                        "type": "template",
                                        "data": "Can Use Power Bombs"
                                    },
                                    {
                                        "type": "or",
                                        "data": {
                                            "comment": "Ice X logic",
                                            "items": [
                                                {
                                                    "type": "resource",
                                                    "data": {
                                                        "type": "items",
                                                        "name": "VariaSuit",
                                                        "amount": 1,
                                                        "negate": false
                                                    }
                                                },
                                                {
                                                    "type": "and",
                                                    "data": {
                                                        "comment": "Tank all the damage - 6 X",
                                                        "items": [
                                                            {
                                                                "type": "resource",
                                                                "data": {
                                                                    "type": "tricks",
                                                                    "name": "DamageBoosts",
                                                                    "amount": 2,
                                                                    "negate": false
                                                                }
                                                            },
                                                            {
                                                                "type": "resource",
                                                                "data": {
                                                                    "type": "damage",
                                                                    "name": "NormalDamage",
                                                                    "amount": 414,
                                                                    "negate": false
                                                                }
                                                            }
                                                        ]
                                                    }
                                                },
                                                {
                                                    "type": "and",
                                                    "data": {
                                                        "comment": "Minimum with plasma - 2 X",
                                                        "items": [
                                                            {
                                                                "type": "resource",
                                                                "data": {
                                                                    "type": "tricks",
                                                                    "name": "DamageBoosts",
                                                                    "amount": 3,
                                                                    "negate": false
                                                                }
                                                            },
                                                            {
                                                                "type": "resource",
                                                                "data": {
                                                                    "type": "damage",
                                                                    "name": "NormalDamage",
                                                                    "amount": 138,
                                                                    "negate": false
                                                                }
                                                            },
                                                            {
                                                                "type": "resource",
                                                                "data": {
                                                                    "type": "items",
                                                                    "name": "PlasmaBeam",
                                                                    "amount": 1,
                                                                    "negate": false
                                                                }
                                                            }
                                                        ]
                                                    }
                                                },
                                                {
                                                    "type": "and",
                                                    "data": {
                                                        "comment": "Minimum without plasma - 3 X",
                                                        "items": [
                                                            {
                                                                "type": "resource",
                                                                "data": {
                                                                    "type": "tricks",
                                                                    "name": "DamageBoosts",
                                                                    "amount": 4,
                                                                    "negate": false
                                                                }
                                                            },
                                                            {
                                                                "type": "resource",
                                                                "data": {
                                                                    "type": "damage",
                                                                    "name": "NormalDamage",
                                                                    "amount": 207,
                                                                    "negate": false
                                                                }
                                                            }
                                                        ]
                                                    }
                                                },
                                                {
                                                    "type": "and",
                                                    "data": {
                                                        "comment": "Power Bomb also freezes X - Knowledge lock",
                                                        "items": [
                                                            {
                                                                "type": "resource",
                                                                "data": {
                                                                    "type": "tricks",
                                                                    "name": "Knowledge",
                                                                    "amount": 3,
                                                                    "negate": false
                                                                }
                                                            },
                                                            {
                                                                "type": "resource",
                                                                "data": {
                                                                    "type": "tricks",
                                                                    "name": "Movement",
                                                                    "amount": 3,
                                                                    "negate": false
                                                                }
                                                            }
                                                        ]
                                                    }
                                                },
                                                {
                                                    "type": "and",
                                                    "data": {
                                                        "comment": "Plasma and Wide can freeze all X and avoid all damage",
                                                        "items": [
                                                            {
                                                                "type": "resource",
                                                                "data": {
                                                                    "type": "items",
                                                                    "name": "PlasmaBeam",
                                                                    "amount": 1,
                                                                    "negate": false
                                                                }
                                                            },
                                                            {
                                                                "type": "resource",
                                                                "data": {
                                                                    "type": "items",
                                                                    "name": "WideBeam",
                                                                    "amount": 1,
                                                                    "negate": false
                                                                }
                                                            },
                                                            {
                                                                "type": "resource",
                                                                "data": {
                                                                    "type": "tricks",
                                                                    "name": "Movement",
                                                                    "amount": 3,
                                                                    "negate": false
                                                                }
                                                            }
                                                        ]
                                                    }
                                                }
                                            ]
                                        }
                                    }
                                ]
                            }
                        }
                    }
                },
                "Door to Nocturnal Shaft": {
                    "node_type": "dock",
                    "heal": false,
                    "coordinates": {
                        "x": 744.0,
                        "y": 112.0,
                        "z": 0.0
                    },
                    "description": "",
                    "layers": [
                        "default"
                    ],
                    "extra": {
                        "door_idx": [
                            33
                        ]
                    },
                    "valid_starting_location": false,
                    "dock_type": "Door",
                    "default_connection": {
                        "region": "Sector 6 (NOC)",
                        "area": "Nocturnal Shaft",
                        "node": "Door to Forbidden Entrance"
                    },
                    "default_dock_weakness": "L0 Hatch",
                    "exclude_from_dock_rando": false,
                    "incompatible_dock_weaknesses": [],
                    "override_default_open_requirement": null,
                    "override_default_lock_requirement": null,
                    "ui_custom_name": null,
                    "connections": {
                        "Door to X-B.O.X. Access": {
                            "type": "and",
                            "data": {
                                "comment": null,
                                "items": [
                                    {
                                        "type": "template",
                                        "data": "Can Use Power Bombs"
                                    },
                                    {
                                        "type": "or",
                                        "data": {
                                            "comment": "Ice X logic",
                                            "items": [
                                                {
                                                    "type": "resource",
                                                    "data": {
                                                        "type": "items",
                                                        "name": "VariaSuit",
                                                        "amount": 1,
                                                        "negate": false
                                                    }
                                                },
                                                {
                                                    "type": "and",
                                                    "data": {
                                                        "comment": "Tank all the damage - 6 X",
                                                        "items": [
                                                            {
                                                                "type": "resource",
                                                                "data": {
                                                                    "type": "tricks",
                                                                    "name": "DamageBoosts",
                                                                    "amount": 2,
                                                                    "negate": false
                                                                }
                                                            },
                                                            {
                                                                "type": "resource",
                                                                "data": {
                                                                    "type": "damage",
                                                                    "name": "NormalDamage",
                                                                    "amount": 414,
                                                                    "negate": false
                                                                }
                                                            }
                                                        ]
                                                    }
                                                },
                                                {
                                                    "type": "and",
                                                    "data": {
                                                        "comment": "Minimum with plasma - 2 X",
                                                        "items": [
                                                            {
                                                                "type": "resource",
                                                                "data": {
                                                                    "type": "tricks",
                                                                    "name": "DamageBoosts",
                                                                    "amount": 3,
                                                                    "negate": false
                                                                }
                                                            },
                                                            {
                                                                "type": "resource",
                                                                "data": {
                                                                    "type": "damage",
                                                                    "name": "NormalDamage",
                                                                    "amount": 138,
                                                                    "negate": false
                                                                }
                                                            },
                                                            {
                                                                "type": "resource",
                                                                "data": {
                                                                    "type": "items",
                                                                    "name": "PlasmaBeam",
                                                                    "amount": 1,
                                                                    "negate": false
                                                                }
                                                            }
                                                        ]
                                                    }
                                                },
                                                {
                                                    "type": "and",
                                                    "data": {
                                                        "comment": "Minimum without plasma - 3 X",
                                                        "items": [
                                                            {
                                                                "type": "resource",
                                                                "data": {
                                                                    "type": "tricks",
                                                                    "name": "DamageBoosts",
                                                                    "amount": 4,
                                                                    "negate": false
                                                                }
                                                            },
                                                            {
                                                                "type": "resource",
                                                                "data": {
                                                                    "type": "damage",
                                                                    "name": "NormalDamage",
                                                                    "amount": 207,
                                                                    "negate": false
                                                                }
                                                            }
                                                        ]
                                                    }
                                                },
                                                {
                                                    "type": "and",
                                                    "data": {
                                                        "comment": "Power Bomb also freezes X - Knowledge lock",
                                                        "items": [
                                                            {
                                                                "type": "resource",
                                                                "data": {
                                                                    "type": "tricks",
                                                                    "name": "Knowledge",
                                                                    "amount": 3,
                                                                    "negate": false
                                                                }
                                                            },
                                                            {
                                                                "type": "resource",
                                                                "data": {
                                                                    "type": "tricks",
                                                                    "name": "Movement",
                                                                    "amount": 3,
                                                                    "negate": false
                                                                }
                                                            }
                                                        ]
                                                    }
                                                },
                                                {
                                                    "type": "and",
                                                    "data": {
                                                        "comment": "Plasma and Wide can freeze all X and avoid all the damage",
                                                        "items": [
                                                            {
                                                                "type": "resource",
                                                                "data": {
                                                                    "type": "items",
                                                                    "name": "PlasmaBeam",
                                                                    "amount": 1,
                                                                    "negate": false
                                                                }
                                                            },
                                                            {
                                                                "type": "resource",
                                                                "data": {
                                                                    "type": "items",
                                                                    "name": "WideBeam",
                                                                    "amount": 1,
                                                                    "negate": false
                                                                }
                                                            },
                                                            {
                                                                "type": "resource",
                                                                "data": {
                                                                    "type": "tricks",
                                                                    "name": "Movement",
                                                                    "amount": 3,
                                                                    "negate": false
                                                                }
                                                            }
                                                        ]
                                                    }
                                                }
                                            ]
                                        }
                                    }
                                ]
                            }
                        }
                    }
                }
            }
        },
        "Nocturnal Playground": {
            "default_node": null,
            "extra": {
                "map_name": "Sector 68",
                "room_id": [
                    8
                ]
            },
            "nodes": {
                "Door to Nocturnal Shaft": {
                    "node_type": "dock",
                    "heal": false,
                    "coordinates": {
                        "x": 40.0,
                        "y": 432.0,
                        "z": 0.0
                    },
                    "description": "",
                    "layers": [
                        "default"
                    ],
                    "extra": {
                        "door_idx": [
                            15
                        ]
                    },
                    "valid_starting_location": false,
                    "dock_type": "Door",
                    "default_connection": {
                        "region": "Sector 6 (NOC)",
                        "area": "Nocturnal Shaft",
                        "node": "Door to Nocturnal Playground"
                    },
                    "default_dock_weakness": "L0 Hatch",
                    "exclude_from_dock_rando": false,
                    "incompatible_dock_weaknesses": [],
                    "override_default_open_requirement": null,
                    "override_default_lock_requirement": null,
                    "ui_custom_name": null,
                    "connections": {
                        "Door to Clogged Cavern": {
                            "type": "and",
                            "data": {
                                "comment": null,
                                "items": []
                            }
                        },
                        "Door to Maintenance Annex": {
                            "type": "and",
                            "data": {
                                "comment": null,
                                "items": [
                                    {
                                        "type": "resource",
                                        "data": {
                                            "type": "items",
                                            "name": "ScrewAttack",
                                            "amount": 1,
                                            "negate": false
                                        }
                                    },
                                    {
                                        "type": "resource",
                                        "data": {
                                            "type": "items",
                                            "name": "MorphBall",
                                            "amount": 1,
                                            "negate": false
                                        }
                                    }
                                ]
                            }
                        }
                    }
                },
                "Door to Clogged Cavern": {
                    "node_type": "dock",
                    "heal": false,
                    "coordinates": {
                        "x": 40.0,
                        "y": 112.0,
                        "z": 0.0
                    },
                    "description": "",
                    "layers": [
                        "default"
                    ],
                    "extra": {
                        "door_idx": [
                            16
                        ]
                    },
                    "valid_starting_location": false,
                    "dock_type": "Door",
                    "default_connection": {
                        "region": "Sector 6 (NOC)",
                        "area": "Clogged Cavern",
                        "node": "Door to Nocturnal Playground"
                    },
                    "default_dock_weakness": "L0 Hatch",
                    "exclude_from_dock_rando": false,
                    "incompatible_dock_weaknesses": [],
                    "override_default_open_requirement": null,
                    "override_default_lock_requirement": null,
                    "ui_custom_name": null,
                    "connections": {
                        "Door to Nocturnal Shaft": {
                            "type": "and",
                            "data": {
                                "comment": null,
                                "items": []
                            }
                        }
                    }
                },
                "Door to Maintenance Annex": {
                    "node_type": "dock",
                    "heal": false,
                    "coordinates": {
                        "x": 744.0,
                        "y": 112.0,
                        "z": 0.0
                    },
                    "description": "",
                    "layers": [
                        "default"
                    ],
                    "extra": {
                        "door_idx": [
                            71
                        ]
                    },
                    "valid_starting_location": false,
                    "dock_type": "Door",
                    "default_connection": {
                        "region": "Sector 6 (NOC)",
                        "area": "Maintenance Annex",
                        "node": "Door to Nocturnal Playground"
                    },
                    "default_dock_weakness": "L0 Hatch",
                    "exclude_from_dock_rando": false,
                    "incompatible_dock_weaknesses": [],
                    "override_default_open_requirement": null,
                    "override_default_lock_requirement": null,
                    "ui_custom_name": null,
                    "connections": {
                        "Door to Nocturnal Shaft": {
                            "type": "or",
                            "data": {
                                "comment": null,
                                "items": [
                                    {
                                        "type": "resource",
                                        "data": {
                                            "type": "items",
                                            "name": "MorphBall",
                                            "amount": 1,
                                            "negate": false
                                        }
                                    }
                                ]
                            }
                        }
                    }
                }
            }
        },
        "Clogged Cavern": {
            "default_node": null,
            "extra": {
                "map_name": "Sector 69",
                "room_id": [
                    9
                ]
            },
            "nodes": {
                "Door to Nocturnal Playground": {
                    "node_type": "dock",
                    "heal": false,
                    "coordinates": {
                        "x": 984.0,
                        "y": 272.0,
                        "z": 0.0
                    },
                    "description": "",
                    "layers": [
                        "default"
                    ],
                    "extra": {
                        "door_idx": [
                            17,
                            72
                        ]
                    },
                    "valid_starting_location": false,
                    "dock_type": "Door",
                    "default_connection": {
                        "region": "Sector 6 (NOC)",
                        "area": "Nocturnal Playground",
                        "node": "Door to Clogged Cavern"
                    },
                    "default_dock_weakness": "L0 Hatch",
                    "exclude_from_dock_rando": false,
                    "incompatible_dock_weaknesses": [],
                    "override_default_open_requirement": null,
                    "override_default_lock_requirement": null,
                    "ui_custom_name": null,
                    "connections": {
                        "Door to Shell Access": {
                            "type": "and",
                            "data": {
                                "comment": "This can safely not have Door Lock Rando check",
                                "items": [
                                    {
                                        "type": "resource",
                                        "data": {
                                            "type": "items",
                                            "name": "SpeedBooster",
                                            "amount": 1,
                                            "negate": false
                                        }
                                    },
                                    {
                                        "type": "resource",
                                        "data": {
                                            "type": "items",
                                            "name": "L0Locks",
                                            "amount": 1,
                                            "negate": false
                                        }
                                    },
                                    {
                                        "type": "resource",
                                        "data": {
                                            "type": "misc",
                                            "name": "EntranceRando",
                                            "amount": 1,
                                            "negate": true
                                        }
                                    }
                                ]
                            }
                        }
                    }
                },
                "Door to Shell Access": {
                    "node_type": "dock",
                    "heal": false,
                    "coordinates": {
                        "x": 40.0,
                        "y": 112.0,
                        "z": 0.0
                    },
                    "description": "",
                    "layers": [
                        "default"
                    ],
                    "extra": {
                        "door_idx": [
                            18,
                            73
                        ]
                    },
                    "valid_starting_location": false,
                    "dock_type": "Door",
                    "default_connection": {
                        "region": "Sector 6 (NOC)",
                        "area": "Shell Access",
                        "node": "Door to Clogged Cavern"
                    },
                    "default_dock_weakness": "L0 Hatch",
                    "exclude_from_dock_rando": false,
                    "incompatible_dock_weaknesses": [],
                    "override_default_open_requirement": null,
                    "override_default_lock_requirement": null,
                    "ui_custom_name": null,
                    "connections": {
                        "Door to Nocturnal Playground": {
                            "type": "and",
                            "data": {
                                "comment": "https://youtu.be/8j_pwpvapbw",
                                "items": [
                                    {
                                        "type": "resource",
                                        "data": {
                                            "type": "items",
                                            "name": "SpeedBooster",
                                            "amount": 1,
                                            "negate": false
                                        }
                                    },
                                    {
                                        "type": "or",
                                        "data": {
                                            "comment": null,
                                            "items": [
                                                {
                                                    "type": "and",
                                                    "data": {
                                                        "comment": null,
                                                        "items": [
                                                            {
                                                                "type": "resource",
                                                                "data": {
                                                                    "type": "items",
                                                                    "name": "Hi-Jump",
                                                                    "amount": 1,
                                                                    "negate": false
                                                                }
                                                            },
                                                            {
                                                                "type": "resource",
                                                                "data": {
                                                                    "type": "tricks",
                                                                    "name": "ShinesparkTrick",
                                                                    "amount": 1,
                                                                    "negate": false
                                                                }
                                                            }
                                                        ]
                                                    }
                                                },
                                                {
                                                    "type": "resource",
                                                    "data": {
                                                        "type": "tricks",
                                                        "name": "ShinesparkTrick",
                                                        "amount": 2,
                                                        "negate": false
                                                    }
                                                }
                                            ]
                                        }
                                    },
                                    {
                                        "type": "resource",
                                        "data": {
                                            "type": "items",
                                            "name": "L0Locks",
                                            "amount": 1,
                                            "negate": false
                                        }
                                    },
                                    {
                                        "type": "resource",
                                        "data": {
                                            "type": "misc",
                                            "name": "DoorLockRando",
                                            "amount": 1,
                                            "negate": true
                                        }
                                    },
                                    {
                                        "type": "resource",
                                        "data": {
                                            "type": "misc",
                                            "name": "EntranceRando",
                                            "amount": 1,
                                            "negate": true
                                        }
                                    }
                                ]
                            }
                        },
                        "Door to Cavern Save Access": {
                            "type": "and",
                            "data": {
                                "comment": null,
                                "items": []
                            }
                        }
                    }
                },
                "Door to Cavern Save Access": {
                    "node_type": "dock",
                    "heal": false,
                    "coordinates": {
                        "x": 504.0,
                        "y": 112.0,
                        "z": 0.0
                    },
                    "description": "",
                    "layers": [
                        "default"
                    ],
                    "extra": {
                        "door_idx": [
                            46,
                            74
                        ]
                    },
                    "valid_starting_location": false,
                    "dock_type": "Door",
                    "default_connection": {
                        "region": "Sector 6 (NOC)",
                        "area": "Cavern Save Access",
                        "node": "Door to Clogged Cavern"
                    },
                    "default_dock_weakness": "L0 Hatch",
                    "exclude_from_dock_rando": false,
                    "incompatible_dock_weaknesses": [],
                    "override_default_open_requirement": null,
                    "override_default_lock_requirement": null,
                    "ui_custom_name": null,
                    "connections": {
                        "Door to Shell Access": {
                            "type": "and",
                            "data": {
                                "comment": null,
                                "items": []
                            }
                        }
                    }
                }
            }
        },
        "Blue X Blockade": {
            "default_node": null,
            "extra": {
                "map_name": "Sector 610",
                "room_id": [
                    10
                ]
            },
            "nodes": {
                "Door to Data Save Room": {
                    "node_type": "dock",
                    "heal": false,
                    "coordinates": {
                        "x": 40.0,
                        "y": 272.0,
                        "z": 0.0
                    },
                    "description": "",
                    "layers": [
                        "default"
                    ],
                    "extra": {
                        "door_idx": [
                            20
                        ]
                    },
                    "valid_starting_location": false,
                    "dock_type": "Door",
                    "default_connection": {
                        "region": "Sector 6 (NOC)",
                        "area": "Data Save Room",
                        "node": "Door to Blue X Blockade"
                    },
                    "default_dock_weakness": "L0 Hatch",
                    "exclude_from_dock_rando": false,
                    "incompatible_dock_weaknesses": [],
                    "override_default_open_requirement": null,
                    "override_default_lock_requirement": null,
                    "ui_custom_name": null,
                    "connections": {
                        "Door to Big Shell 2": {
                            "type": "and",
                            "data": {
                                "comment": null,
                                "items": []
                            }
                        }
                    }
                },
                "Door to Data Access": {
                    "node_type": "dock",
                    "heal": false,
                    "coordinates": {
                        "x": 264.0,
                        "y": 112.0,
                        "z": 0.0
                    },
                    "description": "",
                    "layers": [
                        "default"
                    ],
                    "extra": {
                        "door_idx": [
                            21
                        ]
                    },
                    "valid_starting_location": false,
                    "dock_type": "Door",
                    "default_connection": {
                        "region": "Sector 6 (NOC)",
                        "area": "Data Access",
                        "node": "Door to Blue X Blockade"
                    },
                    "default_dock_weakness": "L0 Hatch",
                    "exclude_from_dock_rando": false,
                    "incompatible_dock_weaknesses": [],
                    "override_default_open_requirement": null,
                    "override_default_lock_requirement": null,
                    "ui_custom_name": null,
                    "connections": {
                        "Other to Zozoro Wine Cellar": {
                            "type": "and",
                            "data": {
                                "comment": null,
                                "items": [
                                    {
                                        "type": "resource",
                                        "data": {
                                            "type": "items",
                                            "name": "MorphBall",
                                            "amount": 1,
                                            "negate": false
                                        }
                                    }
                                ]
                            }
                        },
                        "Door to Big Shell 2": {
                            "type": "or",
                            "data": {
                                "comment": null,
                                "items": [
                                    {
<<<<<<< HEAD
                                        "type": "resource",
                                        "data": {
                                            "type": "items",
                                            "name": "SpaceJump",
                                            "amount": 1,
                                            "negate": false
                                        }
=======
                                        "type": "template",
                                        "data": "Have Any Jump Upgrade"
>>>>>>> 6c37953a
                                    },
                                    {
                                        "type": "and",
                                        "data": {
                                            "comment": "Strategically cross the shot blocks: https://youtu.be/AiYGhtYXWGI",
                                            "items": [
                                                {
                                                    "type": "resource",
                                                    "data": {
                                                        "type": "tricks",
                                                        "name": "Movement",
                                                        "amount": 1,
                                                        "negate": false
                                                    }
                                                }
                                            ]
                                        }
                                    }
                                ]
                            }
                        }
                    }
                },
                "Other to Zozoro Wine Cellar": {
                    "node_type": "dock",
                    "heal": false,
                    "coordinates": {
                        "x": 40.0,
                        "y": 56.0,
                        "z": 0.0
                    },
                    "description": "",
                    "layers": [
                        "default"
                    ],
                    "extra": {
                        "door_idx": [
                            27
                        ]
                    },
                    "valid_starting_location": false,
                    "dock_type": "Other",
                    "default_connection": {
                        "region": "Sector 6 (NOC)",
                        "area": "Zozoro Wine Cellar",
                        "node": "Other to Blue X Blockade"
                    },
                    "default_dock_weakness": "Tunnel",
                    "exclude_from_dock_rando": false,
                    "incompatible_dock_weaknesses": [],
                    "override_default_open_requirement": null,
                    "override_default_lock_requirement": null,
                    "ui_custom_name": null,
                    "connections": {
                        "Door to Data Access": {
                            "type": "and",
                            "data": {
                                "comment": null,
                                "items": [
                                    {
                                        "type": "resource",
                                        "data": {
                                            "type": "items",
                                            "name": "MorphBall",
                                            "amount": 1,
                                            "negate": false
                                        }
                                    }
                                ]
                            }
                        }
                    }
                },
                "Door to Big Shell 2": {
                    "node_type": "dock",
                    "heal": false,
                    "coordinates": {
                        "x": 264.0,
                        "y": 272.0,
                        "z": 0.0
                    },
                    "description": "",
                    "layers": [
                        "default"
                    ],
                    "extra": {
                        "door_idx": [
                            61
                        ]
                    },
                    "valid_starting_location": false,
                    "dock_type": "Door",
                    "default_connection": {
                        "region": "Sector 6 (NOC)",
                        "area": "Big Shell 2",
                        "node": "Door to Blue X Blockade"
                    },
                    "default_dock_weakness": "L0 Hatch",
                    "exclude_from_dock_rando": false,
                    "incompatible_dock_weaknesses": [],
                    "override_default_open_requirement": null,
                    "override_default_lock_requirement": null,
                    "ui_custom_name": null,
                    "connections": {
                        "Door to Data Save Room": {
                            "type": "and",
                            "data": {
                                "comment": null,
                                "items": []
                            }
                        },
                        "Door to Data Access": {
                            "type": "and",
                            "data": {
                                "comment": null,
                                "items": []
                            }
                        }
                    }
                }
            }
        },
        "Data Save Room": {
            "default_node": null,
            "extra": {
                "map_name": "Sector 611",
                "room_id": [
                    11
                ]
            },
            "nodes": {
                "Door to Blue X Blockade": {
                    "node_type": "dock",
                    "heal": false,
                    "coordinates": {
                        "x": 264.0,
                        "y": 112.0,
                        "z": 0.0
                    },
                    "description": "",
                    "layers": [
                        "default"
                    ],
                    "extra": {
                        "door_idx": [
                            22
                        ]
                    },
                    "valid_starting_location": false,
                    "dock_type": "Door",
                    "default_connection": {
                        "region": "Sector 6 (NOC)",
                        "area": "Blue X Blockade",
                        "node": "Door to Data Save Room"
                    },
                    "default_dock_weakness": "L0 Hatch",
                    "exclude_from_dock_rando": false,
                    "incompatible_dock_weaknesses": [],
                    "override_default_open_requirement": null,
                    "override_default_lock_requirement": null,
                    "ui_custom_name": null,
                    "connections": {
                        "Save Station": {
                            "type": "and",
                            "data": {
                                "comment": null,
                                "items": []
                            }
                        }
                    }
                },
                "Save Station": {
                    "node_type": "generic",
                    "heal": false,
                    "coordinates": {
                        "x": 134.99,
                        "y": 72.06,
                        "z": 0.0
                    },
                    "description": "",
                    "layers": [
                        "default"
                    ],
                    "extra": {
                        "X": 8,
                        "Y": 10
                    },
                    "valid_starting_location": true,
                    "connections": {
                        "Door to Blue X Blockade": {
                            "type": "and",
                            "data": {
                                "comment": null,
                                "items": []
                            }
                        }
                    }
                }
            }
        },
        "Data Access": {
            "default_node": null,
            "extra": {
                "map_name": "Sector 612",
                "room_id": [
                    12
                ]
            },
            "nodes": {
                "Door to Blue X Blockade": {
                    "node_type": "dock",
                    "heal": false,
                    "coordinates": {
                        "x": 40.0,
                        "y": 112.0,
                        "z": 0.0
                    },
                    "description": "",
                    "layers": [
                        "default"
                    ],
                    "extra": {
                        "door_idx": [
                            23
                        ]
                    },
                    "valid_starting_location": false,
                    "dock_type": "Door",
                    "default_connection": {
                        "region": "Sector 6 (NOC)",
                        "area": "Blue X Blockade",
                        "node": "Door to Data Access"
                    },
                    "default_dock_weakness": "L0 Hatch",
                    "exclude_from_dock_rando": false,
                    "incompatible_dock_weaknesses": [],
                    "override_default_open_requirement": null,
                    "override_default_lock_requirement": null,
                    "ui_custom_name": null,
                    "connections": {
                        "Door to Data Room": {
                            "type": "or",
                            "data": {
                                "comment": null,
                                "items": [
                                    {
                                        "type": "template",
                                        "data": "Can Kill Gadora"
                                    }
                                ]
                            }
                        }
                    }
                },
                "Door to Data Room": {
                    "node_type": "dock",
                    "heal": false,
                    "coordinates": {
                        "x": 504.0,
                        "y": 80.0,
                        "z": 0.0
                    },
                    "description": "",
                    "layers": [
                        "default"
                    ],
                    "extra": {
                        "door_idx": [
                            24
                        ]
                    },
                    "valid_starting_location": false,
                    "dock_type": "Door",
                    "default_connection": {
                        "region": "Sector 6 (NOC)",
                        "area": "Data Room",
                        "node": "Door to Data Access"
                    },
                    "default_dock_weakness": "L2 Hatch",
                    "exclude_from_dock_rando": false,
                    "incompatible_dock_weaknesses": [],
                    "override_default_open_requirement": null,
                    "override_default_lock_requirement": null,
                    "ui_custom_name": null,
                    "connections": {
                        "Door to Blue X Blockade": {
                            "type": "and",
                            "data": {
                                "comment": null,
                                "items": []
                            }
                        }
                    }
                }
            }
        },
        "Varia Core-X Arena": {
            "default_node": null,
            "extra": {
                "map_name": "Sector 613",
                "room_id": [
                    13
                ]
            },
            "nodes": {
                "Door to Data Room": {
                    "node_type": "dock",
                    "heal": false,
                    "coordinates": {
                        "x": 40.0,
                        "y": 240.0,
                        "z": 0.0
                    },
                    "description": "",
                    "layers": [
                        "default"
                    ],
                    "extra": {
                        "door_idx": [
                            25
                        ]
                    },
                    "valid_starting_location": false,
                    "dock_type": "Door",
                    "default_connection": {
                        "region": "Sector 6 (NOC)",
                        "area": "Data Room",
                        "node": "Door to Varia Core-X Arena"
                    },
                    "default_dock_weakness": "L2 Hatch",
                    "exclude_from_dock_rando": false,
                    "incompatible_dock_weaknesses": [],
                    "override_default_open_requirement": null,
                    "override_default_lock_requirement": null,
                    "ui_custom_name": null,
                    "connections": {
                        "Arena": {
                            "type": "and",
                            "data": {
                                "comment": null,
                                "items": []
                            }
                        }
                    }
                },
                "Door to Twin Caverns West": {
                    "node_type": "dock",
                    "heal": false,
                    "coordinates": {
                        "x": 504.0,
                        "y": 240.0,
                        "z": 0.0
                    },
                    "description": "",
                    "layers": [
                        "default"
                    ],
                    "extra": {
                        "door_idx": [
                            52
                        ]
                    },
                    "valid_starting_location": false,
                    "dock_type": "Door",
                    "default_connection": {
                        "region": "Sector 6 (NOC)",
                        "area": "Twin Caverns West",
                        "node": "Door to Varia Core-X Arena"
                    },
                    "default_dock_weakness": "L0 Hatch",
                    "exclude_from_dock_rando": false,
                    "incompatible_dock_weaknesses": [],
                    "override_default_open_requirement": null,
                    "override_default_lock_requirement": null,
                    "ui_custom_name": null,
                    "connections": {
                        "Arena": {
                            "type": "and",
                            "data": {
                                "comment": null,
                                "items": []
                            }
                        }
                    }
                },
                "Event - Varia Core-X": {
                    "node_type": "event",
                    "heal": false,
                    "coordinates": {
                        "x": 272.3518302936231,
                        "y": 316.68244729013065,
                        "z": 0.0
                    },
                    "description": "",
                    "layers": [
                        "default"
                    ],
                    "extra": {},
                    "valid_starting_location": false,
                    "event_name": "VariaCore-X",
                    "connections": {
                        "Pickup (Varia Suit)": {
                            "type": "and",
                            "data": {
                                "comment": null,
                                "items": []
                            }
                        }
                    }
                },
                "Pickup (Varia Suit)": {
                    "node_type": "pickup",
                    "heal": false,
                    "coordinates": {
                        "x": 343.42,
                        "y": 372.27,
                        "z": 0.0
                    },
                    "description": "",
                    "layers": [
                        "default"
                    ],
                    "extra": {
                        "area": 6,
                        "room": 13,
                        "source": "MegaX"
                    },
                    "valid_starting_location": false,
                    "pickup_index": 108,
                    "location_category": "major",
                    "connections": {
                        "Arena": {
                            "type": "and",
                            "data": {
                                "comment": null,
                                "items": []
                            }
                        }
                    }
                },
                "Arena": {
                    "node_type": "generic",
                    "heal": false,
                    "coordinates": {
                        "x": 270.94450911913077,
                        "y": 262.50058207217694,
                        "z": 0.0
                    },
                    "description": "",
                    "layers": [
                        "default"
                    ],
                    "extra": {},
                    "valid_starting_location": false,
                    "connections": {
                        "Door to Data Room": {
                            "type": "or",
                            "data": {
                                "comment": null,
                                "items": [
                                    {
                                        "type": "resource",
                                        "data": {
                                            "type": "events",
                                            "name": "VariaCore-X",
                                            "amount": 1,
                                            "negate": false
                                        }
                                    }
                                ]
                            }
                        },
                        "Door to Twin Caverns West": {
                            "type": "or",
                            "data": {
                                "comment": null,
                                "items": [
                                    {
                                        "type": "resource",
                                        "data": {
                                            "type": "events",
                                            "name": "VariaCore-X",
                                            "amount": 1,
                                            "negate": false
                                        }
                                    }
                                ]
                            }
                        },
                        "Event - Varia Core-X": {
                            "type": "and",
                            "data": {
                                "comment": null,
                                "items": [
                                    {
                                        "type": "and",
                                        "data": {
                                            "comment": null,
                                            "items": [
                                                {
                                                    "type": "and",
                                                    "data": {
                                                        "comment": "Mega-X Requirements",
                                                        "items": [
                                                            {
                                                                "type": "resource",
                                                                "data": {
                                                                    "type": "items",
                                                                    "name": "ChargeBeam",
                                                                    "amount": 1,
                                                                    "negate": false
                                                                }
                                                            }
                                                        ]
                                                    }
                                                },
                                                {
                                                    "type": "and",
                                                    "data": {
                                                        "comment": "Core-X Requirements",
                                                        "items": [
                                                            {
                                                                "type": "resource",
                                                                "data": {
                                                                    "type": "items",
                                                                    "name": "Missiles",
                                                                    "amount": 1,
                                                                    "negate": false
                                                                }
                                                            },
                                                            {
                                                                "type": "or",
                                                                "data": {
                                                                    "comment": null,
                                                                    "items": [
                                                                        {
                                                                            "type": "template",
                                                                            "data": "20 DMG Missiles"
                                                                        },
                                                                        {
                                                                            "type": "resource",
                                                                            "data": {
                                                                                "type": "tricks",
                                                                                "name": "Combat",
                                                                                "amount": 1,
                                                                                "negate": false
                                                                            }
                                                                        }
                                                                    ]
                                                                }
                                                            }
                                                        ]
                                                    }
                                                }
                                            ]
                                        }
                                    },
                                    {
                                        "type": "or",
                                        "data": {
                                            "comment": "Health Requirements",
                                            "items": [
                                                {
                                                    "type": "resource",
                                                    "data": {
                                                        "type": "damage",
                                                        "name": "NormalDamage",
                                                        "amount": 500,
                                                        "negate": false
                                                    }
                                                },
                                                {
                                                    "type": "and",
                                                    "data": {
                                                        "comment": "https://youtu.be/CfgKTcobo0s",
                                                        "items": [
                                                            {
                                                                "type": "resource",
                                                                "data": {
                                                                    "type": "tricks",
                                                                    "name": "Combat",
                                                                    "amount": 4,
                                                                    "negate": false
                                                                }
                                                            }
                                                        ]
                                                    }
                                                },
                                                {
                                                    "type": "and",
                                                    "data": {
                                                        "comment": null,
                                                        "items": [
                                                            {
                                                                "type": "resource",
                                                                "data": {
                                                                    "type": "tricks",
                                                                    "name": "Combat",
                                                                    "amount": 1,
                                                                    "negate": false
                                                                }
                                                            },
                                                            {
                                                                "type": "resource",
                                                                "data": {
                                                                    "type": "damage",
                                                                    "name": "NormalDamage",
                                                                    "amount": 400,
                                                                    "negate": false
                                                                }
                                                            }
                                                        ]
                                                    }
                                                },
                                                {
                                                    "type": "and",
                                                    "data": {
                                                        "comment": null,
                                                        "items": [
                                                            {
                                                                "type": "resource",
                                                                "data": {
                                                                    "type": "tricks",
                                                                    "name": "Combat",
                                                                    "amount": 2,
                                                                    "negate": false
                                                                }
                                                            },
                                                            {
                                                                "type": "resource",
                                                                "data": {
                                                                    "type": "damage",
                                                                    "name": "NormalDamage",
                                                                    "amount": 200,
                                                                    "negate": false
                                                                }
                                                            }
                                                        ]
                                                    }
                                                },
                                                {
                                                    "type": "and",
                                                    "data": {
                                                        "comment": null,
                                                        "items": [
                                                            {
                                                                "type": "resource",
                                                                "data": {
                                                                    "type": "tricks",
                                                                    "name": "Combat",
                                                                    "amount": 3,
                                                                    "negate": false
                                                                }
                                                            },
                                                            {
                                                                "type": "resource",
                                                                "data": {
                                                                    "type": "damage",
                                                                    "name": "NormalDamage",
                                                                    "amount": 100,
                                                                    "negate": false
                                                                }
                                                            }
                                                        ]
                                                    }
                                                }
                                            ]
                                        }
                                    }
                                ]
                            }
                        }
                    }
                }
            }
        },
        "X-B.O.X. Access": {
            "default_node": null,
            "extra": {
                "map_name": "Sector 614",
                "room_id": [
                    14
                ]
            },
            "nodes": {
                "Door to Forbidden Entrance": {
                    "node_type": "dock",
                    "heal": false,
                    "coordinates": {
                        "x": 504.0,
                        "y": 272.0,
                        "z": 0.0
                    },
                    "description": "",
                    "layers": [
                        "default"
                    ],
                    "extra": {
                        "door_idx": [
                            26
                        ]
                    },
                    "valid_starting_location": false,
                    "dock_type": "Door",
                    "default_connection": {
                        "region": "Sector 6 (NOC)",
                        "area": "Forbidden Entrance",
                        "node": "Door to X-B.O.X. Access"
                    },
                    "default_dock_weakness": "L4 Hatch",
                    "exclude_from_dock_rando": false,
                    "incompatible_dock_weaknesses": [],
                    "override_default_open_requirement": null,
                    "override_default_lock_requirement": null,
                    "ui_custom_name": null,
                    "connections": {
                        "Door to X-B.O.X. Arena": {
                            "type": "and",
                            "data": {
                                "comment": null,
                                "items": []
                            }
                        },
                        "Door to Spaceboost Alley": {
                            "type": "and",
                            "data": {
                                "comment": null,
                                "items": [
                                    {
                                        "type": "resource",
                                        "data": {
                                            "type": "items",
                                            "name": "SpeedBooster",
                                            "amount": 1,
                                            "negate": false
                                        }
                                    },
                                    {
                                        "type": "resource",
                                        "data": {
                                            "type": "items",
                                            "name": "ScrewAttack",
                                            "amount": 1,
                                            "negate": false
                                        }
                                    },
                                    {
                                        "type": "template",
                                        "data": "Can Use Power Bombs"
                                    },
                                    {
                                        "type": "and",
                                        "data": {
                                            "comment": null,
                                            "items": [
                                                {
                                                    "type": "resource",
                                                    "data": {
                                                        "type": "misc",
                                                        "name": "DoorLockRando",
                                                        "amount": 1,
                                                        "negate": true
                                                    }
                                                },
                                                {
                                                    "type": "resource",
                                                    "data": {
                                                        "type": "misc",
                                                        "name": "EntranceRando",
                                                        "amount": 1,
                                                        "negate": true
                                                    }
                                                }
                                            ]
                                        }
                                    },
                                    {
                                        "type": "or",
                                        "data": {
                                            "comment": "Ice X logic",
                                            "items": [
                                                {
                                                    "type": "resource",
                                                    "data": {
                                                        "type": "items",
                                                        "name": "VariaSuit",
                                                        "amount": 1,
                                                        "negate": false
                                                    }
                                                },
                                                {
                                                    "type": "and",
                                                    "data": {
                                                        "comment": "Tank all the damage - 6 X",
                                                        "items": [
                                                            {
                                                                "type": "resource",
                                                                "data": {
                                                                    "type": "tricks",
                                                                    "name": "DamageBoosts",
                                                                    "amount": 2,
                                                                    "negate": false
                                                                }
                                                            },
                                                            {
                                                                "type": "resource",
                                                                "data": {
                                                                    "type": "damage",
                                                                    "name": "NormalDamage",
                                                                    "amount": 414,
                                                                    "negate": false
                                                                }
                                                            }
                                                        ]
                                                    }
                                                },
                                                {
                                                    "type": "and",
                                                    "data": {
                                                        "comment": "Minimum with plasma - 2 X",
                                                        "items": [
                                                            {
                                                                "type": "resource",
                                                                "data": {
                                                                    "type": "tricks",
                                                                    "name": "DamageBoosts",
                                                                    "amount": 3,
                                                                    "negate": false
                                                                }
                                                            },
                                                            {
                                                                "type": "resource",
                                                                "data": {
                                                                    "type": "damage",
                                                                    "name": "NormalDamage",
                                                                    "amount": 138,
                                                                    "negate": false
                                                                }
                                                            },
                                                            {
                                                                "type": "resource",
                                                                "data": {
                                                                    "type": "items",
                                                                    "name": "PlasmaBeam",
                                                                    "amount": 1,
                                                                    "negate": false
                                                                }
                                                            }
                                                        ]
                                                    }
                                                },
                                                {
                                                    "type": "and",
                                                    "data": {
                                                        "comment": "Minimum without plasma - 3 X",
                                                        "items": [
                                                            {
                                                                "type": "resource",
                                                                "data": {
                                                                    "type": "tricks",
                                                                    "name": "DamageBoosts",
                                                                    "amount": 4,
                                                                    "negate": false
                                                                }
                                                            },
                                                            {
                                                                "type": "resource",
                                                                "data": {
                                                                    "type": "damage",
                                                                    "name": "NormalDamage",
                                                                    "amount": 207,
                                                                    "negate": false
                                                                }
                                                            }
                                                        ]
                                                    }
                                                },
                                                {
                                                    "type": "and",
                                                    "data": {
                                                        "comment": "Power Bomb also freezes X - Knowledge lock",
                                                        "items": [
                                                            {
                                                                "type": "resource",
                                                                "data": {
                                                                    "type": "tricks",
                                                                    "name": "Knowledge",
                                                                    "amount": 3,
                                                                    "negate": false
                                                                }
                                                            },
                                                            {
                                                                "type": "resource",
                                                                "data": {
                                                                    "type": "tricks",
                                                                    "name": "Movement",
                                                                    "amount": 3,
                                                                    "negate": false
                                                                }
                                                            }
                                                        ]
                                                    }
                                                },
                                                {
                                                    "type": "and",
                                                    "data": {
                                                        "comment": "Plasma and Wide can freeze all X and avoid all the damage",
                                                        "items": [
                                                            {
                                                                "type": "resource",
                                                                "data": {
                                                                    "type": "items",
                                                                    "name": "PlasmaBeam",
                                                                    "amount": 1,
                                                                    "negate": false
                                                                }
                                                            },
                                                            {
                                                                "type": "resource",
                                                                "data": {
                                                                    "type": "items",
                                                                    "name": "WideBeam",
                                                                    "amount": 1,
                                                                    "negate": false
                                                                }
                                                            },
                                                            {
                                                                "type": "resource",
                                                                "data": {
                                                                    "type": "tricks",
                                                                    "name": "Movement",
                                                                    "amount": 3,
                                                                    "negate": false
                                                                }
                                                            }
                                                        ]
                                                    }
                                                }
                                            ]
                                        }
                                    },
                                    {
                                        "type": "resource",
                                        "data": {
                                            "type": "items",
                                            "name": "L4Locks",
                                            "amount": 1,
                                            "negate": false
                                        }
                                    }
                                ]
                            }
                        }
                    }
                },
                "Door to X-B.O.X. Arena": {
                    "node_type": "dock",
                    "heal": false,
                    "coordinates": {
                        "x": 504.0,
                        "y": 112.0,
                        "z": 0.0
                    },
                    "description": "",
                    "layers": [
                        "default"
                    ],
                    "extra": {
                        "door_idx": [
                            28
                        ]
                    },
                    "valid_starting_location": false,
                    "dock_type": "Door",
                    "default_connection": {
                        "region": "Sector 6 (NOC)",
                        "area": "X-B.O.X. Arena",
                        "node": "Door to X-B.O.X. Access"
                    },
                    "default_dock_weakness": "L0 Hatch",
                    "exclude_from_dock_rando": false,
                    "incompatible_dock_weaknesses": [],
                    "override_default_open_requirement": null,
                    "override_default_lock_requirement": null,
                    "ui_custom_name": null,
                    "connections": {
                        "Door to Forbidden Entrance": {
                            "type": "or",
                            "data": {
                                "comment": null,
                                "items": [
                                    {
                                        "type": "resource",
                                        "data": {
                                            "type": "items",
                                            "name": "SpaceJump",
                                            "amount": 1,
                                            "negate": false
                                        }
                                    },
                                    {
                                        "type": "resource",
                                        "data": {
                                            "type": "tricks",
                                            "name": "WallJump",
                                            "amount": 1,
                                            "negate": false
                                        }
                                    },
                                    {
                                        "type": "and",
                                        "data": {
                                            "comment": null,
                                            "items": [
                                                {
                                                    "type": "resource",
                                                    "data": {
                                                        "type": "tricks",
                                                        "name": "StandOnFrozenEnemies",
                                                        "amount": 1,
                                                        "negate": false
                                                    }
                                                },
                                                {
                                                    "type": "template",
                                                    "data": "Can Freeze Enemies"
                                                }
                                            ]
                                        }
                                    },
                                    {
                                        "type": "and",
                                        "data": {
                                            "comment": null,
                                            "items": [
                                                {
                                                    "type": "resource",
                                                    "data": {
                                                        "type": "items",
                                                        "name": "SpeedBooster",
                                                        "amount": 1,
                                                        "negate": false
                                                    }
                                                },
                                                {
                                                    "type": "resource",
                                                    "data": {
                                                        "type": "tricks",
                                                        "name": "ShinesparkTrick",
                                                        "amount": 2,
                                                        "negate": false
                                                    }
                                                },
                                                {
                                                    "type": "resource",
                                                    "data": {
                                                        "type": "items",
                                                        "name": "L0Locks",
                                                        "amount": 1,
                                                        "negate": false
                                                    }
                                                },
                                                {
                                                    "type": "resource",
                                                    "data": {
                                                        "type": "items",
                                                        "name": "ScrewAttack",
                                                        "amount": 1,
                                                        "negate": false
                                                    }
                                                }
                                            ]
                                        }
                                    }
                                ]
                            }
                        }
                    }
                },
                "Door to Spaceboost Alley": {
                    "node_type": "dock",
                    "heal": false,
                    "coordinates": {
                        "x": 40.0,
                        "y": 272.0,
                        "z": 0.0
                    },
                    "description": "",
                    "layers": [
                        "default"
                    ],
                    "extra": {
                        "door_idx": [
                            89
                        ]
                    },
                    "valid_starting_location": false,
                    "dock_type": "Door",
                    "default_connection": {
                        "region": "Sector 6 (NOC)",
                        "area": "Spaceboost Alley",
                        "node": "Door to X-B.O.X. Access"
                    },
                    "default_dock_weakness": "Open Hatch",
                    "exclude_from_dock_rando": false,
                    "incompatible_dock_weaknesses": [],
                    "override_default_open_requirement": null,
                    "override_default_lock_requirement": null,
                    "ui_custom_name": null,
                    "connections": {
                        "Door to Forbidden Entrance": {
                            "type": "or",
                            "data": {
                                "comment": null,
                                "items": [
                                    {
                                        "type": "resource",
                                        "data": {
                                            "type": "items",
                                            "name": "MorphBall",
                                            "amount": 1,
                                            "negate": false
                                        }
                                    },
                                    {
                                        "type": "and",
                                        "data": {
                                            "comment": null,
                                            "items": [
                                                {
                                                    "type": "resource",
                                                    "data": {
                                                        "type": "tricks",
                                                        "name": "ShinesparkTrick",
                                                        "amount": 1,
                                                        "negate": false
                                                    }
                                                },
                                                {
                                                    "type": "resource",
                                                    "data": {
                                                        "type": "items",
                                                        "name": "SpeedBooster",
                                                        "amount": 1,
                                                        "negate": false
                                                    }
                                                },
                                                {
                                                    "type": "resource",
                                                    "data": {
                                                        "type": "misc",
                                                        "name": "DoorLockRando",
                                                        "amount": 1,
                                                        "negate": true
                                                    }
                                                },
                                                {
                                                    "type": "resource",
                                                    "data": {
                                                        "type": "misc",
                                                        "name": "EntranceRando",
                                                        "amount": 1,
                                                        "negate": true
                                                    }
                                                }
                                            ]
                                        }
                                    }
                                ]
                            }
                        }
                    }
                }
            }
        },
        "Zozoro Wine Cellar": {
            "default_node": null,
            "extra": {
                "map_name": "Sector 615",
                "room_id": [
                    15
                ]
            },
            "nodes": {
                "Pickup (Hidden Missile Tank)": {
                    "node_type": "pickup",
                    "heal": false,
                    "coordinates": {
                        "x": 56.0,
                        "y": 168.0,
                        "z": 0.0
                    },
                    "description": "",
                    "layers": [
                        "default"
                    ],
                    "extra": {
                        "blockx": 3,
                        "blocky": 3
                    },
                    "valid_starting_location": false,
                    "pickup_index": 89,
                    "location_category": "minor",
                    "connections": {
                        "Other to Blue X Blockade": {
                            "type": "or",
                            "data": {
                                "comment": null,
                                "items": [
                                    {
                                        "type": "template",
                                        "data": "Can Use Any Bombs"
                                    }
                                ]
                            }
                        }
                    }
                },
                "Other to Blue X Blockade": {
                    "node_type": "dock",
                    "heal": false,
                    "coordinates": {
                        "x": 264.0,
                        "y": 56.0,
                        "z": 0.0
                    },
                    "description": "",
                    "layers": [
                        "default"
                    ],
                    "extra": {
                        "door_idx": [
                            29
                        ]
                    },
                    "valid_starting_location": false,
                    "dock_type": "Other",
                    "default_connection": {
                        "region": "Sector 6 (NOC)",
                        "area": "Blue X Blockade",
                        "node": "Other to Zozoro Wine Cellar"
                    },
                    "default_dock_weakness": "Tunnel",
                    "exclude_from_dock_rando": false,
                    "incompatible_dock_weaknesses": [],
                    "override_default_open_requirement": null,
                    "override_default_lock_requirement": null,
                    "ui_custom_name": null,
                    "connections": {
                        "Pickup (Hidden Missile Tank)": {
                            "type": "and",
                            "data": {
                                "comment": null,
                                "items": [
                                    {
                                        "type": "template",
                                        "data": "Can Use Any Bombs"
                                    },
                                    {
                                        "type": "or",
                                        "data": {
                                            "comment": null,
                                            "items": [
                                                {
                                                    "type": "and",
                                                    "data": {
                                                        "comment": "Freeze Zozoro: https://youtu.be/wu8pKLvrAMw",
                                                        "items": [
                                                            {
                                                                "type": "template",
                                                                "data": "Can Freeze Enemies"
                                                            },
                                                            {
                                                                "type": "resource",
                                                                "data": {
                                                                    "type": "tricks",
                                                                    "name": "StandOnFrozenEnemies",
                                                                    "amount": 1,
                                                                    "negate": false
                                                                }
                                                            }
                                                        ]
                                                    }
                                                },
                                                {
<<<<<<< HEAD
=======
                                                    "type": "template",
                                                    "data": "Have Any Jump Upgrade"
                                                },
                                                {
>>>>>>> 6c37953a
                                                    "type": "and",
                                                    "data": {
                                                        "comment": "JBJ: https://youtu.be/oXu_rBiyO6E",
                                                        "items": [
                                                            {
                                                                "type": "resource",
                                                                "data": {
                                                                    "type": "tricks",
                                                                    "name": "JBJ",
                                                                    "amount": 4,
                                                                    "negate": false
                                                                }
                                                            },
                                                            {
                                                                "type": "template",
                                                                "data": "Can Use Bombs"
                                                            }
                                                        ]
                                                    }
                                                },
                                                {
                                                    "type": "template",
                                                    "data": "Can Climb High Jump Wall"
                                                }
                                            ]
                                        }
                                    }
                                ]
                            }
                        }
                    }
                }
            }
        },
        "X-B.O.X. Arena": {
            "default_node": null,
            "extra": {
                "map_name": "Sector 616",
                "room_id": [
                    16
                ]
            },
            "nodes": {
                "Door to X-B.O.X. Access": {
                    "node_type": "dock",
                    "heal": false,
                    "coordinates": {
                        "x": 40.0,
                        "y": 304.0,
                        "z": 0.0
                    },
                    "description": "",
                    "layers": [
                        "default"
                    ],
                    "extra": {
                        "door_idx": [
                            30
                        ]
                    },
                    "valid_starting_location": false,
                    "dock_type": "Door",
                    "default_connection": {
                        "region": "Sector 6 (NOC)",
                        "area": "X-B.O.X. Access",
                        "node": "Door to X-B.O.X. Arena"
                    },
                    "default_dock_weakness": "L0 Hatch",
                    "exclude_from_dock_rando": false,
                    "incompatible_dock_weaknesses": [],
                    "override_default_open_requirement": null,
                    "override_default_lock_requirement": null,
                    "ui_custom_name": null,
                    "connections": {
                        "Beside Crumble Blocks": {
                            "type": "and",
                            "data": {
                                "comment": null,
                                "items": []
                            }
                        }
                    }
                },
                "Door to Bull Bend": {
                    "node_type": "dock",
                    "heal": false,
                    "coordinates": {
                        "x": 40.0,
                        "y": 112.0,
                        "z": 0.0
                    },
                    "description": "",
                    "layers": [
                        "default"
                    ],
                    "extra": {
                        "door_idx": [
                            31
                        ]
                    },
                    "valid_starting_location": false,
                    "dock_type": "Door",
                    "default_connection": {
                        "region": "Sector 6 (NOC)",
                        "area": "Bull Bend",
                        "node": "Door to X-B.O.X. Arena"
                    },
                    "default_dock_weakness": "L0 Hatch",
                    "exclude_from_dock_rando": false,
                    "incompatible_dock_weaknesses": [],
                    "override_default_open_requirement": null,
                    "override_default_lock_requirement": null,
                    "ui_custom_name": null,
                    "connections": {
                        "Arena": {
                            "type": "and",
                            "data": {
                                "comment": null,
                                "items": []
                            }
                        }
                    }
                },
                "Door to X-B.O.X. Garage (Lower)": {
                    "node_type": "dock",
                    "heal": false,
                    "coordinates": {
                        "x": 504.0,
                        "y": 112.0,
                        "z": 0.0
                    },
                    "description": "",
                    "layers": [
                        "default"
                    ],
                    "extra": {
                        "door_idx": [
                            36
                        ]
                    },
                    "valid_starting_location": false,
                    "dock_type": "Door",
                    "default_connection": {
                        "region": "Sector 6 (NOC)",
                        "area": "X-B.O.X. Garage",
                        "node": "Door to X-B.O.X. Arena (Lower)"
                    },
                    "default_dock_weakness": "L0 Hatch",
                    "exclude_from_dock_rando": false,
                    "incompatible_dock_weaknesses": [],
                    "override_default_open_requirement": null,
                    "override_default_lock_requirement": null,
                    "ui_custom_name": null,
                    "connections": {
                        "Arena": {
                            "type": "and",
                            "data": {
                                "comment": null,
                                "items": []
                            }
                        }
                    }
                },
                "Door to X-B.O.X. Garage (Upper)": {
                    "node_type": "dock",
                    "heal": false,
                    "coordinates": {
                        "x": 504.0,
                        "y": 304.0,
                        "z": 0.0
                    },
                    "description": "",
                    "layers": [
                        "default"
                    ],
                    "extra": {
                        "door_idx": [
                            87
                        ]
                    },
                    "valid_starting_location": false,
                    "dock_type": "Door",
                    "default_connection": {
                        "region": "Sector 6 (NOC)",
                        "area": "X-B.O.X. Garage",
                        "node": "Door to X-B.O.X. Arena (Upper)"
                    },
                    "default_dock_weakness": "L0 Hatch",
                    "exclude_from_dock_rando": false,
                    "incompatible_dock_weaknesses": [],
                    "override_default_open_requirement": null,
                    "override_default_lock_requirement": null,
                    "ui_custom_name": null,
                    "connections": {
                        "Beside Crumble Blocks": {
                            "type": "or",
                            "data": {
                                "comment": null,
                                "items": [
                                    {
                                        "type": "resource",
                                        "data": {
                                            "type": "items",
                                            "name": "ScrewAttack",
                                            "amount": 1,
                                            "negate": false
                                        }
                                    }
                                ]
                            }
                        }
                    }
                },
                "Event - X-B.O.X.": {
                    "node_type": "event",
                    "heal": false,
                    "coordinates": {
                        "x": 329.68,
                        "y": 113.84,
                        "z": 0.0
                    },
                    "description": "",
                    "layers": [
                        "default"
                    ],
                    "extra": {},
                    "valid_starting_location": false,
                    "event_name": "X-B.O.X.",
                    "connections": {
                        "Pickup (Wave Beam)": {
                            "type": "and",
                            "data": {
                                "comment": null,
                                "items": []
                            }
                        }
                    }
                },
                "Pickup (Wave Beam)": {
                    "node_type": "pickup",
                    "heal": false,
                    "coordinates": {
                        "x": 299.157324204821,
                        "y": 148.266127254574,
                        "z": 0.0
                    },
                    "description": "",
                    "layers": [
                        "default"
                    ],
                    "extra": {
                        "area": 0,
                        "room": 16,
                        "source": "WaveCoreX"
                    },
                    "valid_starting_location": false,
                    "pickup_index": 111,
                    "location_category": "major",
                    "connections": {
                        "Arena": {
                            "type": "and",
                            "data": {
                                "comment": null,
                                "items": []
                            }
                        }
                    }
                },
                "Beside Crumble Blocks": {
                    "node_type": "generic",
                    "heal": false,
                    "coordinates": {
                        "x": 103.57001834356544,
                        "y": 303.61370359767153,
                        "z": 0.0
                    },
                    "description": "",
                    "layers": [
                        "default"
                    ],
                    "extra": {},
                    "valid_starting_location": false,
                    "connections": {
                        "Door to X-B.O.X. Access": {
                            "type": "or",
                            "data": {
                                "comment": null,
                                "items": [
                                    {
                                        "type": "resource",
                                        "data": {
                                            "type": "events",
                                            "name": "X-B.O.X.",
                                            "amount": 1,
                                            "negate": false
                                        }
                                    }
                                ]
                            }
                        },
                        "Door to X-B.O.X. Garage (Upper)": {
                            "type": "and",
                            "data": {
                                "comment": null,
                                "items": [
                                    {
                                        "type": "resource",
                                        "data": {
                                            "type": "items",
                                            "name": "ScrewAttack",
                                            "amount": 1,
                                            "negate": false
                                        }
                                    },
                                    {
                                        "type": "resource",
                                        "data": {
                                            "type": "events",
                                            "name": "X-B.O.X.",
                                            "amount": 1,
                                            "negate": false
                                        }
                                    }
                                ]
                            }
                        },
                        "Arena": {
                            "type": "and",
                            "data": {
                                "comment": null,
                                "items": []
                            }
                        }
                    }
                },
                "Arena": {
                    "node_type": "generic",
                    "heal": false,
                    "coordinates": {
                        "x": 261.0405148922183,
                        "y": 80.96311140800117,
                        "z": 0.0
                    },
                    "description": "",
                    "layers": [
                        "default"
                    ],
                    "extra": {},
                    "valid_starting_location": false,
                    "connections": {
                        "Door to Bull Bend": {
                            "type": "or",
                            "data": {
                                "comment": null,
                                "items": [
                                    {
                                        "type": "resource",
                                        "data": {
                                            "type": "events",
                                            "name": "X-B.O.X.",
                                            "amount": 1,
                                            "negate": false
                                        }
                                    }
                                ]
                            }
                        },
                        "Door to X-B.O.X. Garage (Lower)": {
                            "type": "or",
                            "data": {
                                "comment": null,
                                "items": [
                                    {
                                        "type": "resource",
                                        "data": {
                                            "type": "events",
                                            "name": "X-B.O.X.",
                                            "amount": 1,
                                            "negate": false
                                        }
                                    }
                                ]
                            }
                        },
                        "Event - X-B.O.X.": {
                            "type": "and",
                            "data": {
                                "comment": null,
                                "items": [
                                    {
                                        "type": "or",
                                        "data": {
                                            "comment": "X-B.O.X. Requirements",
                                            "items": [
                                                {
                                                    "type": "and",
                                                    "data": {
                                                        "comment": null,
                                                        "items": [
                                                            {
                                                                "type": "resource",
                                                                "data": {
                                                                    "type": "items",
                                                                    "name": "ChargeBeam",
                                                                    "amount": 1,
                                                                    "negate": false
                                                                }
                                                            },
                                                            {
                                                                "type": "or",
                                                                "data": {
                                                                    "comment": null,
                                                                    "items": [
                                                                        {
                                                                            "type": "resource",
                                                                            "data": {
                                                                                "type": "items",
                                                                                "name": "IceBeam",
                                                                                "amount": 1,
                                                                                "negate": false
                                                                            }
                                                                        },
                                                                        {
                                                                            "type": "resource",
                                                                            "data": {
                                                                                "type": "items",
                                                                                "name": "PlasmaBeam",
                                                                                "amount": 1,
                                                                                "negate": false
                                                                            }
                                                                        },
                                                                        {
                                                                            "type": "resource",
                                                                            "data": {
                                                                                "type": "items",
                                                                                "name": "WideBeam",
                                                                                "amount": 1,
                                                                                "negate": false
                                                                            }
                                                                        },
                                                                        {
                                                                            "type": "resource",
                                                                            "data": {
                                                                                "type": "tricks",
                                                                                "name": "Combat",
                                                                                "amount": 2,
                                                                                "negate": false
                                                                            }
                                                                        }
                                                                    ]
                                                                }
                                                            }
                                                        ]
                                                    }
                                                },
                                                {
                                                    "type": "or",
                                                    "data": {
                                                        "comment": null,
                                                        "items": [
                                                            {
                                                                "type": "and",
                                                                "data": {
                                                                    "comment": null,
                                                                    "items": [
                                                                        {
                                                                            "type": "template",
                                                                            "data": "45 DMG Missiles"
                                                                        },
                                                                        {
                                                                            "type": "resource",
                                                                            "data": {
                                                                                "type": "items",
                                                                                "name": "Missiles",
                                                                                "amount": 30,
                                                                                "negate": false
                                                                            }
                                                                        },
                                                                        {
                                                                            "type": "resource",
                                                                            "data": {
                                                                                "type": "tricks",
                                                                                "name": "Combat",
                                                                                "amount": 1,
                                                                                "negate": false
                                                                            }
                                                                        }
                                                                    ]
                                                                }
                                                            },
                                                            {
                                                                "type": "and",
                                                                "data": {
                                                                    "comment": "https://www.youtu.be/tN0oMbbUW5I",
                                                                    "items": [
                                                                        {
                                                                            "type": "template",
                                                                            "data": "30 DMG Missiles"
                                                                        },
                                                                        {
                                                                            "type": "resource",
                                                                            "data": {
                                                                                "type": "items",
                                                                                "name": "Missiles",
                                                                                "amount": 50,
                                                                                "negate": false
                                                                            }
                                                                        },
                                                                        {
                                                                            "type": "resource",
                                                                            "data": {
                                                                                "type": "tricks",
                                                                                "name": "Combat",
                                                                                "amount": 2,
                                                                                "negate": false
                                                                            }
                                                                        }
                                                                    ]
                                                                }
                                                            },
                                                            {
                                                                "type": "and",
                                                                "data": {
                                                                    "comment": null,
                                                                    "items": [
                                                                        {
                                                                            "type": "template",
                                                                            "data": "20 DMG Missiles"
                                                                        },
                                                                        {
                                                                            "type": "resource",
                                                                            "data": {
                                                                                "type": "items",
                                                                                "name": "Missiles",
                                                                                "amount": 70,
                                                                                "negate": false
                                                                            }
                                                                        },
                                                                        {
                                                                            "type": "resource",
                                                                            "data": {
                                                                                "type": "tricks",
                                                                                "name": "Combat",
                                                                                "amount": 2,
                                                                                "negate": false
                                                                            }
                                                                        }
                                                                    ]
                                                                }
                                                            },
                                                            {
                                                                "type": "and",
                                                                "data": {
                                                                    "comment": "https://www.youtu.be/fcWSo6UD5lE",
                                                                    "items": [
                                                                        {
                                                                            "type": "template",
                                                                            "data": "10 DMG Missiles"
                                                                        },
                                                                        {
                                                                            "type": "resource",
                                                                            "data": {
                                                                                "type": "items",
                                                                                "name": "Missiles",
                                                                                "amount": 90,
                                                                                "negate": false
                                                                            }
                                                                        },
                                                                        {
                                                                            "type": "resource",
                                                                            "data": {
                                                                                "type": "tricks",
                                                                                "name": "Combat",
                                                                                "amount": 3,
                                                                                "negate": false
                                                                            }
                                                                        }
                                                                    ]
                                                                }
                                                            }
                                                        ]
                                                    }
                                                }
                                            ]
                                        }
                                    },
                                    {
                                        "type": "and",
                                        "data": {
                                            "comment": "Core-X Requirements",
                                            "items": [
                                                {
                                                    "type": "resource",
                                                    "data": {
                                                        "type": "items",
                                                        "name": "Missiles",
                                                        "amount": 1,
                                                        "negate": false
                                                    }
                                                },
                                                {
                                                    "type": "or",
                                                    "data": {
                                                        "comment": null,
                                                        "items": [
                                                            {
                                                                "type": "template",
                                                                "data": "30 DMG Missiles"
                                                            },
                                                            {
                                                                "type": "and",
                                                                "data": {
                                                                    "comment": null,
                                                                    "items": [
                                                                        {
                                                                            "type": "template",
                                                                            "data": "20 DMG Missiles"
                                                                        },
                                                                        {
                                                                            "type": "resource",
                                                                            "data": {
                                                                                "type": "tricks",
                                                                                "name": "Combat",
                                                                                "amount": 1,
                                                                                "negate": false
                                                                            }
                                                                        }
                                                                    ]
                                                                }
                                                            },
                                                            {
                                                                "type": "and",
                                                                "data": {
                                                                    "comment": null,
                                                                    "items": [
                                                                        {
                                                                            "type": "template",
                                                                            "data": "10 DMG Missiles"
                                                                        },
                                                                        {
                                                                            "type": "resource",
                                                                            "data": {
                                                                                "type": "tricks",
                                                                                "name": "Combat",
                                                                                "amount": 2,
                                                                                "negate": false
                                                                            }
                                                                        }
                                                                    ]
                                                                }
                                                            }
                                                        ]
                                                    }
                                                }
                                            ]
                                        }
                                    },
                                    {
                                        "type": "or",
                                        "data": {
                                            "comment": "Health Requirements",
                                            "items": [
                                                {
                                                    "type": "resource",
                                                    "data": {
                                                        "type": "tricks",
                                                        "name": "Combat",
                                                        "amount": 5,
                                                        "negate": false
                                                    }
                                                },
                                                {
                                                    "type": "resource",
                                                    "data": {
                                                        "type": "damage",
                                                        "name": "NormalDamage",
                                                        "amount": 1000,
                                                        "negate": false
                                                    }
                                                },
                                                {
                                                    "type": "and",
                                                    "data": {
                                                        "comment": null,
                                                        "items": [
                                                            {
                                                                "type": "resource",
                                                                "data": {
                                                                    "type": "tricks",
                                                                    "name": "Combat",
                                                                    "amount": 1,
                                                                    "negate": false
                                                                }
                                                            },
                                                            {
                                                                "type": "resource",
                                                                "data": {
                                                                    "type": "damage",
                                                                    "name": "NormalDamage",
                                                                    "amount": 800,
                                                                    "negate": false
                                                                }
                                                            }
                                                        ]
                                                    }
                                                },
                                                {
                                                    "type": "and",
                                                    "data": {
                                                        "comment": null,
                                                        "items": [
                                                            {
                                                                "type": "resource",
                                                                "data": {
                                                                    "type": "tricks",
                                                                    "name": "Combat",
                                                                    "amount": 2,
                                                                    "negate": false
                                                                }
                                                            },
                                                            {
                                                                "type": "resource",
                                                                "data": {
                                                                    "type": "damage",
                                                                    "name": "NormalDamage",
                                                                    "amount": 600,
                                                                    "negate": false
                                                                }
                                                            }
                                                        ]
                                                    }
                                                },
                                                {
                                                    "type": "and",
                                                    "data": {
                                                        "comment": null,
                                                        "items": [
                                                            {
                                                                "type": "resource",
                                                                "data": {
                                                                    "type": "tricks",
                                                                    "name": "Combat",
                                                                    "amount": 3,
                                                                    "negate": false
                                                                }
                                                            },
                                                            {
                                                                "type": "resource",
                                                                "data": {
                                                                    "type": "damage",
                                                                    "name": "NormalDamage",
                                                                    "amount": 400,
                                                                    "negate": false
                                                                }
                                                            }
                                                        ]
                                                    }
                                                },
                                                {
                                                    "type": "and",
                                                    "data": {
                                                        "comment": null,
                                                        "items": [
                                                            {
                                                                "type": "resource",
                                                                "data": {
                                                                    "type": "tricks",
                                                                    "name": "Combat",
                                                                    "amount": 4,
                                                                    "negate": false
                                                                }
                                                            },
                                                            {
                                                                "type": "resource",
                                                                "data": {
                                                                    "type": "damage",
                                                                    "name": "NormalDamage",
                                                                    "amount": 100,
                                                                    "negate": false
                                                                }
                                                            }
                                                        ]
                                                    }
                                                }
                                            ]
                                        }
                                    },
                                    {
                                        "type": "or",
                                        "data": {
                                            "comment": "Arena Requirements (destroy blocks covering monkey bars)",
                                            "items": [
                                                {
                                                    "type": "and",
                                                    "data": {
                                                        "comment": null,
                                                        "items": [
                                                            {
                                                                "type": "or",
                                                                "data": {
                                                                    "comment": null,
                                                                    "items": [
                                                                        {
                                                                            "type": "template",
                                                                            "data": "Can Use Power Bombs"
                                                                        }
                                                                    ]
                                                                }
                                                            }
                                                        ]
                                                    }
                                                },
                                                {
                                                    "type": "resource",
                                                    "data": {
                                                        "type": "tricks",
                                                        "name": "Combat",
                                                        "amount": 2,
                                                        "negate": false
                                                    }
                                                }
                                            ]
                                        }
                                    }
                                ]
                            }
                        }
                    }
                }
            }
        },
        "Elevator to Main Deck": {
            "default_node": null,
            "extra": {
                "map_name": "Sector 617",
                "room_id": [
                    17
                ]
            },
            "nodes": {
                "Elevator to Main Deck": {
                    "node_type": "dock",
                    "heal": false,
                    "coordinates": {
                        "x": 152.0,
                        "y": 344.0,
                        "z": 0.0
                    },
                    "description": "",
                    "layers": [
                        "default"
                    ],
                    "extra": {
                        "door_idx": [
                            0
                        ]
                    },
                    "valid_starting_location": false,
                    "dock_type": "Elevator",
                    "default_connection": {
                        "region": "Main Deck",
                        "area": "Elevator to Sector 6 (NOC)",
                        "node": "Elevator to Sector 6 (NOC)"
                    },
                    "default_dock_weakness": "Elevator",
                    "exclude_from_dock_rando": false,
                    "incompatible_dock_weaknesses": [],
                    "override_default_open_requirement": null,
                    "override_default_lock_requirement": null,
                    "ui_custom_name": null,
                    "connections": {
                        "Door to Entrance Navigation Room": {
                            "type": "and",
                            "data": {
                                "comment": null,
                                "items": []
                            }
                        }
                    }
                },
                "Door to Entrance Navigation Room": {
                    "node_type": "dock",
                    "heal": false,
                    "coordinates": {
                        "x": 264.0,
                        "y": 112.0,
                        "z": 0.0
                    },
                    "description": "",
                    "layers": [
                        "default"
                    ],
                    "extra": {
                        "door_idx": [
                            35
                        ]
                    },
                    "valid_starting_location": false,
                    "dock_type": "Door",
                    "default_connection": {
                        "region": "Sector 6 (NOC)",
                        "area": "Entrance Navigation Room",
                        "node": "Door to Elevator to Main Deck"
                    },
                    "default_dock_weakness": "L0 Hatch",
                    "exclude_from_dock_rando": false,
                    "incompatible_dock_weaknesses": [],
                    "override_default_open_requirement": null,
                    "override_default_lock_requirement": null,
                    "ui_custom_name": null,
                    "connections": {
                        "Elevator to Main Deck": {
                            "type": "and",
                            "data": {
                                "comment": null,
                                "items": []
                            }
                        }
                    }
                }
            }
        },
        "X-B.O.X. Garage": {
            "default_node": null,
            "extra": {
                "map_name": "Sector 618",
                "room_id": [
                    18
                ]
            },
            "nodes": {
                "Pickup (Hidden Power Bomb Tank)": {
                    "node_type": "pickup",
                    "heal": false,
                    "coordinates": {
                        "x": 248.0,
                        "y": 328.0,
                        "z": 0.0
                    },
                    "description": "",
                    "layers": [
                        "default"
                    ],
                    "extra": {
                        "area": 6,
                        "room": 18,
                        "blockx": 15,
                        "blocky": 3
                    },
                    "valid_starting_location": false,
                    "pickup_index": 90,
                    "location_category": "minor",
                    "connections": {
                        "Door to X-B.O.X. Arena (Upper)": {
                            "type": "and",
                            "data": {
                                "comment": null,
                                "items": []
                            }
                        }
                    }
                },
                "Pickup (Missile Tank)": {
                    "node_type": "pickup",
                    "heal": false,
                    "coordinates": {
                        "x": 472.0,
                        "y": 56.0,
                        "z": 0.0
                    },
                    "description": "",
                    "layers": [
                        "default"
                    ],
                    "extra": {
                        "area": 6,
                        "room": 18,
                        "blockx": 29,
                        "blocky": 20
                    },
                    "valid_starting_location": false,
                    "pickup_index": 91,
                    "location_category": "minor",
                    "connections": {
                        "Door to X-B.O.X. Arena (Lower)": {
                            "type": "and",
                            "data": {
                                "comment": null,
                                "items": []
                            }
                        }
                    }
                },
                "Door to X-B.O.X. Arena (Lower)": {
                    "node_type": "dock",
                    "heal": false,
                    "coordinates": {
                        "x": 40.0,
                        "y": 112.0,
                        "z": 0.0
                    },
                    "description": "",
                    "layers": [
                        "default"
                    ],
                    "extra": {
                        "door_idx": [
                            37
                        ]
                    },
                    "valid_starting_location": false,
                    "dock_type": "Door",
                    "default_connection": {
                        "region": "Sector 6 (NOC)",
                        "area": "X-B.O.X. Arena",
                        "node": "Door to X-B.O.X. Garage (Lower)"
                    },
                    "default_dock_weakness": "L0 Hatch",
                    "exclude_from_dock_rando": false,
                    "incompatible_dock_weaknesses": [],
                    "override_default_open_requirement": null,
                    "override_default_lock_requirement": null,
                    "ui_custom_name": null,
                    "connections": {
                        "Pickup (Missile Tank)": {
                            "type": "or",
                            "data": {
                                "comment": null,
                                "items": [
                                    {
                                        "type": "resource",
                                        "data": {
                                            "type": "items",
                                            "name": "WaveBeam",
                                            "amount": 1,
                                            "negate": false
                                        }
                                    }
                                ]
                            }
                        },
                        "Door to X-B.O.X. Arena (Upper)": {
                            "type": "and",
                            "data": {
                                "comment": null,
                                "items": [
                                    {
                                        "type": "resource",
                                        "data": {
                                            "type": "items",
                                            "name": "ScrewAttack",
                                            "amount": 1,
                                            "negate": false
                                        }
                                    },
                                    {
                                        "type": "template",
                                        "data": "Have Any Jump Upgrade"
                                    }
                                ]
                            }
                        }
                    }
                },
                "Door to X-B.O.X. Arena (Upper)": {
                    "node_type": "dock",
                    "heal": false,
                    "coordinates": {
                        "x": 40.0,
                        "y": 304.0,
                        "z": 0.0
                    },
                    "description": "",
                    "layers": [
                        "default"
                    ],
                    "extra": {
                        "door_idx": [
                            88
                        ]
                    },
                    "valid_starting_location": false,
                    "dock_type": "Door",
                    "default_connection": {
                        "region": "Sector 6 (NOC)",
                        "area": "X-B.O.X. Arena",
                        "node": "Door to X-B.O.X. Garage (Upper)"
                    },
                    "default_dock_weakness": "L0 Hatch",
                    "exclude_from_dock_rando": false,
                    "incompatible_dock_weaknesses": [],
                    "override_default_open_requirement": null,
                    "override_default_lock_requirement": null,
                    "ui_custom_name": null,
                    "connections": {
                        "Pickup (Hidden Power Bomb Tank)": {
                            "type": "and",
                            "data": {
                                "comment": null,
                                "items": [
                                    {
                                        "type": "or",
                                        "data": {
                                            "comment": null,
                                            "items": [
                                                {
                                                    "type": "and",
                                                    "data": {
                                                        "comment": "Vanilla Method - Freeze an Owtch on the Crumble Blocks (and use regular Bombs to open the passage)",
                                                        "items": [
                                                            {
                                                                "type": "or",
                                                                "data": {
                                                                    "comment": "Template not used because normal Ice Missiles can't hit the Owtch to freeze it in the right spot https://www.youtu.be/4y7ohyL0zkE&t=14s",
                                                                    "items": [
                                                                        {
                                                                            "type": "resource",
                                                                            "data": {
                                                                                "type": "items",
                                                                                "name": "DiffusionMissileData",
                                                                                "amount": 1,
                                                                                "negate": false
                                                                            }
                                                                        },
                                                                        {
                                                                            "type": "and",
                                                                            "data": {
                                                                                "comment": null,
                                                                                "items": [
                                                                                    {
                                                                                        "type": "resource",
                                                                                        "data": {
                                                                                            "type": "items",
                                                                                            "name": "WaveBeam",
                                                                                            "amount": 1,
                                                                                            "negate": false
                                                                                        }
                                                                                    },
                                                                                    {
                                                                                        "type": "resource",
                                                                                        "data": {
                                                                                            "type": "items",
                                                                                            "name": "IceBeam",
                                                                                            "amount": 1,
                                                                                            "negate": false
                                                                                        }
                                                                                    }
                                                                                ]
                                                                            }
                                                                        }
                                                                    ]
                                                                }
                                                            }
                                                        ]
                                                    }
                                                },
                                                {
                                                    "type": "and",
                                                    "data": {
                                                        "comment": "Alternate Method - Jump off the Crumble Blocks morphed (frame perfect) https://youtu.be/4y7ohyL0zkE&t=14",
                                                        "items": [
                                                            {
                                                                "type": "resource",
                                                                "data": {
                                                                    "type": "tricks",
                                                                    "name": "Movement",
                                                                    "amount": 3,
                                                                    "negate": false
                                                                }
                                                            },
                                                            {
                                                                "type": "template",
                                                                "data": "Can Use Springball"
                                                            }
                                                        ]
                                                    }
                                                },
                                                {
                                                    "type": "and",
                                                    "data": {
                                                        "comment": "Alternate Method - Jump off the Crumble Blocks without Jumpball by unmorphing first (also frame perfect) https://youtu.be/4y7ohyL0zkE&t=24",
                                                        "items": [
                                                            {
                                                                "type": "resource",
                                                                "data": {
                                                                    "type": "tricks",
                                                                    "name": "Movement",
                                                                    "amount": 4,
                                                                    "negate": false
                                                                }
                                                            }
                                                        ]
                                                    }
                                                },
                                                {
                                                    "type": "and",
                                                    "data": {
                                                        "comment": "https://youtu.be/4y7ohyL0zkE&t=37",
                                                        "items": [
                                                            {
                                                                "type": "resource",
                                                                "data": {
                                                                    "type": "tricks",
                                                                    "name": "Movement",
                                                                    "amount": 4,
                                                                    "negate": false
                                                                }
                                                            },
                                                            {
                                                                "type": "template",
                                                                "data": "Can Use Bombs"
                                                            }
                                                        ]
                                                    }
                                                }
                                            ]
                                        }
                                    },
                                    {
                                        "type": "template",
                                        "data": "Can Use Any Bombs"
                                    },
                                    {
                                        "type": "template",
                                        "data": "Can Bounce in Ball"
                                    }
                                ]
                            }
                        },
                        "Door to X-B.O.X. Arena (Lower)": {
                            "type": "or",
                            "data": {
                                "comment": null,
                                "items": [
                                    {
                                        "type": "resource",
                                        "data": {
                                            "type": "items",
                                            "name": "ScrewAttack",
                                            "amount": 1,
                                            "negate": false
                                        }
                                    }
                                ]
                            }
                        }
                    }
                }
            }
        },
        "Bull Bend": {
            "default_node": null,
            "extra": {
                "map_name": "Sector 619",
                "room_id": [
                    19
                ]
            },
            "nodes": {
                "Door to X-B.O.X. Arena": {
                    "node_type": "dock",
                    "heal": false,
                    "coordinates": {
                        "x": 504.0,
                        "y": 272.0,
                        "z": 0.0
                    },
                    "description": "",
                    "layers": [
                        "default"
                    ],
                    "extra": {
                        "door_idx": [
                            38
                        ]
                    },
                    "valid_starting_location": false,
                    "dock_type": "Door",
                    "default_connection": {
                        "region": "Sector 6 (NOC)",
                        "area": "X-B.O.X. Arena",
                        "node": "Door to Bull Bend"
                    },
                    "default_dock_weakness": "L0 Hatch",
                    "exclude_from_dock_rando": false,
                    "incompatible_dock_weaknesses": [],
                    "override_default_open_requirement": null,
                    "override_default_lock_requirement": null,
                    "ui_custom_name": null,
                    "connections": {
                        "Door to Neglected Shaft": {
                            "type": "and",
                            "data": {
                                "comment": null,
                                "items": []
                            }
                        }
                    }
                },
                "Door to Neglected Shaft": {
                    "node_type": "dock",
                    "heal": false,
                    "coordinates": {
                        "x": 40.0,
                        "y": 112.0,
                        "z": 0.0
                    },
                    "description": "",
                    "layers": [
                        "default"
                    ],
                    "extra": {
                        "door_idx": [
                            39
                        ]
                    },
                    "valid_starting_location": false,
                    "dock_type": "Door",
                    "default_connection": {
                        "region": "Sector 6 (NOC)",
                        "area": "Neglected Shaft",
                        "node": "Door to Bull Bend"
                    },
                    "default_dock_weakness": "L0 Hatch",
                    "exclude_from_dock_rando": false,
                    "incompatible_dock_weaknesses": [],
                    "override_default_open_requirement": null,
                    "override_default_lock_requirement": null,
                    "ui_custom_name": null,
                    "connections": {
                        "Door to X-B.O.X. Arena": {
                            "type": "and",
                            "data": {
                                "comment": null,
                                "items": []
                            }
                        }
                    }
                }
            }
        },
        "Neglected Shaft": {
            "default_node": null,
            "extra": {
                "map_name": "Sector 620",
                "room_id": [
                    20
                ]
            },
            "nodes": {
                "Door to Bull Bend": {
                    "node_type": "dock",
                    "heal": false,
                    "coordinates": {
                        "x": 264.0,
                        "y": 432.0,
                        "z": 0.0
                    },
                    "description": "",
                    "layers": [
                        "default"
                    ],
                    "extra": {
                        "door_idx": [
                            40
                        ]
                    },
                    "valid_starting_location": false,
                    "dock_type": "Door",
                    "default_connection": {
                        "region": "Sector 6 (NOC)",
                        "area": "Bull Bend",
                        "node": "Door to Neglected Shaft"
                    },
                    "default_dock_weakness": "L0 Hatch",
                    "exclude_from_dock_rando": false,
                    "incompatible_dock_weaknesses": [],
                    "override_default_open_requirement": null,
                    "override_default_lock_requirement": null,
                    "ui_custom_name": null,
                    "connections": {
                        "Door to Neglected Save Room": {
                            "type": "and",
                            "data": {
                                "comment": null,
                                "items": []
                            }
                        }
                    }
                },
                "Door to Neglected Save Room": {
                    "node_type": "dock",
                    "heal": false,
                    "coordinates": {
                        "x": 264.0,
                        "y": 272.0,
                        "z": 0.0
                    },
                    "description": "",
                    "layers": [
                        "default"
                    ],
                    "extra": {
                        "door_idx": [
                            41
                        ]
                    },
                    "valid_starting_location": false,
                    "dock_type": "Door",
                    "default_connection": {
                        "region": "Sector 6 (NOC)",
                        "area": "Neglected Save Room",
                        "node": "Door to Neglected Shaft"
                    },
                    "default_dock_weakness": "L0 Hatch",
                    "exclude_from_dock_rando": false,
                    "incompatible_dock_weaknesses": [],
                    "override_default_open_requirement": null,
                    "override_default_lock_requirement": null,
                    "ui_custom_name": null,
                    "connections": {
                        "Door to Bull Bend": {
                            "type": "or",
                            "data": {
                                "comment": null,
                                "items": [
                                    {
                                        "type": "resource",
                                        "data": {
                                            "type": "items",
                                            "name": "SpaceJump",
                                            "amount": 1,
                                            "negate": false
                                        }
                                    },
                                    {
                                        "type": "and",
                                        "data": {
                                            "comment": null,
                                            "items": [
                                                {
                                                    "type": "template",
                                                    "data": "Can Freeze Enemies"
                                                },
                                                {
                                                    "type": "resource",
                                                    "data": {
                                                        "type": "tricks",
                                                        "name": "StandOnFrozenEnemies",
                                                        "amount": 1,
                                                        "negate": false
                                                    }
                                                }
                                            ]
                                        }
                                    },
                                    {
                                        "type": "and",
                                        "data": {
                                            "comment": null,
                                            "items": [
                                                {
                                                    "type": "resource",
                                                    "data": {
                                                        "type": "tricks",
                                                        "name": "WallJump",
                                                        "amount": 1,
                                                        "negate": false
                                                    }
                                                },
                                                {
                                                    "type": "or",
                                                    "data": {
                                                        "comment": null,
                                                        "items": [
                                                            {
                                                                "type": "resource",
                                                                "data": {
                                                                    "type": "items",
                                                                    "name": "Hi-Jump",
                                                                    "amount": 1,
                                                                    "negate": false
                                                                }
                                                            },
                                                            {
                                                                "type": "and",
                                                                "data": {
                                                                    "comment": null,
                                                                    "items": [
                                                                        {
                                                                            "type": "template",
                                                                            "data": "Can Screw Single Walljump"
                                                                        },
                                                                        {
                                                                            "type": "resource",
                                                                            "data": {
                                                                                "type": "tricks",
                                                                                "name": "JumpExtends",
                                                                                "amount": 2,
                                                                                "negate": false
                                                                            }
                                                                        }
                                                                    ]
                                                                }
                                                            }
                                                        ]
                                                    }
                                                }
                                            ]
                                        }
                                    }
                                ]
                            }
                        },
                        "Door to Checkpoint to Restricted Zone": {
                            "type": "and",
                            "data": {
                                "comment": null,
                                "items": []
                            }
                        }
                    }
                },
                "Door to Checkpoint to Restricted Zone": {
                    "node_type": "dock",
                    "heal": false,
                    "coordinates": {
                        "x": 40.0,
                        "y": 112.0,
                        "z": 0.0
                    },
                    "description": "",
                    "layers": [
                        "default"
                    ],
                    "extra": {
                        "door_idx": [
                            42
                        ]
                    },
                    "valid_starting_location": false,
                    "dock_type": "Door",
                    "default_connection": {
                        "region": "Sector 6 (NOC)",
                        "area": "Checkpoint to Restricted Zone",
                        "node": "Door to Neglected Shaft"
                    },
                    "default_dock_weakness": "L4 Hatch",
                    "exclude_from_dock_rando": false,
                    "incompatible_dock_weaknesses": [],
                    "override_default_open_requirement": null,
                    "override_default_lock_requirement": null,
                    "ui_custom_name": null,
                    "connections": {
                        "Door to Bull Bend": {
                            "type": "and",
                            "data": {
                                "comment": "Shinespark from adjacent room: https://youtu.be/D3sd1AoU-q8",
                                "items": [
                                    {
                                        "type": "resource",
                                        "data": {
                                            "type": "items",
                                            "name": "SpeedBooster",
                                            "amount": 1,
                                            "negate": false
                                        }
                                    },
                                    {
                                        "type": "resource",
                                        "data": {
                                            "type": "tricks",
                                            "name": "ShinesparkTrick",
                                            "amount": 1,
                                            "negate": false
                                        }
                                    },
                                    {
                                        "type": "resource",
                                        "data": {
                                            "type": "items",
                                            "name": "L4Locks",
                                            "amount": 1,
                                            "negate": false
                                        }
                                    },
                                    {
                                        "type": "resource",
                                        "data": {
                                            "type": "misc",
                                            "name": "DoorLockRando",
                                            "amount": 1,
                                            "negate": true
                                        }
                                    },
                                    {
                                        "type": "resource",
                                        "data": {
                                            "type": "misc",
                                            "name": "EntranceRando",
                                            "amount": 1,
                                            "negate": true
                                        }
                                    },
                                    {
                                        "type": "resource",
                                        "data": {
                                            "type": "tricks",
                                            "name": "JumpExtends",
                                            "amount": 2,
                                            "negate": false
                                        }
                                    }
                                ]
                            }
                        },
                        "Door to Neglected Save Room": {
                            "type": "or",
                            "data": {
                                "comment": null,
                                "items": [
                                    {
                                        "type": "resource",
                                        "data": {
                                            "type": "items",
                                            "name": "SpaceJump",
                                            "amount": 1,
                                            "negate": false
                                        }
                                    },
                                    {
                                        "type": "and",
                                        "data": {
                                            "comment": null,
                                            "items": [
                                                {
                                                    "type": "or",
                                                    "data": {
                                                        "comment": null,
                                                        "items": [
                                                            {
                                                                "type": "resource",
                                                                "data": {
                                                                    "type": "items",
                                                                    "name": "Hi-Jump",
                                                                    "amount": 1,
                                                                    "negate": false
                                                                }
                                                            },
                                                            {
                                                                "type": "template",
                                                                "data": "Can Screw Single Walljump"
                                                            }
                                                        ]
                                                    }
                                                },
                                                {
                                                    "type": "resource",
                                                    "data": {
                                                        "type": "tricks",
                                                        "name": "WallJump",
                                                        "amount": 1,
                                                        "negate": false
                                                    }
                                                }
                                            ]
                                        }
                                    },
                                    {
                                        "type": "and",
                                        "data": {
                                            "comment": null,
                                            "items": [
                                                {
                                                    "type": "template",
                                                    "data": "Can Freeze Enemies"
                                                },
                                                {
                                                    "type": "resource",
                                                    "data": {
                                                        "type": "tricks",
                                                        "name": "StandOnFrozenEnemies",
                                                        "amount": 2,
                                                        "negate": false
                                                    }
                                                }
                                            ]
                                        }
                                    }
                                ]
                            }
                        }
                    }
                }
            }
        },
        "Neglected Save Room": {
            "default_node": null,
            "extra": {
                "map_name": "Sector 621",
                "room_id": [
                    21
                ]
            },
            "nodes": {
                "Door to Neglected Shaft": {
                    "node_type": "dock",
                    "heal": false,
                    "coordinates": {
                        "x": 40.0,
                        "y": 112.0,
                        "z": 0.0
                    },
                    "description": "",
                    "layers": [
                        "default"
                    ],
                    "extra": {
                        "door_idx": [
                            43
                        ]
                    },
                    "valid_starting_location": false,
                    "dock_type": "Door",
                    "default_connection": {
                        "region": "Sector 6 (NOC)",
                        "area": "Neglected Shaft",
                        "node": "Door to Neglected Save Room"
                    },
                    "default_dock_weakness": "L0 Hatch",
                    "exclude_from_dock_rando": false,
                    "incompatible_dock_weaknesses": [],
                    "override_default_open_requirement": null,
                    "override_default_lock_requirement": null,
                    "ui_custom_name": null,
                    "connections": {
                        "Save Station": {
                            "type": "and",
                            "data": {
                                "comment": null,
                                "items": []
                            }
                        }
                    }
                },
                "Save Station": {
                    "node_type": "generic",
                    "heal": false,
                    "coordinates": {
                        "x": 167.94,
                        "y": 71.34,
                        "z": 0.0
                    },
                    "description": "",
                    "layers": [
                        "default"
                    ],
                    "extra": {
                        "X": 10,
                        "Y": 10
                    },
                    "valid_starting_location": true,
                    "connections": {
                        "Door to Neglected Shaft": {
                            "type": "and",
                            "data": {
                                "comment": null,
                                "items": []
                            }
                        }
                    }
                }
            }
        },
        "Checkpoint to Restricted Zone": {
            "default_node": null,
            "extra": {
                "map_name": "Sector 622",
                "room_id": [
                    22
                ]
            },
            "nodes": {
                "Door to Neglected Shaft": {
                    "node_type": "dock",
                    "heal": false,
                    "coordinates": {
                        "x": 744.0,
                        "y": 112.0,
                        "z": 0.0
                    },
                    "description": "",
                    "layers": [
                        "default"
                    ],
                    "extra": {
                        "door_idx": [
                            44
                        ]
                    },
                    "valid_starting_location": false,
                    "dock_type": "Door",
                    "default_connection": {
                        "region": "Sector 6 (NOC)",
                        "area": "Neglected Shaft",
                        "node": "Door to Checkpoint to Restricted Zone"
                    },
                    "default_dock_weakness": "L4 Hatch",
                    "exclude_from_dock_rando": false,
                    "incompatible_dock_weaknesses": [],
                    "override_default_open_requirement": null,
                    "override_default_lock_requirement": null,
                    "ui_custom_name": null,
                    "connections": {
                        "Other to Restricted Entrance": {
                            "type": "and",
                            "data": {
                                "comment": null,
                                "items": [
                                    {
                                        "type": "resource",
                                        "data": {
                                            "type": "items",
                                            "name": "WaveBeam",
                                            "amount": 1,
                                            "negate": false
                                        }
                                    },
                                    {
                                        "type": "resource",
                                        "data": {
                                            "type": "items",
                                            "name": "MorphBall",
                                            "amount": 1,
                                            "negate": false
                                        }
                                    }
                                ]
                            }
                        }
                    }
                },
                "Other to Restricted Entrance": {
                    "node_type": "dock",
                    "heal": false,
                    "coordinates": {
                        "x": 40.0,
                        "y": 104.0,
                        "z": 0.0
                    },
                    "description": "",
                    "layers": [
                        "default"
                    ],
                    "extra": {
                        "door_idx": [
                            45
                        ]
                    },
                    "valid_starting_location": false,
                    "dock_type": "Other",
                    "default_connection": {
                        "region": "Main Deck",
                        "area": "Restricted Entrance",
                        "node": "Other to Checkpoint to Restricted Zone"
                    },
                    "default_dock_weakness": "Tunnel",
                    "exclude_from_dock_rando": false,
                    "incompatible_dock_weaknesses": [],
                    "override_default_open_requirement": null,
                    "override_default_lock_requirement": null,
                    "ui_custom_name": null,
                    "connections": {
                        "Door to Neglected Shaft": {
                            "type": "or",
                            "data": {
                                "comment": null,
                                "items": [
                                    {
                                        "type": "resource",
                                        "data": {
                                            "type": "items",
                                            "name": "MorphBall",
                                            "amount": 1,
                                            "negate": false
                                        }
                                    }
                                ]
                            }
                        }
                    }
                }
            }
        },
        "Cavern Save Room": {
            "default_node": null,
            "extra": {
                "map_name": "Sector 623",
                "room_id": [
                    23
                ]
            },
            "nodes": {
                "Door to Cavern Save Access": {
                    "node_type": "dock",
                    "heal": false,
                    "coordinates": {
                        "x": 40.0,
                        "y": 112.0,
                        "z": 0.0
                    },
                    "description": "",
                    "layers": [
                        "default"
                    ],
                    "extra": {
                        "door_idx": [
                            92
                        ]
                    },
                    "valid_starting_location": false,
                    "dock_type": "Door",
                    "default_connection": {
                        "region": "Sector 6 (NOC)",
                        "area": "Cavern Save Access",
                        "node": "Door to Cavern Save Room"
                    },
                    "default_dock_weakness": "L0 Hatch",
                    "exclude_from_dock_rando": false,
                    "incompatible_dock_weaknesses": [],
                    "override_default_open_requirement": null,
                    "override_default_lock_requirement": null,
                    "ui_custom_name": null,
                    "connections": {
                        "Save Station": {
                            "type": "and",
                            "data": {
                                "comment": null,
                                "items": []
                            }
                        }
                    }
                },
                "Save Station": {
                    "node_type": "generic",
                    "heal": false,
                    "coordinates": {
                        "x": 167.58,
                        "y": 71.7,
                        "z": 0.0
                    },
                    "description": "",
                    "layers": [
                        "default"
                    ],
                    "extra": {
                        "X": 10,
                        "Y": 10
                    },
                    "valid_starting_location": true,
                    "connections": {
                        "Door to Cavern Save Access": {
                            "type": "and",
                            "data": {
                                "comment": null,
                                "items": []
                            }
                        }
                    }
                }
            }
        },
        "Mimic Storage": {
            "default_node": null,
            "extra": {
                "map_name": "Sector 624",
                "room_id": [
                    24
                ]
            },
            "nodes": {
                "Pickup (Missile Tank)": {
                    "node_type": "pickup",
                    "heal": false,
                    "coordinates": {
                        "x": 472.0,
                        "y": 72.0,
                        "z": 0.0
                    },
                    "description": "",
                    "layers": [
                        "default"
                    ],
                    "extra": {
                        "area": 6,
                        "room": 24,
                        "blockx": 29,
                        "blocky": 9
                    },
                    "valid_starting_location": false,
                    "pickup_index": 92,
                    "location_category": "minor",
                    "connections": {
                        "Door to Mimic Access": {
                            "type": "or",
                            "data": {
                                "comment": null,
                                "items": [
                                    {
                                        "type": "template",
                                        "data": "Can Use Any Bombs"
                                    }
                                ]
                            }
                        }
                    }
                },
                "Door to Mimic Access": {
                    "node_type": "dock",
                    "heal": false,
                    "coordinates": {
                        "x": 40.0,
                        "y": 112.0,
                        "z": 0.0
                    },
                    "description": "",
                    "layers": [
                        "default"
                    ],
                    "extra": {
                        "door_idx": [
                            49
                        ]
                    },
                    "valid_starting_location": false,
                    "dock_type": "Door",
                    "default_connection": {
                        "region": "Sector 6 (NOC)",
                        "area": "Mimic Access",
                        "node": "Door to Mimic Storage"
                    },
                    "default_dock_weakness": "L0 Hatch",
                    "exclude_from_dock_rando": false,
                    "incompatible_dock_weaknesses": [],
                    "override_default_open_requirement": null,
                    "override_default_lock_requirement": null,
                    "ui_custom_name": null,
                    "connections": {
                        "Pickup (Missile Tank)": {
                            "type": "or",
                            "data": {
                                "comment": null,
                                "items": [
                                    {
                                        "type": "template",
                                        "data": "Can Use Any Bombs"
                                    }
                                ]
                            }
                        }
                    }
                }
            }
        },
        "Data Room": {
            "default_node": null,
            "extra": {
                "map_name": "Sector 625",
                "room_id": [
                    25
                ]
            },
            "nodes": {
                "Door to Data Access": {
                    "node_type": "dock",
                    "heal": false,
                    "coordinates": {
                        "x": 40.0,
                        "y": 80.0,
                        "z": 0.0
                    },
                    "description": "",
                    "layers": [
                        "default"
                    ],
                    "extra": {
                        "door_idx": [
                            53
                        ]
                    },
                    "valid_starting_location": false,
                    "dock_type": "Door",
                    "default_connection": {
                        "region": "Sector 6 (NOC)",
                        "area": "Data Access",
                        "node": "Door to Data Room"
                    },
                    "default_dock_weakness": "L2 Hatch",
                    "exclude_from_dock_rando": false,
                    "incompatible_dock_weaknesses": [],
                    "override_default_open_requirement": null,
                    "override_default_lock_requirement": null,
                    "ui_custom_name": null,
                    "connections": {
                        "Door to Varia Core-X Arena": {
                            "type": "and",
                            "data": {
                                "comment": null,
                                "items": []
                            }
                        }
                    }
                },
                "Door to Varia Core-X Arena": {
                    "node_type": "dock",
                    "heal": false,
                    "coordinates": {
                        "x": 264.0,
                        "y": 80.0,
                        "z": 0.0
                    },
                    "description": "",
                    "layers": [
                        "default"
                    ],
                    "extra": {
                        "door_idx": [
                            62
                        ]
                    },
                    "valid_starting_location": false,
                    "dock_type": "Door",
                    "default_connection": {
                        "region": "Sector 6 (NOC)",
                        "area": "Varia Core-X Arena",
                        "node": "Door to Data Room"
                    },
                    "default_dock_weakness": "L2 Hatch",
                    "exclude_from_dock_rando": false,
                    "incompatible_dock_weaknesses": [],
                    "override_default_open_requirement": null,
                    "override_default_lock_requirement": null,
                    "ui_custom_name": null,
                    "connections": {
                        "Door to Data Access": {
                            "type": "and",
                            "data": {
                                "comment": null,
                                "items": []
                            }
                        }
                    }
                }
            }
        },
        "Shell Access": {
            "default_node": null,
            "extra": {
                "map_name": "Sector 626",
                "room_id": [
                    26
                ]
            },
            "nodes": {
                "Pickup (Energy Tank)": {
                    "node_type": "pickup",
                    "heal": false,
                    "coordinates": {
                        "x": 88.0,
                        "y": 280.0,
                        "z": 0.0
                    },
                    "description": "",
                    "layers": [
                        "default"
                    ],
                    "extra": {
                        "area": 6,
                        "room": 26,
                        "blockx": 5,
                        "blocky": 6
                    },
                    "valid_starting_location": false,
                    "pickup_index": 93,
                    "location_category": "major",
                    "connections": {
                        "Door to Clogged Cavern": {
                            "type": "and",
                            "data": {
                                "comment": null,
                                "items": []
                            }
                        }
                    }
                },
                "Door to Clogged Cavern": {
                    "node_type": "dock",
                    "heal": false,
                    "coordinates": {
                        "x": 264.0,
                        "y": 272.0,
                        "z": 0.0
                    },
                    "description": "",
                    "layers": [
                        "default"
                    ],
                    "extra": {
                        "door_idx": [
                            19
                        ]
                    },
                    "valid_starting_location": false,
                    "dock_type": "Door",
                    "default_connection": {
                        "region": "Sector 6 (NOC)",
                        "area": "Clogged Cavern",
                        "node": "Door to Shell Access"
                    },
                    "default_dock_weakness": "L0 Hatch",
                    "exclude_from_dock_rando": false,
                    "incompatible_dock_weaknesses": [],
                    "override_default_open_requirement": null,
                    "override_default_lock_requirement": null,
                    "ui_custom_name": null,
                    "connections": {
                        "Pickup (Energy Tank)": {
                            "type": "and",
                            "data": {
                                "comment": null,
                                "items": []
                            }
                        },
                        "Door to Big Shell 1": {
                            "type": "or",
                            "data": {
                                "comment": null,
                                "items": [
                                    {
                                        "type": "template",
                                        "data": "Can Use Any Bombs"
                                    }
                                ]
                            }
                        }
                    }
                },
                "Door to Big Shell 1": {
                    "node_type": "dock",
                    "heal": false,
                    "coordinates": {
                        "x": 264.0,
                        "y": 112.0,
                        "z": 0.0
                    },
                    "description": "",
                    "layers": [
                        "default"
                    ],
                    "extra": {
                        "door_idx": [
                            54
                        ]
                    },
                    "valid_starting_location": false,
                    "dock_type": "Door",
                    "default_connection": {
                        "region": "Sector 6 (NOC)",
                        "area": "Big Shell 1",
                        "node": "Door to Shell Access"
                    },
                    "default_dock_weakness": "L0 Hatch",
                    "exclude_from_dock_rando": false,
                    "incompatible_dock_weaknesses": [],
                    "override_default_open_requirement": null,
                    "override_default_lock_requirement": null,
                    "ui_custom_name": null,
                    "connections": {
                        "Door to Clogged Cavern": {
                            "type": "and",
                            "data": {
                                "comment": null,
                                "items": [
                                    {
                                        "type": "template",
                                        "data": "Can Use Power Bombs"
                                    },
                                    {
                                        "type": "or",
                                        "data": {
                                            "comment": null,
                                            "items": [
                                                {
                                                    "type": "template",
                                                    "data": "Have Any Jump Upgrade"
                                                },
                                                {
                                                    "type": "and",
                                                    "data": {
                                                        "comment": "Stand on edge of upper platform: https://youtu.be/OKuCxGiJQTI",
                                                        "items": [
                                                            {
                                                                "type": "resource",
                                                                "data": {
                                                                    "type": "tricks",
                                                                    "name": "Movement",
                                                                    "amount": 1,
                                                                    "negate": false
                                                                }
                                                            }
                                                        ]
                                                    }
                                                }
                                            ]
                                        }
                                    }
                                ]
                            }
                        }
                    }
                }
            }
        },
        "Big Shell 1": {
            "default_node": null,
            "extra": {
                "map_name": "Sector 627",
                "room_id": [
                    27
                ]
            },
            "nodes": {
                "Door to Shell Access": {
                    "node_type": "dock",
                    "heal": false,
                    "coordinates": {
                        "x": 40.0,
                        "y": 288.0,
                        "z": 0.0
                    },
                    "description": "",
                    "layers": [
                        "default"
                    ],
                    "extra": {
                        "door_idx": [
                            55
                        ]
                    },
                    "valid_starting_location": false,
                    "dock_type": "Door",
                    "default_connection": {
                        "region": "Sector 6 (NOC)",
                        "area": "Shell Access",
                        "node": "Door to Big Shell 1"
                    },
                    "default_dock_weakness": "L0 Hatch",
                    "exclude_from_dock_rando": false,
                    "incompatible_dock_weaknesses": [],
                    "override_default_open_requirement": null,
                    "override_default_lock_requirement": null,
                    "ui_custom_name": null,
                    "connections": {
                        "Door to Big Shell 2": {
                            "type": "or",
                            "data": {
                                "comment": null,
                                "items": [
                                    {
                                        "type": "template",
                                        "data": "Can Use Power Bombs"
                                    }
                                ]
                            }
                        }
                    }
                },
                "Door to Big Shell 2": {
                    "node_type": "dock",
                    "heal": false,
                    "coordinates": {
                        "x": 520.0,
                        "y": 112.0,
                        "z": 0.0
                    },
                    "description": "",
                    "layers": [
                        "default"
                    ],
                    "extra": {
                        "door_idx": [
                            56
                        ]
                    },
                    "valid_starting_location": false,
                    "dock_type": "Door",
                    "default_connection": {
                        "region": "Sector 6 (NOC)",
                        "area": "Big Shell 2",
                        "node": "Door to Big Shell 1"
                    },
                    "default_dock_weakness": "L0 Hatch",
                    "exclude_from_dock_rando": false,
                    "incompatible_dock_weaknesses": [],
                    "override_default_open_requirement": null,
                    "override_default_lock_requirement": null,
                    "ui_custom_name": null,
                    "connections": {
                        "Door to Shell Access": {
                            "type": "and",
                            "data": {
                                "comment": null,
                                "items": [
                                    {
                                        "type": "template",
                                        "data": "Can Use Power Bombs"
                                    },
                                    {
                                        "type": "or",
                                        "data": {
                                            "comment": null,
                                            "items": [
                                                {
                                                    "type": "resource",
                                                    "data": {
                                                        "type": "items",
                                                        "name": "SpaceJump",
                                                        "amount": 1,
                                                        "negate": false
                                                    }
                                                },
                                                {
                                                    "type": "and",
                                                    "data": {
                                                        "comment": "Possible with Single Wall Jumping Physics going up the left side.",
                                                        "items": [
                                                            {
                                                                "type": "template",
                                                                "data": "Can Screw Single Walljump"
                                                            },
                                                            {
                                                                "type": "resource",
                                                                "data": {
                                                                    "type": "tricks",
                                                                    "name": "WallJump",
                                                                    "amount": 1,
                                                                    "negate": false
                                                                }
                                                            }
                                                        ]
                                                    }
                                                },
                                                {
                                                    "type": "or",
                                                    "data": {
                                                        "comment": "Possible without Single Wall Jumping physics by jumping off both walls. Height gain per jump is small.",
                                                        "items": [
                                                            {
                                                                "type": "and",
                                                                "data": {
                                                                    "comment": "WJ with HJ: https://youtu.be/zONETruT9GE",
                                                                    "items": [
                                                                        {
                                                                            "type": "resource",
                                                                            "data": {
                                                                                "type": "items",
                                                                                "name": "Hi-Jump",
                                                                                "amount": 1,
                                                                                "negate": false
                                                                            }
                                                                        },
                                                                        {
                                                                            "type": "resource",
                                                                            "data": {
                                                                                "type": "tricks",
                                                                                "name": "WallJump",
                                                                                "amount": 2,
                                                                                "negate": false
                                                                            }
                                                                        }
                                                                    ]
                                                                }
                                                            },
                                                            {
                                                                "type": "and",
                                                                "data": {
                                                                    "comment": "WJ without HJ: https://youtu.be/sllAuRCH1UM",
                                                                    "items": [
                                                                        {
                                                                            "type": "resource",
                                                                            "data": {
                                                                                "type": "tricks",
                                                                                "name": "WallJump",
                                                                                "amount": 3,
                                                                                "negate": false
                                                                            }
                                                                        }
                                                                    ]
                                                                }
                                                            }
                                                        ]
                                                    }
                                                }
                                            ]
                                        }
                                    }
                                ]
                            }
                        }
                    }
                }
            }
        },
        "Big Shell 2": {
            "default_node": null,
            "extra": {
                "map_name": "Sector 628",
                "room_id": [
                    28
                ]
            },
            "nodes": {
                "Door to Big Shell 1": {
                    "node_type": "dock",
                    "heal": false,
                    "coordinates": {
                        "x": 504.0,
                        "y": 112.0,
                        "z": 0.0
                    },
                    "description": "",
                    "layers": [
                        "default"
                    ],
                    "extra": {
                        "door_idx": [
                            57
                        ]
                    },
                    "valid_starting_location": false,
                    "dock_type": "Door",
                    "default_connection": {
                        "region": "Sector 6 (NOC)",
                        "area": "Big Shell 1",
                        "node": "Door to Big Shell 2"
                    },
                    "default_dock_weakness": "L0 Hatch",
                    "exclude_from_dock_rando": false,
                    "incompatible_dock_weaknesses": [],
                    "override_default_open_requirement": null,
                    "override_default_lock_requirement": null,
                    "ui_custom_name": null,
                    "connections": {
                        "Door to Blue X Blockade": {
                            "type": "or",
                            "data": {
                                "comment": null,
                                "items": [
                                    {
                                        "type": "resource",
                                        "data": {
                                            "type": "items",
                                            "name": "MorphBall",
                                            "amount": 1,
                                            "negate": false
                                        }
                                    }
                                ]
                            }
                        }
                    }
                },
                "Door to Blue X Blockade": {
                    "node_type": "dock",
                    "heal": false,
                    "coordinates": {
                        "x": 40.0,
                        "y": 112.0,
                        "z": 0.0
                    },
                    "description": "",
                    "layers": [
                        "default"
                    ],
                    "extra": {
                        "door_idx": [
                            58
                        ]
                    },
                    "valid_starting_location": false,
                    "dock_type": "Door",
                    "default_connection": {
                        "region": "Sector 6 (NOC)",
                        "area": "Blue X Blockade",
                        "node": "Door to Big Shell 2"
                    },
                    "default_dock_weakness": "L0 Hatch",
                    "exclude_from_dock_rando": false,
                    "incompatible_dock_weaknesses": [],
                    "override_default_open_requirement": null,
                    "override_default_lock_requirement": null,
                    "ui_custom_name": null,
                    "connections": {
                        "Door to Big Shell 1": {
                            "type": "or",
                            "data": {
                                "comment": null,
                                "items": [
                                    {
                                        "type": "resource",
                                        "data": {
                                            "type": "items",
                                            "name": "MorphBall",
                                            "amount": 1,
                                            "negate": false
                                        }
                                    }
                                ]
                            }
                        }
                    }
                }
            }
        },
        "Entrance Recharge Room": {
            "default_node": null,
            "extra": {
                "map_name": "Sector 629",
                "room_id": [
                    29
                ]
            },
            "nodes": {
                "Door to Entrance Lobby": {
                    "node_type": "dock",
                    "heal": false,
                    "coordinates": {
                        "x": 264.0,
                        "y": 112.0,
                        "z": 0.0
                    },
                    "description": "",
                    "layers": [
                        "default"
                    ],
                    "extra": {
                        "door_idx": [
                            59
                        ]
                    },
                    "valid_starting_location": false,
                    "dock_type": "Door",
                    "default_connection": {
                        "region": "Sector 6 (NOC)",
                        "area": "Entrance Lobby",
                        "node": "Door to Entrance Recharge Room"
                    },
                    "default_dock_weakness": "L0 Hatch",
                    "exclude_from_dock_rando": false,
                    "incompatible_dock_weaknesses": [],
                    "override_default_open_requirement": null,
                    "override_default_lock_requirement": null,
                    "ui_custom_name": null,
                    "connections": {
                        "Recharge Terminal": {
                            "type": "and",
                            "data": {
                                "comment": null,
                                "items": []
                            }
                        }
                    }
                },
                "Door to Entrance Save Room": {
                    "node_type": "dock",
                    "heal": false,
                    "coordinates": {
                        "x": 40.0,
                        "y": 112.0,
                        "z": 0.0
                    },
                    "description": "",
                    "layers": [
                        "default"
                    ],
                    "extra": {
                        "door_idx": [
                            60
                        ]
                    },
                    "valid_starting_location": false,
                    "dock_type": "Door",
                    "default_connection": {
                        "region": "Sector 6 (NOC)",
                        "area": "Entrance Save Room",
                        "node": "Door to Entrance Recharge Room"
                    },
                    "default_dock_weakness": "L0 Hatch",
                    "exclude_from_dock_rando": false,
                    "incompatible_dock_weaknesses": [],
                    "override_default_open_requirement": null,
                    "override_default_lock_requirement": null,
                    "ui_custom_name": null,
                    "connections": {
                        "Recharge Terminal": {
                            "type": "and",
                            "data": {
                                "comment": null,
                                "items": []
                            }
                        }
                    }
                },
                "Recharge Terminal": {
                    "node_type": "generic",
                    "heal": true,
                    "coordinates": {
                        "x": 151.55903684363213,
                        "y": 70.99042645778943,
                        "z": 0.0
                    },
                    "description": "",
                    "layers": [
                        "default"
                    ],
                    "extra": {},
                    "valid_starting_location": false,
                    "connections": {
                        "Door to Entrance Lobby": {
                            "type": "and",
                            "data": {
                                "comment": null,
                                "items": []
                            }
                        },
                        "Door to Entrance Save Room": {
                            "type": "and",
                            "data": {
                                "comment": null,
                                "items": []
                            }
                        }
                    }
                }
            }
        },
        "Twin Caverns West": {
            "default_node": null,
            "extra": {
                "map_name": "Sector 630",
                "room_id": [
                    30
                ]
            },
            "nodes": {
                "Pickup (Missile Tank)": {
                    "node_type": "pickup",
                    "heal": false,
                    "coordinates": {
                        "x": 312.0,
                        "y": 568.0,
                        "z": 0.0
                    },
                    "description": "",
                    "layers": [
                        "default"
                    ],
                    "extra": {
                        "area": 6,
                        "room": 30,
                        "blockx": 19,
                        "blocky": 8
                    },
                    "valid_starting_location": false,
                    "pickup_index": 94,
                    "location_category": "minor",
                    "connections": {
                        "Door to Twin Caverns East (Upper)": {
                            "type": "and",
                            "data": {
                                "comment": null,
                                "items": [
                                    {
                                        "type": "or",
                                        "data": {
                                            "comment": null,
                                            "items": [
                                                {
                                                    "type": "and",
                                                    "data": {
                                                        "comment": "With WJ: https://youtu.be/FVO9oTKMA3c",
                                                        "items": [
                                                            {
                                                                "type": "resource",
                                                                "data": {
                                                                    "type": "tricks",
                                                                    "name": "WallJump",
                                                                    "amount": 3,
                                                                    "negate": false
                                                                }
                                                            }
                                                        ]
                                                    }
                                                },
                                                {
                                                    "type": "and",
                                                    "data": {
                                                        "comment": "With Springball https://youtu.be/zIZTb7Y3Q9o",
                                                        "items": [
                                                            {
                                                                "type": "template",
                                                                "data": "Can Use Springball"
                                                            }
                                                        ]
                                                    }
                                                },
                                                {
                                                    "type": "and",
                                                    "data": {
                                                        "comment": "With SJ: https://youtu.be/ai9uskBbhUY",
                                                        "items": [
                                                            {
                                                                "type": "resource",
                                                                "data": {
                                                                    "type": "items",
                                                                    "name": "SpaceJump",
                                                                    "amount": 1,
                                                                    "negate": false
                                                                }
                                                            }
                                                        ]
                                                    }
                                                },
                                                {
                                                    "type": "and",
                                                    "data": {
                                                        "comment": "Ledge Grab: https://youtu.be/LcvWRxDgZew",
                                                        "items": [
                                                            {
                                                                "type": "resource",
                                                                "data": {
                                                                    "type": "tricks",
                                                                    "name": "Movement",
                                                                    "amount": 3,
                                                                    "negate": false
                                                                }
                                                            }
                                                        ]
                                                    }
                                                }
                                            ]
                                        }
                                    },
                                    {
                                        "type": "resource",
                                        "data": {
                                            "type": "tricks",
                                            "name": "Movement",
                                            "amount": 3,
                                            "negate": false
                                        }
                                    }
                                ]
                            }
                        },
                        "Ledge": {
                            "type": "and",
                            "data": {
                                "comment": null,
                                "items": []
                            }
                        }
                    }
                },
                "Pickup (Hidden Missile Tank)": {
                    "node_type": "pickup",
                    "heal": false,
                    "coordinates": {
                        "x": 152.0,
                        "y": 488.0,
                        "z": 0.0
                    },
                    "description": "",
                    "layers": [
                        "default"
                    ],
                    "extra": {
                        "area": 6,
                        "room": 30,
                        "blockx": 9,
                        "blocky": 13
                    },
                    "valid_starting_location": false,
                    "pickup_index": 95,
                    "location_category": "minor",
                    "connections": {
                        "Ledge": {
                            "type": "or",
                            "data": {
                                "comment": null,
                                "items": [
                                    {
                                        "type": "resource",
                                        "data": {
                                            "type": "items",
                                            "name": "MorphBall",
                                            "amount": 1,
                                            "negate": false
                                        }
                                    }
                                ]
                            }
                        }
                    }
                },
                "Door to Varia Core-X Arena": {
                    "node_type": "dock",
                    "heal": false,
                    "coordinates": {
                        "x": 280.0,
                        "y": 80.0,
                        "z": 0.0
                    },
                    "description": "",
                    "layers": [
                        "default"
                    ],
                    "extra": {
                        "door_idx": [
                            63
                        ]
                    },
                    "valid_starting_location": false,
                    "dock_type": "Door",
                    "default_connection": {
                        "region": "Sector 6 (NOC)",
                        "area": "Varia Core-X Arena",
                        "node": "Door to Twin Caverns West"
                    },
                    "default_dock_weakness": "L0 Hatch",
                    "exclude_from_dock_rando": false,
                    "incompatible_dock_weaknesses": [],
                    "override_default_open_requirement": null,
                    "override_default_lock_requirement": null,
                    "ui_custom_name": null,
                    "connections": {
                        "Door to Twin Caverns East (Lower)": {
                            "type": "and",
                            "data": {
                                "comment": null,
                                "items": []
                            }
                        }
                    }
                },
                "Door to Twin Caverns East (Lower)": {
                    "node_type": "dock",
                    "heal": false,
                    "coordinates": {
                        "x": 504.0,
                        "y": 80.0,
                        "z": 0.0
                    },
                    "description": "",
                    "layers": [
                        "default"
                    ],
                    "extra": {
                        "door_idx": [
                            64
                        ]
                    },
                    "valid_starting_location": false,
                    "dock_type": "Door",
                    "default_connection": {
                        "region": "Sector 6 (NOC)",
                        "area": "Twin Caverns East",
                        "node": "Door to Twin Caverns West (Lower)"
                    },
                    "default_dock_weakness": "L0 Hatch",
                    "exclude_from_dock_rando": false,
                    "incompatible_dock_weaknesses": [],
                    "override_default_open_requirement": null,
                    "override_default_lock_requirement": null,
                    "ui_custom_name": null,
                    "connections": {
                        "Door to Varia Core-X Arena": {
                            "type": "and",
                            "data": {
                                "comment": null,
                                "items": []
                            }
                        },
                        "Room Center": {
                            "type": "or",
                            "data": {
                                "comment": null,
                                "items": [
                                    {
                                        "type": "resource",
                                        "data": {
                                            "type": "tricks",
                                            "name": "WallJump",
                                            "amount": 1,
                                            "negate": false
                                        }
                                    },
                                    {
                                        "type": "and",
                                        "data": {
                                            "comment": "Freeze Zozoro https://youtu.be/JDSabpkP9qo",
                                            "items": [
                                                {
                                                    "type": "resource",
                                                    "data": {
                                                        "type": "tricks",
                                                        "name": "StandOnFrozenEnemies",
                                                        "amount": 3,
                                                        "negate": false
                                                    }
                                                },
                                                {
                                                    "type": "template",
                                                    "data": "Can Freeze Enemies"
                                                }
                                            ]
                                        }
                                    },
                                    {
                                        "type": "resource",
                                        "data": {
                                            "type": "items",
                                            "name": "SpaceJump",
                                            "amount": 1,
                                            "negate": false
                                        }
                                    }
                                ]
                            }
                        }
                    }
                },
                "Door to Twin Caverns East (Upper)": {
                    "node_type": "dock",
                    "heal": false,
                    "coordinates": {
                        "x": 504.0,
                        "y": 592.0,
                        "z": 0.0
                    },
                    "description": "",
                    "layers": [
                        "default"
                    ],
                    "extra": {
                        "door_idx": [
                            66
                        ]
                    },
                    "valid_starting_location": false,
                    "dock_type": "Door",
                    "default_connection": {
                        "region": "Sector 6 (NOC)",
                        "area": "Twin Caverns East",
                        "node": "Door to Twin Caverns West (Upper)"
                    },
                    "default_dock_weakness": "L0 Hatch",
                    "exclude_from_dock_rando": false,
                    "incompatible_dock_weaknesses": [],
                    "override_default_open_requirement": null,
                    "override_default_lock_requirement": null,
                    "ui_custom_name": null,
                    "connections": {
                        "Pickup (Missile Tank)": {
                            "type": "and",
                            "data": {
                                "comment": null,
                                "items": []
                            }
                        },
                        "Ledge": {
                            "type": "and",
                            "data": {
                                "comment": null,
                                "items": []
                            }
                        }
                    }
                },
                "Ledge": {
                    "node_type": "generic",
                    "heal": false,
                    "coordinates": {
                        "x": 312.3164482229307,
                        "y": 380.67871059156926,
                        "z": 0.0
                    },
                    "description": "",
                    "layers": [
                        "default"
                    ],
                    "extra": {},
                    "valid_starting_location": false,
                    "connections": {
                        "Pickup (Hidden Missile Tank)": {
                            "type": "and",
                            "data": {
                                "comment": null,
                                "items": [
                                    {
                                        "type": "resource",
                                        "data": {
                                            "type": "items",
                                            "name": "MorphBall",
                                            "amount": 1,
                                            "negate": false
                                        }
                                    },
                                    {
                                        "type": "or",
                                        "data": {
                                            "comment": null,
                                            "items": [
                                                {
                                                    "type": "template",
                                                    "data": "Have Any Jump Upgrade"
                                                },
                                                {
                                                    "type": "and",
                                                    "data": {
                                                        "comment": "Have to jump in fairly specific spot: https://youtu.be/H7t8QXqLuKg",
                                                        "items": [
                                                            {
                                                                "type": "resource",
                                                                "data": {
                                                                    "type": "tricks",
                                                                    "name": "Movement",
                                                                    "amount": 1,
                                                                    "negate": false
                                                                }
                                                            }
                                                        ]
                                                    }
                                                }
                                            ]
                                        }
                                    }
                                ]
                            }
                        },
                        "Room Center": {
                            "type": "and",
                            "data": {
                                "comment": null,
                                "items": []
                            }
                        }
                    }
                },
                "Room Center": {
                    "node_type": "generic",
                    "heal": false,
                    "coordinates": {
                        "x": 421.20133403545725,
                        "y": 243.38142882218716,
                        "z": 0.0
                    },
                    "description": "",
                    "layers": [
                        "default"
                    ],
                    "extra": {},
                    "valid_starting_location": false,
                    "connections": {
                        "Door to Twin Caverns East (Lower)": {
                            "type": "and",
                            "data": {
                                "comment": null,
                                "items": []
                            }
                        },
                        "Ledge": {
                            "type": "or",
                            "data": {
                                "comment": null,
                                "items": [
                                    {
                                        "type": "and",
                                        "data": {
                                            "comment": "JBJ: https://youtu.be/M_bad6jxMRk",
                                            "items": [
                                                {
                                                    "type": "resource",
                                                    "data": {
                                                        "type": "tricks",
                                                        "name": "JBJ",
                                                        "amount": 4,
                                                        "negate": false
                                                    }
                                                },
                                                {
                                                    "type": "template",
                                                    "data": "Can Use Bombs"
                                                }
                                            ]
                                        }
                                    },
                                    {
                                        "type": "resource",
                                        "data": {
                                            "type": "items",
                                            "name": "SpaceJump",
                                            "amount": 1,
                                            "negate": false
                                        }
                                    },
                                    {
                                        "type": "and",
                                        "data": {
                                            "comment": "Freeze Bull: https://youtu.be/JDSabpkP9qo&t=43",
                                            "items": [
                                                {
                                                    "type": "template",
                                                    "data": "Can Freeze Enemies"
                                                },
                                                {
                                                    "type": "resource",
                                                    "data": {
                                                        "type": "tricks",
                                                        "name": "StandOnFrozenEnemies",
                                                        "amount": 1,
                                                        "negate": false
                                                    }
                                                }
                                            ]
                                        }
                                    },
                                    {
                                        "type": "and",
                                        "data": {
                                            "comment": "Damage boost off of bull: https://youtu.be/o3SWYYDnbe4",
                                            "items": [
                                                {
                                                    "type": "resource",
                                                    "data": {
                                                        "type": "tricks",
                                                        "name": "WallJump",
                                                        "amount": 1,
                                                        "negate": false
                                                    }
                                                },
                                                {
                                                    "type": "resource",
                                                    "data": {
                                                        "type": "tricks",
                                                        "name": "DamageBoosts",
                                                        "amount": 2,
                                                        "negate": false
                                                    }
                                                },
                                                {
                                                    "type": "resource",
                                                    "data": {
                                                        "type": "damage",
                                                        "name": "NormalDamage",
                                                        "amount": 61,
                                                        "negate": false
                                                    }
                                                }
                                            ]
                                        }
                                    }
                                ]
                            }
                        }
                    }
                }
            }
        },
        "Twin Caverns East": {
            "default_node": null,
            "extra": {
                "map_name": "Sector 631",
                "room_id": [
                    31
                ]
            },
            "nodes": {
                "Door to Twin Caverns West (Lower)": {
                    "node_type": "dock",
                    "heal": false,
                    "coordinates": {
                        "x": 40.0,
                        "y": 80.0,
                        "z": 0.0
                    },
                    "description": "",
                    "layers": [
                        "default"
                    ],
                    "extra": {
                        "door_idx": [
                            65
                        ]
                    },
                    "valid_starting_location": false,
                    "dock_type": "Door",
                    "default_connection": {
                        "region": "Sector 6 (NOC)",
                        "area": "Twin Caverns West",
                        "node": "Door to Twin Caverns East (Lower)"
                    },
                    "default_dock_weakness": "L0 Hatch",
                    "exclude_from_dock_rando": false,
                    "incompatible_dock_weaknesses": [],
                    "override_default_open_requirement": null,
                    "override_default_lock_requirement": null,
                    "ui_custom_name": null,
                    "connections": {
                        "Door to Twin Cavern Save Room": {
                            "type": "and",
                            "data": {
                                "comment": null,
                                "items": []
                            }
                        }
                    }
                },
                "Door to Twin Caverns West (Upper)": {
                    "node_type": "dock",
                    "heal": false,
                    "coordinates": {
                        "x": 40.0,
                        "y": 592.0,
                        "z": 0.0
                    },
                    "description": "",
                    "layers": [
                        "default"
                    ],
                    "extra": {
                        "door_idx": [
                            67
                        ]
                    },
                    "valid_starting_location": false,
                    "dock_type": "Door",
                    "default_connection": {
                        "region": "Sector 6 (NOC)",
                        "area": "Twin Caverns West",
                        "node": "Door to Twin Caverns East (Upper)"
                    },
                    "default_dock_weakness": "L0 Hatch",
                    "exclude_from_dock_rando": false,
                    "incompatible_dock_weaknesses": [],
                    "override_default_open_requirement": null,
                    "override_default_lock_requirement": null,
                    "ui_custom_name": null,
                    "connections": {
                        "Door to Maintenance Annex": {
                            "type": "and",
                            "data": {
                                "comment": null,
                                "items": []
                            }
                        }
                    }
                },
                "Door to Maintenance Annex": {
                    "node_type": "dock",
                    "heal": false,
                    "coordinates": {
                        "x": 264.0,
                        "y": 592.0,
                        "z": 0.0
                    },
                    "description": "",
                    "layers": [
                        "default"
                    ],
                    "extra": {
                        "door_idx": [
                            68
                        ]
                    },
                    "valid_starting_location": false,
                    "dock_type": "Door",
                    "default_connection": {
                        "region": "Sector 6 (NOC)",
                        "area": "Maintenance Annex",
                        "node": "Door to Twin Caverns East"
                    },
                    "default_dock_weakness": "L0 Hatch",
                    "exclude_from_dock_rando": false,
                    "incompatible_dock_weaknesses": [],
                    "override_default_open_requirement": null,
                    "override_default_lock_requirement": null,
                    "ui_custom_name": null,
                    "connections": {
                        "Door to Twin Caverns West (Upper)": {
                            "type": "and",
                            "data": {
                                "comment": null,
                                "items": []
                            }
                        },
                        "Door to Twin Cavern Save Room": {
                            "type": "or",
                            "data": {
                                "comment": null,
                                "items": [
                                    {
                                        "type": "resource",
                                        "data": {
                                            "type": "items",
                                            "name": "VariaSuit",
                                            "amount": 1,
                                            "negate": false
                                        }
                                    },
                                    {
                                        "type": "and",
                                        "data": {
                                            "comment": "Assume average of taking 3 X (due to movement pattern)",
                                            "items": [
                                                {
                                                    "type": "resource",
                                                    "data": {
                                                        "type": "tricks",
                                                        "name": "DamageRuns",
                                                        "amount": 2,
                                                        "negate": false
                                                    }
                                                },
                                                {
                                                    "type": "resource",
                                                    "data": {
                                                        "type": "damage",
                                                        "name": "NormalDamage",
                                                        "amount": 207,
                                                        "negate": false
                                                    }
                                                }
                                            ]
                                        }
                                    }
                                ]
                            }
                        }
                    }
                },
                "Door to Twin Cavern Save Room": {
                    "node_type": "dock",
                    "heal": false,
                    "coordinates": {
                        "x": 264.0,
                        "y": 112.0,
                        "z": 0.0
                    },
                    "description": "",
                    "layers": [
                        "default"
                    ],
                    "extra": {
                        "door_idx": [
                            77
                        ]
                    },
                    "valid_starting_location": false,
                    "dock_type": "Door",
                    "default_connection": {
                        "region": "Sector 6 (NOC)",
                        "area": "Twin Cavern Save Room",
                        "node": "Door to Twin Caverns East"
                    },
                    "default_dock_weakness": "L0 Hatch",
                    "exclude_from_dock_rando": false,
                    "incompatible_dock_weaknesses": [],
                    "override_default_open_requirement": null,
                    "override_default_lock_requirement": null,
                    "ui_custom_name": null,
                    "connections": {
                        "Door to Twin Caverns West (Lower)": {
                            "type": "and",
                            "data": {
                                "comment": null,
                                "items": []
                            }
                        },
                        "Door to Maintenance Annex": {
                            "type": "or",
                            "data": {
                                "comment": null,
                                "items": [
                                    {
                                        "type": "resource",
                                        "data": {
                                            "type": "items",
                                            "name": "VariaSuit",
                                            "amount": 1,
                                            "negate": false
                                        }
                                    },
                                    {
                                        "type": "and",
                                        "data": {
                                            "comment": "Tank all 8 of the X",
                                            "items": [
                                                {
                                                    "type": "resource",
                                                    "data": {
                                                        "type": "tricks",
                                                        "name": "DamageBoosts",
                                                        "amount": 2,
                                                        "negate": false
                                                    }
                                                },
                                                {
                                                    "type": "resource",
                                                    "data": {
                                                        "type": "damage",
                                                        "name": "NormalDamage",
                                                        "amount": 552,
                                                        "negate": false
                                                    }
                                                }
                                            ]
                                        }
                                    },
                                    {
                                        "type": "and",
                                        "data": {
                                            "comment": "Adept movement could avoid some",
                                            "items": [
                                                {
                                                    "type": "resource",
                                                    "data": {
                                                        "type": "items",
                                                        "name": "PlasmaBeam",
                                                        "amount": 1,
                                                        "negate": false
                                                    }
                                                },
                                                {
                                                    "type": "resource",
                                                    "data": {
                                                        "type": "items",
                                                        "name": "WideBeam",
                                                        "amount": 1,
                                                        "negate": false
                                                    }
                                                },
                                                {
                                                    "type": "resource",
                                                    "data": {
                                                        "type": "tricks",
                                                        "name": "DamageBoosts",
                                                        "amount": 3,
                                                        "negate": false
                                                    }
                                                },
                                                {
                                                    "type": "resource",
                                                    "data": {
                                                        "type": "damage",
                                                        "name": "NormalDamage",
                                                        "amount": 276,
                                                        "negate": false
                                                    }
                                                },
                                                {
                                                    "type": "resource",
                                                    "data": {
                                                        "type": "tricks",
                                                        "name": "Movement",
                                                        "amount": 3,
                                                        "negate": false
                                                    }
                                                }
                                            ]
                                        }
                                    },
                                    {
                                        "type": "and",
                                        "data": {
                                            "comment": "Really adept movement could avoid them all",
                                            "items": [
                                                {
                                                    "type": "resource",
                                                    "data": {
                                                        "type": "items",
                                                        "name": "PlasmaBeam",
                                                        "amount": 1,
                                                        "negate": false
                                                    }
                                                },
                                                {
                                                    "type": "resource",
                                                    "data": {
                                                        "type": "items",
                                                        "name": "WideBeam",
                                                        "amount": 1,
                                                        "negate": false
                                                    }
                                                },
                                                {
                                                    "type": "resource",
                                                    "data": {
                                                        "type": "tricks",
                                                        "name": "Movement",
                                                        "amount": 4,
                                                        "negate": false
                                                    }
                                                }
                                            ]
                                        }
                                    }
                                ]
                            }
                        }
                    }
                }
            }
        },
        "Maintenance Annex": {
            "default_node": null,
            "extra": {
                "map_name": "Sector 632",
                "room_id": [
                    32
                ]
            },
            "nodes": {
                "Door to Twin Caverns East": {
                    "node_type": "dock",
                    "heal": false,
                    "coordinates": {
                        "x": 40.0,
                        "y": 112.0,
                        "z": 0.0
                    },
                    "description": "",
                    "layers": [
                        "default"
                    ],
                    "extra": {
                        "door_idx": [
                            69
                        ]
                    },
                    "valid_starting_location": false,
                    "dock_type": "Door",
                    "default_connection": {
                        "region": "Sector 6 (NOC)",
                        "area": "Twin Caverns East",
                        "node": "Door to Maintenance Annex"
                    },
                    "default_dock_weakness": "L0 Hatch",
                    "exclude_from_dock_rando": false,
                    "incompatible_dock_weaknesses": [],
                    "override_default_open_requirement": null,
                    "override_default_lock_requirement": null,
                    "ui_custom_name": null,
                    "connections": {
                        "Door to Nocturnal Playground": {
                            "type": "and",
                            "data": {
                                "comment": null,
                                "items": []
                            }
                        }
                    }
                },
                "Door to Nocturnal Playground": {
                    "node_type": "dock",
                    "heal": false,
                    "coordinates": {
                        "x": 40.0,
                        "y": 272.0,
                        "z": 0.0
                    },
                    "description": "",
                    "layers": [
                        "default"
                    ],
                    "extra": {
                        "door_idx": [
                            70
                        ]
                    },
                    "valid_starting_location": false,
                    "dock_type": "Door",
                    "default_connection": {
                        "region": "Sector 6 (NOC)",
                        "area": "Nocturnal Playground",
                        "node": "Door to Maintenance Annex"
                    },
                    "default_dock_weakness": "L0 Hatch",
                    "exclude_from_dock_rando": false,
                    "incompatible_dock_weaknesses": [],
                    "override_default_open_requirement": null,
                    "override_default_lock_requirement": null,
                    "ui_custom_name": null,
                    "connections": {
                        "Door to Twin Caverns East": {
                            "type": "and",
                            "data": {
                                "comment": null,
                                "items": []
                            }
                        }
                    }
                }
            }
        },
        "Vault": {
            "default_node": null,
            "extra": {
                "map_name": "Sector 634",
                "room_id": [
                    34
                ]
            },
            "nodes": {
                "Pickup (Energy Tank)": {
                    "node_type": "pickup",
                    "heal": false,
                    "coordinates": {
                        "x": 232.0,
                        "y": 88.0,
                        "z": 0.0
                    },
                    "description": "",
                    "layers": [
                        "default"
                    ],
                    "extra": {
                        "area": 6,
                        "room": 34,
                        "blockx": 14,
                        "blocky": 8
                    },
                    "valid_starting_location": false,
                    "pickup_index": 96,
                    "location_category": "major",
                    "connections": {
                        "Other to Geron's Crossing": {
                            "type": "or",
                            "data": {
                                "comment": null,
                                "items": [
                                    {
                                        "type": "template",
                                        "data": "Can Use Any Bombs"
                                    }
                                ]
                            }
                        }
                    }
                },
                "Other to Geron's Crossing": {
                    "node_type": "dock",
                    "heal": false,
                    "coordinates": {
                        "x": 40.0,
                        "y": 120.0,
                        "z": 0.0
                    },
                    "description": "",
                    "layers": [
                        "default"
                    ],
                    "extra": {
                        "door_idx": [
                            76
                        ]
                    },
                    "valid_starting_location": false,
                    "dock_type": "Other",
                    "default_connection": {
                        "region": "Sector 6 (NOC)",
                        "area": "Geron's Crossing",
                        "node": "Other to Vault"
                    },
                    "default_dock_weakness": "Tunnel",
                    "exclude_from_dock_rando": false,
                    "incompatible_dock_weaknesses": [],
                    "override_default_open_requirement": null,
                    "override_default_lock_requirement": null,
                    "ui_custom_name": null,
                    "connections": {
                        "Pickup (Energy Tank)": {
                            "type": "or",
                            "data": {
                                "comment": null,
                                "items": [
                                    {
                                        "type": "template",
                                        "data": "Can Use Any Bombs"
                                    }
                                ]
                            }
                        }
                    }
                }
            }
        },
        "Twin Cavern Save Room": {
            "default_node": null,
            "extra": {
                "map_name": "Sector 635",
                "room_id": [
                    35
                ]
            },
            "nodes": {
                "Door to Twin Caverns East": {
                    "node_type": "dock",
                    "heal": false,
                    "coordinates": {
                        "x": 40.0,
                        "y": 112.0,
                        "z": 0.0
                    },
                    "description": "",
                    "layers": [
                        "default"
                    ],
                    "extra": {
                        "door_idx": [
                            78
                        ]
                    },
                    "valid_starting_location": false,
                    "dock_type": "Door",
                    "default_connection": {
                        "region": "Sector 6 (NOC)",
                        "area": "Twin Caverns East",
                        "node": "Door to Twin Cavern Save Room"
                    },
                    "default_dock_weakness": "L0 Hatch",
                    "exclude_from_dock_rando": false,
                    "incompatible_dock_weaknesses": [],
                    "override_default_open_requirement": null,
                    "override_default_lock_requirement": null,
                    "ui_custom_name": null,
                    "connections": {
                        "Save Station": {
                            "type": "and",
                            "data": {
                                "comment": null,
                                "items": []
                            }
                        }
                    }
                },
                "Save Station": {
                    "node_type": "generic",
                    "heal": false,
                    "coordinates": {
                        "x": 167.22,
                        "y": 70.63,
                        "z": 0.0
                    },
                    "description": "",
                    "layers": [
                        "default"
                    ],
                    "extra": {
                        "X": 10,
                        "Y": 10
                    },
                    "valid_starting_location": true,
                    "connections": {
                        "Door to Twin Caverns East": {
                            "type": "and",
                            "data": {
                                "comment": null,
                                "items": []
                            }
                        }
                    }
                }
            }
        },
        "Glass Tube to Sector 4 (AQA)": {
            "default_node": null,
            "extra": {
                "map_name": "Sector 636",
                "room_id": [
                    36
                ]
            },
            "nodes": {
                "Door to Entrance Lobby": {
                    "node_type": "dock",
                    "heal": false,
                    "coordinates": {
                        "x": 264.0,
                        "y": 112.0,
                        "z": 0.0
                    },
                    "description": "",
                    "layers": [
                        "default"
                    ],
                    "extra": {
                        "door_idx": [
                            80
                        ]
                    },
                    "valid_starting_location": false,
                    "dock_type": "Door",
                    "default_connection": {
                        "region": "Sector 6 (NOC)",
                        "area": "Entrance Lobby",
                        "node": "Door to Glass Tube to Sector 4 (AQA)"
                    },
                    "default_dock_weakness": "L0 Hatch",
                    "exclude_from_dock_rando": false,
                    "incompatible_dock_weaknesses": [],
                    "override_default_open_requirement": null,
                    "override_default_lock_requirement": null,
                    "ui_custom_name": null,
                    "connections": {
                        "Area Transition to Sector 4 (AQA)": {
                            "type": "and",
                            "data": {
                                "comment": null,
                                "items": []
                            }
                        }
                    }
                },
                "Area Transition to Sector 4 (AQA)": {
                    "node_type": "dock",
                    "heal": false,
                    "coordinates": {
                        "x": 40.0,
                        "y": 96.0,
                        "z": 0.0
                    },
                    "description": "",
                    "layers": [
                        "default"
                    ],
                    "extra": {
                        "door_idx": [
                            81
                        ]
                    },
                    "valid_starting_location": false,
                    "dock_type": "area_transition",
                    "default_connection": {
                        "region": "Sector 4 (AQA)",
                        "area": "Glass Tube to Sector 6 (NOC)",
                        "node": "Area Transition to Sector 6 (NOC)"
                    },
                    "default_dock_weakness": "Open Passage",
                    "exclude_from_dock_rando": false,
                    "incompatible_dock_weaknesses": [],
                    "override_default_open_requirement": null,
                    "override_default_lock_requirement": null,
                    "ui_custom_name": null,
                    "connections": {
                        "Door to Entrance Lobby": {
                            "type": "and",
                            "data": {
                                "comment": null,
                                "items": []
                            }
                        }
                    }
                }
            }
        },
        "Glass Tube to Sector 5 (ARC)": {
            "default_node": null,
            "extra": {
                "map_name": "Sector 637",
                "room_id": [
                    37
                ]
            },
            "nodes": {
                "Door to Nocturnal Shaft": {
                    "node_type": "dock",
                    "heal": false,
                    "coordinates": {
                        "x": 40.0,
                        "y": 112.0,
                        "z": 0.0
                    },
                    "description": "",
                    "layers": [
                        "default"
                    ],
                    "extra": {
                        "door_idx": [
                            83
                        ]
                    },
                    "valid_starting_location": false,
                    "dock_type": "Door",
                    "default_connection": {
                        "region": "Sector 6 (NOC)",
                        "area": "Nocturnal Shaft",
                        "node": "Door to Glass Tube to Sector 5 (ARC)"
                    },
                    "default_dock_weakness": "L0 Hatch",
                    "exclude_from_dock_rando": false,
                    "incompatible_dock_weaknesses": [],
                    "override_default_open_requirement": null,
                    "override_default_lock_requirement": null,
                    "ui_custom_name": null,
                    "connections": {
                        "Area Transition to Sector 5 (ARC)": {
                            "type": "and",
                            "data": {
                                "comment": null,
                                "items": []
                            }
                        }
                    }
                },
                "Area Transition to Sector 5 (ARC)": {
                    "node_type": "dock",
                    "heal": false,
                    "coordinates": {
                        "x": 264.0,
                        "y": 96.0,
                        "z": 0.0
                    },
                    "description": "",
                    "layers": [
                        "default"
                    ],
                    "extra": {
                        "door_idx": [
                            84
                        ]
                    },
                    "valid_starting_location": false,
                    "dock_type": "area_transition",
                    "default_connection": {
                        "region": "Sector 5 (ARC)",
                        "area": "Glass Tube to Sector 6 (NOC)",
                        "node": "Area Transition to Sector 6 (NOC)"
                    },
                    "default_dock_weakness": "Open Passage",
                    "exclude_from_dock_rando": false,
                    "incompatible_dock_weaknesses": [],
                    "override_default_open_requirement": null,
                    "override_default_lock_requirement": null,
                    "ui_custom_name": null,
                    "connections": {
                        "Door to Nocturnal Shaft": {
                            "type": "and",
                            "data": {
                                "comment": null,
                                "items": []
                            }
                        }
                    }
                }
            }
        },
        "Pillar Puzzle": {
            "default_node": null,
            "extra": {
                "map_name": "Sector 638",
                "room_id": [
                    38
                ]
            },
            "nodes": {
                "Pickup (Energy Tank)": {
                    "node_type": "pickup",
                    "heal": false,
                    "coordinates": {
                        "x": 728.0,
                        "y": 120.0,
                        "z": 0.0
                    },
                    "description": "",
                    "layers": [
                        "default"
                    ],
                    "extra": {
                        "area": 6,
                        "room": 38,
                        "blockx": 45,
                        "blocky": 6
                    },
                    "valid_starting_location": false,
                    "pickup_index": 97,
                    "location_category": "major",
                    "connections": {
                        "Door to Nocturnal Shaft": {
                            "type": "and",
                            "data": {
                                "comment": null,
                                "items": []
                            }
                        }
                    }
                },
                "Door to Nocturnal Shaft": {
                    "node_type": "dock",
                    "heal": false,
                    "coordinates": {
                        "x": 40.0,
                        "y": 112.0,
                        "z": 0.0
                    },
                    "description": "",
                    "layers": [
                        "default"
                    ],
                    "extra": {
                        "door_idx": [
                            86
                        ]
                    },
                    "valid_starting_location": false,
                    "dock_type": "Door",
                    "default_connection": {
                        "region": "Sector 6 (NOC)",
                        "area": "Nocturnal Shaft",
                        "node": "Door to Pillar Puzzle"
                    },
                    "default_dock_weakness": "L0 Hatch",
                    "exclude_from_dock_rando": false,
                    "incompatible_dock_weaknesses": [],
                    "override_default_open_requirement": null,
                    "override_default_lock_requirement": null,
                    "ui_custom_name": null,
                    "connections": {
                        "Pickup (Energy Tank)": {
                            "type": "and",
                            "data": {
                                "comment": null,
                                "items": [
                                    {
                                        "type": "resource",
                                        "data": {
                                            "type": "items",
                                            "name": "SpeedBooster",
                                            "amount": 1,
                                            "negate": false
                                        }
                                    },
                                    {
                                        "type": "or",
                                        "data": {
                                            "comment": null,
                                            "items": [
                                                {
                                                    "type": "template",
                                                    "data": "Can Use Bombs"
                                                },
                                                {
                                                    "type": "and",
                                                    "data": {
                                                        "comment": "Wave Beam is difficult to control, but can solve the puzzle (Wide Beam could be turned off if also collected)",
                                                        "items": [
                                                            {
                                                                "type": "resource",
                                                                "data": {
                                                                    "type": "items",
                                                                    "name": "WaveBeam",
                                                                    "amount": 1,
                                                                    "negate": false
                                                                }
                                                            },
                                                            {
                                                                "type": "resource",
                                                                "data": {
                                                                    "type": "tricks",
                                                                    "name": "Knowledge",
                                                                    "amount": 3,
                                                                    "negate": false
                                                                }
                                                            }
                                                        ]
                                                    }
                                                },
                                                {
                                                    "type": "and",
                                                    "data": {
                                                        "comment": "Shinespark directly from adjacent room to the item: https://youtu.be/8Gl3-ZWtDAQ",
                                                        "items": [
                                                            {
                                                                "type": "resource",
                                                                "data": {
                                                                    "type": "tricks",
                                                                    "name": "ShinesparkTrick",
                                                                    "amount": 4,
                                                                    "negate": false
                                                                }
                                                            },
                                                            {
                                                                "type": "and",
                                                                "data": {
                                                                    "comment": null,
                                                                    "items": [
                                                                        {
                                                                            "type": "template",
                                                                            "data": "Can Use Power Bombs"
                                                                        }
                                                                    ]
                                                                }
                                                            },
                                                            {
                                                                "type": "resource",
                                                                "data": {
                                                                    "type": "items",
                                                                    "name": "ScrewAttack",
                                                                    "amount": 1,
                                                                    "negate": false
                                                                }
                                                            },
                                                            {
                                                                "type": "resource",
                                                                "data": {
                                                                    "type": "misc",
                                                                    "name": "DoorLockRando",
                                                                    "amount": 1,
                                                                    "negate": true
                                                                }
                                                            },
                                                            {
                                                                "type": "resource",
                                                                "data": {
                                                                    "type": "misc",
                                                                    "name": "EntranceRando",
                                                                    "amount": 1,
                                                                    "negate": true
                                                                }
                                                            },
                                                            {
                                                                "type": "resource",
                                                                "data": {
                                                                    "type": "items",
                                                                    "name": "VariaSuit",
                                                                    "amount": 1,
                                                                    "negate": false
                                                                }
                                                            }
                                                        ]
                                                    }
                                                }
                                            ]
                                        }
                                    }
                                ]
                            }
                        }
                    }
                }
            }
        },
        "Spaceboost Alley": {
            "default_node": null,
            "extra": {
                "map_name": "Sector 639",
                "room_id": [
                    39
                ]
            },
            "nodes": {
                "Pickup (Power Bomb Tank)": {
                    "node_type": "pickup",
                    "heal": false,
                    "coordinates": {
                        "x": 536.0,
                        "y": 376.0,
                        "z": 0.0
                    },
                    "description": "",
                    "layers": [
                        "default"
                    ],
                    "extra": {
                        "area": 6,
                        "room": 39,
                        "blockx": 33,
                        "blocky": 10
                    },
                    "valid_starting_location": false,
                    "pickup_index": 98,
                    "location_category": "minor",
                    "connections": {
                        "Bottom of Room": {
                            "type": "and",
                            "data": {
                                "comment": null,
                                "items": []
                            }
                        }
                    }
                },
                "Pickup (Power Bomb Tank 2)": {
                    "node_type": "pickup",
                    "heal": false,
                    "coordinates": {
                        "x": 168.0,
                        "y": 152.0,
                        "z": 0.0
                    },
                    "description": "",
                    "layers": [
                        "default"
                    ],
                    "extra": {
                        "area": 6,
                        "room": 39,
                        "blockx": 10,
                        "blocky": 24
                    },
                    "valid_starting_location": false,
                    "pickup_index": 99,
                    "location_category": "minor",
                    "connections": {
                        "Bottom of Room": {
                            "type": "and",
                            "data": {
                                "comment": null,
                                "items": []
                            }
                        }
                    }
                },
                "Door to X-B.O.X. Access": {
                    "node_type": "dock",
                    "heal": false,
                    "coordinates": {
                        "x": 984.0,
                        "y": 416.0,
                        "z": 0.0
                    },
                    "description": "",
                    "layers": [
                        "default"
                    ],
                    "extra": {
                        "door_idx": [
                            90
                        ]
                    },
                    "valid_starting_location": false,
                    "dock_type": "Door",
                    "default_connection": {
                        "region": "Sector 6 (NOC)",
                        "area": "X-B.O.X. Access",
                        "node": "Door to Spaceboost Alley"
                    },
                    "default_dock_weakness": "Open Hatch",
                    "exclude_from_dock_rando": false,
                    "incompatible_dock_weaknesses": [],
                    "override_default_open_requirement": null,
                    "override_default_lock_requirement": null,
                    "ui_custom_name": null,
                    "connections": {
                        "Pickup (Power Bomb Tank)": {
                            "type": "and",
                            "data": {
                                "comment": "Hundo strat: https://youtu.be/uVPnKswaeOY&t=40",
                                "items": [
                                    {
                                        "type": "resource",
                                        "data": {
                                            "type": "items",
                                            "name": "SpeedBooster",
                                            "amount": 1,
                                            "negate": false
                                        }
                                    },
                                    {
                                        "type": "resource",
                                        "data": {
                                            "type": "items",
                                            "name": "ScrewAttack",
                                            "amount": 1,
                                            "negate": false
                                        }
                                    },
                                    {
                                        "type": "resource",
                                        "data": {
                                            "type": "items",
                                            "name": "SpaceJump",
                                            "amount": 1,
                                            "negate": false
                                        }
                                    },
                                    {
                                        "type": "resource",
                                        "data": {
                                            "type": "items",
                                            "name": "L4Locks",
                                            "amount": 1,
                                            "negate": false
                                        }
                                    },
                                    {
                                        "type": "template",
                                        "data": "Can Use Power Bombs"
                                    },
                                    {
                                        "type": "resource",
                                        "data": {
                                            "type": "misc",
                                            "name": "DoorLockRando",
                                            "amount": 1,
                                            "negate": true
                                        }
                                    },
                                    {
                                        "type": "resource",
                                        "data": {
                                            "type": "misc",
                                            "name": "EntranceRando",
                                            "amount": 1,
                                            "negate": true
                                        }
                                    },
                                    {
                                        "type": "resource",
                                        "data": {
                                            "type": "tricks",
                                            "name": "ShinesparkTrick",
                                            "amount": 4,
                                            "negate": false
                                        }
                                    }
                                ]
                            }
                        },
                        "Bottom of Room": {
                            "type": "and",
                            "data": {
                                "comment": null,
                                "items": []
                            }
                        },
                        "Top of Room": {
                            "type": "and",
                            "data": {
                                "comment": null,
                                "items": []
                            }
                        }
                    }
                },
                "Bottom of Room": {
                    "node_type": "generic",
                    "heal": false,
                    "coordinates": {
                        "x": 792.8495699490959,
                        "y": 170.8941548183255,
                        "z": 0.0
                    },
                    "description": "",
                    "layers": [
                        "default"
                    ],
                    "extra": {},
                    "valid_starting_location": false,
                    "connections": {
                        "Pickup (Power Bomb Tank)": {
                            "type": "or",
                            "data": {
                                "comment": "Shinespark from the bottom",
                                "items": [
                                    {
                                        "type": "resource",
                                        "data": {
                                            "type": "items",
                                            "name": "SpeedBooster",
                                            "amount": 1,
                                            "negate": false
                                        }
                                    }
                                ]
                            }
                        },
                        "Pickup (Power Bomb Tank 2)": {
                            "type": "and",
                            "data": {
                                "comment": null,
                                "items": [
                                    {
                                        "type": "resource",
                                        "data": {
                                            "type": "items",
                                            "name": "SpeedBooster",
                                            "amount": 1,
                                            "negate": false
                                        }
                                    },
                                    {
                                        "type": "or",
                                        "data": {
                                            "comment": null,
                                            "items": [
                                                {
                                                    "type": "and",
                                                    "data": {
                                                        "comment": null,
                                                        "items": [
                                                            {
                                                                "type": "resource",
                                                                "data": {
                                                                    "type": "items",
                                                                    "name": "Hi-Jump",
                                                                    "amount": 1,
                                                                    "negate": false
                                                                }
                                                            },
                                                            {
                                                                "type": "resource",
                                                                "data": {
                                                                    "type": "items",
                                                                    "name": "SpaceJump",
                                                                    "amount": 1,
                                                                    "negate": false
                                                                }
                                                            }
                                                        ]
                                                    }
                                                },
                                                {
                                                    "type": "and",
                                                    "data": {
                                                        "comment": null,
                                                        "items": [
                                                            {
                                                                "type": "resource",
                                                                "data": {
                                                                    "type": "items",
                                                                    "name": "SpaceJump",
                                                                    "amount": 1,
                                                                    "negate": false
                                                                }
                                                            },
                                                            {
                                                                "type": "resource",
                                                                "data": {
                                                                    "type": "tricks",
                                                                    "name": "Movement",
                                                                    "amount": 2,
                                                                    "negate": false
                                                                }
                                                            }
                                                        ]
                                                    }
                                                }
                                            ]
                                        }
                                    }
                                ]
                            }
                        },
                        "Door to X-B.O.X. Access": {
                            "type": "and",
                            "data": {
                                "comment": null,
                                "items": [
                                    {
                                        "type": "resource",
                                        "data": {
                                            "type": "items",
                                            "name": "SpeedBooster",
                                            "amount": 1,
                                            "negate": false
                                        }
                                    },
                                    {
                                        "type": "resource",
                                        "data": {
                                            "type": "items",
                                            "name": "SpaceJump",
                                            "amount": 1,
                                            "negate": false
                                        }
                                    },
                                    {
                                        "type": "and",
                                        "data": {
                                            "comment": null,
                                            "items": [
                                                {
                                                    "type": "resource",
                                                    "data": {
                                                        "type": "tricks",
                                                        "name": "WallJump",
                                                        "amount": 2,
                                                        "negate": false
                                                    }
                                                },
                                                {
                                                    "type": "template",
                                                    "data": "Can Screw Single Walljump"
                                                }
                                            ]
                                        }
                                    }
                                ]
                            }
                        },
                        "Top of Room": {
                            "type": "or",
                            "data": {
                                "comment": null,
                                "items": [
                                    {
                                        "type": "template",
                                        "data": "Can Climb High Jump Wall"
                                    },
                                    {
                                        "type": "and",
                                        "data": {
                                            "comment": null,
                                            "items": [
                                                {
                                                    "type": "template",
                                                    "data": "Can Screw Single Walljump"
                                                },
                                                {
                                                    "type": "resource",
                                                    "data": {
                                                        "type": "tricks",
                                                        "name": "WallJump",
                                                        "amount": 1,
                                                        "negate": false
                                                    }
                                                }
                                            ]
                                        }
                                    },
                                    {
                                        "type": "resource",
                                        "data": {
                                            "type": "items",
                                            "name": "SpeedBooster",
                                            "amount": 1,
                                            "negate": false
                                        }
                                    }
                                ]
                            }
                        }
                    }
                },
                "Top of Room": {
                    "node_type": "generic",
                    "heal": false,
                    "coordinates": {
                        "x": 165.24439763618278,
                        "y": 482.44994441518935,
                        "z": 0.0
                    },
                    "description": "",
                    "layers": [
                        "default"
                    ],
                    "extra": {},
                    "valid_starting_location": false,
                    "connections": {
                        "Pickup (Power Bomb Tank)": {
                            "type": "or",
                            "data": {
                                "comment": "Fall down and shinespark from the side: https://youtu.be/uVPnKswaeOY&t=77",
                                "items": [
                                    {
                                        "type": "resource",
                                        "data": {
                                            "type": "items",
                                            "name": "SpeedBooster",
                                            "amount": 1,
                                            "negate": false
                                        }
                                    }
                                ]
                            }
                        },
                        "Door to X-B.O.X. Access": {
                            "type": "and",
                            "data": {
                                "comment": null,
                                "items": []
                            }
                        },
                        "Bottom of Room": {
                            "type": "and",
                            "data": {
                                "comment": null,
                                "items": []
                            }
                        }
                    }
                }
            }
        },
        "Cavern Save Access": {
            "default_node": null,
            "extra": {
                "map_name": "Sector 640",
                "room_id": [
                    40
                ]
            },
            "nodes": {
                "Door to Clogged Cavern": {
                    "node_type": "dock",
                    "heal": false,
                    "coordinates": {
                        "x": 40.0,
                        "y": 112.0,
                        "z": 0.0
                    },
                    "description": "",
                    "layers": [
                        "default"
                    ],
                    "extra": {
                        "door_idx": [
                            47
                        ]
                    },
                    "valid_starting_location": false,
                    "dock_type": "Door",
                    "default_connection": {
                        "region": "Sector 6 (NOC)",
                        "area": "Clogged Cavern",
                        "node": "Door to Cavern Save Access"
                    },
                    "default_dock_weakness": "L0 Hatch",
                    "exclude_from_dock_rando": false,
                    "incompatible_dock_weaknesses": [],
                    "override_default_open_requirement": null,
                    "override_default_lock_requirement": null,
                    "ui_custom_name": null,
                    "connections": {
                        "Door to Cavern Save Room": {
                            "type": "and",
                            "data": {
                                "comment": null,
                                "items": []
                            }
                        }
                    }
                },
                "Door to Cavern Save Room": {
                    "node_type": "dock",
                    "heal": false,
                    "coordinates": {
                        "x": 504.0,
                        "y": 112.0,
                        "z": 0.0
                    },
                    "description": "",
                    "layers": [
                        "default"
                    ],
                    "extra": {
                        "door_idx": [
                            91
                        ]
                    },
                    "valid_starting_location": false,
                    "dock_type": "Door",
                    "default_connection": {
                        "region": "Sector 6 (NOC)",
                        "area": "Cavern Save Room",
                        "node": "Door to Cavern Save Access"
                    },
                    "default_dock_weakness": "L0 Hatch",
                    "exclude_from_dock_rando": false,
                    "incompatible_dock_weaknesses": [],
                    "override_default_open_requirement": null,
                    "override_default_lock_requirement": null,
                    "ui_custom_name": null,
                    "connections": {
                        "Door to Clogged Cavern": {
                            "type": "and",
                            "data": {
                                "comment": null,
                                "items": []
                            }
                        }
                    }
                }
            }
        }
    }
}<|MERGE_RESOLUTION|>--- conflicted
+++ resolved
@@ -3063,7 +3063,6 @@
                                 "comment": null,
                                 "items": [
                                     {
-<<<<<<< HEAD
                                         "type": "resource",
                                         "data": {
                                             "type": "items",
@@ -3071,10 +3070,6 @@
                                             "amount": 1,
                                             "negate": false
                                         }
-=======
-                                        "type": "template",
-                                        "data": "Have Any Jump Upgrade"
->>>>>>> 6c37953a
                                     },
                                     {
                                         "type": "and",
@@ -4360,13 +4355,6 @@
                                                     }
                                                 },
                                                 {
-<<<<<<< HEAD
-=======
-                                                    "type": "template",
-                                                    "data": "Have Any Jump Upgrade"
-                                                },
-                                                {
->>>>>>> 6c37953a
                                                     "type": "and",
                                                     "data": {
                                                         "comment": "JBJ: https://youtu.be/oXu_rBiyO6E",
