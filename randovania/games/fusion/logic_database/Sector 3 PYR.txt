--- conflicted
+++ resolved
@@ -146,11 +146,7 @@
       Any of the following:
           Wall Jump (Beginner) or Have Any Jump Upgrade
           Speed Booster and Shinespark Tricks (Beginner)
-          All of the following:
-              After Level 2 Locks Released
-              Any of the following:
-                  Can Kill Tough Beam-Resistant Enemy
-                  Stand On Frozen Enemies (Beginner) and Can Freeze Enemies
+          After Level 2 Locks Released and Stand On Frozen Enemies (Beginner) and Can Freeze Enemies
   > Door to Entrance Lobby
       Speed Booster
   > Door to Level 2 Security Room
@@ -330,7 +326,6 @@
   > Above E-Tank
       Level 0 Locks and Speed Booster and Disabled Door Lock Rando and Disabled Entrance Rando
   > Below E-Tank
-      # Store shinespark from adjacent room: https://youtu.be/OzwrRjDZKXs
       Level 0 Locks and Speed Booster and Knowledge (Intermediate) and Shinespark Tricks (Intermediate) and Disabled Door Lock Rando and Disabled Entrance Rando
   > Bottom Right
       Trivial
@@ -388,8 +383,6 @@
                   Wall Jump (Beginner)
           # HJ and Wall Jumps: https://youtu.be/vIQJEjCc5n0
           Hi-Jump and Wall Jump (Intermediate)
-          # Single Wall Jump: https://youtu.be/Ge8yZuaVguo
-          Wall Jump (Beginner) and Can Single Walljump
   > Below E-Tank
       Can Break Single Bomb Blocks
 
@@ -412,74 +405,39 @@
   * L0 Hatch to Alcove/Door to Deserted Runway
   * Extra - door_idx: (19,)
   > Pickup (Missile Tank)
-      All of the following:
-          Speed Booster
-          Any of the following:
-              # Get past enemies
-              Combat (Intermediate) or Can Kill Tough Beam-Resistant Enemy
-              Damage Boosts (Intermediate) and Normal Damage ≥ 150
+      Speed Booster
   > Other to B.O.X. Arena
-      Any of the following:
-          # Get past enemies
-          Speed Booster or Combat (Intermediate) or Can Kill Tough Beam-Resistant Enemy
-          Damage Boosts (Intermediate) and Normal Damage ≥ 150
+      Combat (Intermediate) or Can Kill Tough Beam-Resistant Enemy
   > Door to Chute Access
+      Screw Attack
+  > Door to Glass Tube to Sector 1 (SRX)
       All of the following:
           Screw Attack
           Any of the following:
-              # Get past enemies
-              Speed Booster or Combat (Intermediate) or Can Kill Tough Beam-Resistant Enemy
-              Damage Boosts (Intermediate) and Normal Damage ≥ 150
-  > Door to Glass Tube to Sector 1 (SRX)
-      All of the following:
-          Screw Attack
-          Any of the following:
-<<<<<<< HEAD
-              # Get up to the screw blocks
-              Speed Booster or Can Climb High Jump Wall
-=======
               Speed Booster or Have Any Jump Upgrade
->>>>>>> 6c37953a
               # https://youtu.be/7dIXfR4dkTA
               Stand On Frozen Enemies (Intermediate) and Can Freeze Enemies
-          Any of the following:
-              # Get past enemies
-              Speed Booster or Combat (Intermediate) or Can Kill Tough Beam-Resistant Enemy
-              Damage Boosts (Intermediate) and Normal Damage ≥ 150
 
 > Other to B.O.X. Arena; Heals? False
   * Layers: default
   * Open Passage to B.O.X. Arena/Other to Deserted Runway
   * Extra - door_idx: (38,)
   > Door to Alcove
-      Any of the following:
-          # Get past enemies
-          Speed Booster or Combat (Intermediate) or Can Kill Tough Beam-Resistant Enemy
-          Damage Boosts (Intermediate) and Normal Damage ≥ 150
+      Combat (Intermediate) or Can Kill Tough Beam-Resistant Enemy
 
 > Door to Chute Access; Heals? False
   * Layers: default
   * Open Hatch to Chute Access/Other to Deserted Runway
   * Extra - door_idx: (83,)
   > Door to Alcove
-      All of the following:
-          Screw Attack
-          Any of the following:
-              # Get past enemies
-              Speed Booster or Combat (Intermediate) or Can Kill Tough Beam-Resistant Enemy
-              Damage Boosts (Intermediate) and Normal Damage ≥ 150
+      Screw Attack
 
 > Door to Glass Tube to Sector 1 (SRX); Heals? False
   * Layers: default
   * L0 Hatch to Glass Tube to Sector 1 (SRX)/Door to Deserted Runway
   * Extra - door_idx: (84,)
   > Door to Alcove
-      All of the following:
-          Screw Attack
-          Any of the following:
-              # Get past enemies
-              Speed Booster or Combat (Intermediate) or Can Kill Tough Beam-Resistant Enemy
-              Damage Boosts (Intermediate) and Normal Damage ≥ 150
+      Screw Attack
 
 ----------------
 Red Tower
@@ -657,21 +615,12 @@
   * Extra - door_idx: (30,)
   > Door to Boiler Access
       All of the following:
-<<<<<<< HEAD
-          # TODO: Heat DMG
-          Varia Suit
-          Any of the following:
-              # Get around Namihe
-              Movement (Intermediate) or Can Kill Tough Beam-Resistant Enemy
-              Damage Boosts (Beginner) and Normal Damage ≥ 75
-=======
           # Heat DMG
           Any of the following:
               Varia Suit
               Damage Runs (Intermediate) and Heat Damage ≥ 160
           # Get around enemy
           Charge Beam or Missiles ≥ 10 or Screw Attack or Movement (Intermediate) or Normal Damage ≥ 75
->>>>>>> 6c37953a
 
 > Door to Boiler Access; Heals? False
   * Layers: default
@@ -679,21 +628,12 @@
   * Extra - door_idx: (31,)
   > Door to Pyrochamber Access
       All of the following:
-<<<<<<< HEAD
-          # Heat DMG - TODO: heat run?
-          Varia Suit
-          Any of the following:
-              # Get around Namihe
-              Movement (Intermediate) or Can Kill Tough Beam-Resistant Enemy
-              Damage Boosts (Beginner) and Normal Damage ≥ 75
-=======
           Any of the following:
               # Heat DMG
               Varia Suit
               Damage Runs (Intermediate) and Heat Damage ≥ 150
           # Get around the enemy
           Charge Beam or Missiles ≥ 10 or Screw Attack or Movement (Intermediate) or Normal Damage ≥ 75
->>>>>>> 6c37953a
 
 ----------------
 Boiler Access
@@ -951,9 +891,7 @@
               Missiles ≥ 45 and Combat (Beginner) and 10 DMG Missiles
           Any of the following:
               # Health Requirements
-              Normal Damage ≥ 500
-              # Fight Boss Damageless: https://youtu.be/ejVViu60J_o
-              Combat (Expert)
+              Combat (Expert) or Normal Damage ≥ 500
               Combat (Beginner) and Normal Damage ≥ 400
               Combat (Intermediate) and Normal Damage ≥ 300
               Combat (Advanced) and Normal Damage ≥ 100
@@ -981,9 +919,7 @@
           Combat (Beginner) or 20 DMG Missiles
           Any of the following:
               # Normal DMG
-              Normal Damage ≥ 200
-              # Fight Boss Damageless: https://youtu.be/WdEd1majcTU
-              Damage Boosts (Intermediate)
+              Combat (Intermediate) or Normal Damage ≥ 200
               Combat (Beginner) and Normal Damage ≥ 100
 
 > Event - Cooling Unit; Heals? False
@@ -1043,47 +979,28 @@
   > Door to Fiery Storage
       Any of the following:
           All of the following:
-              # Climb on bars: https://youtu.be/xEiqL9Vmaj4
+              # Climb on bars
+              Charge Beam or Missiles ≥ 10
               Any of the following:
-                  # Get past sidehoppers
-                  Charge Beam or Missiles ≥ 10
-                  Damage Boosts (Advanced) and Normal Damage ≥ 150
+                  Varia Suit
+                  Damage Runs (Intermediate) and Heat Damage ≥ 200
+          All of the following:
+              # Shinespark
+              Speed Booster and Shinespark Tricks (Intermediate) and Disabled Door Lock Rando and Disabled Entrance Rando
               Any of the following:
-                  # Heat Reqs
-                  Varia Suit
-                  Damage Runs (Intermediate) and Heat Damage ≥ 100
-          All of the following:
-              # Shinespark Across
-              Speed Booster and Disabled Door Lock Rando and Disabled Entrance Rando
-              Any of the following:
-                  # HJ: https://youtu.be/2wW4_8pO65U
-                  Hi-Jump and Shinespark Tricks (Beginner)
-                  # NHJ: https://youtu.be/3Ua3Z44EpUY
-                  Shinespark Tricks (Intermediate)
-              Any of the following:
-                  # Heat Reqs
-                  Varia Suit
-                  Damage Runs (Beginner) and Heat Damage ≥ 25
-          All of the following:
-              # Space Jump Across
-              Space Jump
-              Any of the following:
-                  Screw Attack
-                  # Avoid Sidehoppers and Lava Flares: https://youtu.be/z9RxZEpREJI
-                  Combat (Expert)
-                  Damage Boosts (Advanced) and Normal Damage ≥ 120
-              Any of the following:
-                  # Heat Reqs
                   Varia Suit
                   Damage Runs (Beginner) and Heat Damage ≥ 50
+          All of the following:
+              # Space Jump
+              Space Jump
+              Screw Attack or Movement (Beginner)
+              Any of the following:
+                  Varia Suit
+                  Damage Runs (Beginner) and Heat Damage ≥ 100
           Any of the following:
               # Lava Run - TODO: exact damage run numbers
               Gravity Suit and Varia Suit
-              All of the following:
-                  # Damage Reqs: https://youtu.be/9PTVfHAc1C8
-                  Damage Runs (Advanced) and Heat Damage ≥ 90 and Lava Damage ≥ 250
-                  # Get past lava flares
-                  Movement (Advanced) or Normal Damage ≥ 150
+              Damage Runs (Advanced) and Heat Damage ≥ 100 and Lava Damage ≥ 200
 
 > Door to Fiery Storage; Heals? False
   * Layers: default
@@ -1092,42 +1009,28 @@
   > Door to Entrance Lobby
       Any of the following:
           All of the following:
-              # Climb on bars: https://youtu.be/xEiqL9Vmaj4
+              # Climb on bars
+              Charge Beam or Missiles ≥ 10
               Any of the following:
-                  # Get past sidehoppers
-                  Charge Beam or Missiles ≥ 10
-                  Damage Boosts (Advanced) and Normal Damage ≥ 150
+                  Varia Suit
+                  Damage Runs (Intermediate) and Heat Damage ≥ 200
+          All of the following:
+              # Shinespark
+              Speed Booster and Shinespark Tricks (Intermediate) and Disabled Door Lock Rando and Disabled Entrance Rando
               Any of the following:
-                  # Heat Reqs
-                  Varia Suit
-                  Damage Runs (Intermediate) and Heat Damage ≥ 100
-          All of the following:
-              # Shinespark Across https://youtu.be/QASI5KxDmj8
-              Speed Booster and Shinespark Tricks (Beginner) and Disabled Door Lock Rando and Disabled Entrance Rando
-              Any of the following:
-                  # Heat Reqs
-                  Varia Suit
-                  Damage Runs (Beginner) and Heat Damage ≥ 25
-          All of the following:
-              # Space Jump Across
-              Space Jump
-              Any of the following:
-                  Screw Attack
-                  # Avoid Sidehoppers and Lava Flares: https://youtu.be/z9RxZEpREJI
-                  Combat (Expert)
-                  Damage Boosts (Advanced) and Normal Damage ≥ 120
-              Any of the following:
-                  # Heat Reqs
                   Varia Suit
                   Damage Runs (Beginner) and Heat Damage ≥ 50
+          All of the following:
+              # Space Jump
+              Space Jump
+              Screw Attack or Movement (Beginner)
+              Any of the following:
+                  Varia Suit
+                  Damage Runs (Beginner) and Heat Damage ≥ 100
           Any of the following:
               # Lava Run
               Gravity Suit and Varia Suit
-              All of the following:
-                  # Damage Reqs: https://youtu.be/9PTVfHAc1C8
-                  Damage Runs (Advanced) and Heat Damage ≥ 90 and Lava Damage ≥ 250
-                  # Get past lava flares
-                  Movement (Advanced) or Normal Damage ≥ 150
+              Damage Runs (Advanced) and Heat Damage ≥ 100 and Lava Damage ≥ 200
 
 ----------------
 Fiery Storage
@@ -1204,12 +1107,7 @@
       All of the following:
           Can Use Power Bombs
           Any of the following:
-<<<<<<< HEAD
-              Can Climb High Jump Wall
-              # Same height as grabbing item: https://youtu.be/T8CZbxC6r6Y
-=======
               Have Any Jump Upgrade
->>>>>>> 6c37953a
               Jump Bombjump (Expert) and Can Use Bombs
 
 > Door to Red Tower; Heals? False
@@ -1220,14 +1118,8 @@
       All of the following:
           Can Use Power Bombs
           Any of the following:
-<<<<<<< HEAD
-              Can Climb High Jump Wall or Can Freeze Enemies
-              # Kill Namihe then JBJ to ledge: https://youtu.be/T8CZbxC6r6Y
-              Jump Bombjump (Expert) and Can Kill Tough Beam-Resistant Enemy and Can Use Bombs
-=======
               Can Freeze Enemies or Have Any Jump Upgrade
               Jump Bombjump (Expert) and Can Use Bombs
->>>>>>> 6c37953a
 
 > Other to Bob's Abode; Heals? False
   * Layers: default
@@ -1358,13 +1250,8 @@
       All of the following:
           # Shinespark from adjacent room: https://youtu.be/0ILTTSV-Uc4
           Level 2 Locks and Speed Booster and Shinespark Tricks (Intermediate) and Disabled Door Lock Rando and Disabled Entrance Rando and Can Break Single Bomb Blocks
-          Any of the following:
-              # Need beams to kill the Owtches
-              Charge Beam
-              All of the following:
-                  Combat (Beginner)
-                  Plasma Beam or Wide Beam
-              Wave Beam and Combat (Intermediate)
+          # Need beams to kill the Owtches
+          Charge Beam and Ice Beam and Plasma Beam and Wide Beam
 
 > Door to Sova Processing (Upper); Heals? False
   * Layers: default
@@ -1452,18 +1339,14 @@
   * L0 Hatch to Garbage Chute/Door to Chute Access
   * Extra - door_idx: (81,)
   > Other to Deserted Runway
-      Any of the following:
-          Combat (Intermediate) or Can Kill Tough Beam-Resistant Enemy
-          Damage Boosts (Beginner) and Normal Damage ≥ 110
+      Combat (Intermediate) or Can Kill Tough Beam-Resistant Enemy
 
 > Other to Deserted Runway; Heals? False
   * Layers: default
   * Open Passage to Deserted Runway/Door to Chute Access
   * Extra - door_idx: (82,)
   > Door to Garbage Chute
-      Any of the following:
-          Combat (Intermediate) or Can Kill Tough Beam-Resistant Enemy
-          Damage Boosts (Beginner) and Normal Damage ≥ 110
+      Combat (Intermediate) or Can Kill Tough Beam-Resistant Enemy
 
 ----------------
 Glass Tube to Sector 5 (ARC)
